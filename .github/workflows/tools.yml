--- conflicted
+++ resolved
@@ -43,11 +43,7 @@
     - name: Set up Python 3.11
       uses: actions/setup-python@v1
       with:
-<<<<<<< HEAD
-        python-version: 3.11
-=======
-        python-version: '3.10'
->>>>>>> f7bee7dc
+        python-version: '3.11'
     - name: Install Pylint
       run: |
         python -m pip install pylint

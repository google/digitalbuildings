# This workflow will install Python dependencies, run tests and lint with a single version of Python
# For more information see: https://help.github.com/actions/language-and-framework-guides/using-python-with-github-actions

name: Tools

on:
  push:
    branches: [ master ]
    paths:
      - tools/**
  pull_request:
    branches: [ master ]
    paths:
      - tools/**

jobs:
  build:

    runs-on: ${{ matrix.os }}
    strategy:
      matrix:
        os: [macos-latest, ubuntu-latest, windows-latest]
    steps:
    - uses: actions/checkout@v2
    - name: Set up Python 3.7
      uses: actions/setup-python@v1
      with:
        python-version: 3.7
    - name: Install Pylint
      run: |
        python -m pip install pylint

     #TODO(b/210730979): Investigate calling ontology validator setup with instance validator setup
     #---------- Ontology Explorer ----------#
    - name: Ontology Validator Install dependencies
      run: |
        python setup.py install
      working-directory: ./tools/validators/ontology_validator
    - name: Instance Validator Install dependencies
      run: |
        python setup.py install
      working-directory: ./tools/validators/instance_validator
    - name: Ontology Explorer Install dependencies
      run: |
        python setup.py install
      working-directory: ./tools/explorer
    - name: Run Pylint on Ontology Explorer
      run: |
        pylint --rcfile ./styles/pylintrc ./tools/explorer
    - name: Ontology Explorer Tests
      run: |
       python -m unittest discover -p '*_test.py' --failfast -v
      working-directory: ./tools/explorer
    #---------- Configuration scoring ----------#
    - name: Configuration scoring Install dependencies
      run: |
        python setup.py install
      working-directory: ./tools/scoring
<<<<<<< HEAD
    - name: Run Pylint on Configuration Scorer
      run: |
        pylint --rcfile ./styles/pylintrc ./tools/scoring
    - name: Configuration Scorer Tests
      run: |
        python -m unittest discover -p '*_test.py' --failfast -v
      working-directory: ./tools/scoring/tests
=======
    - name: Run Pylint on Configuration scoring
      run: |
        pylint --rcfile ./styles/pylintrc ./tools/scoring
    - name: Configuration scoring Tests
      run: |
        python -m unittest discover -p '*_test.py' --failfast -v
      working-directory: ./tools/scoring
>>>>>>> d09e3532
    #---------- Ontology Yaml Type Validator ----------#
    - name:  Ontology Yaml Type Validator Install dependencies
      run: |
        python setup.py install
      working-directory: ./tools/validators/ontology_validator
    - name: Ontology Yaml Validator Generator Tests
      run: |
       python -m unittest discover -p '*_test.py' --failfast -v
      working-directory: ./tools/validators/ontology_validator
    #---------- Ontology Yaml Instance Validator ----------#
    - name: Instance Yaml Validator Install dependencies
      run: |
        python setup.py install
      working-directory: ./tools/validators/instance_validator
    - name: Run Pylint on Instance Validator
      run: |
        pylint --rcfile ./styles/pylintrc ./tools/validators/instance_validator
    - name: Instance Yaml Validator Tests
      run: |
       python -m unittest discover -p '*_test.py' --failfast -v
      working-directory: ./tools/validators/instance_validator

     #---------- RDF Generator ----------#
    - name:  RDF Generator Install dependencies
      run: |
        python -m pip install --upgrade pip
        python setup.py install
      working-directory: ./tools/rdf_generator
    - name:  RDF Generator Tests
      run: |
       python -m unittest discover -p '*_test.py' --failfast -v
      working-directory: ./tools/rdf_generator/rdfformat/tests
    - name: Run Pylint on RDF Generator
      run: |
        pylint --rcfile ./styles/pylintrc ./tools/rdf_generator<|MERGE_RESOLUTION|>--- conflicted
+++ resolved
@@ -56,7 +56,6 @@
       run: |
         python setup.py install
       working-directory: ./tools/scoring
-<<<<<<< HEAD
     - name: Run Pylint on Configuration Scorer
       run: |
         pylint --rcfile ./styles/pylintrc ./tools/scoring
@@ -64,15 +63,6 @@
       run: |
         python -m unittest discover -p '*_test.py' --failfast -v
       working-directory: ./tools/scoring/tests
-=======
-    - name: Run Pylint on Configuration scoring
-      run: |
-        pylint --rcfile ./styles/pylintrc ./tools/scoring
-    - name: Configuration scoring Tests
-      run: |
-        python -m unittest discover -p '*_test.py' --failfast -v
-      working-directory: ./tools/scoring
->>>>>>> d09e3532
     #---------- Ontology Yaml Type Validator ----------#
     - name:  Ontology Yaml Type Validator Install dependencies
       run: |

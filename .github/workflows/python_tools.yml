--- conflicted
+++ resolved
@@ -56,17 +56,10 @@
       run: |
         python setup.py install
       working-directory: ./tools/scoring
-<<<<<<< HEAD
     - name: Run Pylint on Configuration Scorer
       run: |
         pylint --rcfile ./styles/pylintrc ./tools/scoring
     - name: Configuration Scorer Tests
-=======
-    - name: Run Pylint on Configuration scoring
-      run: |
-        pylint --rcfile ./styles/pylintrc ./tools/scoring
-    - name: Configuration scoring Tests
->>>>>>> d09e3532
       run: |
         python -m unittest discover -p '*_test.py' --failfast -v
       working-directory: ./tools/scoring

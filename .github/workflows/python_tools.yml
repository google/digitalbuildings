--- conflicted
+++ resolved
@@ -30,10 +30,7 @@
       run: |
         python -m pip install pylint
 
-<<<<<<< HEAD
-=======
-     #TODO(b/210730979): Investigate calling ontology validator setup with instance validator setup   
->>>>>>> 8d8af2db
+     #TODO(b/210730979): Investigate calling ontology validator setup with instance validator setup
      #---------- Ontology Explorer ----------#
     - name: Ontology Validator Install dependencies
       run: |

# This workflow will install Python dependencies, run tests and lint with a single version of Python
# For more information see: https://help.github.com/actions/language-and-framework-guides/using-python-with-github-actions

name: Tools

on:
  push:
    branches: [ master ]
    paths:
      - tools/**
  pull_request:
    branches: [ master ]
    paths:
      - tools/**

jobs:
  build:

    runs-on: ${{ matrix.os }}
    strategy:
      matrix:
        os: [macos-latest, ubuntu-latest, windows-latest]
    steps:
    - uses: actions/checkout@v2
    - name: Set up Python 3.7
      uses: actions/setup-python@v1
      with:
        python-version: 3.7
    - name: Install Pylint
      run: |
        python -m pip install pylint
<<<<<<< HEAD
=======
        
>>>>>>> 89e4efb5
     #---------- Ontology Explorer ----------#
    - name: Ontology Explorer Install dependencies
      run: |
        python setup.py install
      working-directory: ./tools/explorer
    - name: Run Pylint on Ontology Explorer
      run: |
        pylint --rcfile ./styles/pylintrc ./tools/explorer
    - name: Ontology Explorer Tests
      run: |
       python -m unittest discover -p '*_test.py' --failfast -v
      working-directory: ./tools/explorer
    #---------- Configuration Scorer ----------#
    # Commenting the scorer until it is added
    # - name: Configuration Scorer Install dependencies
    #   run: |
    #     python setup.py install
    #   working-directory: ./tools/scoring
    # - name: Run Pylint on Configuration Scorer
    #   run: |
<<<<<<< HEAD
    #     pylint --rcfile=./styles/pylintrc ./tools/scoring
=======
    #     pylint --rcfile ./styles/pylintrc ./tools/scoring
>>>>>>> 89e4efb5
    # - name: Configuration Scorer Tests
    #   run: |
    #     python -m unittest discover -p '*_test.py' --failfast -v
    #   working-directory: ./tools/scoring
    #---------- Ontology Yaml Type Validator ----------#
    - name:  Ontology Yaml Type Validator Install dependencies
      run: |
        python setup.py install
      working-directory: ./tools/validators/ontology_validator
    - name: Ontology Yaml Validator Generator Tests
      run: |
       python -m unittest discover -p '*_test.py' --failfast -v
      working-directory: ./tools/validators/ontology_validator
    #---------- Ontology Yaml Instance Validator ----------#
    - name: Instance Yaml Validator Install dependencies
      run: |
        python setup.py install
      working-directory: ./tools/validators/instance_validator
    - name: Run Pylint on Instance Validator
      run: |
        pylint --rcfile ./styles/pylintrc ./tools/validators/instance_validator
    - name: Instance Yaml Validator Tests
      run: |
       python -m unittest discover -p '*_test.py' --failfast -v
      working-directory: ./tools/validators/instance_validator

     #---------- RDF Generator ----------#
    - name:  RDF Generator Install dependencies
      run: |
        python -m pip install --upgrade pip
        python setup.py install
      working-directory: ./tools/rdf_generator
    - name:  RDF Generator Tests
      run: |
       python -m unittest discover -p '*_test.py' --failfast -v
      working-directory: ./tools/rdf_generator/rdfformat/tests
    - name: Run Pylint on RDF Generator
      run: |
<<<<<<< HEAD
        pylint --rcfile=./styles/pylintrc ./tools/rdf_generator
=======
        pylint --rcfile ./styles/pylintrc ./tools/rdf_generator  
>>>>>>> 89e4efb5
<|MERGE_RESOLUTION|>--- conflicted
+++ resolved
@@ -29,10 +29,7 @@
     - name: Install Pylint
       run: |
         python -m pip install pylint
-<<<<<<< HEAD
-=======
-        
->>>>>>> 89e4efb5
+
      #---------- Ontology Explorer ----------#
     - name: Ontology Explorer Install dependencies
       run: |
@@ -53,11 +50,7 @@
     #   working-directory: ./tools/scoring
     # - name: Run Pylint on Configuration Scorer
     #   run: |
-<<<<<<< HEAD
-    #     pylint --rcfile=./styles/pylintrc ./tools/scoring
-=======
     #     pylint --rcfile ./styles/pylintrc ./tools/scoring
->>>>>>> 89e4efb5
     # - name: Configuration Scorer Tests
     #   run: |
     #     python -m unittest discover -p '*_test.py' --failfast -v
@@ -96,8 +89,4 @@
       working-directory: ./tools/rdf_generator/rdfformat/tests
     - name: Run Pylint on RDF Generator
       run: |
-<<<<<<< HEAD
-        pylint --rcfile=./styles/pylintrc ./tools/rdf_generator
-=======
-        pylint --rcfile ./styles/pylintrc ./tools/rdf_generator  
->>>>>>> 89e4efb5
+        pylint --rcfile ./styles/pylintrc ./tools/rdf_generator
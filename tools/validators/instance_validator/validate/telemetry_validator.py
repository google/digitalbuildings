--- conflicted
+++ resolved
@@ -22,22 +22,11 @@
 
 from validate import field_translation as ft_lib
 from validate import telemetry
-<<<<<<< HEAD
-from validate import telemetry_error
-from validate import telemetry_warning
 from validate import message_filters
-
-DEVICE_ID = 'deviceId'
-SUB_FOLDER = 'subFolder'
-SUB_TYPE = 'subType'
-STATE = 'state'
-POINTSET = 'pointset'
-=======
 from validate import telemetry_validation_reporting as tvr
 
 DEVICE_ID = telemetry.DEVICE_ID
 
->>>>>>> 383031a9
 
 class TelemetryValidator(object):
   """Validates telemetry messages against a building config file.

# Copyright 2020 Google LLC
#
# Licensed under the Apache License, Version 2.0 (the License);
# you may not use this file except in compliance with the License.
# You may obtain a copy of the License at
#
#    https://www.apache.org/licenses/LICENSE-2.0
#
# Unless required by applicable law or agreed to in writing, software
# distributed under the License is distributed on an AS IS BASIS,
# WITHOUT WARRANTIES OR CONDITIONS OF ANY KIND, either express or implied.
# See the License for the specific language governing permissions and
# limitations under the License.

"""Reads payload from a pubsub subscription"""

from __future__ import print_function

from concurrent import futures
import json

from google import auth
from google.cloud import pubsub_v1

from typing import Optional
<<<<<<< HEAD
=======

>>>>>>> 383031a9

class Subscriber(object):
  """Reads payload from a subscription.

  Args:
<<<<<<< HEAD
    subscription_name: name of the subscription.
    service_account_info: (optional) service account information from the GCP
      project. When not provided, application default credentials are used

  """

  def __init__( self,
                subscription_name,
                service_account_info_json_file: Optional[str] = None):
=======
    subscription_name: Name of the subscription.
    service_account_info:[optional ] Service account information from the GCP
      project. When not provided, appplication default credentials are used.
  """

  def __init__(self,
               subscription_name,
               service_account_info_json_file: Optional[str] = None):
>>>>>>> 383031a9
    super().__init__()
    assert subscription_name
    self.subscription_name = subscription_name
    self.service_account_info_json_file = service_account_info_json_file

  def Listen(self, callback):
    """Listens to a pubsub subscription.

    Args:
      callback: a callback function to handle the message.
    """
    if self.service_account_info_json_file:
      with open(self.service_account_info_json_file, encoding="utf-8") as f:
        service_account_info = json.load(f)
      audience = "https://pubsub.googleapis.com/google.pubsub.v1.Subscriber"
      credentials = auth.jwt.Credentials.from_service_account_info(
<<<<<<< HEAD
        service_account_info,
        audience=audience)
    else:
      print("No service account. Using application default credentials")
      # pylint: disable=unused-variable
      credentials, project_id = auth.default()
=======
          service_account_info, audience=audience)
    else:
      print("No service account. Using application default credentials")
      # pylint: disable=unused-variable
      credentials.project_id = auth.default()
>>>>>>> 383031a9

    sub_client = pubsub_v1.SubscriberClient(credentials=credentials)
    future = sub_client.subscribe(self.subscription_name, callback)
    print("Listening to pubsub, please wait ...")
    # KeyboardInterrupt does not always cause `result` to exit early, so we
    # give the thread a chance to handle that within a reasonable amount of
    # time by repeatedly calling `result` with a short timeout.
    while True:
      try:
        future.result(timeout=5)
      except futures.TimeoutError:
        continue
      except (futures.CancelledError, KeyboardInterrupt):
        future.cancel()
      except Exception as ex:  # pylint: disable=broad-except
        print(f"PubSub subscription failed with error: {ex}")
        future.cancel()
      break<|MERGE_RESOLUTION|>--- conflicted
+++ resolved
@@ -23,26 +23,12 @@
 from google.cloud import pubsub_v1
 
 from typing import Optional
-<<<<<<< HEAD
-=======
 
->>>>>>> 383031a9
 
 class Subscriber(object):
   """Reads payload from a subscription.
 
   Args:
-<<<<<<< HEAD
-    subscription_name: name of the subscription.
-    service_account_info: (optional) service account information from the GCP
-      project. When not provided, application default credentials are used
-
-  """
-
-  def __init__( self,
-                subscription_name,
-                service_account_info_json_file: Optional[str] = None):
-=======
     subscription_name: Name of the subscription.
     service_account_info:[optional ] Service account information from the GCP
       project. When not provided, appplication default credentials are used.
@@ -51,7 +37,6 @@
   def __init__(self,
                subscription_name,
                service_account_info_json_file: Optional[str] = None):
->>>>>>> 383031a9
     super().__init__()
     assert subscription_name
     self.subscription_name = subscription_name
@@ -68,20 +53,11 @@
         service_account_info = json.load(f)
       audience = "https://pubsub.googleapis.com/google.pubsub.v1.Subscriber"
       credentials = auth.jwt.Credentials.from_service_account_info(
-<<<<<<< HEAD
-        service_account_info,
-        audience=audience)
-    else:
-      print("No service account. Using application default credentials")
-      # pylint: disable=unused-variable
-      credentials, project_id = auth.default()
-=======
           service_account_info, audience=audience)
     else:
       print("No service account. Using application default credentials")
       # pylint: disable=unused-variable
       credentials.project_id = auth.default()
->>>>>>> 383031a9
 
     sub_client = pubsub_v1.SubscriberClient(credentials=credentials)
     future = sub_client.subscribe(self.subscription_name, callback)

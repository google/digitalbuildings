--- conflicted
+++ resolved
@@ -72,16 +72,12 @@
     parsed_attributes[DEVICE_REGISTRY_ID] = \
     pubsub_message_attributes.get(DEVICE_REGISTRY_ID)
     parsed_attributes[DEVICE_NUM_ID] = \
-<<<<<<< HEAD
       pubsub_message_attributes.get(DEVICE_NUM_ID)
     parsed_attributes[SUB_FOLDER] = \
       pubsub_message_attributes.get(SUB_FOLDER)
     parsed_attributes[SUB_TYPE] = \
       pubsub_message_attributes.get(SUB_TYPE)
-=======
-    pubsub_message_attributes.get(DEVICE_NUM_ID)
-    parsed_attributes[SUB_FOLDER] = pubsub_message_attributes.get(SUB_FOLDER)
->>>>>>> 383031a9
+    
     return parsed_attributes
 
   def _parse_data(self,

--- conflicted
+++ resolved
@@ -154,17 +154,14 @@
 
     # iterate through each translation device key and determine its form
     for field_name in translation_body.keys():
+      # check if keys are UDMI compliant
+      if isinstance(translation_body[field_name].data, str):
+        continue
 
       #check if the field_name is on the type
-<<<<<<< HEAD
-      # TODO(charbull), the key in the dictionary all_fields_dict
-      #  starts with `/`, needs to be cleaned
-      # pop the field out
-=======
       #TODO(charbull), the key in the dictionary
       #all_fields_dict starts with `/`, needs to be cleaned
       #pop the field out
->>>>>>> 20768d57
       key_field_name = '/'+field_name.data
       opt_wrapper_field = all_fields_dict.pop(key_field_name, None)
       if opt_wrapper_field is None: #an extra field that should not be here
@@ -214,13 +211,8 @@
     #check if the rest of the fields not included are optional
     for optional_field_name in all_fields_dict.values():
       if not optional_field_name.optional:
-<<<<<<< HEAD
-        print('Translation does not use the mandatory field: '
-              , optional_field_name.field.field)
-=======
         print('Translation does not use the mandatory field: ',
               optional_field_name.field.field)
->>>>>>> 20768d57
         return False
 
 

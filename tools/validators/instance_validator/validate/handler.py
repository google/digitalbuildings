--- conflicted
+++ resolved
@@ -112,12 +112,9 @@
     report_file = open(report_filename, 'w', encoding='utf-8')
     sys.stdout = report_file
   try:
-<<<<<<< HEAD
     if not bool(subscription):
       print('Subscription is needed for telemetry validation!')
       sys.exit(0)
-=======
->>>>>>> 383031a9
     print('\nStarting validator...\n')
     print('\nStarting universe generation...\n')
     universe = generate_universe.BuildUniverse(
@@ -130,13 +127,9 @@
     entities = _ValidateConfig(filenames, universe)
     if subscription:
       print('\nStarting telemetry validation...\n')
-<<<<<<< HEAD
-      _ValidateTelemetry(subscription, service_account, entities, timeout, udmi)
-=======
       _ValidateTelemetry(subscription, service_account, entities, timeout)
     else:
       print('Subscription is needed for telemetry validation')
->>>>>>> 383031a9
 
   finally:
     sys.stdout = saved_stdout

# Copyright 2020 Google LLC
#
# Licensed under the Apache License, Version 2.0 (the License);
# you may not use this file except in compliance with the License.
# You may obtain a copy of the License at
#
#    https://www.apache.org/licenses/LICENSE-2.0
#
# Unless required by applicable law or agreed to in writing, software
# distributed under the License is distributed on an AS IS BASIS,
# WITHOUT WARRANTIES OR CONDITIONS OF ANY KIND, either express or implied.
# See the License for the specific language governing permissions and
# limitations under the License.

"""Setup file for Instance Validator"""

from setuptools import setup, find_packages

setup(
    name='instance-validator',
    version='0.0.1',
    url='https://github.com/google/digitalbuildings',
    license='Apache License',
    author='(in alphabatical order)'
           'Keith Berkoben,'
           'Raymond Li,'
           'Charbel Kaed,'
           'Nigel Kilmer',
    packages=find_packages(),
<<<<<<< HEAD
    install_requires=['protobuf==3.14.0',
                      'ruamel.yaml==0.17.16',
                      'strictyaml==1.4.4',
=======
    install_requires=['protobuf<3.18.0,>=3.12.0',
                      'ruamel.yaml==0.15.93',
                      'strictyaml==1.1.0',
>>>>>>> 89e4efb5
                      'google-cloud-pubsub==2.6.1',
                      'google-auth<2.0',
                      'googleapis-common-protos==1.52.0'],
    python_requires='>=3.7',
)<|MERGE_RESOLUTION|>--- conflicted
+++ resolved
@@ -27,15 +27,9 @@
            'Charbel Kaed,'
            'Nigel Kilmer',
     packages=find_packages(),
-<<<<<<< HEAD
-    install_requires=['protobuf==3.14.0',
+    install_requires=['protobuf<3.18.0,>=3.12.0',
                       'ruamel.yaml==0.17.16',
                       'strictyaml==1.4.4',
-=======
-    install_requires=['protobuf<3.18.0,>=3.12.0',
-                      'ruamel.yaml==0.15.93',
-                      'strictyaml==1.1.0',
->>>>>>> 89e4efb5
                       'google-cloud-pubsub==2.6.1',
                       'google-auth<2.0',
                       'googleapis-common-protos==1.52.0'],

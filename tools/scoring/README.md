# Scoring

The scoring tool evaluates _proposed_ configuration files against "known good" _solution_ files. It uses a rudimentary [F-score algorithm](https://en.wikipedia.org/wiki/F-score) to provide floating-point representations of how closely the files compare along various [_dimensions_](#dimensions). Broadly, its process is thus:

<<<<<<< HEAD
1. Filter out irrelevant entities (e.g. those in the solution which have a noncanonical type)
=======
1. Filter out irrelevant entities (e.g. those which have a noncanonical type)
>>>>>>> cac5272a
2. Create pairs of entities from the _proposed_ and _solution_ lists by matching [`cloud_device_id`](https://github.com/google/digitalbuildings/blob/master/ontology/docs/building_config.md#config-format) (for reporting devices) or raw field names (for virtual devices)
3. From each entity pair, isolate the attributes relevant for the dimension being scored and reduce their values to sets (e.g. [connections](https://github.com/google/digitalbuildings/blob/master/ontology/docs/ontology_config.md#connections))
4. Count the `intersection` and `difference` between the respective _proposed_ and _solution_ sets
5. Input these figures to the aforementioned scoring algorithm to produce a singular numeric score

## Install
To install the dependencies, please run the `python3 setup.py install` from the following directories, in order:
* digitalbuildings/tools/validators/ontology_validator
* digitalbuildings/tools/validators/instance_validator
* digitalbuildings/tools/scoring

## Usage

The application can be run from the command line. It takes three arguments:
1. `-prop/--proposed` (required): Absolute path for your proposed configuration file (to be scored)
2. `-sol/--solution` (required): Absolute path for your solution configuration file
3. `-m/--modified-types-filepath` (optional): Absolute path for the directory which contains your ontology. Defaults to `ontology/yaml/resources`

Example (from the `digitalbuildings` directory): `python3 tools/scoring/scorer.py -prop path/to/proposed/file.yaml -sol path/to/solution/file.yaml`

## Interpreting Results

Scores range from `-1.00`, which indicates that all attempts were _incorrect_, to `1.00`, which indicates that all attempts were _correct_. Thus, `0.00` indicates an equal number of correct and incorrect attempts. In the future, the output schema is likely to be expanded to provide greater context for each score.

For a description of each dimension, please see [Dimensions](#dimensions). The [DBO documentation](https://github.com/google/digitalbuildings/blob/master/ontology/README.md) is extremely helpful for understanding the concepts employed (which this tool attempts to quantify).

### Caveats

There are presently some limitations to consider when interpreting scores:

- Canonical entities

  Generally speaking, any solution entity with a noncanonical type is not used as a basis for scoring. This is especially relevant in the context of `result_reporting`; that value is derived from only those entities which did not link to virtual devices.

- Missing types

  Given the limitation above, missing types can have a significant impact on scores. To provide some visibility into this, missing types are counted when the application is instantiated and a summary is output to the console.

- `None` scores

  It is possible to receive a score of `None` if the application does not identify any relevant solution entities for that entity category and dimension (either by design or as a consequence of the inputs).

- Precision

  The virtual-entity matching algorithm used by the "entity type identification" and "entity point identification" dimensions is not presently deterministic, which infrequently results in scores with small variances.

<<<<<<< HEAD
- Connections

  Due to how `connections` are expressed — using arbitrary entity `code`s, rather than canonical identifiers, as keys — the associated score is very sensitive to naming conventions. Often, only connections with reporting devices as targets correspond.

=======
>>>>>>> cac5272a
## Dimensions

### Entity Connection Identification

Quantifies whether [connections](https://github.com/google/digitalbuildings/blob/master/ontology/docs/ontology_config.md#connections) between [entities](https://github.com/google/digitalbuildings/blob/master/ontology/docs/ontology.md#overview) were correctly and completely defined in the proposed file. **This considers all entities.**

### Entity Identification

<<<<<<< HEAD
Quantifies whether the correct [entities](https://github.com/google/digitalbuildings/blob/master/ontology/docs/ontology.md#overview) were included in the proposed file. **This considers only canonically typed solution entities.**

### Entity Point Identification

Quantifies whether the proposed file included the correct [points](https://github.com/google/digitalbuildings/blob/master/ontology/docs/building_config.md#defining-translations) in each entity. **This considers only canonically typed solution entities.**

### Entity Type Identification

Quantifies whether the proposed file assigned the correct [type](https://github.com/google/digitalbuildings/blob/master/ontology/docs/ontology_config.md#entitytypes) to each entity. **This considers only canonically typed solution entities.**

### Raw Field Selection

Quantifies whether the correct [raw fields](https://github.com/google/digitalbuildings/blob/master/ontology/docs/building_config.md#defining-translations) were selected in the proposed file. **This considers only canonically typed reporting solution entities.**

### Standard Field Naming

Quantifies whether the correct [standard field names](https://github.com/google/digitalbuildings/blob/master/ontology/docs/building_config.md#defining-translations) were selected in the proposed file. **This considers only canonically typed reporting solution entities.**

### State Mapping

Quantifies how accurately the proposed file mapped [multi-state values](https://github.com/google/digitalbuildings/blob/master/ontology/docs/ontology.md#multi-state-values) for relevant fields. **This considers only canonically typed reporting solution entities.**

### Unit Mapping

Quantifies how accurately the proposed file mapped [dimensional units](https://github.com/google/digitalbuildings/blob/master/ontology/docs/ontology.md#dimensional-units) for relevant fields. **This considers only canonically typed reporting solution entities.**
=======
Quantifies whether the correct [entities](https://github.com/google/digitalbuildings/blob/master/ontology/docs/ontology.md#overview) were included in the proposed file. **This considers only canonically typed entities.**

### Entity Point Identification

Quantifies whether the proposed file included the correct [points](https://github.com/google/digitalbuildings/blob/master/ontology/docs/building_config.md#defining-translations) in each entity. **This considers only canonically typed entities.**

### Entity Type Identification

Quantifies whether the proposed file assigned the correct [type](https://github.com/google/digitalbuildings/blob/master/ontology/docs/ontology_config.md#entitytypes) to each entity. **This considers only canonically typed entities.**

### Raw Field Selection

Quantifies whether the correct [raw fields](https://github.com/google/digitalbuildings/blob/master/ontology/docs/building_config.md#defining-translations) were selected in the proposed file. **This considers only canonically typed reporting entities.**

### Standard Field Naming

Quantifies whether the correct [standard field names](https://github.com/google/digitalbuildings/blob/master/ontology/docs/building_config.md#defining-translations) were selected in the proposed file. **This considers only canonically typed reporting entities.**

### State Mapping

Quantifies how accurately the proposed file mapped [multi-state values](https://github.com/google/digitalbuildings/blob/master/ontology/docs/ontology.md#multi-state-values) for relevant fields. **This considers only canonically typed reporting entities.**

### Unit Mapping

Quantifies how accurately the proposed file mapped [dimensional units](https://github.com/google/digitalbuildings/blob/master/ontology/docs/ontology.md#dimensional-units) for relevant fields. **This considers only canonically typed reporting entities.**
>>>>>>> cac5272a
<|MERGE_RESOLUTION|>--- conflicted
+++ resolved
@@ -2,11 +2,7 @@
 
 The scoring tool evaluates _proposed_ configuration files against "known good" _solution_ files. It uses a rudimentary [F-score algorithm](https://en.wikipedia.org/wiki/F-score) to provide floating-point representations of how closely the files compare along various [_dimensions_](#dimensions). Broadly, its process is thus:
 
-<<<<<<< HEAD
 1. Filter out irrelevant entities (e.g. those in the solution which have a noncanonical type)
-=======
-1. Filter out irrelevant entities (e.g. those which have a noncanonical type)
->>>>>>> cac5272a
 2. Create pairs of entities from the _proposed_ and _solution_ lists by matching [`cloud_device_id`](https://github.com/google/digitalbuildings/blob/master/ontology/docs/building_config.md#config-format) (for reporting devices) or raw field names (for virtual devices)
 3. From each entity pair, isolate the attributes relevant for the dimension being scored and reduce their values to sets (e.g. [connections](https://github.com/google/digitalbuildings/blob/master/ontology/docs/ontology_config.md#connections))
 4. Count the `intersection` and `difference` between the respective _proposed_ and _solution_ sets
@@ -53,13 +49,10 @@
 
   The virtual-entity matching algorithm used by the "entity type identification" and "entity point identification" dimensions is not presently deterministic, which infrequently results in scores with small variances.
 
-<<<<<<< HEAD
 - Connections
 
   Due to how `connections` are expressed — using arbitrary entity `code`s, rather than canonical identifiers, as keys — the associated score is very sensitive to naming conventions. Often, only connections with reporting devices as targets correspond.
 
-=======
->>>>>>> cac5272a
 ## Dimensions
 
 ### Entity Connection Identification
@@ -68,33 +61,6 @@
 
 ### Entity Identification
 
-<<<<<<< HEAD
-Quantifies whether the correct [entities](https://github.com/google/digitalbuildings/blob/master/ontology/docs/ontology.md#overview) were included in the proposed file. **This considers only canonically typed solution entities.**
-
-### Entity Point Identification
-
-Quantifies whether the proposed file included the correct [points](https://github.com/google/digitalbuildings/blob/master/ontology/docs/building_config.md#defining-translations) in each entity. **This considers only canonically typed solution entities.**
-
-### Entity Type Identification
-
-Quantifies whether the proposed file assigned the correct [type](https://github.com/google/digitalbuildings/blob/master/ontology/docs/ontology_config.md#entitytypes) to each entity. **This considers only canonically typed solution entities.**
-
-### Raw Field Selection
-
-Quantifies whether the correct [raw fields](https://github.com/google/digitalbuildings/blob/master/ontology/docs/building_config.md#defining-translations) were selected in the proposed file. **This considers only canonically typed reporting solution entities.**
-
-### Standard Field Naming
-
-Quantifies whether the correct [standard field names](https://github.com/google/digitalbuildings/blob/master/ontology/docs/building_config.md#defining-translations) were selected in the proposed file. **This considers only canonically typed reporting solution entities.**
-
-### State Mapping
-
-Quantifies how accurately the proposed file mapped [multi-state values](https://github.com/google/digitalbuildings/blob/master/ontology/docs/ontology.md#multi-state-values) for relevant fields. **This considers only canonically typed reporting solution entities.**
-
-### Unit Mapping
-
-Quantifies how accurately the proposed file mapped [dimensional units](https://github.com/google/digitalbuildings/blob/master/ontology/docs/ontology.md#dimensional-units) for relevant fields. **This considers only canonically typed reporting solution entities.**
-=======
 Quantifies whether the correct [entities](https://github.com/google/digitalbuildings/blob/master/ontology/docs/ontology.md#overview) were included in the proposed file. **This considers only canonically typed entities.**
 
 ### Entity Point Identification
@@ -119,5 +85,4 @@
 
 ### Unit Mapping
 
-Quantifies how accurately the proposed file mapped [dimensional units](https://github.com/google/digitalbuildings/blob/master/ontology/docs/ontology.md#dimensional-units) for relevant fields. **This considers only canonically typed reporting entities.**
->>>>>>> cac5272a
+Quantifies how accurately the proposed file mapped [dimensional units](https://github.com/google/digitalbuildings/blob/master/ontology/docs/ontology.md#dimensional-units) for relevant fields. **This considers only canonically typed reporting entities.**
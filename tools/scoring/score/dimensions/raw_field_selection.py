--- conflicted
+++ resolved
@@ -24,11 +24,8 @@
   (e.g. "points.chilled_water_flowrate_sensor.present_value")
   were mapped (versus ignored) in the proposed file."""
 
-<<<<<<< HEAD
-=======
   # SIMPLE category indicates this dimension receives `translations`
   # rather than `deserialized_files` to do its calculations
->>>>>>> 3fee0d4e
   category = DimensionCategories.SIMPLE
 
   def _fetch_raw_field_names(self, translations):

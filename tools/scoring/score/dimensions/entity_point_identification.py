--- conflicted
+++ resolved
@@ -27,11 +27,8 @@
   """Quantifies whether the proposed file
   included the correct points in each entity."""
 
-<<<<<<< HEAD
-=======
   # COMPLEX category indicates this dimension receives `deserialized_files`
   # rather than `translations` to do its calculations
->>>>>>> 3fee0d4e
   category = DimensionCategories.COMPLEX
 
   def _isolate_entities_virtual(self,

--- conflicted
+++ resolved
@@ -1,4 +1,3 @@
-<<<<<<< HEAD
 # Copyright 2021 Google LLC
 #
 # Licensed under the Apache License, Version 2.0 (the License);
@@ -14,12 +13,9 @@
 # limitations under the License.
 
 """
-Ontology wrapper class for DBO explorer exposing certain functionality
-of DBO.
+Ontology wrapper class for DBO explorer.
 """
-=======
-"""Ontology wrapper class for DBO explorer."""
->>>>>>> 07c19cd6
+
 from typing import List, Set
 
 from lib.model import EntityTypeField

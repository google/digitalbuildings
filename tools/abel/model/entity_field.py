--- conflicted
+++ resolved
@@ -32,11 +32,6 @@
 from model.units import Units
 
 
-<<<<<<< HEAD
-# TODO(b/229631364) Extend to telemetry field and metadata field classes.
-# TODO(b/247624350) Deprecate device_id attribute.
-=======
->>>>>>> ffb4f595
 class EntityField(object):
   """A class to store information on an entity field.
 

--- conflicted
+++ resolved
@@ -8,7 +8,7 @@
 
 ## Setup
 
-<<<<<<< HEAD
+
 ### Windows Setup
 1. Open cmd and navigate to `digitalbuildings/tools`
 2. Run `global_setup.bat`
@@ -16,11 +16,6 @@
 ### Unix Setup
 1. Open terminal and navigate to `digitalbuildings/tools`
 2. Run `sudo bash global_setup.sh`
-=======
-1. follow setup instructions for the [Instance Validator](./validators/instance_validator)
-2. follow setup instructions for the [GUID Generator](./guid_generator)
-3. Run `sudo python setup.py` for this directory
->>>>>>> 45332c79
 
 ## Running Toolkit
 
@@ -39,4 +34,4 @@
 Takes in an input file, generates guids for every entity instance, validates the
 building configuration, and writes validation results to the report filepath.
 
-For Windowds, run with `py` rather than `python`+**NOTE:** For Windows, run with `py` rather than `python`
--- conflicted
+++ resolved
@@ -75,14 +75,12 @@
   is_abstract: true
   implements:
   - EQUIPMENT
-<<<<<<< HEAD
   
 RDT:
   description: "Rodent Repellent System"
   is_abstract: true
   implements:
   - EQUIPMENT
-=======
 
 
 PA:
@@ -92,4 +90,3 @@
   implements:
   - EQUIPMENT
   
->>>>>>> 987c085c

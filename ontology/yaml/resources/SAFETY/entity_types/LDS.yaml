# Copyright 2020 Google LLC
#
# Licensed under the Apache License, Version 2.0 (the License);
# you may not use this file except in compliance with the License.
# You may obtain a copy of the License at
#
#    https://www.apache.org/licenses/LICENSE-2.0
#
# Unless required by applicable law or agreed to in writing, software
# distributed under the License is distributed on an AS IS BASIS,
# WITHOUT WARRANTIES OR CONDITIONS OF ANY KIND, either express or implied.
# See the License for the specific language governing permissions and
# limitations under the License.


LDS_WLDS:
  id: "1821813389094027264"
  description: "Basic leak detection device."
  is_canonical: true
  implements:
  - LDS
  - WLDS

LDS_WLDS_BCM:
  id: "6955916964296392704"
  description: "Leak sensing device with broken cable status."
  is_canonical: true
  implements:
  - LDS
  - WLDS
  - BCM

LDS_BC2X:
  id: "10847027042344501248"
  description: "Leak sensing device with broken cable status."
  is_canonical: true
  implements:
  - LDS
  - WLDS
  - BC2X

LDS_BC2X_LPA:
  id: "10630854260230717440"
  description: "Leak sensing device with broken cable status."
  is_canonical: true
  implements:
  - LDS
  - WLDS
  - BC2X
  - LPA
  
LDS_WLDS_BCM_WLS:
  id: "13939922803816057240"
  description: "Leak sensing device with broken cable status and leak location monitoring."
  is_canonical: true
  implements:
  - LDS
  - WLDS
  - BCM
  - WLS
  
# General Types
LDS_GASDET:
  id: "17602426483400245248"
  description: "Basic natural gas monitoring device."
  is_canonical: true
  implements:
  - LDS
  - GASDET

LDS_NHDET:
  id: "6860294637051969536"
  description: "Basic ammonia gas monitoring device"
  is_canonical: true
  implements:
  - LDS
  - NHDET

LDS_WLA:
  id: "12466396563826016256"
  description: "Water Leak sensing device."
  is_canonical: true
  implements:
  - LDS
  - WLA
<<<<<<< HEAD
  
=======

>>>>>>> ce0b0572
<|MERGE_RESOLUTION|>--- conflicted
+++ resolved
@@ -82,9 +82,4 @@
   is_canonical: true
   implements:
   - LDS
-  - WLA
-<<<<<<< HEAD
-  
-=======
-
->>>>>>> ce0b0572
+  - WLA
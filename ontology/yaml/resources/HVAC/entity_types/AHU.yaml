--- conflicted
+++ resolved
@@ -3982,7 +3982,7 @@
   - RAIDC2X
   - SSPC
 
-<<<<<<< HEAD
+
 AHU_SS_RMM_RTM_FDPM_EFPC_SFPC_HWSC_ESDC_FSAM:
   description: "AHU with supply and exhaust pressure, flowrate control, cooling and heating valve control, fire and smoke alarms"
   is_canonical: true
@@ -3997,7 +3997,7 @@
   - HWSC
   - ESDC
   - FSAM
-=======
+
 AHU_CHWSC_ECON_EDBPC_RFSS_RFVSC_SFSS_SFVSC_SSPC:
   guid: "6856f47f-655a-4412-a1d9-9cc842a65e1b"
   description: "Multi-zone chilled water AHU with supply air static pressure control and building static pressure control."
@@ -4028,8 +4028,6 @@
   - SFSS2X
   - SFVSC2X
   - SSPC
-
->>>>>>> 7d7a8ac7
 
 AHU_SS_RMM_STM_FDPM_EFPC_SFPC_HWRC_ESDC_FSAM:
   description: "AHU with supply and exhaust pressure, flowrate control, cooling and heating valve control, fire and smoke alarms supply and exhaust rotational velocity sensors"

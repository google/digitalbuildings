--- conflicted
+++ resolved
@@ -23,885 +23,880 @@
   description: "Single zone AHU."
   is_canonical: true
   implements:
-  - AHU
-  - CSP
-  - DFSS
-  - DX2ZC
-  - ECONZ
+    - AHU
+    - CSP
+    - DFSS
+    - DX2ZC
+    - ECONZ
 
 AHU_CSP_DFSS_DX2ZC_ECONMD:
   guid: "39dd2cf1-b5c0-4b3b-942a-e02620eed5c3"
   description: "Single zone AHU."
   is_canonical: true
   implements:
-  - AHU
-  - CSP
-  - DFSS
-  - DX2ZC
-  - ECONMD
+    - AHU
+    - CSP
+    - DFSS
+    - DX2ZC
+    - ECONMD
 
 AHU_CSP_DFSS_DXZC_ECONZ:
   guid: "52746623-e5aa-48d1-8cb7-422bb889a0e3"
   description: "Single zone AHU."
   is_canonical: true
   implements:
-  - AHU
-  - CSP
-  - DFSS
-  - DXZC
-  - ECONZ
+    - AHU
+    - CSP
+    - DFSS
+    - DXZC
+    - ECONZ
 
 AHU_DFSS_DXRC_RHDHC:
   guid: "094ea5d7-0435-4881-93b2-6516da45de2d"
   description: "Single zone AHU with humidity control."
   is_canonical: true
   implements:
-  - AHU
-  - DFSS
-  - DXRC
-  - RHDHC
+    - AHU
+    - DFSS
+    - DXRC
+    - RHDHC
 
 AHU_DFSS_DSP_DXZC:
   guid: "33d3dac8-c894-4f18-859a-5c3ec9cbafe2"
   description: "Single zone AHU."
   is_canonical: true
   implements:
-  - AHU
-  - DFSS
-  - DSP
-  - DXZC
+    - AHU
+    - DFSS
+    - DSP
+    - DXZC
 
 AHU_CSP_DFSS_DXZC:
   guid: "9654f3c9-ef33-4273-8d42-c19e70f0726a"
   description: "Single zone AHU (cooling only)."
   is_canonical: true
   implements:
-  - AHU
-  - CSP
-  - DFSS
-  - DXZC
+    - AHU
+    - CSP
+    - DFSS
+    - DXZC
 
 AHU_DFSS_DSP_DXZC_ECONZ:
   guid: "04ea910f-047f-42e1-8d20-cbd1975be758"
   description: "Single zone AHU."
   is_canonical: true
   implements:
-  - AHU
-  - DFSS
-  - DSP
-  - DXZC
-  - ECONZ
+    - AHU
+    - DFSS
+    - DSP
+    - DXZC
+    - ECONZ
 
 AHU_DFSS_DSP_DXSC_ECONZ:
   guid: "834072a0-15e2-4366-b4f8-bec5ed83a4fe"
   description: "Single zone AHU."
   is_canonical: true
   implements:
-  - AHU
-  - DFSS
-  - DSP
-  - DXSC
-  - ECONZ
+    - AHU
+    - DFSS
+    - DSP
+    - DXSC
+    - ECONZ
 
 AHU_DFSS_DXZC_ECONZ_EFSS:
   guid: "fbca19b2-bc34-4f22-8b0a-3b35a892925a"
   description: "Single zone AHU."
   is_canonical: true
   implements:
-  - AHU
-  - DFSS
-  - DXZC
-  - ECONZ
-  - EFSS
+    - AHU
+    - DFSS
+    - DXZC
+    - ECONZ
+    - EFSS
 
 AHU_CSP_DFSS_DX2SC_ECONZ:
   guid: "2282f023-3ec5-4db3-89d4-40976d910a9c"
   description: "Single zone AHU."
   is_canonical: true
   implements:
-  - AHU
-  - CSP
-  - DFSS
-  - DX2SC
-  - ECONZ
+    - AHU
+    - CSP
+    - DFSS
+    - DX2SC
+    - ECONZ
 
 AHU_DFSS_DSP_DX2ZC_ECONZ:
   guid: "c399fba7-1e21-4fd2-ac35-bc2aa43c4d0c"
   description: "Single zone AHU."
   is_canonical: true
   implements:
-  - AHU
-  - DFSS
-  - DSP
-  - DX2ZC
-  - ECONZ
+    - AHU
+    - DFSS
+    - DSP
+    - DX2ZC
+    - ECONZ
 
 AHU_DFSS_DSP_DX4ZC_ECONZ:
   guid: "9064de94-7a42-40da-becd-45d9a62eed99"
   description: "Single zone AHU."
   is_canonical: true
   implements:
-  - AHU
-  - DFSS
-  - DSP
-  - DX4ZC
-  - ECONZ
+    - AHU
+    - DFSS
+    - DSP
+    - DX4ZC
+    - ECONZ
 
 AHU_CSP_DFSS_DXZC_ECONMD:
   guid: "42dc2ee7-78ed-4a3d-9c65-ca0a3bae853c"
   description: "Single zone AHU."
   is_canonical: true
   implements:
-  - AHU
-  - CSP
-  - DFSS
-  - DXZC
-  - ECONMD
+    - AHU
+    - CSP
+    - DFSS
+    - DXZC
+    - ECONMD
 
 AHU_DSP_DFSS_DXZC_ECONMD:
   guid: "acf1a9b2-4931-4d2c-b8f6-f601516d02ba"
   description: "Single zone AHU."
   is_canonical: true
   implements:
-  - AHU
-  - DSP
-  - DFSS
-  - DXZC
-  - ECONMD
+    - AHU
+    - DSP
+    - DFSS
+    - DXZC
+    - ECONMD
 
 AHU_DFSS_DXZC_ECONZ_HT2ZC:
   guid: "3f6757fd-3535-4e21-b035-d7bc59173522"
   description: "Single zone AHU."
   is_canonical: true
   implements:
-  - AHU
-  - DFSS
-  - DXZC
-  - ECONZ
-  - HT2ZC
+    - AHU
+    - DFSS
+    - DXZC
+    - ECONZ
+    - HT2ZC
 
 AHU_DFSS_DX2ZTC_ECONZ_EFSS:
   guid: "f13031b8-5f69-4a51-b868-2f1a47bc1f22"
   description: "Single zone AHU with exhaust control."
   is_canonical: true
   implements:
-  - AHU
-  - DFSS
-  - DX2ZTC
-  - ECONZ
-  - EFSS
-
+    - AHU
+    - DFSS
+    - DX2ZTC
+    - ECONZ
+    - EFSS
 
 AHU_DFSS_DXZC_ECONM:
   guid: "39d11efc-26e4-4b2e-9e33-2d6dbf17ba38"
   description: "Single zone AHU."
   is_canonical: true
   implements:
-  - AHU
-  - DFSS
-  - DXZC
-  - ECONM
+    - AHU
+    - DFSS
+    - DXZC
+    - ECONM
 
 AHU_DFSS_DSP_DX2ZC_ECONZ_HTZC:
   guid: "8b064238-63ae-4100-bafe-154ea86bef72"
   description: "Single zone AHU."
   is_canonical: true
   implements:
-  - AHU
-  - DFSS
-  - DSP
-  - DX2ZC
-  - ECONZ
-  - HTZC
+    - AHU
+    - DFSS
+    - DSP
+    - DX2ZC
+    - ECONZ
+    - HTZC
 
 AHU_CO2C_DFSS_DX2ZC_ECONZ_HT2ZC:
   guid: "fee08f4c-af69-4a7f-ab3b-954251565d2c"
   description: "Single zone AHU."
   is_canonical: true
   implements:
-  - AHU
-  - CO2C
-  - DFSS
-  - DX2ZC
-  - ECONZ
-  - HT2ZC
+    - AHU
+    - CO2C
+    - DFSS
+    - DX2ZC
+    - ECONZ
+    - HT2ZC
 
 AHU_CO2C_DFSS_DX2ZC_ECONZ_HTZC:
   guid: "58e3e32c-9415-48ad-b060-13684b77c782"
   description: "Single zone AHU."
   is_canonical: true
   implements:
-  - AHU
-  - CO2C
-  - DFSS
-  - DX2ZC
-  - ECONZ
-  - HTZC
+    - AHU
+    - CO2C
+    - DFSS
+    - DX2ZC
+    - ECONZ
+    - HTZC
 
 AHU_DFSS_DXDC_ECOND_ZHM_ZTM:
   guid: "73840b41-f773-4036-bf37-6df08ddacc1b"
   description: "Single zone AHU with minimal zone monitoring."
   is_canonical: true
   implements:
-  - AHU
-  - DFSS
-  - DXDC
-  - ECOND
-  - ZHM
-  - ZTM
+    - AHU
+    - DFSS
+    - DXDC
+    - ECOND
+    - ZHM
+    - ZTM
 
 AHU_DFSS_DSP_DXDC_ECOND_EFSS_HTDC:
   guid: "99403d6d-3c54-4c2c-ba4c-0de347f06313"
   description: "Single zone AHU."
   is_canonical: true
   implements:
-  - AHU
-  - DFSS
-  - DSP
-  - DXDC
-  - ECOND
-  - EFSS
-  - HTDC
+    - AHU
+    - DFSS
+    - DSP
+    - DXDC
+    - ECOND
+    - EFSS
+    - HTDC
 
 AHU_DFSS_DXZC_ECOND_EFSS_HTSC:
   guid: "86060be8-c709-4eb3-af23-111c000cd438"
   description: "Single zone AHU."
   is_canonical: true
   implements:
-  - AHU
-  - DFSS
-  - DXZC
-  - ECOND
-  - EFSS
-  - HTSC
+    - AHU
+    - DFSS
+    - DXZC
+    - ECOND
+    - EFSS
+    - HTSC
 
 AHU_DFSS_DSP_DXZC_ECONZ_EFSS:
   guid: "0fb2175e-7e02-4440-a2da-44ae33869921"
   description: "Single zone AHU."
   is_canonical: true
   implements:
-  - AHU
-  - DFSS
-  - DSP
-  - DXZC
-  - ECONZ
-  - EFSS
+    - AHU
+    - DFSS
+    - DSP
+    - DXZC
+    - ECONZ
+    - EFSS
 
 AHU_DFSS_DFVSC_DXZC_ECONZ_HWZC:
   guid: "49f93f87-7741-402c-b3a3-059cadf09050"
   description: "Single zone AHU."
   is_canonical: true
   implements:
-  - AHU
-  - DFSS
-  - DFVSC
-  - DXZC
-  - ECONZ
-  - HWZC
+    - AHU
+    - DFSS
+    - DFVSC
+    - DXZC
+    - ECONZ
+    - HWZC
 
 AHU_DFSS_DSP_DXZC_ECON_HTZC:
   guid: "83096e82-059e-4f54-8d3e-5248ef32c6e3"
   description: "Single zone AHU."
   is_canonical: true
   implements:
-  - AHU
-  - DFSS
-  - DSP
-  - DXZC
-  - ECON
-  - HTZC
+    - AHU
+    - DFSS
+    - DSP
+    - DXZC
+    - ECON
+    - HTZC
 
 AHU_CHWZC_DFSS_DSP_ECONZ:
   guid: "51c30c07-c226-4175-9e37-6fe713349d23"
   description: "Single zone AHU."
   is_canonical: true
   implements:
-  - AHU
-  - CHWZC
-  - DFSS
-  - DSP
-  - ECONZ
+    - AHU
+    - CHWZC
+    - DFSS
+    - DSP
+    - ECONZ
 
 AHU_CHWZTC_DFSS_ECONZ_HWZTC_ZTC:
   guid: "81dd7d9b-6b54-4095-b4ee-6da5d0e46e4f"
   description: "Single zone AHU."
   is_canonical: true
   implements:
-  - AHU
-  - CHWZTC
-  - DFSS
-  - ECONZ
-  - HWZTC
-  - ZTC
+    - AHU
+    - CHWZTC
+    - DFSS
+    - ECONZ
+    - HWZTC
+    - ZTC
 
 AHU_DFSS_ECONZ_HP2ZC:
   guid: "20f0bc07-c43e-407c-97cc-a849c613b2d5"
   description: "Single zone AHU."
   is_canonical: true
   implements:
-  - AHU
-  - DFSS
-  - ECONZ
-  - HP2ZC
+    - AHU
+    - DFSS
+    - ECONZ
+    - HP2ZC
 
 AHU_DFSS_DSP_ECONZ_HPZC_HTZC:
   guid: "80261608-f2bd-4c51-af89-83eb4ecdf35c"
   description: "Single zone AHU."
   is_canonical: true
   implements:
-  - AHU
-  - DFSS
-  - DSP
-  - ECONZ
-  - HPZC
-  - HTZC
+    - AHU
+    - DFSS
+    - DSP
+    - ECONZ
+    - HPZC
+    - HTZC
 
 AHU_DFSS_DSP_ECONZ_HPZC:
   guid: "d26c4142-9260-41e6-930b-c9ebe43a0063"
   description: "Single zone AHU."
   is_canonical: true
   implements:
-  - AHU
-  - DFSS
-  - DSP
-  - ECONZ
-  - HPZC
+    - AHU
+    - DFSS
+    - DSP
+    - ECONZ
+    - HPZC
 
 AHU_DFSS_DSP_ECONZ_HPZC_HT2ZC:
   guid: "211efa70-a9af-4748-bf24-30559573ab61"
   description: "Single zone AHU."
   is_canonical: true
   implements:
-  - AHU
-  - DFSS
-  - DSP
-  - ECONZ
-  - HPZC
-  - HT2ZC
+    - AHU
+    - DFSS
+    - DSP
+    - ECONZ
+    - HPZC
+    - HT2ZC
 
 AHU_DFSS_DSP_DX2ZC_ECONZ_EFSS:
   guid: "ceb87a73-0847-4203-bf37-d6f57619f4fd"
   description: "Single zone AHU."
   is_canonical: true
   implements:
-  - AHU
-  - DFSS
-  - DSP
-  - DX2ZC
-  - ECONZ
-  - EFSS
+    - AHU
+    - DFSS
+    - DSP
+    - DX2ZC
+    - ECONZ
+    - EFSS
 
 AHU_DFSS_DSP_DX2ZC_ECON_HTZC:
   guid: "cca6873d-457d-42a5-b161-79b8b8b88465"
   description: "Single zone AHU."
   is_canonical: true
   implements:
-  - AHU
-  - DFSS
-  - DSP
-  - DX2ZC
-  - ECON
-  - HTZC
+    - AHU
+    - DFSS
+    - DSP
+    - DX2ZC
+    - ECON
+    - HTZC
 
 AHU_DFSS_DSP_DX2ZC_ECONZ_HT2ZC:
   guid: "cccddd4a-8052-4bfa-b4b9-474d151e0d79"
   description: "Single zone AHU."
   is_canonical: true
   implements:
-  - AHU
-  - DFSS
-  - DSP
-  - DX2ZC
-  - ECONZ
-  - HT2ZC
+    - AHU
+    - DFSS
+    - DSP
+    - DX2ZC
+    - ECONZ
+    - HT2ZC
 
 AHU_DFSS_DSP_DXZC_ECONZ_ZHC:
   guid: "11ee2619-0647-4d96-8f98-fd0629e15cb7"
   description: "Single zone AHU."
   is_canonical: true
   implements:
-  - AHU
-  - DFSS
-  - DSP
-  - DXZC
-  - ECONZ
-  - ZHC
+    - AHU
+    - DFSS
+    - DSP
+    - DXZC
+    - ECONZ
+    - ZHC
 
 AHU_CO2M_DFSS_DSP_ECONZ_HP2ZC:
   guid: "f71c404f-ee4e-43f6-b79c-ddd086630c5a"
   description: "Single zone AHU."
   is_canonical: true
   implements:
-  - AHU
-  - CO2M
-  - DFSS
-  - DSP
-  - ECONZ
-  - HP2ZC
+    - AHU
+    - CO2M
+    - DFSS
+    - DSP
+    - ECONZ
+    - HP2ZC
 
 AHU_CO2M_DFSS_DSP_DX2ZC_ECONZ:
   guid: "5926d63d-ba31-47d6-ac13-7c30e52acd79"
   description: "Single zone AHU."
   is_canonical: true
   implements:
-  - AHU
-  - CO2M
-  - DFSS
-  - DSP
-  - DX2ZC
-  - ECONZ
+    - AHU
+    - CO2M
+    - DFSS
+    - DSP
+    - DX2ZC
+    - ECONZ
 
 AHU_DFSS_DSP_DX2ZC_ECOND:
   guid: "b29ed2c0-4b22-4191-b128-8b4bfb4fd7e3"
   description: "Single zone AHU."
   is_canonical: true
   implements:
-  - AHU
-  - DFSS
-  - DSP
-  - DX2ZC
-  - ECOND
+    - AHU
+    - DFSS
+    - DSP
+    - DX2ZC
+    - ECOND
 
 AHU_DFSS_DSP_DXZC_ECONZ_HTZC:
   guid: "3a088409-8986-472d-a0bf-dcd291a9172f"
   description: "Single zone AHU."
   is_canonical: true
   implements:
-  - AHU
-  - DSP
-  - DFSS
-  - DXZC
-  - ECONZ
-  - HTZC
+    - AHU
+    - DSP
+    - DFSS
+    - DXZC
+    - ECONZ
+    - HTZC
 
 AHU_CO2C2X_DFSS_DSP_DXZC_ECONZ_HTZC:
   guid: "78f56bbf-1f81-4a20-a2a5-ab24a0f4091e"
   description: "Single zone AHU"
   is_canonical: true
   implements:
-  - AHU
-  - CO2C2X
-  - DFSS
-  - DSP
-  - DXZC
-  - ECONZ
-  - HTZC
+    - AHU
+    - CO2C2X
+    - DFSS
+    - DSP
+    - DXZC
+    - ECONZ
+    - HTZC
 
 AHU_DFSS_DSP_ECONZ_HP2ZC_HT2ZC:
   guid: "8e478bcb-79c6-4750-babc-ebde0ee72307"
   description: "Single zone AHU"
   is_canonical: true
   implements:
-  - AHU
-  - DFSS
-  - DSP
-  - ECONZ
-  - HP2ZC
-  - HT2ZC
-
+    - AHU
+    - DFSS
+    - DSP
+    - ECONZ
+    - HP2ZC
+    - HT2ZC
 
 AHU_DFSS_DSP_DX2ZC_ECONZ_EFSS_HTZC:
   guid: "d0827748-2f6b-42ea-84d3-cca5d25ff267"
   description: "Single zone AHU."
   is_canonical: true
   implements:
-  - AHU
-  - DFSS
-  - DSP
-  - DX2ZC
-  - ECONZ
-  - EFSS
-  - HTZC
+    - AHU
+    - DFSS
+    - DSP
+    - DX2ZC
+    - ECONZ
+    - EFSS
+    - HTZC
 
 AHU_SFSS_SFVSC_EFSS_CHWSC_RTM_FDPM2X_CO2EFVSC_SSPC2X_CO2M6X_OAFC_VOCM_PMM:
   guid: "9a598063-a472-4db0-a894-1be5ef5538f9"
   description: "Multi zone AHU."
   is_canonical: true
   implements:
-  - AHU
-  - SFSS
-  - EFSS
-  - SFVSC
-  - CHWSC
-  - RTM
-  - FDPM2X
-  - CO2EFVSC
-  - SSPC2X
-  - CO2M6X
-  - OAFC
-  - VOCM
-  - PMM
+    - AHU
+    - SFSS
+    - EFSS
+    - SFVSC
+    - CHWSC
+    - RTM
+    - FDPM2X
+    - CO2EFVSC
+    - SSPC2X
+    - CO2M6X
+    - OAFC
+    - VOCM
+    - PMM
 
 AHU_BSPC_DFSS_DSP_DX2ZC_ECONZ_EFSS:
   guid: "e6708d02-8187-4f1c-803b-f18756d9da05"
   description: "Single zone AHU."
   is_canonical: true
   implements:
-  - AHU
-  - BSPC
-  - DFSS
-  - DSP
-  - DX2ZC
-  - ECONZ
-  - EFSS
+    - AHU
+    - BSPC
+    - DFSS
+    - DSP
+    - DX2ZC
+    - ECONZ
+    - EFSS
 
 AHU_DFSS_DSP_DX2ZC_ECONZ_EFSS_HT2ZC:
   guid: "147adf9a-2b3b-4842-a5e3-edb3baf15c02"
   description: "Single zone AHU."
   is_canonical: true
   implements:
-  - AHU
-  - DFSS
-  - DSP
-  - DX2ZC
-  - ECONZ
-  - EFSS
-  - HT2ZC
+    - AHU
+    - DFSS
+    - DSP
+    - DX2ZC
+    - ECONZ
+    - EFSS
+    - HT2ZC
 
 AHU_DFSS_DSP_DX2DC_ECOND_EFSS_HT2DC:
   guid: "4041b087-32e2-4186-9bfe-f89c3846b55e"
   description: "Single zone AHU."
   is_canonical: true
   implements:
-  - AHU
-  - DFSS
-  - DSP
-  - DX2DC
-  - ECOND
-  - EFSS
-  - HT2DC
+    - AHU
+    - DFSS
+    - DSP
+    - DX2DC
+    - ECOND
+    - EFSS
+    - HT2DC
 
 AHU_CO2C_DFSS_DSP_ECONZ_HPZC:
   guid: "68517941-59ce-4166-8321-186727514003"
   description: "Single zone AHU."
   is_canonical: true
   implements:
-  - AHU
-  - CO2C
-  - DFSS
-  - DSP
-  - ECONZ
-  - HPZC
+    - AHU
+    - CO2C
+    - DFSS
+    - DSP
+    - ECONZ
+    - HPZC
 
 AHU_CO2C_DFSS_DSP_DX2DC_ECOND_HTDC:
   guid: "aab3df2f-0ac6-48c4-ba7e-8c56d271acb2"
   description: "Single zone AHU."
   is_canonical: true
   implements:
-  - AHU
-  - CO2C
-  - DFSS
-  - DSP
-  - DX2DC
-  - ECOND
-  - HTDC
+    - AHU
+    - CO2C
+    - DFSS
+    - DSP
+    - DX2DC
+    - ECOND
+    - HTDC
 
 AHU_DFSS_DSP_DXZC_ECONZ_EFSS_HTZC:
   guid: "17e85d54-5f4e-4955-9272-ea0d0ab8953c"
   description: "Single zone AHU."
   is_canonical: true
   implements:
-  - AHU
-  - DFSS
-  - DSP
-  - DXZC
-  - ECONZ
-  - EFSS
-  - HTZC
-
+    - AHU
+    - DFSS
+    - DSP
+    - DXZC
+    - ECONZ
+    - EFSS
+    - HTZC
 
 AHU_BFSS_CO2C_DFSS_DX2ZC_ECONZ_HTZC:
   guid: "a4a4127a-e56d-49db-948e-015167d12190"
   description: "Single zone AHU."
   is_canonical: true
   implements:
-  - AHU
-  - BFSS
-  - CO2C
-  - DFSS
-  - DX2ZC
-  - ECONZ
-  - HTZC
-
+    - AHU
+    - BFSS
+    - CO2C
+    - DFSS
+    - DX2ZC
+    - ECONZ
+    - HTZC
 
 AHU_DFSS_DSP_DXDC_ECOND_HWDC_MTC:
   guid: "19aa4005-8164-4a79-b86a-871e8a2f1883"
   description: "Single zone AHU."
   is_canonical: true
   implements:
-  - AHU
-  - DFSS
-  - DSP
-  - DXDC
-  - ECOND
-  - HWDC
-  - MTC
+    - AHU
+    - DFSS
+    - DSP
+    - DXDC
+    - ECOND
+    - HWDC
+    - MTC
 
 AHU_BPC_CHWDC_DFSS_DSP_ECOND_HTDC_ZSPC:
   guid: "107d5f1c-c12f-4d0a-8358-a5ee7ad56289"
   description: "Single zone AHU."
   is_canonical: true
   implements:
-  - AHU
-  - BPC
-  - CHWDC
-  - DFSS
-  - DSP
-  - ECOND
-  - HTDC
-  - ZSPC
+    - AHU
+    - BPC
+    - CHWDC
+    - DFSS
+    - DSP
+    - ECOND
+    - HTDC
+    - ZSPC
 
 AHU_CO2C_DFSS_DSP_DXZC_ECONZ_HTZC:
   guid: "1ae90f4a-a5ef-4ea5-b0a3-94b1452d1ec6"
   description: "Single zone AHU."
   is_canonical: true
   implements:
-  - AHU
-  - CO2C
-  - DFSS
-  - DSP
-  - DXZC
-  - ECONZ
-  - HTZC
+    - AHU
+    - CO2C
+    - DFSS
+    - DSP
+    - DXZC
+    - ECONZ
+    - HTZC
 
 AHU_DFSS_DSP_ECOND_EFSS_FDPM_HWDC:
   guid: "1b02996f-c544-4e77-a8a4-66c23b855339"
   description: "Single zone AHU."
   is_canonical: true
   implements:
-  - AHU
-  - DFSS
-  - DSP
-  - ECOND
-  - EFSS
-  - FDPM
-  - HWDC
+    - AHU
+    - DFSS
+    - DSP
+    - ECOND
+    - EFSS
+    - FDPM
+    - HWDC
 
 AHU_DFSS_DFVSC_DX4ZC_ECONZ_HT3ZC_ZHM:
   guid: "f8801e01-9c45-4f17-a761-6e112ebd628e"
   description: "Single zone AHU."
   is_canonical: true
   implements:
-  - AHU
-  - DFSS
-  - DFVSC
-  - DX4ZC
-  - ECONZ
-  - HT3ZC
-  - ZHM
+    - AHU
+    - DFSS
+    - DFVSC
+    - DX4ZC
+    - ECONZ
+    - HT3ZC
+    - ZHM
 
 AHU_CO2M_DFSS_DSP_DX2ZC_ECONZ_HT2ZC:
   guid: "10c3e354-6e41-4e0c-805a-640941dd4bc4"
   description: "Single zone AHU."
   is_canonical: true
   implements:
-  - AHU
-  - CO2M
-  - DFSS
-  - DSP
-  - DX2ZC
-  - ECONZ
-  - HT2ZC
+    - AHU
+    - CO2M
+    - DFSS
+    - DSP
+    - DX2ZC
+    - ECONZ
+    - HT2ZC
 
 AHU_CO2M_DFSS_DSP_DXZC_ECONZ_HTZC:
   guid: "f15af8da-f503-475c-9de0-df2c9fb9f5c1"
   description: "Single zone AHU."
   is_canonical: true
   implements:
-  - AHU
-  - CO2M
-  - DFSS
-  - DSP
-  - DXZC
-  - ECONZ
-  - HTZC
+    - AHU
+    - CO2M
+    - DFSS
+    - DSP
+    - DXZC
+    - ECONZ
+    - HTZC
 
 AHU_BSPC_DFSS_DSP_DX2ZC_ECONZ_EFSS_EFVSC:
   guid: "677a848c-1d83-4094-9185-ce3c2956abc7"
   description: "Single zone AHU."
   is_canonical: true
   implements:
-  - AHU
-  - BSPC
-  - DFSS
-  - DSP
-  - DX2ZC
-  - ECONZ
-  - EFSS
-  - EFVSC
+    - AHU
+    - BSPC
+    - DFSS
+    - DSP
+    - DX2ZC
+    - ECONZ
+    - EFSS
+    - EFVSC
 
 AHU_DFSS_DSP_DXZC_ECOND_HTZC:
   guid: "bd86ee29-0990-4347-b114-1f9942133aa2"
   description: "Single zone AHU."
   is_canonical: true
   implements:
-  - AHU
-  - DFSS
-  - DSP
-  - DXZC
-  - ECOND
-  - HTZC
+    - AHU
+    - DFSS
+    - DSP
+    - DXZC
+    - ECOND
+    - HTZC
 
 AHU_CO2C_DFSS_DSP_DXZC_ECONZ_EFSS_HTZC:
   guid: "06019e28-c9e1-448f-8d11-775cbba3bf67"
   description: "Single zone AHU."
   is_canonical: true
   implements:
-  - AHU
-  - CO2C
-  - DFSS
-  - DSP
-  - DXZC
-  - ECONZ
-  - EFSS
-  - HTZC
+    - AHU
+    - CO2C
+    - DFSS
+    - DSP
+    - DXZC
+    - ECONZ
+    - EFSS
+    - HTZC
 
 AHU_BSPC_DFSS_DFVSC_DX2ZC_ECONZ_EFSS_EFVSC:
   guid: "3b0ffc69-3d75-44c6-8b83-dec95853aa14"
   description: "Single zone AHU."
   is_canonical: true
   implements:
-  - AHU
-  - BSPC
-  - DFSS
-  - DFVSC
-  - DX2ZC
-  - ECONZ
-  - EFSS
-  - EFVSC
+    - AHU
+    - BSPC
+    - DFSS
+    - DFVSC
+    - DX2ZC
+    - ECONZ
+    - EFSS
+    - EFVSC
 
 AHU_BSPC_DFSS_DFVSC_DSP_DX2ZC_ECONZ_EFSS_EFVSC:
   guid: "5b2e4afc-2eb2-40ce-8e4a-b9549866a00c"
   description: "Single zone AHU."
   is_canonical: true
   implements:
-  - AHU
-  - BSPC
-  - DFSS
-  - DFVSC
-  - DSP
-  - DX2ZC
-  - ECONZ
-  - EFSS
-  - EFVSC
+    - AHU
+    - BSPC
+    - DFSS
+    - DFVSC
+    - DSP
+    - DX2ZC
+    - ECONZ
+    - EFSS
+    - EFVSC
 
 AHU_CO2C_DFSS_DSP_DX2ZC_ECONZ_EFSS_HT2ZC:
   guid: "7f08604b-0f21-401b-ba8c-86a3ce0796c4"
   description: "Single zone AHU."
   is_canonical: true
   implements:
-  - AHU
-  - CO2C
-  - DFSS
-  - DSP
-  - DX2ZC
-  - ECONZ
-  - EFSS
-  - HT2ZC
+    - AHU
+    - CO2C
+    - DFSS
+    - DSP
+    - DX2ZC
+    - ECONZ
+    - EFSS
+    - HT2ZC
 
 AHU_DFSS_DFVSC_DSP_DXZC_ECOND_EFSS_EFVSC_HTZC:
   guid: "4f371358-79b8-48fc-bff1-a27ad597d855"
   description: "Single zone AHU."
   is_canonical: true
   implements:
-  - AHU
-  - DFSS
-  - DFVSC
-  - DSP
-  - DXZC
-  - ECOND
-  - EFSS
-  - EFVSC
-  - HTZC
+    - AHU
+    - DFSS
+    - DFVSC
+    - DSP
+    - DXZC
+    - ECOND
+    - EFSS
+    - EFVSC
+    - HTZC
 
 AHU_BSPC_DFSS_DFVSC_DX2ZC_ECONZ_EFSS_EFVSC_HTZC:
   guid: "73902e20-c242-4ba1-a608-714e3efc2ffc"
   description: "Single zone AHU."
   is_canonical: true
   implements:
-  - AHU
-  - BSPC
-  - DFSS
-  - DFVSC
-  - DX2ZC
-  - ECONZ
-  - EFSS
-  - EFVSC
-  - HTZC
+    - AHU
+    - BSPC
+    - DFSS
+    - DFVSC
+    - DX2ZC
+    - ECONZ
+    - EFSS
+    - EFVSC
+    - HTZC
 
 AHU_BSPC_DFSS_DFVSC_DSP_DX3DC_ECOND_EFSS_EFVSC_HTDC:
   guid: "5baab672-6729-41db-9f54-4bf3c45a39b4"
   description: "Single zone AHU."
   is_canonical: true
   implements:
-  - AHU
-  - BSPC
-  - DFSS
-  - DFVSC
-  - DSP
-  - DX3DC
-  - ECOND
-  - EFSS
-  - EFVSC
-  - HTDC
-
+    - AHU
+    - BSPC
+    - DFSS
+    - DFVSC
+    - DSP
+    - DX3DC
+    - ECOND
+    - EFSS
+    - EFVSC
+    - HTDC
 
 AHU_CO2C_DFSS_DFVSC_DSP_DX2DC_ECOND_EFSS_EFVSC_HTDC:
   guid: "0ed4c0d3-9fe9-4e39-9ea3-44f5aec750c4"
   description: "Single zone AHU."
   is_canonical: true
   implements:
-  - AHU
-  - CO2C
-  - DFSS
-  - DFVSC
-  - DSP
-  - DX2DC
-  - ECOND
-  - EFSS
-  - EFVSC
-  - HTDC
+    - AHU
+    - CO2C
+    - DFSS
+    - DFVSC
+    - DSP
+    - DX2DC
+    - ECOND
+    - EFSS
+    - EFVSC
+    - HTDC
 
 AHU_CO2M_DFSS_DFVSC_DSP_DXDC_ECONMD_EFSS_EFVSC_HWDC:
   guid: "4c30fc34-348c-4af2-bf7c-eee3cf5cebeb"
   description: "Single zone AHU."
   is_canonical: true
   implements:
-  - AHU
-  - CO2M
-  - DFSS
-  - DFVSC
-  - DSP
-  - DXDC
-  - ECONMD
-  - EFSS
-  - EFVSC
-  - HWDC
+    - AHU
+    - CO2M
+    - DFSS
+    - DFVSC
+    - DSP
+    - DXDC
+    - ECONMD
+    - EFSS
+    - EFVSC
+    - HWDC
 
 AHU_DFSS_DXZC_ECOND_ZHM:
   guid: "26cdceee-4336-4df6-9803-79f2d0fcd5fd"
   description: "Single-zone AHU."
   is_canonical: true
   implements:
-  - AHU
-  - DFSS
-  - DXZC
-  - ECOND
-  - ZHM
+    - AHU
+    - DFSS
+    - DXZC
+    - ECOND
+    - ZHM
 
 AHU_DFSS_CHWDT_DTM_RTC_RWISOVPC_OAFC_FDPSM2X:
   guid: "7a673576-2e77-4e23-9cad-9508fedb1571"
   description: "Smart AHU."
   is_canonical: true
   implements:
-  - AHU
-  - DFSS
-  - CHWDT
-  - DTM
-  - RTC
-  - RWISOVPC
-  - OAFC
-  - FDPSM2X
+    - AHU
+    - DFSS
+    - CHWDT
+    - DTM
+    - RTC
+    - RWISOVPC
+    - OAFC
+    - FDPSM2X
 
 ### Multi-zone Units ###
 
@@ -910,3126 +905,3099 @@
   description: "Single zone AHU."
   is_canonical: true
   implements:
-  - AHU
-  - DXSC
-  - ECON
-  - EFSS
-  - SFSS
+    - AHU
+    - DXSC
+    - ECON
+    - EFSS
+    - SFSS
 
 AHU_DXSC_ECON_HTSC_SFSS:
   guid: "742c5306-cc94-4a2d-8660-fe8a2bd0d4a2"
   description: "Single zone AHU."
   is_canonical: true
   implements:
-  - AHU
-  - DXSC
-  - ECON
-  - HTSC
-  - SFSS
+    - AHU
+    - DXSC
+    - ECON
+    - HTSC
+    - SFSS
 
 AHU_BYPSSPC_ECON_HP2SC_HTSC_SFSS:
   guid: "d7eab6ec-0cf6-4e0a-8e71-56ba842512d8"
   description: "Multi-zone AHU with bypass static control."
   is_canonical: true
   implements:
-  - AHU
-  - BYPSSPC
-  - ECON
-  - HP2SC
-  - HTSC
-  - SFSS
+    - AHU
+    - BYPSSPC
+    - ECON
+    - HP2SC
+    - HTSC
+    - SFSS
 
 AHU_BYPSSPC_DX2SC_ECON_HTSC_SFSS:
   guid: "f4a4cd0a-5618-4241-bdfa-3d0f5fea4c70"
   description: "Multi-zone AHU with bypass static control."
   is_canonical: true
   implements:
-  - AHU
-  - BYPSSPC
-  - DX2SC
-  - ECON
-  - HTSC
-  - SFSS
+    - AHU
+    - BYPSSPC
+    - DX2SC
+    - ECON
+    - HTSC
+    - SFSS
 
 AHU_BYPSSPC_DX2SC_ECON_HT2SC_SFSS:
   guid: "daa54d7b-8dbb-42ea-b314-80efe8ebf984"
   description: "Multi-zone AHU with bypass static control."
   is_canonical: true
   implements:
-  - AHU
-  - BYPSSPC
-  - DX2SC
-  - ECON
-  - HT2SC
-  - SFSS
+    - AHU
+    - BYPSSPC
+    - DX2SC
+    - ECON
+    - HT2SC
+    - SFSS
 
 AHU_BYPSSPC_DXSC_ECON_HTSC_SFSS:
   guid: "0067dcd1-b00a-4715-8b2c-b35565a36176"
   description: "Multi-zone AHU with bypass static control."
   is_canonical: true
   implements:
-  - AHU
-  - BYPSSPC
-  - DXSC
-  - ECON
-  - HTSC
-  - SFSS
+    - AHU
+    - BYPSSPC
+    - DXSC
+    - ECON
+    - HTSC
+    - SFSS
 
 AHU_BYPSSPC_ECON_EFSS_HP2SC_SFSS:
   guid: "488ec33d-6ebd-48e6-be59-5a091ef44d91"
   description: "Multi-zone AHU with bypass static control."
   is_canonical: true
   implements:
-  - AHU
-  - BYPSSPC
-  - ECON
-  - EFSS
-  - HP2SC
-  - SFSS
+    - AHU
+    - BYPSSPC
+    - ECON
+    - EFSS
+    - HP2SC
+    - SFSS
 
 AHU_DX2SC_ECON_SFSS_SFVSC_SSPC:
   guid: "7891e6d4-b2e8-4475-b4eb-f283c0c4fee9"
   description: "Multi zone AHU."
   is_canonical: true
   implements:
-  - AHU
-  - DX2SC
-  - ECON
-  - SFSS
-  - SFVSC
-  - SSPC
+    - AHU
+    - DX2SC
+    - ECON
+    - SFSS
+    - SFVSC
+    - SSPC
 
 AHU_BYPSSPC_DXSC_ECON_HP2SC_SFSS:
   guid: "a02bb3ee-8af6-45cb-b0cf-f254303a8b23"
   description: "Multi-zone AHU with bypass static control."
   is_canonical: true
   implements:
-  - AHU
-  - BYPSSPC
-  - DXSC
-  - ECON
-  - HP2SC
-  - SFSS
+    - AHU
+    - BYPSSPC
+    - DXSC
+    - ECON
+    - HP2SC
+    - SFSS
 
 AHU_BYPSSPC_ECON_HP2SC_HT2SC_SFSS:
   guid: "b7482bdc-3c72-4904-8ace-c19faaec08d7"
   description: "Multi-zone AHU with bypass static control."
   is_canonical: true
   implements:
-  - AHU
-  - BYPSSPC
-  - ECON
-  - HP2SC
-  - HT2SC
-  - SFSS
-
+    - AHU
+    - BYPSSPC
+    - ECON
+    - HP2SC
+    - HT2SC
+    - SFSS
 
 AHU_DXSC_ECON_SFSS_SFVSC_SSPC:
   guid: "f7513ae5-3133-47ef-bff0-82bbe8425d5e"
   description: "Multi-zone AHU."
   is_canonical: true
   implements:
-  - AHU
-  - DXSC
-  - ECON
-  - SFSS
-  - SFVSC
-  - SSPC
+    - AHU
+    - DXSC
+    - ECON
+    - SFSS
+    - SFVSC
+    - SSPC
 
 AHU_BYPSSPC2X_DX2SC_ECON_HT2SC_SFSS:
   guid: "f29bd444-7ab0-4293-8a97-3b200f0fa1c7"
   description: "Single zone AHU with bypass static pressure control."
   is_canonical: true
   implements:
-  - AHU
-  - BYPSSPC2X
-  - DX2SC
-  - ECON
-  - HT2SC
-  - SFSS
+    - AHU
+    - BYPSSPC2X
+    - DX2SC
+    - ECON
+    - HT2SC
+    - SFSS
 
 AHU_BYPSSPC_DSP_DX2ZC_ECON_HTZC_SFSS:
   guid: "89539e7e-93f7-40a9-b141-ee545be513d8"
   description: "Weird type where the unit serves a zone, but has static control."
   #is_canonical: true
   implements:
-  - AHU
-  - BYPSSPC
-  - DSP
-  - DX2ZC
-  - ECON
-  - HTZC
-  - SFSS
+    - AHU
+    - BYPSSPC
+    - DSP
+    - DX2ZC
+    - ECON
+    - HTZC
+    - SFSS
 
 AHU_BYPSSPC_DX2SDC_ECON_HT2SDC_SFSS:
   guid: "a9557fcb-b4d7-451b-8d29-30d8c1d2e38c"
   description: "Multi zone AHU with bypass static control."
   is_canonical: true
   implements:
-  - AHU
-  - BYPSSPC
-  - DX2SDC
-  - ECON
-  - HT2SDC
-  - SFSS
+    - AHU
+    - BYPSSPC
+    - DX2SDC
+    - ECON
+    - HT2SDC
+    - SFSS
 
 AHU_DX4SC_ECON_SFSS_SFVSC_SSPC:
   guid: "16a45594-84ef-4f23-bf9b-02b751d7b687"
   description: "Multi-zone AHU."
   is_canonical: true
   implements:
-  - AHU
-  - DX4SC
-  - ECON
-  - SFSS
-  - SFVSC
-  - SSPC
-
+    - AHU
+    - DX4SC
+    - ECON
+    - SFSS
+    - SFVSC
+    - SSPC
 
 AHU_CHWSDC_ECOND_HTSDC_SFSS_SHC:
   guid: "db92d74e-5c90-472a-a4e4-e3eaca4b20d8"
   description: "Multi-zone AHU."
   is_canonical: true
   implements:
-  - AHU
-  - CHWSDC
-  - ECOND
-  - HTSDC
-  - SFSS
-  - SHC
-
+    - AHU
+    - CHWSDC
+    - ECOND
+    - HTSDC
+    - SFSS
+    - SHC
 
 AHU_DX4SC_ECON_EFSS_SFSS_SSPC:
   guid: "af50e8f3-378e-4085-9dd3-77e9e0a3f3a3"
   description: "Multi-zone AHU with exhaust fan."
   is_canonical: true
   implements:
-  - AHU
-  - DX4SC
-  - ECON
-  - EFSS
-  - SFSS
-  - SSPC
+    - AHU
+    - DX4SC
+    - ECON
+    - EFSS
+    - SFSS
+    - SSPC
 
 AHU_DXSC_ECON_HTSC_SFSS_SFVSC:
   guid: "a432fbb8-db0d-4209-9102-ca481c544ce4"
   description: "Multi-zone AHU."
   is_canonical: true
   implements:
-  - AHU
-  - DXSC
-  - ECON
-  - HTSC
-  - SFSS
-  - SFVSC
+    - AHU
+    - DXSC
+    - ECON
+    - HTSC
+    - SFSS
+    - SFVSC
 
 AHU_CHWSC_ECON_SFSS_SFVSC_SSPC:
   guid: "e80e6380-6ef5-4b6c-b148-b14d829c6a38"
   description: "Multi-zone AHU."
   is_canonical: true
   implements:
-  - AHU
-  - CHWSC
-  - ECON
-  - SFSS
-  - SFVSC
-  - SSPC
+    - AHU
+    - CHWSC
+    - ECON
+    - SFSS
+    - SFVSC
+    - SSPC
 
 AHU_CHWSC_ECON_FDPM_HWSC_SFSS:
   guid: "216c48c3-a85b-4d17-b1b1-75df67832eb8"
   description: "Multi-zone AHU."
   is_canonical: true
   implements:
-  - AHU
-  - CHWSC
-  - ECON
-  - FDPM
-  - HWSC
-  - SFSS
+    - AHU
+    - CHWSC
+    - ECON
+    - FDPM
+    - HWSC
+    - SFSS
 
 AHU_CHWSC_ECON_SARC_SFSS_SFVSC_SSPC:
   guid: "7b3f417a-ae90-4081-ae73-5ea225886209"
   description: "Multi-zone AHU."
   is_canonical: true
   implements:
-  - AHU
-  - CHWSC
-  - ECON
-  - SARC
-  - SFSS
-  - SFVSC
-  - SSPC
-
+    - AHU
+    - CHWSC
+    - ECON
+    - SARC
+    - SFSS
+    - SFVSC
+    - SSPC
 
 AHU_DX2SC_ECON_HT2SC_SFSS_SFVSC_SSPC:
   guid: "1d6a352e-da19-4670-9ed2-50a6b99c5bc6"
   description: "Multi-zone AHU."
   is_canonical: true
   implements:
-  - AHU
-  - DX2SC
-  - ECON
-  - HT2SC
-  - SFSS
-  - SFVSC
-  - SSPC
-
+    - AHU
+    - DX2SC
+    - ECON
+    - HT2SC
+    - SFSS
+    - SFVSC
+    - SSPC
 
 AHU_BYPSSPC_DXSC_ECON_EFSS_HTSC_SFSS:
   guid: "750d0b4e-4b60-42c4-b5ba-16d97bd8982d"
   description: "Multi-zone AHU"
   is_canonical: true
   implements:
-  - AHU
-  - BYPSSPC
-  - DXSC
-  - ECON
-  - EFSS
-  - HTSC
-  - SFSS
+    - AHU
+    - BYPSSPC
+    - DXSC
+    - ECON
+    - EFSS
+    - HTSC
+    - SFSS
 
 AHU_BYPSSPC_DX2SC_ECON_EFSS_HTSC_SFSS:
   guid: "5eb6323d-72be-458f-b1f6-2abd16de026b"
   description: "Multi-zone AHU."
   is_canonical: true
   implements:
-  - AHU
-  - BYPSSPC
-  - DX2SC
-  - ECON
-  - EFSS
-  - HTSC
-  - SFSS
+    - AHU
+    - BYPSSPC
+    - DX2SC
+    - ECON
+    - EFSS
+    - HTSC
+    - SFSS
 
 AHU_BSPC_DX4SC_ECON_EFSS_SFSS_SSPC:
   guid: "f8f38f2c-7321-4355-8b37-1dfb2578c89c"
   description: "Multi-zone AHU"
   is_canonical: true
   implements:
-  - AHU
-  - BSPC
-  - DX4SC
-  - ECON
-  - EFSS
-  - SFSS
-  - SSPC
-
+    - AHU
+    - BSPC
+    - DX4SC
+    - ECON
+    - EFSS
+    - SFSS
+    - SSPC
 
 AHU_BYPSSPC_ECON_EFSS_HP2ZC_SFSS_STM:
   guid: "ca031704-2b49-48c9-8cb9-1e57541e8f5e"
   description: "Multi-zone AHU. Weird unit with supply static control for a single zone."
   #is_canonical: true
   implements:
-  - AHU
-  - BYPSSPC
-  - ECON
-  - EFSS
-  - HP2ZC
-  - SFSS
-  - STM
+    - AHU
+    - BYPSSPC
+    - ECON
+    - EFSS
+    - HP2ZC
+    - SFSS
+    - STM
 
 AHU_BYPSSPC_DX2SC_ECON_EFSS_HT2SC_SFSS:
   guid: "9cb3ee0a-77fe-4ff7-bcaf-2862013cd169"
   description: "Multi-zone AHU."
   is_canonical: true
   implements:
-  - AHU
-  - BYPSSPC
-  - DX2SC
-  - ECON
-  - EFSS
-  - HT2SC
-  - SFSS
+    - AHU
+    - BYPSSPC
+    - DX2SC
+    - ECON
+    - EFSS
+    - HT2SC
+    - SFSS
 
 AHU_CHWSC_ECON_HWSC_SFSS_SFVSC_SSPC:
   guid: "657ac31f-6d4c-43ce-aed5-a957aa4cd3a3"
   description: "Multi-zone AHU."
   is_canonical: true
   implements:
-  - AHU
-  - CHWSC
-  - ECON
-  - HWSC
-  - SFSS
-  - SFVSC
-  - SSPC
+    - AHU
+    - CHWSC
+    - ECON
+    - HWSC
+    - SFSS
+    - SFVSC
+    - SSPC
 
 AHU_CHWSC_ECON_SFC_SFSS_SFVSC_SSPC:
   guid: "65617b0a-c96f-4ccb-b66d-874c8f4991c4"
   description: "Multi-zone AHU."
   is_canonical: true
   implements:
-  - AHU
-  - CHWSC
-  - ECON
-  - SFC
-  - SFSS
-  - SFVSC
-  - SSPC
+    - AHU
+    - CHWSC
+    - ECON
+    - SFC
+    - SFSS
+    - SFVSC
+    - SSPC
 
 AHU_DX2SC_ECON_EFSS_SFSS_SFVSC_SSPC:
   guid: "5bc290b6-c5af-4d11-af4f-9f29b37c2d3d"
   description: "Multi-zone AHU."
   is_canonical: true
   implements:
-  - AHU
-  - DX2SC
-  - ECON
-  - EFSS
-  - SFSS
-  - SFVSC
-  - SSPC
-
+    - AHU
+    - DX2SC
+    - ECON
+    - EFSS
+    - SFSS
+    - SFVSC
+    - SSPC
 
 AHU_BSPC_DXSC_ECON_SFSS_SFVSC_SSPC:
   guid: "c735a775-e842-424a-bd6b-66894433a7cd"
   description: "Multi-zone AHU."
   is_canonical: true
   implements:
-  - AHU
-  - BSPC
-  - DXSC
-  - ECON
-  - SFSS
-  - SFVSC
-  - SSPC
+    - AHU
+    - BSPC
+    - DXSC
+    - ECON
+    - SFSS
+    - SFVSC
+    - SSPC
 
 AHU_BPC_DXSC_ECON_PHWSC_RAIDC_RFSS_RFVSC_SAIDC_SFSS_SFVSC_SSPC:
   guid: "6ed07a60-6042-4918-925a-95cca8e627a2"
   description: "Multi-zone AHU with return fan VFD, RF and SF iso dampers, and PHW."
   is_canonical: true
   implements:
-  - AHU
-  - BPC
-  - DXSC
-  - ECON
-  - PHWSC
-  - RAIDC
-  - RFSS
-  - RFVSC
-  - SAIDC
-  - SFSS
-  - SFVSC
-  - SSPC
+    - AHU
+    - BPC
+    - DXSC
+    - ECON
+    - PHWSC
+    - RAIDC
+    - RFSS
+    - RFVSC
+    - SAIDC
+    - SFSS
+    - SFVSC
+    - SSPC
 
 AHU_BPC2X_DXSC_ECON_PHWSC_RFSS_RFVSC_SFSS_SFVSC_SSPC:
   guid: "255af978-419a-4b4a-a1ba-35a04aa280ee"
   description: "Multi-zone AHU with return fan VFD and multiple pressure sensors"
   is_canonical: true
   implements:
-  - AHU
-  - BPC2X
-  - DXSC
-  - ECON
-  - PHWSC
-  - RFSS
-  - RFVSC
-  - SFSS
-  - SFVSC
-  - SSPC
-  
+    - AHU
+    - BPC2X
+    - DXSC
+    - ECON
+    - PHWSC
+    - RFSS
+    - RFVSC
+    - SFSS
+    - SFVSC
+    - SSPC
 
 AHU_CHWSC_ECONM2X_MOAFC_SFSS_SFVSC_SSPC:
   guid: "f152b105-28c2-4655-a42a-d378ee7bf9ed"
   description: "Multi-zone AHU."
   is_canonical: true
   implements:
-  - AHU
-  - CHWSC
-  - ECONM2X
-  - MOAFC
-  - SFSS
-  - SFVSC
-  - SSPC
+    - AHU
+    - CHWSC
+    - ECONM2X
+    - MOAFC
+    - SFSS
+    - SFVSC
+    - SSPC
 
 AHU_CHWSC_ECON_FDPM_SFSS_SFVSC_SSPC:
   guid: "45f43f06-1c09-4e01-8a22-02513375ccd1"
   description: "Multi-zone AHU."
   is_canonical: true
   implements:
-  - AHU
-  - CHWSC
-  - ECON
-  - FDPM
-  - SFSS
-  - SFVSC
-  - SSPC
+    - AHU
+    - CHWSC
+    - ECON
+    - FDPM
+    - SFSS
+    - SFVSC
+    - SSPC
 
 AHU_DXSC_ECONM_HWSC_SFSS_SFVSC_SSPC:
   guid: "45aa52cc-a95f-4c28-bb82-e777b03bc477"
   description: "Multi-zone AHU."
   is_canonical: true
   implements:
-  - AHU
-  - DXSC
-  - ECONM
-  - HWSC
-  - SFSS
-  - SFVSC
-  - SSPC
+    - AHU
+    - DXSC
+    - ECONM
+    - HWSC
+    - SFSS
+    - SFVSC
+    - SSPC
 
 AHU_BSPC_DXSC_ECON_EFSS_SFSS_SFVSC_SSPC:
   guid: "33f865c4-1475-482d-92fd-204af4e5bd0f"
   description: "Multi-zone AHU."
   is_canonical: true
   implements:
-  - AHU
-  - BSPC
-  - DXSC
-  - ECON
-  - EFSS
-  - SFSS
-  - SFVSC
-  - SSPC
+    - AHU
+    - BSPC
+    - DXSC
+    - ECON
+    - EFSS
+    - SFSS
+    - SFVSC
+    - SSPC
 
 AHU_BSPC_DX4SC_ECON_EFSS_SFSS_SFVSC_SSPC:
   guid: "36d2cefd-c823-49ab-8ad3-cf9b6d46ff5f"
   description: "Multi-zone AHU."
   is_canonical: true
   implements:
-  - AHU
-  - BSPC
-  - DX4SC
-  - ECON
-  - EFSS
-  - SFSS
-  - SFVSC
-  - SSPC
+    - AHU
+    - BSPC
+    - DX4SC
+    - ECON
+    - EFSS
+    - SFSS
+    - SFVSC
+    - SSPC
 
 AHU_DX2SC_ECON_EFSS_HT2SC_SFSS_SFVSC_SSPC:
   guid: "ffd0eedd-7d0c-4b33-9d9b-f26a7bb4c29f"
   description: "Multi-zone AHU."
   is_canonical: true
   implements:
-  - AHU
-  - DX2SC
-  - ECON
-  - EFSS
-  - HT2SC
-  - SFSS
-  - SFVSC
-  - SSPC
+    - AHU
+    - DX2SC
+    - ECON
+    - EFSS
+    - HT2SC
+    - SFSS
+    - SFVSC
+    - SSPC
 
 AHU_DXSC_ECON_EFSS_HTSC_SFSS_SFVSC_SSPC:
   guid: "06d0e12e-6678-4cc4-968d-bed801a36e3c"
   description: "Multi-zone AHU."
   is_canonical: true
   implements:
-  - AHU
-  - DXSC
-  - ECON
-  - EFSS
-  - HTSC
-  - SFSS
-  - SFVSC
-  - SSPC
+    - AHU
+    - DXSC
+    - ECON
+    - EFSS
+    - HTSC
+    - SFSS
+    - SFVSC
+    - SSPC
 
 AHU_BYPSSPC_DXSC_ECON_EFSS_HTSC_SFSS_SFVSC:
   guid: "1f7a0dbd-c2d0-461b-a35f-d4ba963c95cd"
   description: "Multi-zone AHU."
   is_canonical: true
   implements:
-  - AHU
-  - BYPSSPC
-  - DXSC
-  - ECON
-  - EFSS
-  - HTSC
-  - SFSS
-  - SFVSC
+    - AHU
+    - BYPSSPC
+    - DXSC
+    - ECON
+    - EFSS
+    - HTSC
+    - SFSS
+    - SFVSC
 
 AHU_BSPC_CHWSC_ECON_EFSS_SFSS_SFVSC_SSPC:
   guid: "e1272d1a-32de-468a-82ba-37d9be08ee86"
   description: "Multi-zone AHU."
   is_canonical: true
   implements:
-  - AHU
-  - BSPC
-  - CHWSC
-  - ECON
-  - EFSS
-  - SFSS
-  - SFVSC
-  - SSPC
+    - AHU
+    - BSPC
+    - CHWSC
+    - ECON
+    - EFSS
+    - SFSS
+    - SFVSC
+    - SSPC
 
 AHU_BSPC_CHWSC_ECON_EFSS_HWSC_SFSS_SSPC:
   guid: "8b5b166e-6707-4f47-ba41-3fc2705082e4"
   description: "Multi-zone AHU."
   is_canonical: true
   implements:
-  - AHU
-  - BSPC
-  - CHWSC
-  - ECON
-  - EFSS
-  - HWSC
-  - SFSS
-  - SSPC
+    - AHU
+    - BSPC
+    - CHWSC
+    - ECON
+    - EFSS
+    - HWSC
+    - SFSS
+    - SSPC
 
 AHU_BSPC_DX2SC_ECON_EFSS_SFSS_SFVSC_SSPC:
   guid: "2020e9c0-1471-4e8d-b9fc-0172af3c5b63"
   description: "Multi-zone AHU."
   is_canonical: true
   implements:
-  - AHU
-  - BSPC
-  - DX2SC
-  - ECON
-  - EFSS
-  - SFSS
-  - SFVSC
-  - SSPC
+    - AHU
+    - BSPC
+    - DX2SC
+    - ECON
+    - EFSS
+    - SFSS
+    - SFVSC
+    - SSPC
 
 AHU_DX4SC_ECON_EFSS_HWSC_SFSS_SFVSC_SSPC:
   guid: "4e0af562-86bc-4f25-b8dd-a18a41d35be3"
   description: "Multi-zone AHU."
   is_canonical: true
   implements:
-  - AHU
-  - DX4SC
-  - ECON
-  - EFSS
-  - HWSC
-  - SFSS
-  - SFVSC
-  - SSPC
+    - AHU
+    - DX4SC
+    - ECON
+    - EFSS
+    - HWSC
+    - SFSS
+    - SFVSC
+    - SSPC
 
 AHU_BSPC_DX4SC_ECON_EFSS_RHM_SFSS_SSPC:
   guid: "f9e31c77-5a78-4121-8f29-b6666de82ab3"
   description: "Multi-zone AHU."
   is_canonical: true
   implements:
-  - AHU
-  - BSPC
-  - DX4SC
-  - ECON
-  - EFSS
-  - RHM
-  - SFSS
-  - SSPC
+    - AHU
+    - BSPC
+    - DX4SC
+    - ECON
+    - EFSS
+    - RHM
+    - SFSS
+    - SSPC
 
 AHU_CHWSC_ECON_FDPM_HWSC_SFSS_SFVSC_SSPC:
   guid: "ad2bb44e-babe-4acd-996f-668783ed3c22"
   description: "Multi-zone AHU."
   is_canonical: true
   implements:
-  - AHU
-  - CHWSC
-  - ECON
-  - FDPM
-  - HWSC
-  - SFSS
-  - SFVSC
-  - SSPC
+    - AHU
+    - CHWSC
+    - ECON
+    - FDPM
+    - HWSC
+    - SFSS
+    - SFVSC
+    - SSPC
 
 AHU_DX4ZC_ECON_EFSS_HT3ZC_SFSS_SFVSC_ZHC:
   guid: "03b89e03-9196-421a-967d-28419737dbfa"
   description: "Multi-zone AHU with some weird zone points."
   #is_canonical: true
   implements:
-  - AHU
-  - DX4ZC
-  - ECON
-  - EFSS
-  - HT3ZC
-  - SFSS
-  - SFVSC
-  - ZHC
+    - AHU
+    - DX4ZC
+    - ECON
+    - EFSS
+    - HT3ZC
+    - SFSS
+    - SFVSC
+    - ZHC
 
 AHU_BSPC_DX4SC_ECONM_EFSS_EFVSC_SFSS_SFVSC_SSPC:
   guid: "3028f2ae-ebe5-4ce0-88c2-4926c08bbb89"
   description: "Multi-zone AHU."
   is_canonical: true
   implements:
-  - AHU
-  - BSPC
-  - DX4SC
-  - ECONM
-  - EFSS
-  - EFVSC
-  - SFSS
-  - SFVSC
-  - SSPC
+    - AHU
+    - BSPC
+    - DX4SC
+    - ECONM
+    - EFSS
+    - EFVSC
+    - SFSS
+    - SFVSC
+    - SSPC
 
 AHU_BSPC_DX4SC_ECON_EFSS_EFVSC_SFSS_SFVSC_SSPC:
   guid: "c1a60cf1-6f30-4d34-aeba-ac40fde5d605"
   description: "Multi-zone AHU."
   is_canonical: true
   implements:
-  - AHU
-  - BSPC
-  - DX4SC
-  - ECON
-  - EFSS
-  - EFVSC
-  - SFSS
-  - SFVSC
-  - SSPC
+    - AHU
+    - BSPC
+    - DX4SC
+    - ECON
+    - EFSS
+    - EFVSC
+    - SFSS
+    - SFVSC
+    - SSPC
 
 AHU_DX2SC_ECON_EFSS_EFVSC_HTSC_SFSS_SFVSC_SSPC:
   guid: "d3d965e0-47d9-4194-b1a6-d2fffa088a87"
   description: "Multi-zone AHU."
   is_canonical: true
   implements:
-  - AHU
-  - DX2SC
-  - ECON
-  - EFSS
-  - EFVSC
-  - HTSC
-  - SFSS
-  - SFVSC
-  - SSPC
+    - AHU
+    - DX2SC
+    - ECON
+    - EFSS
+    - EFVSC
+    - HTSC
+    - SFSS
+    - SFVSC
+    - SSPC
 
 AHU_BSPC_DX4SC_ECON_EFSS_RHM_SFSS_SFVSC_SSPC:
   guid: "049aa3b3-f42a-4e2d-8a7c-8b9c760bae11"
   description: "Multi-zone AHU."
   is_canonical: true
   implements:
-  - AHU
-  - BSPC
-  - DX4SC
-  - ECON
-  - EFSS
-  - RHM
-  - SFSS
-  - SFVSC
-  - SSPC
+    - AHU
+    - BSPC
+    - DX4SC
+    - ECON
+    - EFSS
+    - RHM
+    - SFSS
+    - SFVSC
+    - SSPC
 
 AHU_CHWSC_ECON_EFSS_EFVSC_HWSC_SFSS_SFVSC_SSPC:
   guid: "2281d1f2-83a6-4625-a6cb-6a976eeff49b"
   description: "Multi-zone AHU."
   is_canonical: true
   implements:
-  - AHU
-  - CHWSC
-  - ECON
-  - EFSS
-  - EFVSC
-  - HWSC
-  - SFSS
-  - SFVSC
-  - SSPC
+    - AHU
+    - CHWSC
+    - ECON
+    - EFSS
+    - EFVSC
+    - HWSC
+    - SFSS
+    - SFVSC
+    - SSPC
 
 AHU_BSPC_CHWSC_ECON_EFSS_EFVSC_SFSS_SFVSC_SSPC:
   guid: "a66a2231-fbac-497b-8b92-e7dd23694970"
   description: "Multi-zone AHU."
   is_canonical: true
   implements:
-  - AHU
-  - BSPC
-  - CHWSC
-  - ECON
-  - EFSS
-  - EFVSC
-  - SFSS
-  - SFVSC
-  - SSPC
+    - AHU
+    - BSPC
+    - CHWSC
+    - ECON
+    - EFSS
+    - EFVSC
+    - SFSS
+    - SFVSC
+    - SSPC
 
 AHU_BSPC_DX4SC_ECONM_EFSS_EFVSC_SFSS2X_SFVSC_SSPC:
   guid: "0402924a-3617-4248-a014-2bae40397b45"
   description: "Multi-zone AHU."
   is_canonical: true
   implements:
-  - AHU
-  - BSPC
-  - DX4SC
-  - ECONM
-  - EFSS
-  - EFVSC
-  - SFSS2X
-  - SFVSC
-  - SSPC
+    - AHU
+    - BSPC
+    - DX4SC
+    - ECONM
+    - EFSS
+    - EFVSC
+    - SFSS2X
+    - SFVSC
+    - SSPC
 
 AHU_BSPC_DX2SC_ECONM_EFSS_EFVSC_SFSS_SFVSC_SSPC_SARC:
   guid: "02f3b167-3be1-45b0-a0c5-8e1eb7881677"
   description: "Multi-zone AHU with supply air reset control."
   is_canonical: true
   implements:
-  - AHU
-  - BSPC
-  - DX2SC
-  - ECONM
-  - EFSS
-  - EFVSC
-  - SFSS
-  - SFVSC
-  - SSPC
-  - SARC
+    - AHU
+    - BSPC
+    - DX2SC
+    - ECONM
+    - EFSS
+    - EFVSC
+    - SFSS
+    - SFVSC
+    - SSPC
+    - SARC
 
 AHU_BSPC_DXSC_ECON_EFSS_EFVSC_SFSS_SFVSC_SSPC:
   guid: "d79782e0-ca1a-40ce-afea-802988578518"
   description: "Multi-zone AHU."
   is_canonical: true
   implements:
-  - AHU
-  - BSPC
-  - DXSC
-  - ECON
-  - EFSS
-  - EFVSC
-  - SFSS
-  - SFVSC
-  - SSPC
+    - AHU
+    - BSPC
+    - DXSC
+    - ECON
+    - EFSS
+    - EFVSC
+    - SFSS
+    - SFVSC
+    - SSPC
 
 AHU_BSPC_CO2C_DX2SC_ECON_EFSS_SFSS_SFVSC_SSPC:
   guid: "39f7f971-bb7a-4e71-be4b-7b08282c2bbb"
   description: "Multi-zone AHU."
   is_canonical: true
   implements:
-  - AHU
-  - BSPC
-  - CO2C
-  - DX2SC
-  - ECON
-  - EFSS
-  - SFSS
-  - SFVSC
-  - SSPC
+    - AHU
+    - BSPC
+    - CO2C
+    - DX2SC
+    - ECON
+    - EFSS
+    - SFSS
+    - SFVSC
+    - SSPC
 
 AHU_BSPC_DX2SC_ECONM_EFSS_EFVSC_SFSS_SFVSC_SSPC:
   guid: "e0bea5be-7882-465c-a98a-a9e6cc2e31f7"
   description: "Multi-zone AHU."
   is_canonical: true
   implements:
-  - AHU
-  - BSPC
-  - DX2SC
-  - ECONM
-  - EFSS
-  - EFVSC
-  - SFSS
-  - SFVSC
-  - SSPC
+    - AHU
+    - BSPC
+    - DX2SC
+    - ECONM
+    - EFSS
+    - EFVSC
+    - SFSS
+    - SFVSC
+    - SSPC
 
 AHU_BSPC_DX4SC_ECON_EFSS_SARC_SFSS_SFVSC_SSPC:
   guid: "781a7403-8537-493b-83b6-20e9ff4670c5"
   description: "Multi-zone AHU."
   is_canonical: true
   implements:
-  - AHU
-  - BSPC
-  - DX4SC
-  - ECON
-  - EFSS
-  - SARC
-  - SFSS
-  - SFVSC
-  - SSPC
+    - AHU
+    - BSPC
+    - DX4SC
+    - ECON
+    - EFSS
+    - SARC
+    - SFSS
+    - SFVSC
+    - SSPC
 
 AHU_BSPC_DX2SC_ECON_EFSS_EFVSC_SFSS_SFVSC_SSPC:
   guid: "93a1d3dd-0764-41fd-ab44-362469261b17"
   description: "Multi-zone AHU."
   is_canonical: true
   implements:
-  - AHU
-  - BSPC
-  - DX2SC
-  - ECON
-  - EFSS
-  - EFVSC
-  - SFSS
-  - SFVSC
-  - SSPC
+    - AHU
+    - BSPC
+    - DX2SC
+    - ECON
+    - EFSS
+    - EFVSC
+    - SFSS
+    - SFVSC
+    - SSPC
 
 AHU_BSPC_DX4SC_ECON_EFSS_OAFMC_SFSS_SFVSC_SSPC:
   guid: "dbda21a6-a19b-4f56-a72d-15a61d4afc97"
   description: "Multi-zone AHU."
   is_canonical: true
   implements:
-  - AHU
-  - BSPC
-  - DX4SC
-  - ECON
-  - EFSS
-  - OAFMC
-  - SFSS
-  - SFVSC
-  - SSPC
+    - AHU
+    - BSPC
+    - DX4SC
+    - ECON
+    - EFSS
+    - OAFMC
+    - SFSS
+    - SFVSC
+    - SSPC
 
 AHU_BSPC_DX2SC_ECON_EFSS_HWSC_SFSS_SFVSC_SSPC:
   guid: "ce6690b6-f809-4fbf-ac5d-4ae57e733f3c"
   description: "Multi-zone AHU."
   is_canonical: true
   implements:
-  - AHU
-  - BSPC
-  - DX2SC
-  - ECON
-  - EFSS
-  - HWSC
-  - SFSS
-  - SFVSC
-  - SSPC
+    - AHU
+    - BSPC
+    - DX2SC
+    - ECON
+    - EFSS
+    - HWSC
+    - SFSS
+    - SFVSC
+    - SSPC
 
 AHU_BSPC_DX2SC_ECON_EFSS_EFVSC_HWSC_SFSS_SFVSC_SSPC:
   guid: "c3069d60-9c53-4bc3-97e9-0591712f0b82"
   description: "Multi-zone AHU."
   is_canonical: true
   implements:
-  - AHU
-  - BSPC
-  - DX2SC
-  - ECON
-  - EFSS
-  - EFVSC
-  - HWSC
-  - SFSS
-  - SFVSC
-  - SSPC
+    - AHU
+    - BSPC
+    - DX2SC
+    - ECON
+    - EFSS
+    - EFVSC
+    - HWSC
+    - SFSS
+    - SFVSC
+    - SSPC
 
 AHU_BSPC_DX4SC_ECON_OAFMC_SFC_SFSS_SFVSC_SSPM:
   guid: "cfbc1111-5cf3-48fc-9596-eaed5a62b675"
   description: "Multi-zone AHU."
   is_canonical: true
   implements:
-  - AHU
-  - BSPC
-  - DX4SC
-  - ECON
-  - OAFMC
-  - SFC
-  - SFSS
-  - SFVSC
-  - SSPM
+    - AHU
+    - BSPC
+    - DX4SC
+    - ECON
+    - OAFMC
+    - SFC
+    - SFSS
+    - SFVSC
+    - SSPM
 
 AHU_DXSC_ECON_EFSS_EFVSC_HTSC_SFSS_SFVSC_SSPC:
   guid: "9b14b6e7-b8fb-45e6-9a76-b2a0768c69d5"
   description: "Multi-zone AHU."
   is_canonical: true
   implements:
-  - AHU
-  - DXSC
-  - ECON
-  - EFSS
-  - EFVSC
-  - HTSC
-  - SFSS
-  - SFVSC
-  - SSPC
+    - AHU
+    - DXSC
+    - ECON
+    - EFSS
+    - EFVSC
+    - HTSC
+    - SFSS
+    - SFVSC
+    - SSPC
 
 AHU_BSPC_DX5SC_ECON_EFSS_EFVSC_SFSS_SFVSC_SSPC:
   guid: "213a3d3d-e368-462d-b036-773d12f8a57b"
   description: "Multi-zone AHU."
   is_canonical: true
   implements:
-  - AHU
-  - BSPC
-  - DX5SC
-  - ECON
-  - EFSS
-  - EFVSC
-  - SFSS
-  - SFVSC
-  - SSPC
+    - AHU
+    - BSPC
+    - DX5SC
+    - ECON
+    - EFSS
+    - EFVSC
+    - SFSS
+    - SFVSC
+    - SSPC
 
 AHU_BSPC_DX3SC_ECONM_EFSS4X_EFVSC4X_SFSS2X_SFVSC2X_SSPC:
   guid: "4f6724ac-28d0-43b5-96f9-f377bc493f63"
   description: "Multi-zone AHU."
   is_canonical: true
   implements:
-  - AHU
-  - BSPC
-  - DX3SC
-  - ECONM
-  - EFSS4X
-  - EFVSC4X
-  - SFSS2X
-  - SFVSC2X
-  - SSPC
+    - AHU
+    - BSPC
+    - DX3SC
+    - ECONM
+    - EFSS4X
+    - EFVSC4X
+    - SFSS2X
+    - SFVSC2X
+    - SSPC
 
 AHU_BSPC_DXSC_ECONM_EFSS_SFSS_SFVSC_SSPC_STC:
   guid: "454eca99-3b3a-4de9-9954-0dfa4366d9b3"
   description: "Multi-zone AHU."
   is_canonical: true
   implements:
-  - AHU
-  - BSPC
-  - DXSC
-  - ECONM
-  - EFSS
-  - SFSS
-  - SFVSC
-  - SSPC
-  - STC
+    - AHU
+    - BSPC
+    - DXSC
+    - ECONM
+    - EFSS
+    - SFSS
+    - SFVSC
+    - SSPC
+    - STC
 
 AHU_BSPC_DX3SC_ECONM_EFSS_EFVSC_SFSS_SFVSC_SSPC:
   guid: "67c07bd4-556e-4f0b-a713-001c76b4a005"
   description: "Multi-zone AHU."
   is_canonical: true
   implements:
-  - AHU
-  - BSPC
-  - DX3SC
-  - ECONM
-  - EFSS
-  - EFVSC
-  - SFSS
-  - SFVSC
-  - SSPC
+    - AHU
+    - BSPC
+    - DX3SC
+    - ECONM
+    - EFSS
+    - EFVSC
+    - SFSS
+    - SFVSC
+    - SSPC
 
 AHU_BSPC_DX2SC_ECON_EFSS_SARC_SFM_SFSS_SSPC:
   guid: "f32f304a-40cb-4a7f-a911-8cc09b71d3cf"
   description: "Multi-zone AHU."
   is_canonical: true
   implements:
-  - AHU
-  - BSPC
-  - DX2SC
-  - ECON
-  - EFSS
-  - SARC
-  - SFM
-  - SFSS
-  - SSPC
+    - AHU
+    - BSPC
+    - DX2SC
+    - ECON
+    - EFSS
+    - SARC
+    - SFM
+    - SFSS
+    - SSPC
 
 AHU_BSPC_DX3SC_ECON_EFSS_EFVSC_HTSC_SFSS_SFVSC_SSPC:
   guid: "7af41f37-de4b-46eb-9cd3-c6cfe4c8bcbf"
   description: "Multi-zone AHU."
   is_canonical: true
   implements:
-  - AHU
-  - BSPC
-  - DX3SC
-  - ECON
-  - EFSS
-  - EFVSC
-  - HTSC
-  - SFSS
-  - SFVSC
-  - SSPC
+    - AHU
+    - BSPC
+    - DX3SC
+    - ECON
+    - EFSS
+    - EFVSC
+    - HTSC
+    - SFSS
+    - SFVSC
+    - SSPC
 
 AHU_BSPC_DX2SC_ECON_EFSS_EFVSC_HTSC_SFSS_SFVSC_SSPC:
   guid: "abc5ea2a-9251-417a-9c4b-1b4f9b41f0c6"
   description: "Multi-zone AHU."
   is_canonical: true
   implements:
-  - AHU
-  - BSPC
-  - DX2SC
-  - ECON
-  - EFSS
-  - EFVSC
-  - HTSC
-  - SFSS
-  - SFVSC
-  - SSPC
-
+    - AHU
+    - BSPC
+    - DX2SC
+    - ECON
+    - EFSS
+    - EFVSC
+    - HTSC
+    - SFSS
+    - SFVSC
+    - SSPC
 
 AHU_BSPC_CHWSC_ECON_EFSS_EFVSC_HWSC_SFSS_SFVSC_SSPC:
   guid: "944c889a-1eeb-4296-9a4a-f1265c1a0914"
   description: "Multi-zone AHU."
   is_canonical: true
   implements:
-  - AHU
-  - BSPC
-  - CHWSC
-  - ECON
-  - EFSS
-  - EFVSC
-  - HWSC
-  - SFSS
-  - SFVSC
-  - SSPC
-
+    - AHU
+    - BSPC
+    - CHWSC
+    - ECON
+    - EFSS
+    - EFVSC
+    - HWSC
+    - SFSS
+    - SFVSC
+    - SSPC
 
 AHU_BSPC_CHW2XSC_ECON_EFSS2X_EFVSC2X_RSPC_SFSS2X_SFVSC2X_SSPC:
   guid: "b8b4caca-ea4f-44c0-b859-1704c5b7d971"
   description: "Multi-zone AHU."
   is_canonical: true
   implements:
-  - AHU
-  - BSPC
-  - CHW2XSC
-  - ECON
-  - EFSS2X
-  - EFVSC2X
-  - RSPC
-  - SFSS2X
-  - SFVSC2X
-  - SSPC
+    - AHU
+    - BSPC
+    - CHW2XSC
+    - ECON
+    - EFSS2X
+    - EFVSC2X
+    - RSPC
+    - SFSS2X
+    - SFVSC2X
+    - SSPC
 
 AHU_BSPC_DXSC_ECON_EFSS_EFVSC_FDPM_SFSS3X_SFVSC2X_SSPC:
   guid: "a524fcf1-fbb5-4106-9d19-31f39db33e7a"
   description: "Multi-zone AHU."
   is_canonical: true
   implements:
-  - AHU
-  - BSPC
-  - DXSC
-  - ECON
-  - EFSS
-  - EFVSC
-  - FDPM
-  - SFSS3X
-  - SFVSC2X
-  - SSPC
-
+    - AHU
+    - BSPC
+    - DXSC
+    - ECON
+    - EFSS
+    - EFVSC
+    - FDPM
+    - SFSS3X
+    - SFVSC2X
+    - SSPC
 
 AHU_BSPC_CHWSC_ECON_EFSS_EFVSC_OAFMC_SFSS_SFVSC_SSPC:
   guid: "a49081e5-d843-4182-abe1-4cfe3bbb0ddb"
   description: "Multi-zone AHU."
   is_canonical: true
   implements:
-  - AHU
-  - BSPC
-  - CHWSC
-  - ECON
-  - EFSS
-  - EFVSC
-  - OAFMC
-  - SFSS
-  - SFVSC
-  - SSPC
+    - AHU
+    - BSPC
+    - CHWSC
+    - ECON
+    - EFSS
+    - EFVSC
+    - OAFMC
+    - SFSS
+    - SFVSC
+    - SSPC
 
 AHU_BSPC_DX4SC_ECON_EFSS_EFVSC_SARC_SFSS_SFVSC_SSPC:
   guid: "ef3f5eba-7b89-4b29-a3d1-bed4d1aaf3db"
   description: "Multi-zone AHU."
   is_canonical: true
   implements:
-  - AHU
-  - BSPC
-  - DX4SC
-  - ECON
-  - EFSS
-  - EFVSC
-  - SARC
-  - SFSS
-  - SFVSC
-  - SSPC
+    - AHU
+    - BSPC
+    - DX4SC
+    - ECON
+    - EFSS
+    - EFVSC
+    - SARC
+    - SFSS
+    - SFVSC
+    - SSPC
 
 AHU_BSPC_DX4SC_ECON_EFSS_EFVSC_HWSC_SFSS_SFVSC_SSPC:
   guid: "980f6cbc-80ec-4a38-8e06-d38478ff3bdb"
   description: "Multi-zone AHU."
   is_canonical: true
   implements:
-  - AHU
-  - BSPC
-  - DX4SC
-  - ECON
-  - EFSS
-  - EFVSC
-  - HWSC
-  - SFSS
-  - SFVSC
-  - SSPC
+    - AHU
+    - BSPC
+    - DX4SC
+    - ECON
+    - EFSS
+    - EFVSC
+    - HWSC
+    - SFSS
+    - SFVSC
+    - SSPC
 
 AHU_BSPC_DX2SC_ECON_EFSS_EFVSC_OAFMC_SFSS_SFVSC_SSPC:
   guid: "e809e4f4-ab23-49b7-a742-da76a8622a54"
   description: "Multi-zone AHU."
   is_canonical: true
   implements:
-  - AHU
-  - BSPC
-  - DX2SC
-  - ECON
-  - EFSS
-  - EFVSC
-  - OAFMC
-  - SFSS
-  - SFVSC
-  - SSPC
+    - AHU
+    - BSPC
+    - DX2SC
+    - ECON
+    - EFSS
+    - EFVSC
+    - OAFMC
+    - SFSS
+    - SFVSC
+    - SSPC
 
 AHU_CHWSC_ECON_EFSS_EFVSC_FDPM_RFC_SFSS_SFVSC_SSPC:
   guid: "577c3da6-94da-4e22-a029-6c74119a7c3d"
   description: "Multi-zone AHU."
   is_canonical: true
   implements:
-  - AHU
-  - CHWSC
-  - ECON
-  - EFSS
-  - EFVSC
-  - FDPM
-  - RFC
-  - SFSS
-  - SFVSC
-  - SSPC
+    - AHU
+    - CHWSC
+    - ECON
+    - EFSS
+    - EFVSC
+    - FDPM
+    - RFC
+    - SFSS
+    - SFVSC
+    - SSPC
 
 AHU_BSPC_DX4SC_ECONM_EFSS_EFVSC_OAFMC_SFSS_SFVSC_SSPC:
   guid: "4a9f69bb-5f8b-41aa-aa92-3e4f85dd5bf8"
   description: "Multi-zone AHU."
   is_canonical: true
   implements:
-  - AHU
-  - BSPC
-  - DX4SC
-  - ECONM
-  - EFSS
-  - EFVSC
-  - OAFMC
-  - SFSS
-  - SFVSC
-  - SSPC
+    - AHU
+    - BSPC
+    - DX4SC
+    - ECONM
+    - EFSS
+    - EFVSC
+    - OAFMC
+    - SFSS
+    - SFVSC
+    - SSPC
 
 AHU_BSPC_CHWSC_ECON_EFSS_OAFMC_SARC_SFSS_SFVSC_SSPC:
   guid: "d6ce2c49-db4f-486a-8850-39f898dba743"
   description: "Multi-zone AHU."
   is_canonical: true
   implements:
-  - AHU
-  - BSPC
-  - CHWSC
-  - ECON
-  - EFSS
-  - OAFMC
-  - SARC
-  - SFSS
-  - SFVSC
-  - SSPC
+    - AHU
+    - BSPC
+    - CHWSC
+    - ECON
+    - EFSS
+    - OAFMC
+    - SARC
+    - SFSS
+    - SFVSC
+    - SSPC
 
 AHU_BSPC_DX4SC_ECON_EFSS_OAFMC_SARC_SFSS_SFVSC_SSPC:
   guid: "3577afab-0425-44f4-b776-b561d85b046a"
   description: "Multi-zone AHU."
   is_canonical: true
   implements:
-  - AHU
-  - BSPC
-  - DX4SC
-  - ECON
-  - EFSS
-  - OAFMC
-  - SARC
-  - SFSS
-  - SFVSC
-  - SSPC
+    - AHU
+    - BSPC
+    - DX4SC
+    - ECON
+    - EFSS
+    - OAFMC
+    - SARC
+    - SFSS
+    - SFVSC
+    - SSPC
 
 AHU_BSPC_CHWSC_ECON_EFSS_EFVSC_MOAFC_SARC_SFSS_SFVSC_SSPC:
   guid: "3daa60e5-f928-47c7-b6bc-b952235f2652"
   description: "Multi-zone AHU."
   is_canonical: true
   implements:
-  - AHU
-  - BSPC
-  - CHWSC
-  - ECON
-  - EFSS
-  - EFVSC
-  - MOAFC
-  - SARC
-  - SFSS
-  - SFVSC
-  - SSPC
+    - AHU
+    - BSPC
+    - CHWSC
+    - ECON
+    - EFSS
+    - EFVSC
+    - MOAFC
+    - SARC
+    - SFSS
+    - SFVSC
+    - SSPC
 
 AHU_BSPC_DX4SC_ECON_EFSS_EFVSC_HWSC_SARC_SFSS_SFVSC_SSPC:
   guid: "67b635b1-d1af-4441-940a-fd9ea088e6ff"
   description: "Multi-zone AHU."
   is_canonical: true
   implements:
-  - AHU
-  - BSPC
-  - DX4SC
-  - ECON
-  - EFSS
-  - EFVSC
-  - HWSC
-  - SARC
-  - SFSS
-  - SFVSC
-  - SSPC
+    - AHU
+    - BSPC
+    - DX4SC
+    - ECON
+    - EFSS
+    - EFVSC
+    - HWSC
+    - SARC
+    - SFSS
+    - SFVSC
+    - SSPC
 
 AHU_BSPC_CHWSC_ECON_EFSS4X_EFVSC4X_FDPM_HWSC_SFSS2X_SFVSC2X_SSPC:
   guid: "bd1c5457-585c-40ec-a919-12a7c0ce5faa"
   description: "Multi-zone AHU."
   is_canonical: true
   implements:
-  - AHU
-  - BSPC
-  - CHWSC
-  - ECON
-  - EFSS4X
-  - EFVSC4X
-  - FDPM
-  - HWSC
-  - SFSS2X
-  - SFVSC2X
-  - SSPC
-
+    - AHU
+    - BSPC
+    - CHWSC
+    - ECON
+    - EFSS4X
+    - EFVSC4X
+    - FDPM
+    - HWSC
+    - SFSS2X
+    - SFVSC2X
+    - SSPC
 
 AHU_BSPC_CHWSC_ECON_EFSS3X_EFVSC3X_MOAFC_SARC_SFSS2X_SFVSC2X_SSPC:
   guid: "35bbc7a3-828b-49cb-bfaa-baf1e6ab855c"
   description: "Multi-zone AHU."
   is_canonical: true
   implements:
-  - AHU
-  - BSPC
-  - CHWSC
-  - ECON
-  - EFSS3X
-  - EFVSC3X
-  - MOAFC
-  - SARC
-  - SFSS2X
-  - SFVSC2X
-  - SSPC
+    - AHU
+    - BSPC
+    - CHWSC
+    - ECON
+    - EFSS3X
+    - EFVSC3X
+    - MOAFC
+    - SARC
+    - SFSS2X
+    - SFVSC2X
+    - SSPC
 
 AHU_BPC_CHWSC_ECONM_EFSS4X_EFVSC4X_FDPM_HWSC_MOAFC_SFSS2X_SFVSC2X_SSPC:
   guid: "629577a8-3583-4fd4-86f7-3be67e08399b"
   description: "Multi-zone AHU."
   is_canonical: true
   implements:
-  - AHU
-  - BPC
-  - CHWSC
-  - ECONM
-  - EFSS4X
-  - EFVSC4X
-  - FDPM
-  - HWSC
-  - MOAFC
-  - SFSS2X
-  - SFVSC2X
-  - SSPC
+    - AHU
+    - BPC
+    - CHWSC
+    - ECONM
+    - EFSS4X
+    - EFVSC4X
+    - FDPM
+    - HWSC
+    - MOAFC
+    - SFSS2X
+    - SFVSC2X
+    - SSPC
 
 AHU_BSPC_CO2M_DX4SC_ECON_EFSS_EFVSC_FDPM4X_HTSC_MOAFC_OAFC_SFSS_SFVSC_SSPC:
   guid: "3bd06ead-f794-4bd3-8388-f1d2a6dc3868"
   description: "Multi-zone AHU."
   is_canonical: true
   implements:
-  - AHU
-  - BSPC
-  - CO2M
-  - DX4SC
-  - ECON
-  - EFSS
-  - EFVSC
-  - FDPM4X
-  - HTSC
-  - MOAFC
-  - OAFC
-  - SFSS
-  - SFVSC
-  - SSPC
+    - AHU
+    - BSPC
+    - CO2M
+    - DX4SC
+    - ECON
+    - EFSS
+    - EFVSC
+    - FDPM4X
+    - HTSC
+    - MOAFC
+    - OAFC
+    - SFSS
+    - SFVSC
+    - SSPC
 
 AHU_BSPC_CHWSC_ECON_EFSS_EFSS4X_EFVSC_EFVSC4X_FDPM_HWSC_MOAFC_SFSS2X_SFVSC2X_SSPC:
   guid: "d663e5cf-f848-4bf1-8523-a5a4da8fca61"
   description: "Multi-zone AHU with multiple supply/exhaust fans."
   is_canonical: true
   implements:
-  - AHU
-  - BSPC
-  - CHWSC
-  - ECON
-  - EFSS
-  - EFSS4X
-  - EFVSC
-  - EFVSC4X
-  - FDPM
-  - HWSC
-  - MOAFC
-  - SFSS2X
-  - SFVSC2X
-  - SSPC
-
-
+    - AHU
+    - BSPC
+    - CHWSC
+    - ECON
+    - EFSS
+    - EFSS4X
+    - EFVSC
+    - EFVSC4X
+    - FDPM
+    - HWSC
+    - MOAFC
+    - SFSS2X
+    - SFVSC2X
+    - SSPC
 
 AHU_BSPC_ECON_EFSS_SFSS_SFVSC_SSPC:
   guid: "700607e5-6200-4401-880e-ccb125ba0b89"
   description: "Multi-zone AHU."
   is_canonical: true
   implements:
-  - AHU
-  - BSPC
-  - ECON
-  - EFSS
-  - SFSS
-  - SFVSC
-  - SSPC
+    - AHU
+    - BSPC
+    - ECON
+    - EFSS
+    - SFSS
+    - SFVSC
+    - SSPC
 
 AHU_DXSC_ECON_EFSS_HWSC_SFSS_SFVSC:
   guid: "8e552330-ba1c-4a80-92e6-af5491a72b31"
   description: "Multi-zone AHU."
   is_canonical: true
   implements:
-  - AHU
-  - DXSC
-  - ECON
-  - EFSS
-  - HWSC
-  - SFSS
-  - SFVSC
+    - AHU
+    - DXSC
+    - ECON
+    - EFSS
+    - HWSC
+    - SFSS
+    - SFVSC
 
 AHU_BSPC_ECON_EFSS_SARC_SFSS_SFVSC_SSPC:
   guid: "2d16690c-e66e-421e-90fd-74d00885d25f"
   description: "Multi-zone AHU."
   is_canonical: true
   implements:
-  - AHU
-  - BSPC
-  - ECON
-  - EFSS
-  - SARC
-  - SFSS
-  - SFVSC
-  - SSPC
+    - AHU
+    - BSPC
+    - ECON
+    - EFSS
+    - SARC
+    - SFSS
+    - SFVSC
+    - SSPC
 
 AHU_BSPC_DX3SC_ECONM_EFSS_EFVSC_HTSC_SFSS_SFVSC_SSPC:
   guid: "89bf9c59-7157-4445-9be6-c7cfdef626c7"
   description: "Multi-zone AHU."
   is_canonical: true
   implements:
-  - AHU
-  - BSPC
-  - DX3SC
-  - ECONM
-  - EFSS
-  - EFVSC
-  - HTSC
-  - SFSS
-  - SFVSC
-  - SSPC
+    - AHU
+    - BSPC
+    - DX3SC
+    - ECONM
+    - EFSS
+    - EFVSC
+    - HTSC
+    - SFSS
+    - SFVSC
+    - SSPC
 
 AHU_BSPC_DX4SC_ECONM_EFSS_EFVSC_OAFC_SARC_SFSS_SFVSC_SSPC:
   guid: "120d5b81-4821-4c0f-a400-3e4cbf9d326d"
   description: "Multi-zone AHU."
   is_canonical: true
   implements:
-  - AHU
-  - BSPC
-  - DX4SC
-  - ECONM
-  - EFSS
-  - EFVSC
-  - OAFC
-  - SARC
-  - SFSS
-  - SFVSC
-  - SSPC
+    - AHU
+    - BSPC
+    - DX4SC
+    - ECONM
+    - EFSS
+    - EFVSC
+    - OAFC
+    - SARC
+    - SFSS
+    - SFVSC
+    - SSPC
 
 AHU_BSPC_CHWSC_ECON_EFSS_EFVSC_HWSC_PHWSC_SFSS_SFVSC_SSPC:
   guid: "a10c6ffe-8f75-4d43-995a-631cd0a7032f"
   description: "Multi-zone AHU."
   is_canonical: true
   implements:
-  - AHU
-  - BSPC
-  - CHWSC
-  - ECON
-  - EFSS
-  - EFVSC
-  - HWSC
-  - PHWSC
-  - SFSS
-  - SFVSC
-  - SSPC
+    - AHU
+    - BSPC
+    - CHWSC
+    - ECON
+    - EFSS
+    - EFVSC
+    - HWSC
+    - PHWSC
+    - SFSS
+    - SFVSC
+    - SSPC
 
 AHU_BSPC_DX4SC_ECON_EFSS_EFVSC_MOAFC_SFSS_SFVSC_SSPC_STC:
   guid: "7c3271d0-95ee-4401-860c-bf8df8f17b22"
   description: "Multi-zone AHU with minimum ventilation control."
   is_canonical: true
   implements:
-  - AHU
-  - BSPC
-  - DX4SC
-  - ECON
-  - EFSS
-  - EFVSC
-  - MOAFC
-  - SFSS
-  - SFVSC
-  - SSPC
-  - STC
+    - AHU
+    - BSPC
+    - DX4SC
+    - ECON
+    - EFSS
+    - EFVSC
+    - MOAFC
+    - SFSS
+    - SFVSC
+    - SSPC
+    - STC
 
 AHU_DX2SC_ECONM_EFSS_SARC_SFC_SFSS_SFVSC_SSPC:
   guid: "43567299-cca7-4ac0-8259-125609ec6cb3"
   description: "Multi zone unit with 2-stage compressor."
   is_canonical: true
   implements:
-  - AHU
-  - DX2SC
-  - ECONM
-  - EFSS
-  - SARC
-  - SFC
-  - SFSS
-  - SFVSC
-  - SSPC
+    - AHU
+    - DX2SC
+    - ECONM
+    - EFSS
+    - SARC
+    - SFC
+    - SFSS
+    - SFVSC
+    - SSPC
 
 AHU_BSPC_DX4SC_ECONM_EDPM_EFSS_EFVSC_SFSS_SFVSC_SSPC_STC:
   guid: "bd225999-9e48-439b-ae4d-9504a91c16e9"
   description: "Multi-zone AHU with exhaust damper monitoring"
   is_canonical: true
   implements:
-  - AHU
-  - BSPC
-  - DX4SC
-  - ECONM
-  - EDPM
-  - EFSS
-  - EFVSC
-  - SFSS
-  - SFVSC
-  - SSPC
-  - STC
+    - AHU
+    - BSPC
+    - DX4SC
+    - ECONM
+    - EDPM
+    - EFSS
+    - EFVSC
+    - SFSS
+    - SFVSC
+    - SSPC
+    - STC
 
 AHU_CHWSC_ECONM_FDPM_MOAFC_SFSS2X_SFVSC2X_SSPC_SARC:
   guid: "c93df86e-2592-480a-92aa-806eab3d2a20"
   description: "Multi-zone AHU with dual fans, static control and filter monitoring."
   is_canonical: true
   implements:
-  - AHU
-  - CHWSC
-  - ECONM
-  - FDPM
-  - MOAFC
-  - SFSS2X
-  - SFVSC2X
-  - SSPC
-  - SARC
+    - AHU
+    - CHWSC
+    - ECONM
+    - FDPM
+    - MOAFC
+    - SFSS2X
+    - SFVSC2X
+    - SSPC
+    - SARC
 
 AHU_CHWSC_ECONM_FDPM_HWSC_SFSS_STC:
   guid: "85cb71cb-8e2a-463f-affe-6df8b3a2c81c"
   description: "Multi-zone AHU."
   is_canonical: true
   implements:
-  - AHU
-  - CHWSC
-  - ECONM
-  - FDPM
-  - HWSC
-  - SFSS
-  - STC
+    - AHU
+    - CHWSC
+    - ECONM
+    - FDPM
+    - HWSC
+    - SFSS
+    - STC
 
 AHU_CHWSC_ECONM_FDPM_HWSC_SFSS_SFVSC_SSPC_SARC:
   guid: "2f8c18be-23c4-4fdc-a7af-4a90e9a93e9d"
   description: "Multi-zone AHU."
   is_canonical: true
   implements:
-  - AHU
-  - CHWSC
-  - ECONM
-  - FDPM
-  - HWSC
-  - SFSS
-  - SFVSC
-  - SSPC
-  - SARC
-
+    - AHU
+    - CHWSC
+    - ECONM
+    - FDPM
+    - HWSC
+    - SFSS
+    - SFVSC
+    - SSPC
+    - SARC
 
 AHU_EDBPC_DX4SC_ECONM_EFSS_EFVSC_SFSS_SFVSC_SARC_SSPC:
   guid: "9d123538-8cb1-4ad7-b712-4cce9693caaf"
   description: "Multi-zone AHU."
   is_canonical: true
   implements:
-  - AHU
-  - EDBPC
-  - DX4SC
-  - ECONM
-  - EFSS
-  - EFVSC
-  - SFSS
-  - SFVSC
-  - SARC
-  - SSPC
+    - AHU
+    - EDBPC
+    - DX4SC
+    - ECONM
+    - EFSS
+    - EFVSC
+    - SFSS
+    - SFVSC
+    - SARC
+    - SSPC
 
 AHU_BSPC_DX4SC_ECONM_EFSS_SARC_SFSS_SFVSC_SSPC:
   guid: "b1ee5cc8-502a-48b1-8a14-2ca7392a93f3"
   description: "Multi-zone AHU."
   is_canonical: true
   implements:
-  - AHU
-  - BSPC
-  - DX4SC
-  - ECONM
-  - EFSS
-  - SARC
-  - SFSS
-  - SFVSC
-  - SSPC
-
+    - AHU
+    - BSPC
+    - DX4SC
+    - ECONM
+    - EFSS
+    - SARC
+    - SFSS
+    - SFVSC
+    - SSPC
 
 AHU_BSPC_DX4SC_ECON_EFSS_SFSS_SFVSC_SSPC_HWSC:
   guid: "55eacfaf-cffe-4532-b274-d935ab534f22"
   description: "Multi-zone AHU."
   is_canonical: true
   implements:
-  - AHU
-  - BSPC
-  - DX4SC
-  - ECON
-  - EFSS
-  - SFSS
-  - SFVSC
-  - SSPC
-  - HWSC
+    - AHU
+    - BSPC
+    - DX4SC
+    - ECON
+    - EFSS
+    - SFSS
+    - SFVSC
+    - SSPC
+    - HWSC
 
 AHU_BSPC_DX4SC_ECONM_EFSS_EFVSC_SFSS2X_SFVSC2X_SSPC_SARC:
   guid: "271e95a7-ff11-4e33-816d-7050e313fa6e"
   description: "Multi-zone AHU."
   is_canonical: true
   implements:
-  - AHU
-  - BSPC
-  - DX4SC
-  - ECONM
-  - EFSS
-  - EFVSC
-  - SFSS2X
-  - SFVSC2X
-  - SSPC
-  - SARC
+    - AHU
+    - BSPC
+    - DX4SC
+    - ECONM
+    - EFSS
+    - EFVSC
+    - SFSS2X
+    - SFVSC2X
+    - SSPC
+    - SARC
 
 AHU_CHWSC_HWSC_SFSS_SFVSC_SSPC:
   guid: "82fc8cfc-9fc1-407c-8842-d71d3c0431c2"
   description: "Multi-zone AHU."
   is_canonical: true
   implements:
-  - AHU
-  - CHWSC
-  - HWSC
-  - SFSS
-  - SFVSC
-  - SSPC
+    - AHU
+    - CHWSC
+    - HWSC
+    - SFSS
+    - SFVSC
+    - SSPC
 
 AHU_BSPC_DFSS_DSP_DX4DC_HWDC_ECONM_EFSS:
   guid: "3a816efd-4775-41f3-90b1-702b8871fe0d"
   description: "Single zone AHU."
   is_canonical: true
   implements:
-  - AHU
-  - BSPC
-  - DFSS
-  - DSP
-  - DX4DC
-  - HWDC
-  - ECONM
-  - EFSS
+    - AHU
+    - BSPC
+    - DFSS
+    - DSP
+    - DX4DC
+    - HWDC
+    - ECONM
+    - EFSS
 
 AHU_DFSS_DSP_DX3ZC_ECONZ:
   guid: "6e3fe994-8012-453b-9bf5-9e9f74b60860"
   description: "Single zone AHU."
   is_canonical: true
   implements:
-  - AHU
-  - DFSS
-  - DSP
-  - DX3ZC
-  - ECONZ
+    - AHU
+    - DFSS
+    - DSP
+    - DX3ZC
+    - ECONZ
 
 AHU_DFSS_DFVSC_DSP_DX3ZC_ECONZ_HT3ZC:
   guid: "80df4e5f-eb0b-4383-9b82-4c4c814986c5"
   description: "Single zone AHU with three-stage DX cooling and three-stage heating."
   is_canonical: true
   implements:
-  - AHU
-  - DFSS
-  - DFVSC
-  - DSP
-  - DX3ZC
-  - ECONZ
-  - HT3ZC
+    - AHU
+    - DFSS
+    - DFVSC
+    - DSP
+    - DX3ZC
+    - ECONZ
+    - HT3ZC
 
 AHU_DX4SC_ECONM_EFSS_EFVSC_SFSS_SFVSC_SSPC:
   guid: "5326bea5-131d-4b0d-b2fb-1b324264aa12"
   description: "Multi-zone AHU."
   is_canonical: true
   implements:
-  - AHU
-  - DX4SC
-  - ECONM
-  - EFSS
-  - EFVSC
-  - SFSS
-  - SFVSC
-  - SSPC
+    - AHU
+    - DX4SC
+    - ECONM
+    - EFSS
+    - EFVSC
+    - SFSS
+    - SFVSC
+    - SSPC
 
 AHU_DX4ZC_DFSS_DFVSC_EFSS_EFVSC_DSP_ECONZ:
   guid: "6d4c4f20-58c1-474d-a65b-6f15b272ec1a"
   description: "Single zone AHU, four-stage DX cooling."
   is_canonical: true
   implements:
-  - AHU
-  - DX4ZC
-  - DFSS
-  - DFVSC
-  - EFSS
-  - EFVSC
-  - DSP
-  - ECONZ
+    - AHU
+    - DX4ZC
+    - DFSS
+    - DFVSC
+    - EFSS
+    - EFVSC
+    - DSP
+    - ECONZ
 
 AHU_CO2C_DFSS_DFVSC_EFS_EFVSC_DX2ZC_ECONZ_HTZC:
   guid: "86ce6d35-7fad-4598-aa62-33b5b00e9ca1"
   description: "Single zone AHU."
   is_canonical: true
   implements:
-  - AHU
-  - CO2C
-  - DFSS
-  - DFVSC
-  - EFSS
-  - EFVSC
-  - DX2ZC
-  - ECONZ
-  - HTZC
+    - AHU
+    - CO2C
+    - DFSS
+    - DFVSC
+    - EFSS
+    - EFVSC
+    - DX2ZC
+    - ECONZ
+    - HTZC
 
 AHU_BSPC_DX6SC_ECON_EFSS_EFVSC_SFSS_SFVSC_SSP_SARC:
   guid: "e89c239b-2c41-40cf-999e-c8eac8d3ce23"
   description: "Multi-zone AHU."
   is_canonical: true
   implements:
-  - AHU
-  - BSPC
-  - DX6SC
-  - ECON
-  - EFSS
-  - EFVSC
-  - SFSS
-  - SFVSC
-  - SSPC
-  - SARC
+    - AHU
+    - BSPC
+    - DX6SC
+    - ECON
+    - EFSS
+    - EFVSC
+    - SFSS
+    - SFVSC
+    - SSPC
+    - SARC
 
 AHU_BSPC_DXSC_ECON_EFSS_SFSS_SFVSC_SSPC_SARC:
   guid: "62f71a8a-6f53-43d3-88b3-39aa8f81602e"
   description: "Multi-zone AHU."
   is_canonical: true
   implements:
-  - AHU
-  - BSPC
-  - DXSC
-  - ECON
-  - EFSS
-  - SFSS
-  - SFVSC
-  - SSPC
-  - SARC
+    - AHU
+    - BSPC
+    - DXSC
+    - ECON
+    - EFSS
+    - SFSS
+    - SFVSC
+    - SSPC
+    - SARC
 
 AHU_CO2M_DFSS_DFVSC_DSP_DXZC_ECOND_EFSS_EFVSC_HTZC:
   guid: "28b2e224-15c8-40f4-9992-d00688dc3faa"
   description: "Single zone AHU."
   is_canonical: true
   implements:
-  - AHU
-  - CO2M
-  - DFSS
-  - DFVSC
-  - DSP
-  - DXZC
-  - ECOND
-  - EFSS
-  - EFVSC
-  - HTZC
+    - AHU
+    - CO2M
+    - DFSS
+    - DFVSC
+    - DSP
+    - DXZC
+    - ECOND
+    - EFSS
+    - EFVSC
+    - HTZC
 
 AHU_BSPC_DXSC_ECON_EFSS_EFVSC_SFSS_SFVSC_SSPC_SARC:
   guid: "a3b973fc-b763-48c9-938e-c3fb4ff09b11"
   description: "Multi-zone AHU."
   is_canonical: true
   implements:
-  - AHU
-  - BSPC
-  - DXSC
-  - ECON
-  - EFSS
-  - EFVSC
-  - SFSS
-  - SFVSC
-  - SSPC
-  - SARC
+    - AHU
+    - BSPC
+    - DXSC
+    - ECON
+    - EFSS
+    - EFVSC
+    - SFSS
+    - SFVSC
+    - SSPC
+    - SARC
 
 AHU_ZSPC_CHWDC_CSP_ECONMD_DFSS_DFVSC_HWDC:
   guid: "e0eadf0d-ea13-4d5d-8c35-0ca458d65dba"
   description: "Single zone unit with dehumidifcation CHW coil"
   is_canonical: true
   implements:
-  - AHU
-  - ZSPC
-  - CHWDC
-  - CSP
-  - ECONMD
-  - DFSS
-  - DFVSC
-  - HWDC
-
+    - AHU
+    - ZSPC
+    - CHWDC
+    - CSP
+    - ECONMD
+    - DFSS
+    - DFVSC
+    - HWDC
 
 AHU_DX2DSPRTC_SFSS_VOADM_ZHDHC_SSPC_STM_BYPDM:
   guid: "89de444e-f12a-48bc-b428-d309ce58c2de"
   description: "Multi-zone AHU with dual setpoint return air temperature control"
   is_canonical: true
   implements:
-  - AHU
-  - DX2DSPRTC
-  - SFSS
-  - VOADM
-  - ZHDHC
-  - SSPC
-  - STM
-  - BYPDM
-
+    - AHU
+    - DX2DSPRTC
+    - SFSS
+    - VOADM
+    - ZHDHC
+    - SSPC
+    - STM
+    - BYPDM
 
 AHU_CHW2XSC_ECON_ED_EFSS2X_EFVSC2X_HWSC_SFSS2X_SFVSC2X_SHM_RHM_SARC_SFM_SSPC_ZSPC_RSPC_RFC:
   guid: "02a87b43-d806-4cf4-8dda-023bf8e9220c"
   description: "Multi zone lab unit with two CHW and HW coils"
   is_canonical: true
   implements:
-  - AHU
-  - CHW2XSC
-  - ECON
-  - ED
-  - EFSS2X
-  - EFVSC2X
-  - HWSC
-  - SFSS2X
-  - SFVSC2X
-  - SHM
-  - RHM
-  - SARC
-  - SFM
-  - SSPC
-  - ZSPC
-  - RSPC
-  - RFC
+    - AHU
+    - CHW2XSC
+    - ECON
+    - ED
+    - EFSS2X
+    - EFVSC2X
+    - HWSC
+    - SFSS2X
+    - SFVSC2X
+    - SHM
+    - RHM
+    - SARC
+    - SFM
+    - SSPC
+    - ZSPC
+    - RSPC
+    - RFC
 
 AHU_ECON_DFSS_DFVSC_DSP_HWZC_CHWZC_CO2C:
   guid: "b1ec595a-5f57-4bd7-8815-4e1ec85796fb"
   description: "Hydronic variable speed fan coil with cooling and heating (zone temp control)."
   is_canonical: true
   implements:
-  - ECOND
-  - DFSS
-  - DFVSC
-  - DSP
-  - HWZC
-  - CHWZC
-  - CO2C
+    - ECOND
+    - DFSS
+    - DFVSC
+    - DSP
+    - HWZC
+    - CHWZC
+    - CO2C
 
 AHU_DFSS_DFVSC_DSP_HWZC_CHWZC_ECONZ_CO2C:
   guid: "16f573dd-efe0-4c96-b918-3ed39b5dca3e"
   description: "Hydronic variable speed fan coil with cooling and heating (zone temp control) and direct CO2 control."
   is_canonical: true
   implements:
-  - AHU
-  - DFSS
-  - DFVSC
-  - DSP
-  - HWZC
-  - CHWZC
-  - ECONZ
-  - CO2C
+    - AHU
+    - DFSS
+    - DFVSC
+    - DSP
+    - HWZC
+    - CHWZC
+    - ECONZ
+    - CO2C
 
 AHU_BYPSSPC_DX2SC_ECON_EFSS_HT2SC_SFSS_SARC:
   guid: "423afafb-9491-47d7-bd55-a968195717fd"
   description: "Air handler with bypass damper static control, two-stage DX cooling, two-stage heating, and supply air reset control."
   is_canonical: true
   implements:
-  - AHU
-  - BYPSSPC
-  - DX2SC
-  - ECON
-  - EFSS
-  - HT2SC
-  - SFSS
-  - SARC
+    - AHU
+    - BYPSSPC
+    - DX2SC
+    - ECON
+    - EFSS
+    - HT2SC
+    - SFSS
+    - SARC
 
 AHU_DFSS_DFVSC_DSP_DX3ZC_ECONZ_HT2ZC:
   guid: "4a017e57-cad4-4633-aa25-702403311920"
   description: "Single-zone AHU with dual setpoint control, 3-stage cooling, 2-stage heating"
   is_canonical: true
   implements:
-  - AHU
-  - DFSS
-  - DFVSC
-  - DSP
-  - DX3ZC
-  - ECONZ
-  - HT2ZC
+    - AHU
+    - DFSS
+    - DFVSC
+    - DSP
+    - DX3ZC
+    - ECONZ
+    - HT2ZC
 
 AHU_DFSS_DFVSC_DSP_DX3ZC_ECONZ:
   guid: "dd4fd722-50e6-41f9-97dc-533de754f31d"
   description: "Single-zone AHU with 3-stage cooling"
   is_canonical: true
   implements:
-  - AHU
-  - DFSS
-  - DFVSC
-  - DSP
-  - DX3ZC
-  - ECONZ
+    - AHU
+    - DFSS
+    - DFVSC
+    - DSP
+    - DX3ZC
+    - ECONZ
 
 AHU_BYPSSPC_DX3SC_ECON_HT2SC_SFSS_SFVSC:
   guid: "4557f283-0aae-4af8-9ea8-854147da6962"
   description: "Multi-zone AHU with bypass staic control, 3-stage cooling, 2-stage heating"
   is_canonical: true
   implements:
-  - AHU
-  - BYPSSPC
-  - DX3SC
-  - ECON
-  - HT2SC
-  - SFSS
-  - SFVSC
+    - AHU
+    - BYPSSPC
+    - DX3SC
+    - ECON
+    - HT2SC
+    - SFSS
+    - SFVSC
 
 AHU_DFVSC_ZTC_RTM_DTM_HPZTC_CWDT_CO2C_OADM_FDPM_AHAC_WLDS:
   guid: "2d143156-0001-496b-8413-a56cf51bdcf6"
   description: "Single zone variable speed water cooled heat pump with CO2 override, after hours override and leak detection"
   is_canonical: true
   implements:
-  - AHU
-  - DFVSC
-  - ZTC
-  - RTM
-  - DTM
-  - HPZTC
-  - CWDT
-  - CO2C
-  - OADM
-  - FDPM
-  - AHAC
-  - SAFETY/WLDS
+    - AHU
+    - DFVSC
+    - ZTC
+    - RTM
+    - DTM
+    - HPZTC
+    - CWDT
+    - CO2C
+    - OADM
+    - FDPM
+    - AHAC
+    - SAFETY/WLDS
 
 AHU_DFVSC_ZTC_RTM_DTM_HPZTC_CWDT_CO2C_OAFC_FDPM_AHAC_WLDS:
   guid: "f26ea3c9-14d1-46fd-b91c-2188bb52fbcd"
   description: "Single zone variable speed water cooled heat pump with CO2 override, filter monitoring, after hours override and leak detection"
   is_canonical: true
   implements:
-  - AHU
-  - DFVSC
-  - ZTC
-  - RTM
-  - DTM
-  - HPZTC
-  - CWDT
-  - CO2C
-  - OAFC
-  - FDPM
-  - AHAC
-  - SAFETY/WLDS
+    - AHU
+    - DFVSC
+    - ZTC
+    - RTM
+    - DTM
+    - HPZTC
+    - CWDT
+    - CO2C
+    - OAFC
+    - FDPM
+    - AHAC
+    - SAFETY/WLDS
 
 AHU_DFVSC_ZTC_RTM_DTM_HPZTC_CWDT_CO2C_OAFC_AHAC_WLDS:
   guid: "83b4ebbd-6c0a-407b-9a22-1748b55d2894"
   description: "Single zone variable speed water cooled heat pump with CO2 override, after hours override and leak detection"
   is_canonical: true
   implements:
-  - AHU
-  - DFVSC
-  - ZTC
-  - RTM
-  - DTM
-  - HPZTC
-  - CWDT
-  - CO2C
-  - OAFC
-  - AHAC
-  - SAFETY/WLDS
-  
+    - AHU
+    - DFVSC
+    - ZTC
+    - RTM
+    - DTM
+    - HPZTC
+    - CWDT
+    - CO2C
+    - OAFC
+    - AHAC
+    - SAFETY/WLDS
+
 AHU_DFVSC_ZTC_RTM_DTM_HPZTC_CWDT_CO2C_OADM_FDPM_AHAC:
   guid: "01979cce-71eb-4aba-8a96-3a1e9936870d"
   description: "Single zone variable speed water cooled heat pump with CO2 override and after hours override"
   is_canonical: true
   implements:
-  - AHU
-  - DFVSC
-  - ZTC
-  - RTM
-  - DTM
-  - HPZTC
-  - CWDT
-  - CO2C
-  - OADM
-  - FDPM
-  - AHAC
+    - AHU
+    - DFVSC
+    - ZTC
+    - RTM
+    - DTM
+    - HPZTC
+    - CWDT
+    - CO2C
+    - OADM
+    - FDPM
+    - AHAC
 
 AHU_DFVSC_ZTC_RTM_DTM_HPZTC_CWDT_CO2C_OAFC_FDPM_AHAC:
   guid: "bb551a56-3c80-4993-ad96-8d039af5195f"
   description: "Single zone variable speed water cooled heat pump with CO2 override, filter monitoring and after hours override"
   is_canonical: true
   implements:
-  - AHU
-  - DFVSC
-  - ZTC
-  - RTM
-  - DTM
-  - HPZTC
-  - CWDT
-  - CO2C
-  - OAFC
-  - FDPM
-  - AHAC
+    - AHU
+    - DFVSC
+    - ZTC
+    - RTM
+    - DTM
+    - HPZTC
+    - CWDT
+    - CO2C
+    - OAFC
+    - FDPM
+    - AHAC
 
 AHU_DFVSC_ZTC_RTM_DTM_HPZTC_CWDT_CO2C_OAFC_AHAC:
   guid: "3e72c6d2-3428-4b09-8499-d9071f52a190"
   description: "Single zone variable speed water cooled heat pump with CO2 override and after hours override"
   is_canonical: true
   implements:
-  - AHU
-  - DFVSC
-  - ZTC
-  - RTM
-  - DTM
-  - HPZTC
-  - CWDT
-  - CO2C
-  - OAFC
-  - AHAC
+    - AHU
+    - DFVSC
+    - ZTC
+    - RTM
+    - DTM
+    - HPZTC
+    - CWDT
+    - CO2C
+    - OAFC
+    - AHAC
 
 AHU_SS_SSPC_CHWVM_HWVM_STM_FDPM_OA:
   guid: "34250588-6c39-4b84-b890-701048abcb3b"
   description: "AHU for preconditioning supply air"
   is_canonical: true
   implements:
-  - AHU
-  - SS
-  - SSPC
-  - CHWVM
-  - HWVM
-  - STM
-  - FDPM
-  - OA
+    - AHU
+    - SS
+    - SSPC
+    - CHWVM
+    - HWVM
+    - STM
+    - FDPM
+    - OA
 
 AHU_SS_SSPC_CHWVM_HWVM_STM_OA:
   guid: "b69a79eb-7900-4f95-922d-edbe4c51b1ab"
   description: "AHU for preconditioning supply air"
   is_canonical: true
   implements:
-  - AHU
-  - SS
-  - SSPC
-  - CHWVM
-  - HWVM
-  - STM
-  - OA
+    - AHU
+    - SS
+    - SSPC
+    - CHWVM
+    - HWVM
+    - STM
+    - OA
 
 AHU_SFVSC_SSPC_STC_CHWSC_ECON_FDPM:
   guid: "b5411ff8-9082-4d83-bd1a-67c243821d1c"
   description: "AHU with supply fan speed control, supply temperature control and filter monitoring."
   is_canonical: true
   implements:
-  - AHU
-  - SFVSC
-  - SSPC
-  - STC
-  - CHWSC
-  - ECON
-  - FDPM
+    - AHU
+    - SFVSC
+    - SSPC
+    - STC
+    - CHWSC
+    - ECON
+    - FDPM
 
 AHU_SFVSC_SSPC_STC_CHWSC_ECON:
   guid: "4f2e07aa-1353-4e60-892b-d2c9fe5dde5b"
   description: "AHU with supply fan speed control, and supply temperature control."
   is_canonical: true
   implements:
-  - AHU
-  - SFVSC
-  - SSPC
-  - STC
-  - CHWSC
-  - ECON
+    - AHU
+    - SFVSC
+    - SSPC
+    - STC
+    - CHWSC
+    - ECON
 
 AHU_DFFC_ZTC_CHWZTC_HWZTC_ECONZ_DTM_RTM_CO2C_FDPM_AHAC:
   guid: "0ce5a99f-e424-4fad-a584-04b12bdc93d4"
   description: "Single zone AHU with zone temperature and CO2 control, and filter monitoring."
   is_canonical: true
   implements:
-  - AHU
-  - DFFC
-  - ZTC
-  - CHWZTC
-  - HWZTC
-  - DTM
-  - RTM
-  - CO2C
-  - FDPM
-  - ECONZ
-  - AHAC
+    - AHU
+    - DFFC
+    - ZTC
+    - CHWZTC
+    - HWZTC
+    - DTM
+    - RTM
+    - CO2C
+    - FDPM
+    - ECONZ
+    - AHAC
 
 AHU_DFFC_ZTC_CHWZTC_HWZTC_ECONZ_DTM_RTM_CO2C_AHAC:
   guid: "6b07bf60-15f0-4098-816f-4b64c502edad"
   description: "Single zone AHU with zone temperature and CO2 control."
   is_canonical: true
   implements:
-  - AHU
-  - DFFC
-  - ZTC
-  - CHWZTC
-  - HWZTC
-  - DTM
-  - RTM
-  - CO2C
-  - ECONZ
-  - AHAC
+    - AHU
+    - DFFC
+    - ZTC
+    - CHWZTC
+    - HWZTC
+    - DTM
+    - RTM
+    - CO2C
+    - ECONZ
+    - AHAC
 
 AHU_RTC_RHC_FDPM_REFM_WLDS:
   description: "AHU with return temperature and humidity control, filter monitoring, and refrigerant and water leak monitoring. "
   guid: "0fa6f1e1-279d-44e3-a865-e9ed8cbbd7f2"
   is_canonical: true
   implements:
-  - AHU
-  - RTC
-  - RHC
-  - FDPM
-  - REFM
-  - SAFETY/WLDS
+    - AHU
+    - RTC
+    - RHC
+    - FDPM
+    - REFM
+    - SAFETY/WLDS
 
 AHU_RTC_RHC_OAFM_WLDS:
   guid: "b5ee8bfa-4594-4a3e-bb71-99ac68e8777b"
   description: "AHU with return temperature and humidity control, and water leak monitoring. "
   is_canonical: true
   implements:
-  - AHU
-  - RTC
-  - RHC
-  - OAFM
-  - SAFETY/WLDS
+    - AHU
+    - RTC
+    - RHC
+    - OAFM
+    - SAFETY/WLDS
 
 AHU_DFSS_UV_H3X_DTC_DFVSFC_CHWVM:
   guid: "f728c3c0-68a0-41c0-9455-b3bef6ab2ea7"
   description: "AHU with discharge air/fan, chilled water valve and UV lamp operation."
   is_canonical: true
   implements:
-  - AHU
-  - UV
-  - H3X
-  - DTC
-  - DFVSFC
-  - CHWVM
-  - DFSS
+    - AHU
+    - UV
+    - H3X
+    - DTC
+    - DFVSFC
+    - CHWVM
+    - DFSS
   opt_uses:
-  - control_status
-  - lost_power_alarm
-  - filter_alarm
-  - control_mode
-  - run_mode
-  - schedule_run_command
-  - discharge_air_flowrate_status
+    - control_status
+    - lost_power_alarm
+    - filter_alarm
+    - control_mode
+    - run_mode
+    - schedule_run_command
+    - discharge_air_flowrate_status
 
 AHU_DFSS_DTC_DFVSFC_CHWVM_RTM:
   guid: "35db0d81-5419-41fb-a092-7930e51913b1"
   description: "AHU with discharge air/fan and chilled water valve operation."
   is_canonical: true
   implements:
-  - AHU
-  - DFSS
-  - DTC
-  - DFVSFC
-  - CHWVM
-  - RTM
+    - AHU
+    - DFSS
+    - DTC
+    - DFVSFC
+    - CHWVM
+    - RTM
   opt_uses:
-  - control_status
-  - lost_power_alarm
-  - filter_alarm
-  - control_mode
-  - run_mode
-  - schedule_run_command
-  - smoke_alarm
-  - discharge_air_flowrate_status
-  - leaving_cooling_coil_temperature_sensor
-  - entering_cooling_coil_temperature_sensor
+    - control_status
+    - lost_power_alarm
+    - filter_alarm
+    - control_mode
+    - run_mode
+    - schedule_run_command
+    - smoke_alarm
+    - discharge_air_flowrate_status
+    - leaving_cooling_coil_temperature_sensor
+    - entering_cooling_coil_temperature_sensor
 
 AHU_DFSS_DTC_CHWVM_RTM:
   guid: "bbe3f3af-b201-499a-a0c6-29a89b05b3cb"
   description: "AHU with discharge air and chilled water valve operation."
   is_canonical: true
   implements:
-  - AHU
-  - DFSS
-  - DTC
-  - CHWVM
-  - RTM
+    - AHU
+    - DFSS
+    - DTC
+    - CHWVM
+    - RTM
   opt_uses:
-  - lost_power_alarm
-  - discharge_air_flowrate_status
-  - filter_alarm
-  - control_mode
-  - run_mode
-  - schedule_run_command
-  - smoke_alarm
-  - entering_cooling_coil_temperature_sensor
-  - leaving_cooling_coil_temperature_sensor
-  - control_status
+    - lost_power_alarm
+    - discharge_air_flowrate_status
+    - filter_alarm
+    - control_mode
+    - run_mode
+    - schedule_run_command
+    - smoke_alarm
+    - entering_cooling_coil_temperature_sensor
+    - leaving_cooling_coil_temperature_sensor
+    - control_status
 
 AHU_CHWDT_CHWVM_CLPM_DFSS_CHWZTC:
   guid: "c212dd9f-86f3-40c5-9118-da4b8dfabf7d"
   description: "AHU with chilled water valve operation and discharge fan operation. Chilled return/supply temp and zone air temp monitoring."
   is_canonical: true
   implements:
-  - AHU
-  - CHWDT
-  - CHWVM
-  - CLPM
-  - DFSS
-  - CHWZTC
+    - AHU
+    - CHWDT
+    - CHWVM
+    - CLPM
+    - DFSS
+    - CHWZTC
   opt_uses:
-  - discharge_air_flowrate_status
-  - filter_differential_pressure_status
-  - lost_power_alarm
-  - filter_alarm
-  - control_mode
-  - run_mode
-  - schedule_run_command
-  - smoke_alarm
-  - control_status
+    - discharge_air_flowrate_status
+    - filter_differential_pressure_status
+    - lost_power_alarm
+    - filter_alarm
+    - control_mode
+    - run_mode
+    - schedule_run_command
+    - smoke_alarm
+    - control_status
 
 AHU_DFVSFC_CHWVM_CLPM_DTC_UV_CO2C_MTM_OAMC_RHM_CHWDT_RTC:
   guid: "06dead81-fe4d-4b61-b1d2-08ad5d98485f"
   description: "AHU with discharge air, chilled water valve, discharge air/fan, CO2, UV and chilled supply/return water operation."
   is_canonical: true
   implements:
-  - AHU
-  - DFVSFC
-  - CHWVM
-  - CLPM
-  - DTC
-  - UV
-  - CO2C
-  - MTM
-  - OAMC
-  - RHM
-  - CHWDT
-  - DFSS
-  - RTC
+    - AHU
+    - DFVSFC
+    - CHWVM
+    - CLPM
+    - DTC
+    - UV
+    - CO2C
+    - MTM
+    - OAMC
+    - RHM
+    - CHWDT
+    - DFSS
+    - RTC
   opt_uses:
-  - discharge_air_flowrate_status
-  - control_status
-  - filter_differential_pressure_status
-  - lost_power_alarm
-  - filter_alarm
-  - control_mode
-  - run_mode
-  - schedule_run_command
-  - smoke_alarm
+    - discharge_air_flowrate_status
+    - control_status
+    - filter_differential_pressure_status
+    - lost_power_alarm
+    - filter_alarm
+    - control_mode
+    - run_mode
+    - schedule_run_command
+    - smoke_alarm
 
 AHU_DTC_DFSS_CHWVM_CLPM_CHWDT_CO2C_UV:
   guid: "2a808dda-a383-4840-b677-96c5feaa4968"
   description: "AHU with discharge air, chilled water valve, discharge air/fan, CO2, UV and chilled supply/return water operation."
   is_canonical: true
   implements:
-  - AHU
-  - DTC
-  - DFSS
-  - CHWVM
-  - CLPM
-  - CHWDT
-  - CO2C
-  - UV
+    - AHU
+    - DTC
+    - DFSS
+    - CHWVM
+    - CLPM
+    - CHWDT
+    - CO2C
+    - UV
   opt_uses:
-  - filter_differential_pressure_status
-  - discharge_air_flowrate_status
-  - discharge_air_flowrate_sensor
-  - filter_alarm
-  - control_mode
-  - run_mode
-  - smoke_alarm
-  - control_status
+    - filter_differential_pressure_status
+    - discharge_air_flowrate_status
+    - discharge_air_flowrate_sensor
+    - filter_alarm
+    - control_mode
+    - run_mode
+    - smoke_alarm
+    - control_status
 
 AHU_DTC_CHWVM_H3X_OAMC_DFVSFC_UV_CO2C2X_ZHM_ZTM:
   guid: "076016fc-dbc9-45e7-a5a9-d94b607e1fb8"
   description: "AHU with discharge air, chilled water valve, outside air, discharge air/fan, CO2, heater, UV and chilled supply/return water operation."
   is_canonical: true
   implements:
-  - AHU
-  - DTC
-  - CHWVM
-  - H3X
-  - OAMC
-  - DFVSFC
-  - UV
-  - CO2C2X
-  - ZHM
-  - ZTM
-  uses:
-  - discharge_air_damper_percentage_command
+    - AHU
+    - DTC
+    - CHWVM
+    - H3X
+    - OAMC
+    - DFVSFC
+    - UV
+    - CO2C2X
+    - ZHM
+    - ZTM
+  uses:
+    - discharge_air_damper_percentage_command
   opt_uses:
-  - discharge_air_flowrate_status
-  - filter_differential_pressure_status
-  - filter_alarm
-  - control_mode
-  - run_mode
-  - discharge_fan_lost_power_alarm
-  - smoke_alarm
-  - control_status
+    - discharge_air_flowrate_status
+    - filter_differential_pressure_status
+    - filter_alarm
+    - control_mode
+    - run_mode
+    - discharge_fan_lost_power_alarm
+    - smoke_alarm
+    - control_status
 
 AHU_CHWDT_CHWVM_CLPM_STC_SFSS_UV_CO2C:
   guid: "e8cce52e-04a5-492a-b5ab-4b5fe56c1375"
   description: "AHU with supply air, chilled water valve, outside air, supply air/fan, CO2, heater, UV and chilled supply/return water operation."
   is_canonical: true
   implements:
-  - AHU
-  - CHWDT
-  - CHWVM
-  - CLPM
-  - STC
-  - SFSS
-  - UV
-  - CO2C
+    - AHU
+    - CHWDT
+    - CHWVM
+    - CLPM
+    - STC
+    - SFSS
+    - UV
+    - CO2C
   opt_uses:
-  - filter_differential_pressure_status
-  - filter_alarm
-  - control_mode
-  - run_mode
-  - smoke_alarm
-  - supply_fan_lost_power_alarm
-  - supply_air_flowrate_status
-  - control_status
+    - filter_differential_pressure_status
+    - filter_alarm
+    - control_mode
+    - run_mode
+    - smoke_alarm
+    - supply_fan_lost_power_alarm
+    - supply_air_flowrate_status
+    - control_status
 
 AHU_BSPC_DX4SC_ECONM_EDPM_EFSS_EFVSC_SFSS_SFVSC_SSPC_STC_SSPCSCM_STCSCM:
   guid: "c88eb0a3-2261-4323-aea4-a808617ef9a5"
   description: "Multi-zone AHU with supply temperature and pressure control with supervisor control mode types (machine learning)."
   is_canonical: true
   implements:
-  - AHU_BSPC_DX4SC_ECONM_EDPM_EFSS_EFVSC_SFSS_SFVSC_SSPC_STC
-  - SSPCSCM
-  - STCSCM
+    - AHU_BSPC_DX4SC_ECONM_EDPM_EFSS_EFVSC_SFSS_SFVSC_SSPC_STC
+    - SSPCSCM
+    - STCSCM
   opt_uses:
-  - supervisor_run_command
-  - run_command
+    - supervisor_run_command
+    - run_command
 
 AHU_BSPC_DX3SC_ECON_EFSS_EFVSC_SFSS_SFVSC_SSPC_STC_REFSM2X_REFPM2X:
   guid: "c68bdcfb-13f5-4b79-b045-43ea066a4374"
   description: "Multi-zone AHU with two-circuit refrigeration monitoring and supply air temperature and pressure control."
   is_canonical: true
   implements:
-  - AHU
-  - BSPC
-  - DX3SC
-  - ECON
-  - EFSS
-  - EFVSC
-  - SFSS
-  - SFVSC
-  - SSPC
-  - STC
-  - REFSM2X
-  - REFPM2X
+    - AHU
+    - BSPC
+    - DX3SC
+    - ECON
+    - EFSS
+    - EFVSC
+    - SFSS
+    - SFVSC
+    - SSPC
+    - STC
+    - REFSM2X
+    - REFPM2X
 
 AHU_BSPC_DX3SC_ECON_EFSS_EFVSC_SFSS_SFVSC_SSPC_STC_REFSM2X_REFPM2X_SSPCSCM_STCSCM:
   guid: "53e23c40-a7c2-4083-aeed-61e7a78174ca"
   description: "Multi-zone AHU with refrigeration monitoring and supply air temperature and pressure control with supervisor control mode types (machine learning)."
   is_canonical: true
   implements:
-  - AHU_BSPC_DX3SC_ECON_EFSS_EFVSC_SFSS_SFVSC_SSPC_STC_REFSM2X_REFPM2X
-  - SSPCSCM
-  - STCSCM
+    - AHU_BSPC_DX3SC_ECON_EFSS_EFVSC_SFSS_SFVSC_SSPC_STC_REFSM2X_REFPM2X
+    - SSPCSCM
+    - STCSCM
   opt_uses:
-  - supervisor_run_command
-  - run_command
+    - supervisor_run_command
+    - run_command
 
 AHU_BSPC_CHWSC_ECON_EFSS_EFVSC_HWSC_SFSS_SFVSC_SHC_SSPC:
   guid: "9ec76470-522c-46df-b283-7cd3d1706db0"
   description: "Multi-zone AHU with chilled and heating water coils and supply air humidity control."
   is_canonical: true
   implements:
-  - AHU
-  - BSPC
-  - CHWSC
-  - ECON
-  - EFSS
-  - EFVSC
-  - HWSC
-  - SFSS
-  - SFVSC
-  - SHC
-  - SSPC
+    - AHU
+    - BSPC
+    - CHWSC
+    - ECON
+    - EFSS
+    - EFVSC
+    - HWSC
+    - SFSS
+    - SFVSC
+    - SHC
+    - SSPC
 
 AHU_BSPC_DX4SC_ECON_EFSS_EFVSC_HW2SC_SARC_SFSS_SFVSC_SSPC:
   guid: "59cc3f42-fb1e-4bfd-9e15-c17d2b3d8c82"
   description: "Multi-zone AHU with two heating water coils."
   is_canonical: true
   implements:
-  - AHU
-  - BSPC
-  - DX4SC
-  - ECON
-  - EFSS
-  - EFVSC
-  - HW2SC
-  - SARC
-  - SFSS
-  - SFVSC
-  - SSPC
+    - AHU
+    - BSPC
+    - DX4SC
+    - ECON
+    - EFSS
+    - EFVSC
+    - HW2SC
+    - SARC
+    - SFSS
+    - SFVSC
+    - SSPC
 
 AHU_DX6SC_CHWSC_ECON_EFSS2X_EFVSC2X_HWSC_SFSS2X_SFVSC2X_SSPC:
   guid: "bcc43d0f-003b-489b-b050-5976b89f2e88"
   description: "Multi-zone AHU with six-stage DX cooling and chilled and heating water valves."
   is_canonical: true
   implements:
-  - AHU
-  - DX6SC
-  - CHWSC
-  - ECON
-  - EFSS2X
-  - EFVSC2X
-  - HWSC
-  - SFSS2X
-  - SFVSC2X
-  - SSPC
+    - AHU
+    - DX6SC
+    - CHWSC
+    - ECON
+    - EFSS2X
+    - EFVSC2X
+    - HWSC
+    - SFSS2X
+    - SFVSC2X
+    - SSPC
 
 AHU_BSPC_DX6SC_ECON_EFSS_EFVSC_HWSC_SARC_SFSS_SFVSC_SSPC:
   guid: "011d727c-1f7d-4f54-9166-88a24122705b"
   description: "Multi-zone AHU with six-stage DX cooling and heating water valve."
   is_canonical: true
   implements:
-  - BSPC
-  - DX6SC
-  - ECON
-  - EFSS
-  - EFVSC
-  - HWSC
-  - SARC
-  - SFSS
-  - SFVSC
-  - SSPC
+    - BSPC
+    - DX6SC
+    - ECON
+    - EFSS
+    - EFVSC
+    - HWSC
+    - SARC
+    - SFSS
+    - SFVSC
+    - SSPC
 
 AHU_BSPC_DX3SC_ECON_EFSS_HT2SC_SFSS_SFVSC_SSPC:
   guid: "62c7768e-8f0b-45c9-b526-cc78367f29c7"
   description: "Multi-zone AHU with three-stage DX cooling and two-stage heating."
   is_canonical: true
   implements:
-  - AHU
-  - BSPC
-  - DX3SC
-  - ECON
-  - EFSS
-  - HT2SC
-  - SFSS
-  - SFVSC
-  - SSPC
+    - AHU
+    - BSPC
+    - DX3SC
+    - ECON
+    - EFSS
+    - HT2SC
+    - SFSS
+    - SFVSC
+    - SSPC
 
 AHU_BSPC_DXSC_ECON_EFSS_EFVSC_PHWSC_SFSS_SFVSC_SSPC_STC:
   guid: "6055a474-d660-4523-8cea-ca3e25974679"
   description: "Multi-zone AHU with DX cooling and preheating water valve."
   is_canonical: true
   implements:
-  - AHU
-  - BSPC
-  - DXSC
-  - ECON
-  - EFSS
-  - EFVSC
-  - PHWSC
-  - SFSS
-  - SFVSC
-  - SSPC
-  - STC
+    - AHU
+    - BSPC
+    - DXSC
+    - ECON
+    - EFSS
+    - EFVSC
+    - PHWSC
+    - SFSS
+    - SFVSC
+    - SSPC
+    - STC
 
 AHU_BSPC_DXSC_ECON_EFSS_EFVSC_HWSC_SARC_SFSS_SFVSC_SSPC:
   guid: "a20489fa-e249-4bf7-b86a-c13d457cc835"
   description: "Multi-zone AHU with DX cooling and heating water valve."
   is_canonical: true
   implements:
-  - AHU
-  - BSPC
-  - DXSC
-  - ECON
-  - EFSS
-  - EFVSC
-  - HWSC
-  - SARC
-  - SFSS
-  - SFVSC
-  - SSPC
+    - AHU
+    - BSPC
+    - DXSC
+    - ECON
+    - EFSS
+    - EFVSC
+    - HWSC
+    - SARC
+    - SFSS
+    - SFVSC
+    - SSPC
 
 AHU_BPC_DXSC_ECON_RFSS_RFVSC_HWSC_SARC_SFSS_SFVSC_SSPC:
   guid: "082aef7e-69aa-4019-975b-ef2cb221e91b"
   description: "Multi-zone AHU with DX cooling and heating water valve and return air control."
   is_canonical: true
   implements:
-  - AHU
-  - BPC
-  - DXSC
-  - ECON
-  - RFSS
-  - RFVSC
-  - HWSC
-  - SARC
-  - SFSS
-  - SFVSC
-  - SSPC
+    - AHU
+    - BPC
+    - DXSC
+    - ECON
+    - RFSS
+    - RFVSC
+    - HWSC
+    - SARC
+    - SFSS
+    - SFVSC
+    - SSPC
 
 AHU_BSPC_BYPSSPC_DX2SC_ECON_EFSS_HTSC_SFSS:
   guid: "2e387831-935a-4d81-849f-47af7943c0ce"
   description: "Multi-zone AHU with bypass static pressure control, two-stage DX cooling and single-stage heating."
   is_canonical: true
   implements:
-  - AHU
-  - BSPC
-  - BYPSSPC
-  - DX2SC
-  - ECON
-  - EFSS
-  - HTSC
-  - SFSS
+    - AHU
+    - BSPC
+    - BYPSSPC
+    - DX2SC
+    - ECON
+    - EFSS
+    - HTSC
+    - SFSS
 
 AHU_BSPC_DX4SC_ECON_EFSS_EFVSC_SARC_SFSS_SFVSC_SSPC_SSPCSCM_STCSCM:
   guid: "8dda71d3-ded5-461f-8d04-78aa99777f0a"
   description: "Multi-zone AHU with four-stage DX cooling and with supervisor control mode types (machine learning)."
   is_canonical: true
   implements:
-  - AHU_BSPC_DX4SC_ECON_EFSS_EFVSC_SARC_SFSS_SFVSC_SSPC
-  - SSPCSCM
-  - STCSCM
+    - AHU_BSPC_DX4SC_ECON_EFSS_EFVSC_SARC_SFSS_SFVSC_SSPC
+    - SSPCSCM
+    - STCSCM
   opt_uses:
-  - supervisor_run_command
-  - run_command
-
+    - supervisor_run_command
+    - run_command
 
 AHU_BSPC_DX2SC_ECON_EFSS_SFSS_SFVSC_SSPC_SSPCSCM_STCSCM:
   guid: "0676aa55-5712-4560-bd58-dd858aa4ce48"
   description: "Multi-zone AHU with two-stage DX cooling and with supervisor control mode types (machine learning)."
   is_canonical: true
   implements:
-  - AHU_BSPC_DX2SC_ECON_EFSS_SFSS_SFVSC_SSPC
-  - SSPCSCM
-  - STCSCM
+    - AHU_BSPC_DX2SC_ECON_EFSS_SFSS_SFVSC_SSPC
+    - SSPCSCM
+    - STCSCM
   opt_uses:
-  - supervisor_run_command
-  - run_command
-
+    - supervisor_run_command
+    - run_command
 
 AHU_BSPC_DXSC_ECON_EFSS_EFVSC_SFSS_SFVSC_SSPC_SARC_SSPCSCM_STCSCM:
   guid: "265015b9-7c38-4fbb-95a6-518541335e96"
   description: "Multi-zone AHU with single-stage DX cooling and exhaust/supply fan spped control, and with supervisor control mode types (machine learning)."
   is_canonical: true
   implements:
-  - AHU_BSPC_DXSC_ECON_EFSS_EFVSC_SFSS_SFVSC_SSPC_SARC
-  - SSPCSCM
-  - STCSCM
+    - AHU_BSPC_DXSC_ECON_EFSS_EFVSC_SFSS_SFVSC_SSPC_SARC
+    - SSPCSCM
+    - STCSCM
   opt_uses:
-  - supervisor_run_command
-  - run_command
-
+    - supervisor_run_command
+    - run_command
 
 AHU_BSPC_DXSC_ECON_SFSS_SFVSC_SSPC_SSPCSCM_STCSCM:
   guid: "915418cd-2906-43fb-a6b5-3e4efdb3d036"
   description: "Multi-zone AHU with single-stage DX cooling and supply fan spped control, and with supervisor control mode types (machine learning)."
   is_canonical: true
   implements:
-  - AHU_BSPC_DXSC_ECON_SFSS_SFVSC_SSPC
-  - SSPCSCM
-  - STCSCM
+    - AHU_BSPC_DXSC_ECON_SFSS_SFVSC_SSPC
+    - SSPCSCM
+    - STCSCM
   opt_uses:
-  - supervisor_run_command
-  - run_command
-
+    - supervisor_run_command
+    - run_command
 
 AHU_BSPC_DX2SC_ECON_EFSS_EFVSC_FDPM_SFSS3X_SFVSC3X_SSPC:
   guid: "b8e98102-a3b8-41a2-a938-b61413c80f85"
   description: "Multi-zone AHU with two-stage DX cooling, filter DP monitoring, and three variable-speed supply fans."
   is_canonical: true
   implements:
-  - AHU
-  - BSPC
-  - DX2SC
-  - ECON
-  - EFSS
-  - EFVSC
-  - FDPM
-  - SFSS3X
-  - SFVSC3X
-  - SSPC
+    - AHU
+    - BSPC
+    - DX2SC
+    - ECON
+    - EFSS
+    - EFVSC
+    - FDPM
+    - SFSS3X
+    - SFVSC3X
+    - SSPC
 
 AHU_BSPC_CHWSC_ECON_EFSS3X_EFVSC3X_HWSC_SARC_SFSS4X_SFVSC4X_SSPC:
   guid: "99db542f-80ab-401e-a2ff-20f97bed83eb"
   description: "Multi-zone AHU with chilled and heating water coils, three variable-speed exhaust fans, and four variable-speed supply fans."
   is_canonical: true
   implements:
-  - AHU
-  - BSPC
-  - CHWSC
-  - ECON
-  - EFSS3X
-  - EFVSC3X
-  - HWSC
-  - SARC
-  - SFSS4X
-  - SFVSC4X
-  - SSPC
+    - AHU
+    - BSPC
+    - CHWSC
+    - ECON
+    - EFSS3X
+    - EFVSC3X
+    - HWSC
+    - SARC
+    - SFSS4X
+    - SFVSC4X
+    - SSPC
 
 AHU_BSPC_CHWSC_ECON_EFSS2X_EFVSC2X_HWSC_SARC_SFSS2X_SFVSC2X_SSPC:
   guid: "f343a3df-01ff-4a96-96a4-f7b3af9b3723"
   description: "Multi-zone AHU with chilled and heating water coils, two variable-speed exhaust fans, and two variable-speed supply fans."
   is_canonical: true
   implements:
-  - AHU
-  - BSPC
-  - CHWSC
-  - ECON
-  - EFSS2X
-  - EFVSC2X
-  - HWSC
-  - SARC
-  - SFSS2X
-  - SFVSC2X
-  - SSPC
+    - AHU
+    - BSPC
+    - CHWSC
+    - ECON
+    - EFSS2X
+    - EFVSC2X
+    - HWSC
+    - SARC
+    - SFSS2X
+    - SFVSC2X
+    - SSPC
 
 AHU_DX2SC_ECON_SHM_SFSS_SFVSC_SSPC:
   guid: "96704471-4bd4-4e7a-8880-ad074abe21f4"
   description: "Multi-zone AHU with two-stage DX cooling and supply air humidity monitoring."
   is_canonical: true
   implements:
-  - AHU
-  - DX2SC
-  - ECON
-  - SHM
-  - SFSS
-  - SFVSC
-  - SSPC
-
+    - AHU
+    - DX2SC
+    - ECON
+    - SHM
+    - SFSS
+    - SFVSC
+    - SSPC
 
 AHU_CHWSC_OAMC_RTM_SFVSC_RACO2C:
   guid: "9662a98e-5b36-4191-8b6c-256cb9f8cabf"
   description: "AHU with return air monitor and supply air temperature, fan and zone air co2 control where the co2 sensor installed at return air duct."
   is_canonical: true
   implements:
-  - AHU
-  - CHWSC
-  - OAMC
-  - RTM
-  - SFVSC
-  - RACO2C
+    - AHU
+    - CHWSC
+    - OAMC
+    - RTM
+    - SFVSC
+    - RACO2C
   opt_uses:
-  - supply_fan_lost_power_alarm
-
+    - supply_fan_lost_power_alarm
 
 AHU_BSPC_DX4SC_ECONM_EFSS_EFVSC_SARC_SHC_SFSS2X_SFVSC_SSPC:
   guid: "8d3f0769-8a91-412d-a13c-03697fc1581b"
   description: "Multi-zone AHU with four-stage DX cooling and supply air humidity control."
   is_canonical: true
   implements:
-  - AHU
-  - BSPC
-  - DX4SC
-  - ECONM
-  - EFSS
-  - EFVSC
-  - SARC
-  - SHC
-  - SFSS2X
-  - SFVSC
-  - SSPC
+    - AHU
+    - BSPC
+    - DX4SC
+    - ECONM
+    - EFSS
+    - EFVSC
+    - SARC
+    - SHC
+    - SFSS2X
+    - SFVSC
+    - SSPC
 
 AHU_DFSS_DFVSMC_DSP_ECONZ_HPZC:
   guid: "bbfd5368-f08e-4178-9416-6932e2148334"
   description: "Single zone AHU with fan multi-speed control."
   is_canonical: true
   implements:
-  - AHU
-  - DFSS
-  - DFVSMC
-  - DSP
-  - ECONZ
-  - HPZC
+    - AHU
+    - DFSS
+    - DFVSMC
+    - DSP
+    - ECONZ
+    - HPZC
 
 AHU_BSPC_ECON_EFSS_HTWHLSTC_HT2SC_SFSS_SFVSC:
   guid: "bdc27df1-35e8-41e2-86c2-42a5ea7154ca"
   description: "Multi zone AHU with heat recovery wheel."
   is_canonical: true
   implements:
-  - AHU
-  - BSPC
-  - ECON
-  - EFSS
-  - HTWHLSTC
-  - HT2SC
-  - SFSS
-  - SFVSC
+    - AHU
+    - BSPC
+    - ECON
+    - EFSS
+    - HTWHLSTC
+    - HT2SC
+    - SFSS
+    - SFVSC
 
 AHU_ECON_EFSS2X_EFVSC2X_EPC_HT4SC_HTWHLSTC_SFC_SFSS2X_SFVSC2X_SSPC:
   guid: "fefe85fa-90aa-41a3-afdf-2fe94e629d28"
   description: "Multi zone AHU with heat recovery wheel."
   is_canonical: true
   implements:
-  - AHU
-  - ECON
-  - EFSS2X
-  - EFVSC2X
-  - EPC
-  - HT4SC
-  - HTWHLSTC
-  - SFC
-  - SFSS2X
-  - SFVSC2X
-  - SSPC
+    - AHU
+    - ECON
+    - EFSS2X
+    - EFVSC2X
+    - EPC
+    - HT4SC
+    - HTWHLSTC
+    - SFC
+    - SFSS2X
+    - SFVSC2X
+    - SSPC
 
 AHU_DFSS_DFVSC_DSP_DX3ZC_ECONZ_EFSS_EFVSC_HT2ZC:
   guid: "52a97494-8bab-490b-985a-470122245522"
   description: "Single-zone AHU with dual zone setpoint control, 3-stage cooling, 2-stage heating"
   is_canonical: true
   implements:
-  - AHU
-  - DFSS
-  - DFVSC
-  - DSP
-  - DX3ZC
-  - ECONZ
-  - EFSS
-  - EFVSC
-  - HT2ZC
+    - AHU
+    - DFSS
+    - DFVSC
+    - DSP
+    - DX3ZC
+    - ECONZ
+    - EFSS
+    - EFVSC
+    - HT2ZC
 
 AHU_DFSS_DFVSC_DSP_DX3ZC_ECONZ_EFSS_EFVSC:
   guid: "f8a0f16d-c57e-41f5-8f58-6c1c5b545d04"
   description: "Single-zone AHU with dual zone setpoint control and 3-stage cooling"
   is_canonical: true
   implements:
-  - AHU
-  - DFSS
-  - DFVSC
-  - DSP
-  - DX3ZC
-  - ECONZ
-  - EFSS
-  - EFVSC
+    - AHU
+    - DFSS
+    - DFVSC
+    - DSP
+    - DX3ZC
+    - ECONZ
+    - EFSS
+    - EFVSC
 
 AHU_DFSS_DSP_ECONZ_HP2ZC_HTZC:
   guid: "a04735a4-3c8f-4917-a142-4ff526ba30b3"
   description: "Single zone AHU."
   is_canonical: true
   implements:
-  - AHU
-  - DFSS
-  - DSP
-  - ECONZ
-  - HP2ZC
-  - HTZC
+    - AHU
+    - DFSS
+    - DSP
+    - ECONZ
+    - HP2ZC
+    - HTZC
 
 AHU_DX3SC_ECON_HTSC_SFSS_SFVSC_SHM_SSPC:
   guid: "8f0a4e9c-77c5-45bf-af49-eb4ef2d142d4"
   description: "Multi zone AHU."
   is_canonical: true
   implements:
-  - AHU
-  - DX3SC
-  - ECON
-  - HTSC
-  - SFSS
-  - SFVSC
-  - SHM
-  - SSPC
+    - AHU
+    - DX3SC
+    - ECON
+    - HTSC
+    - SFSS
+    - SFVSC
+    - SHM
+    - SSPC
 
 AHU_DFSS_DFVSC_DX2DC_ECOND_EFSS_EFVSC_HWDC_ZHM:
   guid: "c247ffc2-c5ff-4c04-aaf4-e264e40afe1c"
   description: "Single zone AHU."
   is_canonical: true
   implements:
-  - AHU
-  - DFSS
-  - DFVSC
-  - DX2DC
-  - ECOND
-  - EFSS
-  - EFVSC
-  - HWDC
-  - ZHM
+    - AHU
+    - DFSS
+    - DFVSC
+    - DX2DC
+    - ECOND
+    - EFSS
+    - EFVSC
+    - HWDC
+    - ZHM
 
 AHU_BSPC_DX2SC_ECON_EFSS_FDPM_SARC_SFSS_SFVSC_SSPC:
   guid: "bf6dd241-4e43-456f-a5eb-456a276237c3"
   description: "Two stage compressor AHU with differential pressure filter monitoring."
   is_canonical: true
   implements:
-  - AHU
-  - BSPC
-  - DX2SC
-  - ECON
-  - EFSS
-  - FDPM
-  - SARC
-  - SFSS
-  - SFVSC
-  - SSPC
+    - AHU
+    - BSPC
+    - DX2SC
+    - ECON
+    - EFSS
+    - FDPM
+    - SARC
+    - SFSS
+    - SFVSC
+    - SSPC
 
 AHU_DFSS_DFVSC_DSP_DX4DC_ECONZ_EFSS_ZSPC:
   guid: "7bbafae0-44da-49c8-b5d0-aa695816901e"
   description: "Single zone AHU."
   is_canonical: true
   implements:
-  - AHU
-  - DFSS
-  - DFVSC
-  - DSP
-  - DX4DC
-  - ECONZ
-  - EFSS
-  - ZSPC
+    - AHU
+    - DFSS
+    - DFVSC
+    - DSP
+    - DX4DC
+    - ECONZ
+    - EFSS
+    - ZSPC
 
 AHU_BSPC_DX4SC_EC2SC_ECON_EFSS2X_EFVSC2X_SARC_SFSS4X_SFVSC_SSPC:
   guid: "3dd9a7e4-5ce5-4e93-870f-ed171b3333a4"
   description: "Multi-zone AHU with two evaporative precoolers and four-stage DX cooling."
   is_canonical: true
   implements:
-  - AHU
-  - BSPC
-  - DX4SC
-  - EC2SC
-  - ECON
-  - EFSS2X
-  - EFVSC2X
-  - SARC
-  - SFSS4X
-  - SFVSC
-  - SSPC
+    - AHU
+    - BSPC
+    - DX4SC
+    - EC2SC
+    - ECON
+    - EFSS2X
+    - EFVSC2X
+    - SARC
+    - SFSS4X
+    - SFVSC
+    - SSPC
 
 AHU_BSPC_CHW2XSC_HWSC_ECON_EFSS2X_EFVSC2X_SFSS2X_SFVSC2X_SHC:
   guid: "fc9e3bce-52ca-4b69-b2cb-bf45746d0541"
   description: "Multi-zone AHU with chilled and heating water coils and supply air humidity control."
   is_canonical: true
   implements:
-  - AHU
-  - BSPC
-  - CHW2XSC
-  - HWSC
-  - ECON
-  - EFSS2X
-  - EFVSC2X
-  - SFSS2X
-  - SFVSC2X
-  - SHC
+    - AHU
+    - BSPC
+    - CHW2XSC
+    - HWSC
+    - ECON
+    - EFSS2X
+    - EFVSC2X
+    - SFSS2X
+    - SFVSC2X
+    - SHC
 
 AHU_BSPC_CHWZC_DFSS_DFVSC_DSP_ECONZ_EFSS_EFVSC_FDPM_SSPC:
   guid: "10826b0f-fede-4809-a6c4-fbb37afb5d95"
   description: "Single zone AHU with chilled water coils."
   is_canonical: true
   implements:
-  - AHU
-  - BSPC
-  - CHWZC
-  - DFSS
-  - DFVSC
-  - DSP
-  - ECONZ
-  - EFSS
-  - EFVSC
-  - FDPM
-  - SSPC
+    - AHU
+    - BSPC
+    - CHWZC
+    - DFSS
+    - DFVSC
+    - DSP
+    - ECONZ
+    - EFSS
+    - EFVSC
+    - FDPM
+    - SSPC
 
 AHU_BSPC_DX4SC_ECONM_EFSS_EFVSC_PHWSC_SFSS2X_SFVSC2X_SSPC_SARC:
   guid: "17d1e1eb-a9ae-4ba5-8fe1-1c5c3506a049"
   description: "Multi-zone AHU with four-stage DX cooling and preheating water valve."
   is_canonical: true
   implements:
-  - AHU
-  - BSPC
-  - DX4SC
-  - ECONM
-  - EFSS
-  - EFVSC
-  - PHWSC
-  - SFSS2X
-  - SFVSC2X
-  - SSPC
-  - SARC
+    - AHU
+    - BSPC
+    - DX4SC
+    - ECONM
+    - EFSS
+    - EFVSC
+    - PHWSC
+    - SFSS2X
+    - SFVSC2X
+    - SSPC
+    - SARC
 
 AHU_DFSS_DXZC_ECONZ_EFSS2X_HT2ZC_CO2C:
   guid: "e91bfec8-7ad2-43ff-aeb2-f618e2e8bb24"
   description: "Single zone AHU with CO2 control."
   is_canonical: true
   implements:
-  - AHU
-  - DFSS
-  - DXZC
-  - ECONZ
-  - EFSS2X
-  - HT2ZC
-  - CO2C
+    - AHU
+    - DFSS
+    - DXZC
+    - ECONZ
+    - EFSS2X
+    - HT2ZC
+    - CO2C
 
 AHU_SFSS_SFVSC_CHWRC_OAFC_SSPC_RAVOCC_RACO2C_ESFM_SAIDC:
   guid: "bdd50329-5280-4134-9003-746b5a601ea2"
   description: "AHU with CO2, VOC based outside air control, static pressure based VFD speed control,return air temperature based Chilled water valve modulation."
   is_canonical: true
   implements:
-  - AHU
-  - SFSS
-  - SFVSC
-  - CHWRC
-  - OAFC
-  - SSPC
-  - RAVOCC
-  - RACO2C
-  - ESFM
-  - SAIDC
+    - AHU
+    - SFSS
+    - SFVSC
+    - CHWRC
+    - OAFC
+    - SSPC
+    - RAVOCC
+    - RACO2C
+    - ESFM
+    - SAIDC
 
 AHU_DFSS_DFVSC_ECONZ_HP2ZC:
   guid: "227a4859-0f0b-4384-8657-a29555137216"
   description: "Single zone heat pump AHU."
   is_canonical: true
   implements:
-  - AHU
-  - DFSS
-  - DFVSC
-  - ECONZ
-  - HP2ZC
+    - AHU
+    - DFSS
+    - DFVSC
+    - ECONZ
+    - HP2ZC
 
 AHU_DFSS_DFVSC_ECONZ_EFSS_HP2ZC_ZSPC:
   guid: "c2c6e7fa-02cb-447b-af00-04cf4c34bb9b"
   description: "Single zone heat pump AHU with zone pressure relief."
   is_canonical: true
   implements:
-  - AHU
-  - DFSS
-  - DFVSC
-  - ECONZ
-  - EFSS
-  - HP2ZC
-  - ZSPC
+    - AHU
+    - DFSS
+    - DFVSC
+    - ECONZ
+    - EFSS
+    - HP2ZC
+    - ZSPC
 
 AHU_DX4ZC_DFSS_DFVSC_EFSS_EFVSC_DSP_ECONZ_ZSPC:
   guid: "c1984dbc-4e9c-47bd-9bbd-df73d343f4b9"
   description: "Single zone AHU, four-stage DX cooling and zone static pressure control."
   is_canonical: true
   implements:
-  - AHU
-  - DX4ZC
-  - DFSS
-  - DFVSC
-  - EFSS
-  - EFVSC
-  - DSP
-  - ECONZ
-  - ZSPC
+    - AHU
+    - DX4ZC
+    - DFSS
+    - DFVSC
+    - EFSS
+    - EFVSC
+    - DSP
+    - ECONZ
+    - ZSPC
 
 AHU_CHW2XSC_RFSS2X_RFVSC2X_SFSS2X_SFVSC2X_RFC_EDRPC_RTM_SARC_SFC_SSPC_VOADM2X:
   guid: "c183a256-5fd6-4874-b971-6f09414fd67c"
   description: "Multi zone lab unit with two CHW, two OAD, and return static pressure control."
   is_canonical: true
   implements:
-  - AHU
-  - CHW2XSC
-  - RFSS2X
-  - RFVSC2X
-  - SFSS2X
-  - SFVSC2X
-  - RFC
-  - EDRPC
-  - RTM
-  - SARC
-  - SFC
-  - SSPC
-  - VOADM2X
+    - AHU
+    - CHW2XSC
+    - RFSS2X
+    - RFVSC2X
+    - SFSS2X
+    - SFVSC2X
+    - RFC
+    - EDRPC
+    - RTM
+    - SARC
+    - SFC
+    - SSPC
+    - VOADM2X
 
 AHU_CHWDC_DFSS_DFVSC_DSP_ECONZ_EFSS_ZSPC:
   guid: "9cdfd662-3ab3-4c75-b63f-c7020023ebcc"
   description: "Single zone AHU with zone static pressure control."
   is_canonical: true
   implements:
-  - AHU
-  - CHWDC
-  - DFSS
-  - DFVSC
-  - DSP
-  - ECONZ
-  - EFSS
-  - ZSPC
+    - AHU
+    - CHWDC
+    - DFSS
+    - DFVSC
+    - DSP
+    - ECONZ
+    - EFSS
+    - ZSPC
 
 AHU_CHWSC_ECON_FDPM_EDRPC_RFSS_RFVSC_SFSS_SFVSC_SSPC:
   guid: "2b82edd1-47ca-4bcf-8bef-dead850d9ac7"
   description: "Multi-zone chilled water AHU with return static pressure control."
   is_canonical: true
   implements:
-  - AHU
-  - CHWSC
-  - ECON
-  - FDPM
-  - EDRPC
-  - RFSS
-  - RFVSC
-  - SFSS
-  - SFVSC
-  - SSPC
-  
+    - AHU
+    - CHWSC
+    - ECON
+    - FDPM
+    - EDRPC
+    - RFSS
+    - RFVSC
+    - SFSS
+    - SFVSC
+    - SSPC
+
 AHU_SFSS_SFVSC_CHWSC_OAFC_SSPC_RAVOCC_RACO2C_ESFM_SAIDC:
   guid: "0d8bb03e-ebe6-4a93-b4ea-3062fde65c96"
   description: "AHU with CO2, VOC based outside air control, static pressure based VFD speed control,supply temperature based Chilled water valve modulation."
   is_canonical: true
   implements:
-  - AHU
-  - SFSS
-  - SFVSC
-  - CHWSC
-  - OAFC
-  - SSPC
-  - RAVOCC
-  - RACO2C
-  - ESFM
-  - SAIDC
+    - AHU
+    - SFSS
+    - SFVSC
+    - CHWSC
+    - OAFC
+    - SSPC
+    - RAVOCC
+    - RACO2C
+    - ESFM
+    - SAIDC
 
 AHU_DFSS_DX2ZC_ECONZ_CO2C_DSP_RCKTM2X_HTZC_CC2XM_RTM_DTM:
   guid: "ae68472d-7735-4988-b59e-176296e464d3"
   description: "AHU with dual compressor refrigeration circuits (with monitoring), heating, and zone-level temperature and ventilation control."
   is_canonical: true
   implements:
-  - AHU
-  - DFSS
-  - DX2ZC
-  - ECONZ
-  - CO2C
-  - DSP
-  - RCKTM2X
-  - HTZC
-  - CC2XM
-  - RTM
-  - DTM
+    - AHU
+    - DFSS
+    - DX2ZC
+    - ECONZ
+    - CO2C
+    - DSP
+    - RCKTM2X
+    - HTZC
+    - CC2XM
+    - RTM
+    - DTM
   opt_uses:
-  - condensing_fan_current_sensor
+    - condensing_fan_current_sensor
 
 AHU_SFSS_SFMSC_SFVSC_FDPM_CHWSC_RTM_RACO2C_SSPC_VOADM2X_SAIDC_RAIDC2X:
   guid: "31033705-cb2a-4be6-9a8b-aa4812923667"
   description: "AHUs with chilled water temperature monitoring, compressor monitoring with zone temperature and humidity monitoring with 2 dampers monitoring and control ."
   is_canonical: true
   implements:
-  - AHU
-  - SFSS
-  - SFMSC
-  - SFVSC
-  - FDPM
-  - CHWSC
-  - RTM
-  - RACO2C
-  - SSPC
-  - VOADM2X
-  - SAIDC
-  - RAIDC2X
+    - AHU
+    - SFSS
+    - SFMSC
+    - SFVSC
+    - FDPM
+    - CHWSC
+    - RTM
+    - RACO2C
+    - SSPC
+    - VOADM2X
+    - SAIDC
+    - RAIDC2X
 
 AHU_SFSS_SFMSC_SFVSC_FDPM_CHWSC_RTM_RACO2C_VOADM2X_SAIDC:
   guid: "d6cfd7e2-682b-4ca0-866f-b2b7abf75898"
   description: "AHUs with chilled water temperature monitoring and compressor monitoring with zone temperature and humidity monitoring ."
   is_canonical: true
   implements:
-  - AHU
-  - SFSS
-  - SFMSC
-  - SFVSC
-  - FDPM
-  - CHWSC
-  - RTM
-  - RACO2C
-  - VOADM2X
-  - SAIDC
+    - AHU
+    - SFSS
+    - SFMSC
+    - SFVSC
+    - FDPM
+    - CHWSC
+    - RTM
+    - RACO2C
+    - VOADM2X
+    - SAIDC
 
 AHU_SFSS_SFMSC_SFVSC_FDPM_CHWSC_RTM_RACO2C_SSPC_VOADM2X_SAIDC3X:
   guid: "6990ebfd-a792-49d4-867e-8d1fdca587fc"
   description: "AHUs with chilled water temperature monitoring and compressor monitoring with zone temperature and humidity monitoring ."
   is_canonical: true
   implements:
-  - AHU
-  - SFSS
-  - SFMSC
-  - SFVSC
-  - FDPM
-  - CHWSC
-  - RTM
-  - RACO2C
-  - SSPC
-  - VOADM2X
-  - SAIDC3X
+    - AHU
+    - SFSS
+    - SFMSC
+    - SFVSC
+    - FDPM
+    - CHWSC
+    - RTM
+    - RACO2C
+    - SSPC
+    - VOADM2X
+    - SAIDC3X
 
 AHU_SFSS_SFMSC_SFVSC_FDPM_CHWSC_RTM_RACO2C_SSPC2X_VOADM2X_SAIDC2X_RAIDC4X_SSPC:
   guid: "33be7977-3eb0-4210-a7da-4c19692b3f34"
   description: "AHUs with chilled water temperature monitoring and compressor monitoring with zone temperature and humidity monitoring ."
   is_canonical: true
   implements:
-  - AHU
-  - SFSS
-  - SFMSC
-  - SFVSC
-  - FDPM
-  - CHWSC
-  - RTM
-  - RACO2C
-  - SSPC2X
-  - VOADM2X
-  - SAIDC2X
-  - RAIDC4X
-  - SSPC
+    - AHU
+    - SFSS
+    - SFMSC
+    - SFVSC
+    - FDPM
+    - CHWSC
+    - RTM
+    - RACO2C
+    - SSPC2X
+    - VOADM2X
+    - SAIDC2X
+    - RAIDC4X
+    - SSPC
 
 AHU_SFSS_SFMSC_SFVSC_FDPM_CHWSC_RTM_RACO2C_SSPC_VOADM2X_SAIDC2X_RAIDC2X:
   guid: "5db36b82-6f10-4ef3-95e6-188d52106c60"
   description: "AHUs with chilled water temperature monitoring and compressor monitoring with zone temperature and humidity monitoring ."
   is_canonical: true
   implements:
-  - AHU
-  - SFSS
-  - SFMSC
-  - SFVSC
-  - FDPM
-  - CHWSC
-  - RTM
-  - RACO2C
-  - SSPC
-  - VOADM2X
-  - SAIDC2X
-  - RAIDC2X
+    - AHU
+    - SFSS
+    - SFMSC
+    - SFVSC
+    - FDPM
+    - CHWSC
+    - RTM
+    - RACO2C
+    - SSPC
+    - VOADM2X
+    - SAIDC2X
+    - RAIDC2X
 
 AHU_SFSS_SFMSC_SFVSC_FDPM_CHWSC_RTM_RACO2C_SSPC2X_VOADM2X_SAIDC2X_RAIDC3X_SSPC:
   guid: "5b77240c-0c2d-4592-8501-e4f45b6d2d7e"
   description: "AHUs with chilled water temperature monitoring and compressor monitoring with zone temperature and humidity monitoring ."
   is_canonical: true
   implements:
-  - AHU
-  - SFSS
-  - SFMSC
-  - SFVSC
-  - FDPM
-  - CHWSC
-  - RTM
-  - RACO2C
-  - SSPC2X
-  - VOADM2X
-  - SAIDC2X
-  - RAIDC3X
-  - SSPC
+    - AHU
+    - SFSS
+    - SFMSC
+    - SFVSC
+    - FDPM
+    - CHWSC
+    - RTM
+    - RACO2C
+    - SSPC2X
+    - VOADM2X
+    - SAIDC2X
+    - RAIDC3X
+    - SSPC
 
 AHU_SFSS_SFMSC_SFVSC_FDPM_CHWSC_RTM_RACO2C_SSPC2X_VOADM2X_SAIDC2X_RAIDC2X_SSPC:
   guid: "ce6b0017-274e-469f-b468-540d41126676"
   description: "AHUs with chilled water temperature monitoring and compressor monitoring with zone temperature and humidity monitoring ."
   is_canonical: true
   implements:
-  - AHU
-  - SFSS
-  - SFMSC
-  - SFVSC
-  - FDPM
-  - CHWSC
-  - RTM
-  - RACO2C
-  - SSPC2X
-  - VOADM2X
-  - SAIDC2X
-  - RAIDC2X
-  - SSPC
-
-<<<<<<< HEAD
-AHU_HTSC_VOADM_ETM_RMM_FDPM2X_RSM_SEFC_FAM_HRC:
-  description: "Unit with temperature monitoring, differential pressure sensors and heat recovery control."
-  is_canonical: true
-  implements:
-  - AHU
-  - HTSC
-  - VOADM
-  - ETM
-  - RMM
-  - FDPM2X
-  - RSM
-  - SEFC
-  - FAM
-  - HRC
-=======
+    - AHU
+    - SFSS
+    - SFMSC
+    - SFVSC
+    - FDPM
+    - CHWSC
+    - RTM
+    - RACO2C
+    - SSPC2X
+    - VOADM2X
+    - SAIDC2X
+    - RAIDC2X
+    - SSPC
+
 AHU_CHWSC_ECON_EDBPC_RFSS_RFVSC_SFSS_SFVSC_SSPC:
   guid: "6856f47f-655a-4412-a1d9-9cc842a65e1b"
   description: "Multi-zone chilled water AHU with supply air static pressure control and building static pressure control."
   is_canonical: true
   implements:
-  - AHU
-  - CHWSC
-  - ECON
-  - EDBPC
-  - RFSS
-  - RFVSC
-  - SFSS
-  - SFVSC
-  - SSPC
+    - AHU
+    - CHWSC
+    - ECON
+    - EDBPC
+    - RFSS
+    - RFVSC
+    - SFSS
+    - SFVSC
+    - SSPC
 
 AHU_CHWSC_HWSC_ECON_EDBPC_RFSS2X_RFVSC2X_SFSS2X_SFVSC2X_SSPC:
   guid: "4aaac7e3-e781-47ff-92a1-8a27d8cc868a"
   description: "Multi-zone chilled water and heating water AHU with supply air static pressure control and building static pressure control."
   is_canonical: true
   implements:
-  - AHU
-  - CHWSC
-  - HWSC
-  - ECON
-  - EDBPC
-  - RFSS2X
-  - RFVSC2X
-  - SFSS2X
-  - SFVSC2X
-  - SSPC
-
->>>>>>> 80c8c233
+    - AHU
+    - CHWSC
+    - HWSC
+    - ECON
+    - EDBPC
+    - RFSS2X
+    - RFVSC2X
+    - SFSS2X
+    - SFVSC2X
+    - SSPC
+
+AHU_HTSC_VOADM_ETM_RMM_FDPM2X_RSM_SEFC_FAM_HRC:
+  description: "Unit with temperature monitoring, differential pressure sensors and heat recovery control."
+  is_canonical: true
+  implements:
+    - AHU
+    - HTSC
+    - VOADM
+    - ETM
+    - RMM
+    - FDPM2X
+    - RSM
+    - SEFC
+    - FAM
+    - HRC
 
 ###################################
 ### Existing Non-standard Types ###
@@ -4042,823 +4010,823 @@
   guid: "7d70f11b-ad04-4576-b974-bc3df9c9109e"
   description: "An AHU with no telemetry data. Note this is non-canonical, as it is typically expected that telemetry will normally be available."
   implements:
-  - AHU
+    - AHU
 
 AHU_NON_CANONICAL_TYPE_1:
   guid: "48831bff-5e24-4920-a961-f0d14845ea87"
   description: "Datapoint from for Ahu's on Landlords side."
   implements:
-  - AHU
-  - LANDLORD
-  uses:
-  - run_command
-  - supply_air_temperature_setpoint
-  - master_alarm
-  - run_status
-  - supply_air_temperature_sensor
+    - AHU
+    - LANDLORD
+  uses:
+    - run_command
+    - supply_air_temperature_setpoint
+    - master_alarm
+    - run_status
+    - supply_air_temperature_sensor
 
 AHU_NON_CANONICAL_TYPE_2:
   guid: "c963f0f3-c19a-4447-b768-0d6b948864b7"
   description: "Ahu with variable speed supply and exhaust air fans, air cooler, hair heater, and hru."
   implements:
-  - AHU
-  - VOADM
-  - SFVSC
-  - SSPC
-  - SFSS
-  - STC
-  - HHRU
-  - HWSC
-  - CHWSC
-  - EFVSC
-  - ESPC
-  - EDPM
-  - EFSS
-  - RTM
-  - ZHM
+    - AHU
+    - VOADM
+    - SFVSC
+    - SSPC
+    - SFSS
+    - STC
+    - HHRU
+    - HWSC
+    - CHWSC
+    - EFVSC
+    - ESPC
+    - EDPM
+    - EFSS
+    - RTM
+    - ZHM
 
 AHU_NON_CANONICAL_TYPE_3:
   guid: "84559bca-4a3e-4f13-9801-8e9632703e4f"
   description: "Ahu with variable speed supply and exhaust air fans, air cooler, hair heater, and hru.-Incomplete"
   implements:
-  - AHU
-  - INCOMPLETE
-  - VOADM
-  - SFVSC
-  - SSPC
-  - SFSS
-  - STC
-  - PHRU
-  - HWSC
-  - CHWSC
-  - EFVSC
-  - ESPC
-  - EDPM
-  - EFSS
-  - RTM
-  - ZHM
+    - AHU
+    - INCOMPLETE
+    - VOADM
+    - SFVSC
+    - SSPC
+    - SFSS
+    - STC
+    - PHRU
+    - HWSC
+    - CHWSC
+    - EFVSC
+    - ESPC
+    - EDPM
+    - EFSS
+    - RTM
+    - ZHM
 
 AHU_NON_CANONICAL_TYPE_4:
   guid: "372a3f62-36b6-439f-b2d6-8d2c3968d361"
   description: "Non-standard type 4"
   implements:
-  - REMAP_REQUIRED
-  uses:
-  - compressor_run_command
-  - economizer_mode
-  - outside_air_damper_percentage_command
-  - return_air_temperature_sensor
-  - supply_air_temperature_sensor
-  - supply_fan_run_command
-  - supply_fan_run_status
-  - zone_air_cooling_temperature_setpoint
-  - zone_air_temperature_sensor
+    - REMAP_REQUIRED
+  uses:
+    - compressor_run_command
+    - economizer_mode
+    - outside_air_damper_percentage_command
+    - return_air_temperature_sensor
+    - supply_air_temperature_sensor
+    - supply_fan_run_command
+    - supply_fan_run_status
+    - zone_air_cooling_temperature_setpoint
+    - zone_air_temperature_sensor
 
 AHU_NON_CANONICAL_TYPE_5:
   guid: "64d9c1dd-7322-47eb-ad07-c529941939a4"
   description: "Non-standard type 5"
   implements:
-  - AHU_BSPC_DX4SC_ECON_EFSS_SFSS_SFVSC_SSPC
-  - INCOMPLETE
-  uses:
-  - zone_air_temperature_sensor
-  - zone_air_cooling_temperature_setpoint
-  - zone_air_heating_temperature_setpoint
+    - AHU_BSPC_DX4SC_ECON_EFSS_SFSS_SFVSC_SSPC
+    - INCOMPLETE
+  uses:
+    - zone_air_temperature_sensor
+    - zone_air_cooling_temperature_setpoint
+    - zone_air_heating_temperature_setpoint
 
 AHU_NON_CANONICAL_TYPE_6:
   guid: "c76dfc36-ac54-4f85-93d6-ded0b563a679"
   description: "Non-standard type 6"
   implements:
-  - AHU_BSPC_DX4SC_ECON_EFSS_SFSS_SFVSC_SSPC
-  - INCOMPLETE
-  uses:
-  - supply_air_damper_command
-  - supply_air_damper_status
+    - AHU_BSPC_DX4SC_ECON_EFSS_SFSS_SFVSC_SSPC
+    - INCOMPLETE
+  uses:
+    - supply_air_damper_command
+    - supply_air_damper_status
 
 AHU_NON_CANONICAL_TYPE_7:
   guid: "58e4ffc1-f4ee-4401-9070-34897ff82ed6"
   description: "Non-standard type 7"
   implements:
-  - AHU_DXSC_ECON_EFSS_HTSC_SFSS_SFVSC_SSPC
-  - INCOMPLETE
-  uses:
-  - zone_air_temperature_sensor
-  - zone_air_heating_temperature_setpoint
-  - zone_air_cooling_temperature_setpoint
+    - AHU_DXSC_ECON_EFSS_HTSC_SFSS_SFVSC_SSPC
+    - INCOMPLETE
+  uses:
+    - zone_air_temperature_sensor
+    - zone_air_heating_temperature_setpoint
+    - zone_air_cooling_temperature_setpoint
 
 AHU_NON_CANONICAL_TYPE_8:
   guid: "d7a81252-d646-4ce4-a0b1-cf93c0da99d2"
   description: "Non-standard type 8"
   implements:
-  - AHU_BYPSSPC_ECON_EFSS_HP2SC_SFSS
-  - INCOMPLETE
-  uses:
-  - zone_air_cooling_temperature_setpoint
-  - zone_air_heating_temperature_setpoint
-  - zone_air_temperature_sensor
+    - AHU_BYPSSPC_ECON_EFSS_HP2SC_SFSS
+    - INCOMPLETE
+  uses:
+    - zone_air_cooling_temperature_setpoint
+    - zone_air_heating_temperature_setpoint
+    - zone_air_temperature_sensor
 
 AHU_NON_CANONICAL_TYPE_9:
   guid: "cac518e6-617e-47c9-a54f-3d9bb2ec2361"
   description: "Non-standard type 9"
   implements:
-  - AHU_DFSS_DSP_DXDC_ECOND_EFSS_HTDC
-  - INCOMPLETE
-  uses:
-  - discharge_air_flowrate_sensor
+    - AHU_DFSS_DSP_DXDC_ECOND_EFSS_HTDC
+    - INCOMPLETE
+  uses:
+    - discharge_air_flowrate_sensor
 
 AHU_NON_CANONICAL_TYPE_10:
   guid: "5eb89d7f-8e69-4381-a0fd-bc5c6a2bb697"
   description: "Non-standard type 10"
   implements:
-  - AHU_NON_CANONICAL_TYPE_13
-  - DEPRECATED
+    - AHU_NON_CANONICAL_TYPE_13
+    - DEPRECATED
 
 AHU_NON_CANONICAL_TYPE_11:
   guid: "2b0f88b5-7e5d-47ec-b51d-3437bda40e40"
   description: "Non-standard type 11"
   implements:
-  - AHU_DX2SC_ECON_EFSS_EFVSC_HTSC_SFSS_SFVSC_SSPC
-  - INCOMPLETE
-  uses:
-  - zone_air_temperature_sensor
-  - zone_air_heating_temperature_setpoint
-  - zone_air_cooling_temperature_setpoint
+    - AHU_DX2SC_ECON_EFSS_EFVSC_HTSC_SFSS_SFVSC_SSPC
+    - INCOMPLETE
+  uses:
+    - zone_air_temperature_sensor
+    - zone_air_heating_temperature_setpoint
+    - zone_air_cooling_temperature_setpoint
 
 AHU_NON_CANONICAL_TYPE_12:
   guid: "7de613e3-ca36-4992-8c4b-ea72966dca9f"
   description: "Non-standard type 12"
   implements:
-  - AHU_NON_CANONICAL_TYPE_13 # Deprecated
-  - DEPRECATED
+    - AHU_NON_CANONICAL_TYPE_13 # Deprecated
+    - DEPRECATED
 
 AHU_NON_CANONICAL_TYPE_13:
   guid: "a6aeb039-16c1-40d9-9c00-ac8704fc39d4"
   description: "Non-standard type 13"
   implements:
-  - AHU_BSPC_DX2SC_ECON_EFSS_EFVSC_HTSC_SFSS_SFVSC_SSPC
-  - INCOMPLETE
-  uses:
-  - zone_air_temperature_sensor
+    - AHU_BSPC_DX2SC_ECON_EFSS_EFVSC_HTSC_SFSS_SFVSC_SSPC
+    - INCOMPLETE
+  uses:
+    - zone_air_temperature_sensor
 
 AHU_NON_CANONICAL_TYPE_14:
   guid: "7b02c57c-dda4-4676-884a-77fa1bfa6e64"
   description: "Non-standard type 14"
   implements:
-  - AHU_CO2C_DFSS_DFVSC_DSP_DX2DC_ECOND_EFSS_EFVSC_HTDC
-  - REMAP_REQUIRED
-  uses:
-  - supply_air_static_pressure_setpoint # Remove
-  - supply_air_static_pressure_sensor # Remove
+    - AHU_CO2C_DFSS_DFVSC_DSP_DX2DC_ECOND_EFSS_EFVSC_HTDC
+    - REMAP_REQUIRED
+  uses:
+    - supply_air_static_pressure_setpoint # Remove
+    - supply_air_static_pressure_sensor # Remove
 
 AHU_NON_CANONICAL_TYPE_15:
   guid: "ae903e3a-4438-460d-af4c-58eff89780e1"
   description: "Non-standard type 15"
   implements:
-  - AHU_BYPSSPC_DXSC_ECON_HP2SC_SFSS
-  - INCOMPLETE
-  uses:
-  - zone_air_co2_concentration_setpoint
+    - AHU_BYPSSPC_DXSC_ECON_HP2SC_SFSS
+    - INCOMPLETE
+  uses:
+    - zone_air_co2_concentration_setpoint
 
 AHU_NON_CANONICAL_TYPE_16:
   guid: "25f1eda5-8c88-4bc2-aa3e-6a083ec968c8"
   description: "Non-standard type 16"
   implements:
-  - AHU_BYPSSPC_ECON_HP2SC_HT2SC_SFSS
-  - INCOMPLETE
-  uses:
-  - zone_air_co2_concentration_setpoint # Remove
+    - AHU_BYPSSPC_ECON_HP2SC_HT2SC_SFSS
+    - INCOMPLETE
+  uses:
+    - zone_air_co2_concentration_setpoint # Remove
 
 AHU_NON_CANONICAL_TYPE_17:
   guid: "71a21aca-2d0b-4d17-a2d4-9cd33738fbbb"
   description: "Non-standard type 17"
   implements:
-  - AHU_BSPC_DX4SC_ECON_EFSS_SFSS_SSPC
-  - INCOMPLETE
-  uses:
-  - zone_air_temperature_sensor
+    - AHU_BSPC_DX4SC_ECON_EFSS_SFSS_SSPC
+    - INCOMPLETE
+  uses:
+    - zone_air_temperature_sensor
 
 AHU_NON_CANONICAL_TYPE_18:
   guid: "d1c35f45-fd26-4f4e-be91-9fec3d7e92ef"
   description: "Non-standard type 18"
   implements:
-  - AHU_BSPC_CHWSC_ECON_EFSS_EFVSC_HWSC_PHWSC_SFSS_SFVSC_SSPC
-  - INCOMPLETE
-  uses:
-  - supply_air_damper_percentage_command
+    - AHU_BSPC_CHWSC_ECON_EFSS_EFVSC_HWSC_PHWSC_SFSS_SFVSC_SSPC
+    - INCOMPLETE
+  uses:
+    - supply_air_damper_percentage_command
 
 AHU_NON_CANONICAL_TYPE_19:
   guid: "9a984218-f71d-4267-b470-90c65f089285"
   description: "Non-standard type 19"
   implements:
-  - AHU_BSPC_CHWSC_ECON_EFSS_EFVSC_SFSS_SFVSC_SSPC
-  - INCOMPLETE
-  uses:
-  - supply_air_damper_percentage_command
+    - AHU_BSPC_CHWSC_ECON_EFSS_EFVSC_SFSS_SFVSC_SSPC
+    - INCOMPLETE
+  uses:
+    - supply_air_damper_percentage_command
 
 AHU_NON_CANONICAL_TYPE_20:
   guid: "3e24e23d-dbf9-421e-9f65-93b0d4cbfe52"
   description: "Non-standard type 20"
   implements:
-  - AHU_BSPC_DX4SC_ECONM_EFSS_EFVSC_SFSS2X_SFVSC_SSPC
-  - INCOMPLETE
-  uses:
-  - supply_air_damper_command
-  - supply_air_damper_status
+    - AHU_BSPC_DX4SC_ECONM_EFSS_EFVSC_SFSS2X_SFVSC_SSPC
+    - INCOMPLETE
+  uses:
+    - supply_air_damper_command
+    - supply_air_damper_status
 
 AHU_NON_CANONICAL_TYPE_21:
   guid: "599ec1ea-7930-479c-a239-c5cf20e041a5"
   description: "Non-standard type 21"
   implements:
-  - AHU_CHWSC_ECON_HWSC_SFSS_SFVSC_SSPC
-  - INCOMPLETE
-  uses:
-  - zone_air_relative_humidity_sensor_1
-  - zone_air_relative_humidity_sensor_2
+    - AHU_CHWSC_ECON_HWSC_SFSS_SFVSC_SSPC
+    - INCOMPLETE
+  uses:
+    - zone_air_relative_humidity_sensor_1
+    - zone_air_relative_humidity_sensor_2
 
 AHU_NON_CANONICAL_TYPE_22:
   guid: "8d873d00-689a-47da-ac14-d2f8205ae098"
   description: "Non-standard type 22"
   implements:
-  - AHU_CHWSC_ECON_SFC_SFSS_SFVSC_SSPC
-  - INCOMPLETE
-  uses:
-  - outside_air_damper_command
+    - AHU_CHWSC_ECON_SFC_SFSS_SFVSC_SSPC
+    - INCOMPLETE
+  uses:
+    - outside_air_damper_command
 
 AHU_NON_CANONICAL_TYPE_23:
   guid: "b1f99eb9-b7f4-4863-be07-5c4cb0f823b5"
   description: "Non-standard type 23"
   implements:
-  - AHU_BSPC_CHWSC_ECON_EFSS_EFVSC_SFSS_SFVSC_SSPC
-  - INCOMPLETE
-  uses:
-  - zone_air_temperature_sensor
-  - zone_air_cooling_temperature_setpoint
-  - zone_air_heating_temperature_setpoint
-  - exhaust_air_flowrate_sensor
-  - supply_air_damper_percentage_command
+    - AHU_BSPC_CHWSC_ECON_EFSS_EFVSC_SFSS_SFVSC_SSPC
+    - INCOMPLETE
+  uses:
+    - zone_air_temperature_sensor
+    - zone_air_cooling_temperature_setpoint
+    - zone_air_heating_temperature_setpoint
+    - exhaust_air_flowrate_sensor
+    - supply_air_damper_percentage_command
 
 AHU_NON_CANONICAL_TYPE_24:
   guid: "33716ad8-3d76-4767-a309-a624f25f7245"
   description: "Non-standard type 24"
   implements:
-  - AHU_BSPC_DXSC_ECON_EFSS_EFVSC_SFSS_SFVSC_SSPC
-  - INCOMPLETE
-  uses:
-  - compressor_speed_percentage_command
+    - AHU_BSPC_DXSC_ECON_EFSS_EFVSC_SFSS_SFVSC_SSPC
+    - INCOMPLETE
+  uses:
+    - compressor_speed_percentage_command
 
 AHU_NON_CANONICAL_TYPE_25:
   guid: "19c1edc6-1584-4694-a139-cff5914765a4"
   description: "Non-standard type 25"
   implements:
-  - AHU_BSPC_CHWSC_ECON_EFSS_HWSC_SFSS_SSPC
-  - INCOMPLETE
-  uses:
-  - zone_air_cooling_temperature_setpoint
+    - AHU_BSPC_CHWSC_ECON_EFSS_HWSC_SFSS_SSPC
+    - INCOMPLETE
+  uses:
+    - zone_air_cooling_temperature_setpoint
 
 AHU_NON_CANONICAL_TYPE_26:
   guid: "d61f1e83-fe50-40f8-8fc3-7cffa11d3db9"
   description: "Non-standard type 26"
   implements:
-  - AHU_CHWZC_DFSS_DSP_ECONZ
-  - INCOMPLETE
-  uses:
-  - exhaust_air_damper_percentage_command
+    - AHU_CHWZC_DFSS_DSP_ECONZ
+    - INCOMPLETE
+  uses:
+    - exhaust_air_damper_percentage_command
 
 AHU_NON_CANONICAL_TYPE_27:
   guid: "6f2107b2-0299-4f4d-bb76-a21d88863e8f"
   description: "Non-standard type 27"
   implements:
-  - AHU_BSPC_CHWSC_ECON_EFSS_EFVSC_SFSS_SFVSC_SSPC
-  - INCOMPLETE
-  uses:
-  - zone_air_temperature_sensor
+    - AHU_BSPC_CHWSC_ECON_EFSS_EFVSC_SFSS_SFVSC_SSPC
+    - INCOMPLETE
+  uses:
+    - zone_air_temperature_sensor
 
 AHU_NON_CANONICAL_TYPE_28:
   guid: "5ade27ec-a2a1-4699-a881-d68dffde8c05"
   description: "Non-standard type 28"
   implements:
-  - AHU_BSPC_DX4SC_ECON_EFSS_EFVSC_SFSS_SFVSC_SSPC
-  - INCOMPLETE
-  uses:
-  - zone_air_temperature_sensor
-  - zone_air_cooling_temperature_setpoint
+    - AHU_BSPC_DX4SC_ECON_EFSS_EFVSC_SFSS_SFVSC_SSPC
+    - INCOMPLETE
+  uses:
+    - zone_air_temperature_sensor
+    - zone_air_cooling_temperature_setpoint
 
 AHU_NON_CANONICAL_TYPE_29:
   guid: "9d73460d-d4aa-46ec-82ab-323774ab3013"
   description: "Non-standard type 29"
   implements:
-  - AHU_DFSS_DSP_DX2ZC_ECONZ_HTZC
-  - INCOMPLETE
-  uses:
-  - supply_fan_run_command
-  - supply_fan_run_status
-  - supply_air_temperature_sensor
+    - AHU_DFSS_DSP_DX2ZC_ECONZ_HTZC
+    - INCOMPLETE
+  uses:
+    - supply_fan_run_command
+    - supply_fan_run_status
+    - supply_air_temperature_sensor
 
 AHU_NON_CANONICAL_TYPE_30:
   guid: "013a1f35-c3dd-4a14-a5f7-cf4fd7312329"
   description: "Non-standard type 30"
   implements:
-  - AHU_DSP_DFSS_DXZC_ECONMD
-  - INCOMPLETE
-  uses:
-  - outside_air_temperature_sensor
-  - ventilation_outside_air_damper_percentage_command
+    - AHU_DSP_DFSS_DXZC_ECONMD
+    - INCOMPLETE
+  uses:
+    - outside_air_temperature_sensor
+    - ventilation_outside_air_damper_percentage_command
 
 AHU_NON_CANONICAL_TYPE_31:
   guid: "b258e547-4315-45a0-8cf8-a39dfc160e9d"
   description: "Non-standard type 31"
   implements:
-  - AHU_BYPSSPC_DX2SDC_ECON_HT2SDC_SFSS
-  - INCOMPLETE
-  uses:
-  - zone_air_temperature_sensor
-  - outside_air_damper_command
+    - AHU_BYPSSPC_DX2SDC_ECON_HT2SDC_SFSS
+    - INCOMPLETE
+  uses:
+    - zone_air_temperature_sensor
+    - outside_air_damper_command
 
 AHU_NON_CANONICAL_TYPE_32:
   guid: "5867ea9c-4357-49d8-9e92-779d775c99ee"
   description: "Non-standard type 32"
   implements:
-  - AHU_BSPC_DXSC_ECON_EFSS_EFVSC_FDPM_SFSS3X_SFVSC2X_SSPC
-  - INCOMPLETE
-  uses:
-  - condensing_fan_speed_percentage_command_1
-  - compressor_speed_percentage_command_1
-  - condensing_fan_speed_percentage_command_2
-  - compressor_speed_percentage_command_2
+    - AHU_BSPC_DXSC_ECON_EFSS_EFVSC_FDPM_SFSS3X_SFVSC2X_SSPC
+    - INCOMPLETE
+  uses:
+    - condensing_fan_speed_percentage_command_1
+    - compressor_speed_percentage_command_1
+    - condensing_fan_speed_percentage_command_2
+    - compressor_speed_percentage_command_2
 
 AHU_NON_CANONICAL_TYPE_33:
   guid: "46dd8e55-bbaf-4daf-9dbb-40a73bdddaf8"
   description: "Non-standard type 33"
   implements:
-  - AHU_BSPC_DX4SC_ECON_EFSS_EFVSC_SFSS_SFVSC_SSPC
-  - INCOMPLETE
-  uses:
-  - supply_air_damper_percentage_command
-  - return_air_damper_percentage_command
+    - AHU_BSPC_DX4SC_ECON_EFSS_EFVSC_SFSS_SFVSC_SSPC
+    - INCOMPLETE
+  uses:
+    - supply_air_damper_percentage_command
+    - return_air_damper_percentage_command
 
 AHU_NON_CANONICAL_TYPE_34:
   guid: "72aa5614-ecc5-4228-91a7-35d56d662582"
   description: "Non-standard type 34"
   implements:
-  - AHU_BSPC_CHWSC_ECON_EFSS_EFVSC_SFSS_SFVSC_SSPC
-  - INCOMPLETE
-  uses:
-  - min_outside_air_damper_status
-  - min_outside_air_damper_command
+    - AHU_BSPC_CHWSC_ECON_EFSS_EFVSC_SFSS_SFVSC_SSPC
+    - INCOMPLETE
+  uses:
+    - min_outside_air_damper_status
+    - min_outside_air_damper_command
 
 AHU_NON_CANONICAL_TYPE_35:
   guid: "01c95182-1617-403c-9a26-1cb04c9ec935"
   description: "Non-standard type 35"
   implements:
-  - REMAP_REQUIRED
-  uses:
-  - chilled_water_valve_percentage_command
-  - heating_percentage_command
-  - humidification_percentage_command
-  - supply_air_cooling_temperature_setpoint
-  - supply_air_dehumidification_relative_humidity_setpoint
-  - supply_air_heating_temperature_setpoint
-  - supply_air_humidification_relative_humidity_setpoint
-  - supply_air_relative_humidity_sensor
-  - supply_air_temperature_sensor
-  - supply_fan_run_command
-  - supply_fan_run_status
+    - REMAP_REQUIRED
+  uses:
+    - chilled_water_valve_percentage_command
+    - heating_percentage_command
+    - humidification_percentage_command
+    - supply_air_cooling_temperature_setpoint
+    - supply_air_dehumidification_relative_humidity_setpoint
+    - supply_air_heating_temperature_setpoint
+    - supply_air_humidification_relative_humidity_setpoint
+    - supply_air_relative_humidity_sensor
+    - supply_air_temperature_sensor
+    - supply_fan_run_command
+    - supply_fan_run_status
 
 AHU_NON_CANONICAL_TYPE_36:
   guid: "42dc8beb-76a0-4bee-a913-1d37f89dc34d"
   description: "Non-standard type 36"
   implements:
-  - AHU_DFSS_DSP_DX2ZC_ECONZ
-  - INCOMPLETE
-  uses:
-  - zone_air_temperature_sensor_1
-  - zone_air_temperature_sensor_2
+    - AHU_DFSS_DSP_DX2ZC_ECONZ
+    - INCOMPLETE
+  uses:
+    - zone_air_temperature_sensor_1
+    - zone_air_temperature_sensor_2
 
 AHU_NON_CANONICAL_TYPE_37:
   guid: "1e34b20e-77b1-4985-ad65-32ef6085e172"
   description: "Non-standard type 37"
   implements:
-  - REMAP_REQUIRED
-  uses:
-  - supply_fan_current_sensor_1
-  - supply_fan_current_sensor_2
+    - REMAP_REQUIRED
+  uses:
+    - supply_fan_current_sensor_1
+    - supply_fan_current_sensor_2
 
 AHU_NON_CANONICAL_TYPE_38:
   guid: "649cc471-16a4-490a-a366-90744b5fd43b"
   description: "Non-standard type 38"
   implements:
-  - REMAP_REQUIRED
-  uses:
-  - supply_fan_run_status
+    - REMAP_REQUIRED
+  uses:
+    - supply_fan_run_status
 
 AHU_NON_CANONICAL_TYPE_39:
   guid: "84342497-9ed0-49c6-86d3-eb55e005f03e"
   description: "Non-standard type 39"
   implements:
-  - REMAP_REQUIRED
-  uses:
-  - outside_air_damper_percentage_command
+    - REMAP_REQUIRED
+  uses:
+    - outside_air_damper_percentage_command
 
 AHU_NON_CANONICAL_TYPE_40:
   guid: "1ffb1601-cfa6-43b5-b512-f5a7f4783beb"
   description: "Non-standard type 40"
   implements:
-  - AHU_CO2M_DFSS_DSP_ECONZ_HP2ZC
-  - INCOMPLETE
-  uses:
-  - discharge_air_damper_command
+    - AHU_CO2M_DFSS_DSP_ECONZ_HP2ZC
+    - INCOMPLETE
+  uses:
+    - discharge_air_damper_command
 
 AHU_NON_CANONICAL_TYPE_41:
   guid: "5624c3fe-68a8-44dc-979e-11a26a1ea375"
   description: "Non-standard type 41"
   implements:
-  - AHU_CO2M_DFSS_DSP_DX2ZC_ECONZ
-  - INCOMPLETE
-  uses:
-  - discharge_air_damper_command
+    - AHU_CO2M_DFSS_DSP_DX2ZC_ECONZ
+    - INCOMPLETE
+  uses:
+    - discharge_air_damper_command
 
 AHU_NON_CANONICAL_TYPE_42:
   guid: "60698f68-89d2-4593-a8ef-24e40fe6b79b"
   description: "Non-standard type 42"
   implements:
-  - AHU_BSPC_DX2SC_ECON_EFSS_EFVSC_SFSS_SFVSC_SSPC
-  - INCOMPLETE
-  uses:
-  - return_air_damper_status
-  - return_air_damper_command
-  - supply_air_damper_status
+    - AHU_BSPC_DX2SC_ECON_EFSS_EFVSC_SFSS_SFVSC_SSPC
+    - INCOMPLETE
+  uses:
+    - return_air_damper_status
+    - return_air_damper_command
+    - supply_air_damper_status
 
 AHU_NON_CANONICAL_TYPE_43:
   guid: "68227b67-a609-4ea8-95b3-f1b711ef0ff7"
   description: "Non-standard type 43"
   implements:
-  - AHU_BSPC_DX4SC_ECON_EFSS_EFVSC_SFSS_SFVSC_SSPC
-  - INCOMPLETE
-  uses:
-  - return_air_damper_command
-  - return_air_damper_status
-  - supply_air_damper_status
+    - AHU_BSPC_DX4SC_ECON_EFSS_EFVSC_SFSS_SFVSC_SSPC
+    - INCOMPLETE
+  uses:
+    - return_air_damper_command
+    - return_air_damper_status
+    - supply_air_damper_status
 
 AHU_NON_CANONICAL_TYPE_44:
   guid: "8c3958c3-4da5-4a58-8a52-4974b29afe5d"
   description: "Non-standard type 44"
   implements:
-  - AHU_BSPC_CO2C_DX2SC_ECON_EFSS_SFSS_SFVSC_SSPC
-  - INCOMPLETE
-  uses:
-  - zone_air_temperature_sensor
+    - AHU_BSPC_CO2C_DX2SC_ECON_EFSS_SFSS_SFVSC_SSPC
+    - INCOMPLETE
+  uses:
+    - zone_air_temperature_sensor
 
 AHU_NON_CANONICAL_TYPE_45:
   guid: "11680ec9-d010-4a47-ae63-f83de58984ac"
   description: "Non-standard type 45"
   implements:
-  - AHU_BSPC_DX4SC_ECON_EFSS_EFVSC_SARC_SFSS_SFVSC_SSPC
-  - INCOMPLETE
-  uses:
-  - exhaust_air_damper_command
-  - outside_air_damper_percentage_sensor
+    - AHU_BSPC_DX4SC_ECON_EFSS_EFVSC_SARC_SFSS_SFVSC_SSPC
+    - INCOMPLETE
+  uses:
+    - exhaust_air_damper_command
+    - outside_air_damper_percentage_sensor
 
 AHU_NON_CANONICAL_TYPE_46:
   guid: "8d09d92e-5630-48cc-93fd-25079fdfc58c"
   description: "Non-standard type 46"
   implements:
-  - AHU_BSPC_DX2SC_ECON_EFSS_EFVSC_HWSC_SFSS_SFVSC_SSPC
-  - INCOMPLETE
-  uses:
-  - exhaust_air_damper_command
+    - AHU_BSPC_DX2SC_ECON_EFSS_EFVSC_HWSC_SFSS_SFVSC_SSPC
+    - INCOMPLETE
+  uses:
+    - exhaust_air_damper_command
 
 AHU_NON_CANONICAL_TYPE_47:
   guid: "2b337ced-6542-48aa-8440-42f40dde61d5"
   description: "Non-standard type 47"
   implements:
-  - AHU_DFSS_DSP_DXZC_ECONZ_HTZC
-  - INCOMPLETE
-  uses:
-  - discharge_air_damper_command
+    - AHU_DFSS_DSP_DXZC_ECONZ_HTZC
+    - INCOMPLETE
+  uses:
+    - discharge_air_damper_command
 
 AHU_NON_CANONICAL_TYPE_48:
   guid: "8221843f-3b88-417b-9f7d-19ed7d820621"
   description: "Non-standard type 48"
   implements:
-  - AHU_CSP_DFSS_DXZC_ECONZ
-  - INCOMPLETE
-  uses:
-  - discharge_air_damper_percentage_command
+    - AHU_CSP_DFSS_DXZC_ECONZ
+    - INCOMPLETE
+  uses:
+    - discharge_air_damper_percentage_command
 
 AHU_NON_CANONICAL_TYPE_49:
   guid: "95d23717-a285-49cc-87cc-4786b7694285"
   description: "Non-standard type 49"
   implements:
-  - AHU_BSPC_DX4SC_ECON_EFSS_EFVSC_SFSS_SFVSC_SSPC
-  - INCOMPLETE
-  uses:
-  - supply_air_damper_command
+    - AHU_BSPC_DX4SC_ECON_EFSS_EFVSC_SFSS_SFVSC_SSPC
+    - INCOMPLETE
+  uses:
+    - supply_air_damper_command
 
 AHU_NON_CANONICAL_TYPE_50:
   guid: "24c5b803-3e19-4fad-935f-adc0973a2dc4"
   description: "Non-standard type 50"
   implements:
-  - AHU_DFSS_DXZC_ECOND_ZHM
-  - INCOMPLETE
-  uses:
-  - discharge_air_damper_command
+    - AHU_DFSS_DXZC_ECOND_ZHM
+    - INCOMPLETE
+  uses:
+    - discharge_air_damper_command
 
 AHU_NON_CANONICAL_TYPE_51:
   guid: "533ed589-adbf-4151-9afb-b4455313b58f"
   description: "Non-standard type 51"
   implements:
-  - AHU_CHWSC_ECONM2X_MOAFC_SFSS_SFVSC_SSPC
-  - INCOMPLETE
-  uses:
-  - return_air_flowrate_sensor
+    - AHU_CHWSC_ECONM2X_MOAFC_SFSS_SFVSC_SSPC
+    - INCOMPLETE
+  uses:
+    - return_air_flowrate_sensor
 
 AHU_NON_CANONICAL_TYPE_52:
   guid: "ffc90d01-7f05-4f78-b3c6-9207469df92e"
   description: "Non-standard type 52"
   implements:
-  - AHU_CHWSC_ECON_FDPM_SFSS_SFVSC_SSPC
-  - INCOMPLETE
-  uses:
-  - outside_air_damper_command
+    - AHU_CHWSC_ECON_FDPM_SFSS_SFVSC_SSPC
+    - INCOMPLETE
+  uses:
+    - outside_air_damper_command
 
 AHU_NON_CANONICAL_TYPE_53:
   guid: "f4770c34-4186-4ba8-8301-10f99e11f815"
   description: "Non-standard type 53"
   implements:
-  - AHU_CHWSC_ECON_EFSS_EFVSC_FDPM_RFC_SFSS_SFVSC_SSPC
-  - INCOMPLETE
-  uses:
-  - outside_air_damper_command
+    - AHU_CHWSC_ECON_EFSS_EFVSC_FDPM_RFC_SFSS_SFVSC_SSPC
+    - INCOMPLETE
+  uses:
+    - outside_air_damper_command
 
 AHU_NON_CANONICAL_TYPE_54:
   guid: "cd258658-29ee-404e-939d-fdbc05ca5ce8"
   description: "Non-standard type 54"
   implements:
-  - AHU_BSPC_DX5SC_ECON_EFSS_EFVSC_SFSS_SFVSC_SSPC
-  - INCOMPLETE
-  uses:
-  - run_command
+    - AHU_BSPC_DX5SC_ECON_EFSS_EFVSC_SFSS_SFVSC_SSPC
+    - INCOMPLETE
+  uses:
+    - run_command
 
 AHU_NON_CANONICAL_TYPE_55:
   guid: "6804e5f9-627c-4a81-a277-353086b8d1f4"
   description: "Non-standard type 55"
   implements:
-  - AHU_DX4ZC_ECON_EFSS_HT3ZC_SFSS_SFVSC_ZHC
-  - INCOMPLETE
-  uses:
-  - zone_air_dehumidification_relative_humidity_setpoint
+    - AHU_DX4ZC_ECON_EFSS_HT3ZC_SFSS_SFVSC_ZHC
+    - INCOMPLETE
+  uses:
+    - zone_air_dehumidification_relative_humidity_setpoint
 
 AHU_NON_CANONICAL_TYPE_56:
   guid: "89de4191-2deb-479d-b3cf-0ecdc851576d"
   description: "Non-standard type 56"
   implements:
-  - AHU_DFSS_DFVSC_DX4ZC_ECONZ_HT3ZC_ZHM
-  - INCOMPLETE
-  uses:
-  - zone_air_dehumidification_relative_humidity_setpoint
+    - AHU_DFSS_DFVSC_DX4ZC_ECONZ_HT3ZC_ZHM
+    - INCOMPLETE
+  uses:
+    - zone_air_dehumidification_relative_humidity_setpoint
 
 AHU_NON_CANONICAL_TYPE_57:
   guid: "bc8f9357-22cd-4b9e-becd-9d1949aec990"
   description: "Non-standard type 57"
   implements:
-  - AHU_BSPC_DX2SC_ECON_EFSS_SFSS_SFVSC_SSPC
-  - INCOMPLETE
-  uses:
-  - run_command
+    - AHU_BSPC_DX2SC_ECON_EFSS_SFSS_SFVSC_SSPC
+    - INCOMPLETE
+  uses:
+    - run_command
 
 AHU_NON_CANONICAL_TYPE_58:
   guid: "3ddf6e73-2fbb-4343-a0cc-004dcce1fa41"
   description: "Non-standard type 58"
   implements:
-  - AHU_BSPC_DX2SC_ECON_EFSS_SFSS_SFVSC_SSPC
-  - INCOMPLETE
-  uses:
-  - run_command
+    - AHU_BSPC_DX2SC_ECON_EFSS_SFSS_SFVSC_SSPC
+    - INCOMPLETE
+  uses:
+    - run_command
 
 AHU_NON_CANONICAL_TYPE_59:
   guid: "628e884a-705d-43aa-81a7-9698e8f9979b"
   description: "Non-standard type 59"
   implements:
-  - AHU_BSPC_DX3SC_ECONM_EFSS4X_EFVSC4X_SFSS2X_SFVSC2X_SSPC
-  - INCOMPLETE
-  uses:
-  - run_command
+    - AHU_BSPC_DX3SC_ECONM_EFSS4X_EFVSC4X_SFSS2X_SFVSC2X_SSPC
+    - INCOMPLETE
+  uses:
+    - run_command
 
 AHU_NON_CANONICAL_TYPE_60:
   guid: "fd94829b-78a2-4dd4-b3ed-7a8fa3069a1c"
   description: "Non-standard type 60"
   implements:
-  - AHU_BSPC_DX2SC_ECON_EFSS_EFVSC_SFSS_SFVSC_SSPC
-  - INCOMPLETE
-  uses:
-  - run_command
+    - AHU_BSPC_DX2SC_ECON_EFSS_EFVSC_SFSS_SFVSC_SSPC
+    - INCOMPLETE
+  uses:
+    - run_command
 
 AHU_NON_CANONICAL_TYPE_61:
   guid: "5f755f41-930a-414e-9c97-b65ce941d996"
   description: "Non-standard type 61"
   implements:
-  - AHU_BSPC_DX4SC_ECON_EFSS_EFVSC_SFSS_SFVSC_SSPC
-  - INCOMPLETE
-  uses:
-  - run_command
-  - supply_air_damper_status
-  - supply_air_damper_command
+    - AHU_BSPC_DX4SC_ECON_EFSS_EFVSC_SFSS_SFVSC_SSPC
+    - INCOMPLETE
+  uses:
+    - run_command
+    - supply_air_damper_status
+    - supply_air_damper_command
 
 AHU_NON_CANONICAL_TYPE_62:
   guid: "092739e8-86cd-4697-b07d-31a9230f776a"
   description: "Non-standard type 62"
   implements:
-  - AHU_BSPC_DX4SC_ECON_EFSS_SFSS_SFVSC_SSPC
-  - INCOMPLETE
-  uses:
-  - run_command
+    - AHU_BSPC_DX4SC_ECON_EFSS_SFSS_SFVSC_SSPC
+    - INCOMPLETE
+  uses:
+    - run_command
 
 AHU_NON_CANONICAL_TYPE_63:
   guid: "bd1f4671-9f9c-4bea-a90b-18c3d86564ad"
   description: "Non-standard type 63"
   implements:
-  - AHU_BSPC_DXSC_ECONM_EFSS_SFSS_SFVSC_SSPC_STC
-  - INCOMPLETE
-  uses:
-  - supply_air_damper_status
-  - supply_air_damper_command
+    - AHU_BSPC_DXSC_ECONM_EFSS_SFSS_SFVSC_SSPC_STC
+    - INCOMPLETE
+  uses:
+    - supply_air_damper_status
+    - supply_air_damper_command
 
 AHU_NON_CANONICAL_TYPE_64:
   guid: "e389fa86-beb4-42c8-a4b6-a570af95df57"
   description: "Non-standard type 64"
   implements:
-  - AHU_BSPC_CHWSC_ECON_EFSS_EFSS4X_EFVSC_EFVSC4X_FDPM_HWSC_MOAFC_SFSS2X_SFVSC2X_SSPC
-  - INCOMPLETE
-  uses:
-  - heating_water_valve_status
-  - chilled_water_valve_command
+    - AHU_BSPC_CHWSC_ECON_EFSS_EFSS4X_EFVSC_EFVSC4X_FDPM_HWSC_MOAFC_SFSS2X_SFVSC2X_SSPC
+    - INCOMPLETE
+  uses:
+    - heating_water_valve_status
+    - chilled_water_valve_command
 
 AHU_NON_CANONICAL_TYPE_65:
   guid: "827ea84c-7844-4e7d-becf-f86cd3f85b7e"
   description: "Non-standard type 65"
   implements:
-  - REMAP_REQUIRED
-  uses:
-  - chilled_water_valve_percentage_command
-  - return_air_temperature_sensor
-  - supply_air_static_pressure_sensor
-  - supply_air_temperature_sensor
-  - supply_air_temperature_setpoint
-  - supply_fan_run_command
-  - supply_fan_run_status
-  - supply_fan_speed_frequency_sensor
-  - supply_fan_speed_percentage_command
-  - zone_air_cooling_temperature_setpoint
-  - zone_air_heating_temperature_setpoint
-  - zone_air_temperature_sensor
+    - REMAP_REQUIRED
+  uses:
+    - chilled_water_valve_percentage_command
+    - return_air_temperature_sensor
+    - supply_air_static_pressure_sensor
+    - supply_air_temperature_sensor
+    - supply_air_temperature_setpoint
+    - supply_fan_run_command
+    - supply_fan_run_status
+    - supply_fan_speed_frequency_sensor
+    - supply_fan_speed_percentage_command
+    - zone_air_cooling_temperature_setpoint
+    - zone_air_heating_temperature_setpoint
+    - zone_air_temperature_sensor
 
 AHU_NON_CANONICAL_TYPE_66:
   guid: "fe969bce-99b8-46cb-8880-4ba91ca83e39"
   description: "Non-standard type 66"
   implements:
-  - AHU_BPC_CHWSC_ECONM_EFSS4X_EFVSC4X_FDPM_HWSC_MOAFC_SFSS2X_SFVSC2X_SSPC
-  - INCOMPLETE
-  uses:
-  - heating_water_valve_status
-  - chilled_water_valve_command
+    - AHU_BPC_CHWSC_ECONM_EFSS4X_EFVSC4X_FDPM_HWSC_MOAFC_SFSS2X_SFVSC2X_SSPC
+    - INCOMPLETE
+  uses:
+    - heating_water_valve_status
+    - chilled_water_valve_command
 
 AHU_NON_CANONICAL_TYPE_67:
   guid: "a1ca7b56-7cb7-4c05-8a4e-fc118acc55c5"
   description: "Non-standard type 67"
   implements:
-  - AHU_BSPC_CHWSC_ECON_EFSS4X_EFVSC4X_FDPM_HWSC_SFSS2X_SFVSC2X_SSPC
-  - INCOMPLETE
-  uses:
-  - chilled_water_valve_command
-  - heating_water_valve_command
-  - ventilation_outside_air_damper_percentage_command
+    - AHU_BSPC_CHWSC_ECON_EFSS4X_EFVSC4X_FDPM_HWSC_SFSS2X_SFVSC2X_SSPC
+    - INCOMPLETE
+  uses:
+    - chilled_water_valve_command
+    - heating_water_valve_command
+    - ventilation_outside_air_damper_percentage_command
 
 AHU_NON_CANONICAL_TYPE_68:
   guid: "2bf51669-f7da-410d-bd68-f4e6a41c1433"
   description: "Non-standard type 68"
   implements:
-  - AHU_BSPC_DX4SC_ECONM_EFSS_EFVSC_SFSS_SFVSC_SSPC
-  - INCOMPLETE
-  uses:
-  - ventilation_outside_air_damper_percentage_command
-  - exhaust_air_damper_percentage_sensor
+    - AHU_BSPC_DX4SC_ECONM_EFSS_EFVSC_SFSS_SFVSC_SSPC
+    - INCOMPLETE
+  uses:
+    - ventilation_outside_air_damper_percentage_command
+    - exhaust_air_damper_percentage_sensor
 
 AHU_NON_CANONICAL_TYPE_69:
   guid: "f09c2a96-a28d-4ed3-8fb4-9bc4b47e276a"
   description: "Non-standard type 69"
   implements:
-  - REMAP_REQUIRED
-  uses:
-  - building_air_static_pressure_sensor
-  - building_air_static_pressure_setpoint
-  - compressor_run_command_1
-  - compressor_run_command_2
-  - compressor_run_command_3
-  - compressor_speed_percentage_command
-  - exhaust_air_damper_percentage_sensor
-  - exhaust_fan_run_command
-  - exhaust_fan_run_status
-  - exhaust_fan_speed_frequency_sensor
-  - exhaust_fan_speed_percentage_command
-  - heating_percentage_command
-  - mixed_air_temperature_sensor
-  - mixed_air_temperature_setpoint
-  - outside_air_damper_percentage_command
-  - return_air_temperature_sensor
-  - supply_air_static_pressure_sensor
-  - supply_air_static_pressure_setpoint
-  - supply_air_temperature_sensor
-  - supply_air_temperature_setpoint
-  - supply_fan_run_status
-  - supply_fan_speed_percentage_command
-  - zone_air_co2_concentration_sensor
-  - zone_air_co2_concentration_setpoint
-  - zone_air_temperature_sensor
-  - zone_air_temperature_setpoint
+    - REMAP_REQUIRED
+  uses:
+    - building_air_static_pressure_sensor
+    - building_air_static_pressure_setpoint
+    - compressor_run_command_1
+    - compressor_run_command_2
+    - compressor_run_command_3
+    - compressor_speed_percentage_command
+    - exhaust_air_damper_percentage_sensor
+    - exhaust_fan_run_command
+    - exhaust_fan_run_status
+    - exhaust_fan_speed_frequency_sensor
+    - exhaust_fan_speed_percentage_command
+    - heating_percentage_command
+    - mixed_air_temperature_sensor
+    - mixed_air_temperature_setpoint
+    - outside_air_damper_percentage_command
+    - return_air_temperature_sensor
+    - supply_air_static_pressure_sensor
+    - supply_air_static_pressure_setpoint
+    - supply_air_temperature_sensor
+    - supply_air_temperature_setpoint
+    - supply_fan_run_status
+    - supply_fan_speed_percentage_command
+    - zone_air_co2_concentration_sensor
+    - zone_air_co2_concentration_setpoint
+    - zone_air_temperature_sensor
+    - zone_air_temperature_setpoint
 
 AHU_NON_CANONICAL_TYPE_70:
   guid: "f87c0b51-f63c-4125-b044-c97d0fbe6b87"
   description: "Non-standard type 70"
   implements:
-  - AHU_BSPC_ECON_EFSS_SARC_SFSS_SFVSC_SSPC
-  - INCOMPLETE
-  uses:
-  - supply_fan_speed_frequency_command
-  - ventilation_outside_air_flowrate_setpoint
+    - AHU_BSPC_ECON_EFSS_SARC_SFSS_SFVSC_SSPC
+    - INCOMPLETE
+  uses:
+    - supply_fan_speed_frequency_command
+    - ventilation_outside_air_flowrate_setpoint
 
 AHU_NON_CANONICAL_TYPE_71:
   guid: "06ba3a10-2c56-4ed6-b306-f6a7a4b20dcf"
   description: "Non-standard type 71"
   implements:
-  - AHU
-  uses:
-  - compressor_speed_percentage_command
-  - heating_water_valve_percentage_command
-  - supply_air_damper_command
-  - supply_air_damper_status
-  - leaving_heating_coil_temperature_sensor
-  - mixed_air_temperature_sensor
-  - mixed_air_temperature_setpoint
-  - outside_air_damper_percentage_command
-  - return_air_temperature_sensor
-  - supply_air_static_pressure_sensor
-  - supply_air_static_pressure_setpoint
-  - supply_air_temperature_sensor
-  - supply_air_temperature_setpoint
-  - supply_fan_run_command
-  - supply_fan_speed_frequency_sensor
-  - supply_fan_speed_percentage_command
-  - supply_air_flowrate_sensor
+    - AHU
+  uses:
+    - compressor_speed_percentage_command
+    - heating_water_valve_percentage_command
+    - supply_air_damper_command
+    - supply_air_damper_status
+    - leaving_heating_coil_temperature_sensor
+    - mixed_air_temperature_sensor
+    - mixed_air_temperature_setpoint
+    - outside_air_damper_percentage_command
+    - return_air_temperature_sensor
+    - supply_air_static_pressure_sensor
+    - supply_air_static_pressure_setpoint
+    - supply_air_temperature_sensor
+    - supply_air_temperature_setpoint
+    - supply_fan_run_command
+    - supply_fan_speed_frequency_sensor
+    - supply_fan_speed_percentage_command
+    - supply_air_flowrate_sensor
 
 AHU_STDSPC_SSPC_EFFC_EFVSC_FDPM3X_HTWHLSTC_RHM_ETM:
   guid: "dbe00902-c2da-4efd-b8f2-2069ddd674c3"
   description: "Non-Standard (Swegon) Multi-Zone AHU with heat wheel, isolation damper and filter pressure monitoring"
   implements:
-  - AHU
-  - STDSPC
-  - SSPC
-  - EFFC
-  - EFVSC
-  - FDPM3X
-  - HTWHLSTC
-  - RHM
-  - ETM
-  uses:
-  - compressor_speed_percentage_sensor
-  - outside_air_isolation_damper_command
-  - outside_air_isolation_damper_status
-  - exhaust_air_isolation_damper_command
-  - exhaust_air_isolation_damper_status
+    - AHU
+    - STDSPC
+    - SSPC
+    - EFFC
+    - EFVSC
+    - FDPM3X
+    - HTWHLSTC
+    - RHM
+    - ETM
+  uses:
+    - compressor_speed_percentage_sensor
+    - outside_air_isolation_damper_command
+    - outside_air_isolation_damper_status
+    - exhaust_air_isolation_damper_command
+    - exhaust_air_isolation_damper_status
 
 AHU_BSPC_DX4SC_ECON_EFSS_EFVSC_SFSS_SFVSC_SSPC_RHHC_NONCANONICAL_1:
   guid: "4f641024-9959-4ab3-9869-97fdf93ed47b"
   description: "Non-Standard AHU with humidification and heating water coils on return duct."
   is_canonical: false
   implements:
-  - AHU_BSPC_DX4SC_ECON_EFSS_EFVSC_SFSS_SFVSC_SSPC
-  - RHHC
-  uses:
-  - heating_water_valve_percentage_command
-  - min_zone_air_relative_humidity_sensor
-  - min_zone_air_relative_humidity_setpoint
+    - AHU_BSPC_DX4SC_ECON_EFSS_EFVSC_SFSS_SFVSC_SSPC
+    - RHHC
+  uses:
+    - heating_water_valve_percentage_command
+    - min_zone_air_relative_humidity_sensor
+    - min_zone_air_relative_humidity_setpoint
 
 AHU_CHWSC_EFSS_EFVSC_FDPM3X_HTWHLSTC_HWSC_RCO2M_RSPC_SFM_SFSS_SFVSC_SSPC_VOADM_VMADC:
   guid: "f53a0828-f284-490f-aa56-e150de3d0ddf"
   description: "Complex multi zone AHU with heat recovery wheel and recirculated air control."
   is_canonical: true
   implements:
-  - AHU
-  - CHWSC
-  - EFSS
-  - EFVSC
-  - FDPM3X
-  - HTWHLSTC
-  - HWSC
-  - RCO2M
-  - RSPC
-  - SFM
-  - SFSS
-  - SFVSC
-  - SSPC
-  - VOADM
-  - VMADC+    - AHU
+    - CHWSC
+    - EFSS
+    - EFVSC
+    - FDPM3X
+    - HTWHLSTC
+    - HWSC
+    - RCO2M
+    - RSPC
+    - SFM
+    - SFSS
+    - SFVSC
+    - SSPC
+    - VOADM
+    - VMADC
--- conflicted
+++ resolved
@@ -3982,7 +3982,6 @@
   - RAIDC2X
   - SSPC
 
-<<<<<<< HEAD
 AHU_EFVSC_EDM_SFVSC_SDM_STDSPC_RTM_STC_ETM_OA_MTM_CPVSC2X_SEDPM_DXC_SEMC_SFM_HWVPM_HRCM_WDPCA2X_RMM:
   description: "AHU with dx compressor monitoring, supply temperature, supply and exhaust fan control."
   is_canonical: true
@@ -4007,10 +4006,7 @@
   - HRCM
   - WDPCA2X
   - RMM
-
-
-
-=======
+  
 AHU_CHWSC_ECON_EDBPC_RFSS_RFVSC_SFSS_SFVSC_SSPC:
   guid: "6856f47f-655a-4412-a1d9-9cc842a65e1b"
   description: "Multi-zone chilled water AHU with supply air static pressure control and building static pressure control."
@@ -4041,7 +4037,6 @@
   - SFSS2X
   - SFVSC2X
   - SSPC
->>>>>>> d4087bd6
 
 
 ###################################

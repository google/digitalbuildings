# Copyright 2020 Google LLC
#
# Licensed under the Apache License, Version 2.0 (the License);
# you may not use this file except in compliance with the License.
# You may obtain a copy of the License at
#
#    https://www.apache.org/licenses/LICENSE-2.0
#
# Unless required by applicable law or agreed to in writing, software
# distributed under the License is distributed on an AS IS BASIS,
# WITHOUT WARRANTIES OR CONDITIONS OF ANY KIND, either express or implied.
# See the License for the specific language governing permissions and
# limitations under the License.

########################
### Canonical Types  ###
########################

### Single Zone Units ###

AHU_CSP_DFSS_DX2ZC_ECONZ:
  id: "7791982307522379776"
  description: "Single zone AHU."
  is_canonical: true
  implements:
  - AHU
  - CSP
  - DFSS
  - DX2ZC
  - ECONZ

AHU_CSP_DFSS_DX2ZC_ECONMD:
  id: "45790948445126656"
  description: "Single zone AHU."
  is_canonical: true
  implements:
  - AHU
  - CSP
  - DFSS
  - DX2ZC
  - ECONMD

AHU_CSP_DFSS_DXZC_ECONZ:
  id: "5459117700544462848"
  description: "Single zone AHU."
  is_canonical: true
  implements:
  - AHU
  - CSP
  - DFSS
  - DXZC
  - ECONZ

AHU_DFSS_DXRC_RHDHC:
  id: "9269162985299902464"
  description: "Single zone AHU with humidity control."
  is_canonical: true
  implements:
  - AHU
  - DFSS
  - DXRC
  - RHDHC

AHU_DFSS_DSP_DXZC:
  id: "12007351558741164032"
  description: "Single zone AHU."
  is_canonical: true
  implements:
  - AHU
  - DFSS
  - DSP
  - DXZC

AHU_CSP_DFSS_DXZC:
  id: "14682489737399238656"
  description: "Single zone AHU (cooling only)."
  is_canonical: true
  implements:
  - AHU
  - CSP
  - DFSS
  - DXZC

AHU_DFSS_DSP_DXZC_ECONZ:
  id: "17015354344377155584"
  description: "Single zone AHU."
  is_canonical: true
  implements:
  - AHU
  - DFSS
  - DSP
  - DXZC
  - ECONZ

AHU_DFSS_DSP_DXSC_ECONZ:
  id: "4657476966872514560"
  description: "Single zone AHU."
  is_canonical: true
  implements:
  - AHU
  - DFSS
  - DSP
  - DXSC
  - ECONZ

AHU_DFSS_DXZC_ECONZ_EFSS:
  id: "3153274691330768896"
  description: "Single zone AHU."
  is_canonical: true
  implements:
  - AHU
  - DFSS
  - DXZC
  - ECONZ
  - EFSS

AHU_CSP_DFSS_DX2SC_ECONZ:
  id: "4117045011588055040"
  description: "Single zone AHU."
  is_canonical: true
  implements:
  - AHU
  - CSP
  - DFSS
  - DX2SC
  - ECONZ

AHU_DFSS_DSP_DX2ZC_ECONZ:
  id: "13880849003727290368"
  description: "Single zone AHU."
  is_canonical: true
  implements:
  - AHU
  - DFSS
  - DSP
  - DX2ZC
  - ECONZ

AHU_DFSS_DSP_DX4ZC_ECONZ:
  id: "12376646728185544704"
  description: "Single zone AHU."
  is_canonical: true
  implements:
  - AHU
  - DFSS
  - DSP
  - DX4ZC
  - ECONZ

AHU_CSP_DFSS_DXZC_ECONMD:
  id: "2027374784488144896"
  description: "Single zone AHU."
  is_canonical: true
  implements:
  - AHU
  - CSP
  - DFSS
  - DXZC
  - ECONMD

AHU_DSP_DFSS_DXZC_ECONMD:
  id: "13340417048442830848"
  description: "Single zone AHU."
  is_canonical: true
  implements:
  - AHU
  - DSP
  - DFSS
  - DXZC
  - ECONMD

AHU_DFSS_DXZC_ECONZ_HT2ZC:
  id: "16619037577168551936"
  description: "Single zone AHU."
  is_canonical: true
  implements:
  - AHU
  - DFSS
  - DXZC
  - ECONZ
  - HT2ZC

AHU_DFSS_DX2ZTC_ECONZ_EFSS:
  id: "11250746821342920704"
  description: "Single zone AHU with exhaust control."
  is_canonical: true
  implements:
  - AHU
  - DFSS
  - DX2ZTC
  - ECONZ
  - EFSS


AHU_DFSS_DXZC_ECONM:
  id: "2351633957658820608"
  description: "Single zone AHU."
  is_canonical: true
  implements:
  - AHU
  - DFSS
  - DXZC
  - ECONM

AHU_DFSS_DSP_DX2ZC_ECONZ_HTZC:
  id: "16988332746612932608"
  description: "Single zone AHU."
  is_canonical: true
  implements:
  - AHU
  - DFSS
  - DSP
  - DX2ZC
  - ECONZ
  - HTZC

AHU_CO2C_DFSS_DX2ZC_ECONZ_HT2ZC:
  id: "17952103066870218752"
  description: "Single zone AHU."
  is_canonical: true
  implements:
  - AHU
  - CO2C
  - DFSS
  - DX2ZC
  - ECONZ
  - HT2ZC

AHU_CO2C_DFSS_DX2ZC_ECONZ_HTZC:
  id: "11575005994513596416"
  description: "Single zone AHU."
  is_canonical: true
  implements:
  - AHU
  - CO2C
  - DFSS
  - DX2ZC
  - ECONZ
  - HTZC

AHU_DFSS_DXDC_ECOND_ZHM_ZTM:
  id: "370050121615802368"
  description: "Single zone AHU with minimal zone monitoring."
  is_canonical: true
  implements:
  - AHU
  - DFSS
  - DXDC
  - ECOND
  - ZHM
  - ZTM

AHU_DFSS_DSP_DXDC_ECOND_EFSS_HTDC:
  id: "1631058017279541248"
  description: "Single zone AHU."
  is_canonical: true
  implements:
  - AHU
  - DFSS
  - DSP
  - DXDC
  - ECOND
  - EFSS
  - HTDC

AHU_DFSS_DXZC_ECOND_EFSS_HTSC:
  id: "6639060802915532800"
  description: "Single zone AHU."
  is_canonical: true
  implements:
  - AHU
  - DFSS
  - DXZC
  - ECOND
  - EFSS
  - HTSC

AHU_DFSS_DSP_DXZC_ECONZ_EFSS:
  id: "9593422158470578176"
  description: "Single zone AHU."
  is_canonical: true
  implements:
  - AHU
  - DFSS
  - DSP
  - DXZC
  - ECONZ
  - EFSS

AHU_DFSS_DFVSC_DXZC_ECONZ_HWZC:
  id: "11223725223578697728"
  description: "Single zone AHU."
  is_canonical: true
  implements:
  - AHU
  - DFSS
  - DFVSC
  - DXZC
  - ECONZ
  - HWZC

AHU_DFSS_DSP_DXZC_ECON_HTZC:
  id: "4981736140043190272"
  description: "Single zone AHU."
  is_canonical: true
  implements:
  - AHU
  - DFSS
  - DSP
  - DXZC
  - ECON
  - HTZC

AHU_CHWZC_DFSS_DSP_ECONZ:
  id: "10854430054134317056"
  description: "Single zone AHU."
  is_canonical: true
  implements:
  - AHU
  - CHWZC
  - DFSS
  - DSP
  - ECONZ

AHU_CHWZTC_DFSS_ECONZ_HWZTC_ZTC:
  id: "6963319976086208512"
  description: "Single zone AHU."
  is_canonical: true
  implements:
  - AHU
  - CHWZTC
  - DFSS
  - ECONZ
  - HWZTC
  - ZTC

AHU_DFSS_ECONZ_HP2ZC:
  id: "6612039205151309824"
  description: "Single zone AHU."
  is_canonical: true
  implements:
  - AHU
  - DFSS
  - ECONZ
  - HP2ZC

AHU_DFSS_DSP_ECONZ_HPZC_HTZC:
  id: "14205108176897966080"
  description: "Single zone AHU."
  is_canonical: true
  implements:
  - AHU
  - DFSS
  - DSP
  - ECONZ
  - HPZC
  - HTZC

AHU_DFSS_DSP_ECONZ_HPZC:
  id: "16186692012940984320"
  description: "Single zone AHU."
  is_canonical: true
  implements:
  - AHU
  - DFSS
  - DSP
  - ECONZ
  - HPZC

AHU_DFSS_DSP_ECONZ_HPZC_HT2ZC:
  id: "6242744035706929152"
  description: "Single zone AHU."
  is_canonical: true
  implements:
  - AHU
  - DFSS
  - DSP
  - ECONZ
  - HPZC
  - HT2ZC

AHU_DFSS_DSP_DX2ZC_ECONZ_EFSS:
  id: "15835411242006085632"
  description: "Single zone AHU."
  is_canonical: true
  implements:
  - AHU
  - DFSS
  - DSP
  - DX2ZC
  - ECONZ
  - EFSS

AHU_DFSS_DSP_DX2ZC_ECON_HTZC:
  id: "15862432839770308608"
  description: "Single zone AHU."
  is_canonical: true
  implements:
  - AHU
  - DFSS
  - DSP
  - DX2ZC
  - ECON
  - HTZC

AHU_DFSS_DSP_DX2ZC_ECONZ_HT2ZC:
  id: "2675893130829496320"
  description: "Single zone AHU."
  is_canonical: true
  implements:
  - AHU
  - DFSS
  - DSP
  - DX2ZC
  - ECONZ
  - HT2ZC

AHU_DFSS_DSP_DXZC_ECONZ_ZHC:
  id: "15466116072561704960"
  description: "Single zone AHU."
  is_canonical: true
  implements:
  - AHU
  - DFSS
  - DSP
  - DXZC
  - ECONZ
  - ZHC

AHU_CO2M_DFSS_DSP_ECONZ_HP2ZC:
  id: "4333217793701838848"
  description: "Single zone AHU."
  is_canonical: true
  implements:
  - AHU
  - CO2M
  - DFSS
  - DSP
  - ECONZ
  - HP2ZC

AHU_CO2M_DFSS_DSP_DX2ZC_ECONZ:
  id: "11899265167684272128"
  description: "Single zone AHU."
  is_canonical: true
  implements:
  - AHU
  - CO2M
  - DFSS
  - DSP
  - DX2ZC
  - ECONZ

AHU_DFSS_DSP_DX2ZC_ECOND:
  id: "1198712453051973632"
  description: "Single zone AHU."
  is_canonical: true
  implements:
  - AHU
  - DFSS
  - DSP
  - DX2ZC
  - ECOND

AHU_DFSS_DSP_DXZC_ECONZ_HTZC:
  id: "3936901026493235200"
  description: "Single zone AHU."
  is_canonical: true
  implements:
  - AHU
  - DSP
  - DFSS
  - DXZC
  - ECONZ
  - HTZC

AHU_CO2C2X_DFSS_DSP_DXZC_ECONZ_HTZC:
  id: "13556589830556614656"
  description: "Single zone AHU"
  is_canonical: true
  implements:
  - AHU
  - CO2C2X
  - DFSS
  - DSP
  - DXZC
  - ECONZ
  - HTZC

AHU_DFSS_DSP_ECONZ_HP2ZC_HT2ZC:
  id: "7287579149256884224"
  description: "Single zone AHU"
  is_canonical: true
  implements:
  - AHU
  - DFSS
  - DSP
  - ECONZ
  - HP2ZC
  - HT2ZC


AHU_DFSS_DSP_DX2ZC_ECONZ_EFSS_HTZC:
  id: "10422084489906749440"
  description: "Single zone AHU."
  is_canonical: true
  implements:
  - AHU
  - DFSS
  - DSP
  - DX2ZC
  - ECONZ
  - EFSS
  - HTZC

AHU_BSPC_DFSS_DSP_DX2ZC_ECONZ_EFSS:
  id: "13160273063348011008"
  description: "Single zone AHU."
  is_canonical: true
  implements:
  - AHU
  - BSPC
  - DFSS
  - DSP
  - DX2ZC
  - ECONZ
  - EFSS

AHU_DFSS_DSP_DX2ZC_ECONZ_EFSS_HT2ZC:
  id: "4306196195937615872"
  description: "Single zone AHU."
  is_canonical: true
  implements:
  - AHU
  - DFSS
  - DSP
  - DX2ZC
  - ECONZ
  - EFSS
  - HT2ZC

AHU_DFSS_DSP_DX2DC_ECOND_EFSS_HT2DC:
  id: "5810398471479361536"
  description: "Single zone AHU."
  is_canonical: true
  implements:
  - AHU
  - DFSS
  - DSP
  - DX2DC
  - ECOND
  - EFSS
  - HT2DC

AHU_CO2C_DFSS_DSP_ECONZ_HPZC:
  id: "8548587044920623104"
  description: "Single zone AHU."
  is_canonical: true
  implements:
  - AHU
  - CO2C
  - DFSS
  - DSP
  - ECONZ
  - HPZC

AHU_CO2C_DFSS_DSP_DX2DC_ECOND_HTDC:
  id: "13529568232792391680"
  description: "Single zone AHU."
  is_canonical: true
  implements:
  - AHU
  - CO2C
  - DFSS
  - DSP
  - DX2DC
  - ECOND
  - HTDC

AHU_DFSS_DSP_DXZC_ECONZ_EFSS_HTZC:
  id: "18168275848984002560"
  description: "Single zone AHU."
  is_canonical: true
  implements:
  - AHU
  - DFSS
  - DSP
  - DXZC
  - ECONZ
  - EFSS
  - HTZC


AHU_BFSS_CO2C_DFSS_DX2ZC_ECONZ_HTZC:
  id: "15033770508334137344"
  description: "Single zone AHU."
  is_canonical: true
  implements:
  - AHU
  - BFSS
  - CO2C
  - DFSS
  - DX2ZC
  - ECONZ
  - HTZC


AHU_DFSS_DSP_DXDC_ECOND_HWDC_MTC:
  id: "153877339502018560"
  description: "Single zone AHU."
  is_canonical: true
  implements:
  - AHU
  - DFSS
  - DSP
  - DXDC
  - ECOND
  - HWDC
  - MTC

AHU_BPC_CHWDC_DFSS_DSP_ECOND_HTDC_ZSPC:
  id: "17771959081775398912"
  description: "Single zone AHU."
  is_canonical: true
  implements:
  - AHU
  - BPC
  - CHWDC
  - DFSS
  - DSP
  - ECOND
  - HTDC
  - ZSPC

AHU_CO2C_DFSS_DSP_DXZC_ECONZ_HTZC:
  id: "8917882214365003776"
  description: "Single zone AHU."
  is_canonical: true
  implements:
  - AHU
  - CO2C
  - DFSS
  - DSP
  - DXZC
  - ECONZ
  - HTZC

AHU_DFSS_DSP_ECOND_EFSS_FDPM_HWDC:
  id: "16510951186111660032"
  description: "Single zone AHU."
  is_canonical: true
  implements:
  - AHU
  - DFSS
  - DSP
  - ECOND
  - EFSS
  - FDPM
  - HWDC

AHU_DFSS_DFVSC_DX4ZC_ECONZ_HT3ZC_ZHM:
  id: "1054597264976117760"
  description: "Single zone AHU."
  is_canonical: true
  implements:
  - AHU
  - DFSS
  - DFVSC
  - DX4ZC
  - ECONZ
  - HT3ZC
  - ZHM

AHU_CO2M_DFSS_DSP_DX2ZC_ECONZ_HT2ZC:
  id: "18141254251219779584"
  description: "Single zone AHU."
  is_canonical: true
  implements:
  - AHU
  - CO2M
  - DFSS
  - DSP
  - DX2ZC
  - ECONZ
  - HT2ZC

AHU_CO2M_DFSS_DSP_DXZC_ECONZ_HTZC:
  id: "9377249376356794368"
  description: "Single zone AHU."
  is_canonical: true
  implements:
  - AHU
  - CO2M
  - DFSS
  - DSP
  - DXZC
  - ECONZ
  - HTZC

AHU_BSPC_DFSS_DSP_DX2ZC_ECONZ_EFSS_EFVSC:
  id: "12727927499120443392"
  description: "Single zone AHU."
  is_canonical: true
  implements:
  - AHU
  - BSPC
  - DFSS
  - DSP
  - DX2ZC
  - ECONZ
  - EFSS
  - EFVSC

AHU_DFSS_DSP_DXZC_ECOND_HTZC:
  id: "10277969301830893568"
  description: "Single zone AHU."
  is_canonical: true
  implements:
  - AHU
  - DFSS
  - DSP
  - DXZC
  - ECOND
  - HTZC

AHU_CO2C_DFSS_DSP_DXZC_ECONZ_EFSS_HTZC:
  id: "559201305965363200"
  description: "Single zone AHU."
  is_canonical: true
  implements:
  - AHU
  - CO2C
  - DFSS
  - DSP
  - DXZC
  - ECONZ
  - EFSS
  - HTZC

AHU_BSPC_DFSS_DFVSC_DX2ZC_ECONZ_EFSS_EFVSC:
  id: "4765563357929406464"
  description: "Single zone AHU."
  is_canonical: true
  implements:
  - AHU
  - BSPC
  - DFSS
  - DFVSC
  - DX2ZC
  - ECONZ
  - EFSS
  - EFVSC

AHU_BSPC_DFSS_DFVSC_DSP_DX2ZC_ECONZ_EFSS_EFVSC:
  id: "1522971626222649344"
  description: "Single zone AHU."
  is_canonical: true
  implements:
  - AHU
  - BSPC
  - DFSS
  - DFVSC
  - DSP
  - DX2ZC
  - ECONZ
  - EFSS
  - EFVSC

AHU_CO2C_DFSS_DSP_DX2ZC_ECONZ_EFSS_HT2ZC:
  id: "8116241480693055488"
  description: "Single zone AHU."
  is_canonical: true
  implements:
  - AHU
  - CO2C
  - DFSS
  - DSP
  - DX2ZC
  - ECONZ
  - EFSS
  - HT2ZC

AHU_DFSS_DFVSC_DSP_DXZC_ECOND_EFSS_EFVSC_HTZC:
  id: "5666283283403505664"
  description: "Single zone AHU."
  is_canonical: true
  implements:
  - AHU
  - DFSS
  - DFVSC
  - DSP
  - DXZC
  - ECOND
  - EFSS
  - EFVSC
  - HTZC

AHU_BSPC_DFSS_DFVSC_DX2ZC_ECONZ_EFSS_EFVSC_HTZC:
  id: "9782573342820139008"
  description: "Single zone AHU."
  is_canonical: true
  implements:
  - AHU
  - BSPC
  - DFSS
  - DFVSC
  - DX2ZC
  - ECONZ
  - EFSS
  - EFVSC
  - HTZC

AHU_BSPC_DFSS_DFVSC_DSP_DX3DC_ECOND_EFSS_EFVSC_HTDC:
  id: "10746343663077425152"
  description: "Single zone AHU."
  is_canonical: true
  implements:
  - AHU
  - BSPC
  - DFSS
  - DFVSC
  - DSP
  - DX3DC
  - ECOND
  - EFSS
  - EFVSC
  - HTDC


AHU_CO2C_DFSS_DFVSC_DSP_DX2DC_ECOND_EFSS_EFVSC_HTDC:
  id: "17339613517547831296"
  description: "Single zone AHU."
  is_canonical: true
  implements:
  - AHU
  - CO2C
  - DFSS
  - DFVSC
  - DSP
  - DX2DC
  - ECOND
  - EFSS
  - EFVSC
  - HTDC

AHU_CO2M_DFSS_DFVSC_DSP_DXDC_ECONMD_EFSS_EFVSC_HWDC:
  id: "14889655320258281472"
  description: "Single zone AHU."
  is_canonical: true
  implements:
  - AHU
  - CO2M
  - DFSS
  - DFVSC
  - DSP
  - DXDC
  - ECONMD
  - EFSS
  - EFVSC
  - HWDC

AHU_DFSS_DXZC_ECOND_ZHM:
  id: "5170887324392751104"
  description: "Single-zone AHU."
  is_canonical: true
  implements:
  - AHU
  - DFSS
  - DXZC
  - ECOND
  - ZHM


### Multi-zone Units ###

AHU_DXSC_ECON_EFSS_SFSS:
  id: "2459720348715712512"
  description: "Single zone AHU."
  is_canonical: true
  implements:
  - AHU
  - DXSC
  - ECON
  - EFSS
  - SFSS

AHU_DXSC_ECON_HTSC_SFSS:
  id: "6134657644650037248"
  description: "Single zone AHU."
  is_canonical: true
  implements:
  - AHU
  - DXSC
  - ECON
  - HTSC
  - SFSS

AHU_BYPSSPC_ECON_HP2SC_HTSC_SFSS:
  id: "14394259361247526912"
  description: "Multi-zone AHU with bypass static control."
  is_canonical: true
  implements:
  - AHU
  - BYPSSPC
  - ECON
  - HP2SC
  - HTSC
  - SFSS

AHU_BYPSSPC_DX2SC_ECON_HTSC_SFSS:
  id: "11683092385570488320"
  description: "Multi-zone AHU with bypass static control."
  is_canonical: true
  implements:
  - AHU
  - BYPSSPC
  - DX2SC
  - ECON
  - HTSC
  - SFSS

AHU_BYPSSPC_DX2SC_ECON_HT2SC_SFSS:
  id: "9845623737603325952"
  description: "Multi-zone AHU with bypass static control."
  is_canonical: true
  implements:
  - AHU
  - BYPSSPC
  - DX2SC
  - ECON
  - HT2SC
  - SFSS

AHU_BYPSSPC_DXSC_ECON_HTSC_SFSS:
  id: "12583812311044587520"
  description: "Multi-zone AHU with bypass static control."
  is_canonical: true
  implements:
  - AHU
  - BYPSSPC
  - DXSC
  - ECON
  - HTSC
  - SFSS

AHU_BYPSSPC_ECON_EFSS_HP2SC_SFSS:
  id: "2865044315179057152"
  description: "Multi-zone AHU with bypass static control."
  is_canonical: true
  implements:
  - AHU
  - BYPSSPC
  - ECON
  - EFSS
  - HP2SC
  - SFSS

AHU_DX2SC_ECON_SFSS_SFVSC_SSPC:
  id: "15358029681504813056"
  description: "Multi zone AHU."
  is_canonical: true
  implements:
  - AHU
  - DX2SC
  - ECON
  - SFSS
  - SFVSC
  - SSPC

AHU_BYPSSPC_DXSC_ECON_HP2SC_SFSS:
  id: "5233937719175938048"
  description: "Multi-zone AHU with bypass static control."
  is_canonical: true
  implements:
  - AHU
  - BYPSSPC
  - DXSC
  - ECON
  - HP2SC
  - SFSS

AHU_BYPSSPC_ECON_HP2SC_HT2SC_SFSS:
  id: "7972126292617199616"
  description: "Multi-zone AHU with bypass static control."
  is_canonical: true
  implements:
  - AHU
  - BYPSSPC
  - ECON
  - HP2SC
  - HT2SC
  - SFSS


AHU_DXSC_ECON_SFSS_SFVSC_SSPC:
  id: "12088416352033832960"
  description: "Multi-zone AHU."
  is_canonical: true
  implements:
  - AHU
  - DXSC
  - ECON
  - SFSS
  - SFVSC
  - SSPC

AHU_BYPSSPC2X_DX2SC_ECON_HT2SC_SFSS:
  id: "3828814635436343296"
  description: "Single zone AHU with bypass static pressure control."
  is_canonical: true
  implements:
  - AHU
  - BYPSSPC2X
  - DX2SC
  - ECON
  - HT2SC
  - SFSS

AHU_BYPSSPC_DSP_DX2ZC_ECON_HTZC_SFSS:
  id: "14457309756030713856"
  description: "Weird type where the unit serves a zone, but has static control."
  #is_canonical: true
  implements:
  - AHU
  - BYPSSPC
  - DSP
  - DX2ZC
  - ECON
  - HTZC
  - SFSS

AHU_BYPSSPC_DX2SDC_ECON_HT2SDC_SFSS:
  id: "16294778403997876224"
  description: "Multi zone AHU with bypass static control."
  is_canonical: true
  implements:
  - AHU
  - BYPSSPC
  - DX2SDC
  - ECON
  - HT2SDC
  - SFSS

AHU_DX4SC_ECON_SFSS_SFVSC_SSPC:
  id: "2928094709962244096"
  description: "Multi-zone AHU."
  is_canonical: true
  implements:
  - AHU
  - DX4SC
  - ECON
  - SFSS
  - SFVSC
  - SSPC


AHU_CHWSDC_ECOND_HTSDC_SFSS_SHC:
  id: "13052186672291119104"
  description: "Multi-zone AHU."
  is_canonical: true
  implements:
  - AHU
  - CHWSDC
  - ECOND
  - HTSDC
  - SFSS
  - SHC


AHU_DX4SC_ECON_EFSS_SFSS_SSPC:
  id: "12151466746817019904"
  description: "Multi-zone AHU with exhaust fan."
  is_canonical: true
  implements:
  - AHU
  - DX4SC
  - ECON
  - EFSS
  - SFSS
  - SSPC

AHU_DXSC_ECON_HTSC_SFSS_SFVSC:
  id: "11430890806437740544"
  description: "Multi-zone AHU."
  is_canonical: true
  implements:
  - AHU
  - DXSC
  - ECON
  - HTSC
  - SFSS
  - SFVSC

AHU_CHWSC_ECON_SFSS_SFVSC_SSPC:
  id: "1306798844108865536"
  description: "Multi-zone AHU."
  is_canonical: true
  implements:
  - AHU
  - CHWSC
  - ECON
  - SFSS
  - SFVSC
  - SSPC

AHU_CHWSC_ECON_FDPM_HWSC_SFSS:
  id: "7539780728389632000"
  description: "Multi-zone AHU."
  is_canonical: true
  implements:
  - AHU
  - CHWSC
  - ECON
  - FDPM
  - HWSC
  - SFSS

AHU_CHWSC_ECON_SARC_SFSS_SFVSC_SSPC:
  id: "1712122810572210176"
  description: "Multi-zone AHU."
  is_canonical: true
  implements:
  - AHU
  - CHWSC
  - ECON
  - SARC
  - SFSS
  - SFVSC
  - SSPC


AHU_DX2SC_ECON_HT2SC_SFSS_SFVSC_SSPC:
  id: "10530170880963641344"
  description: "Multi-zone AHU."
  is_canonical: true
  implements:
  - AHU
  - DX2SC
  - ECON
  - HT2SC
  - SFSS
  - SFVSC
  - SSPC


AHU_BYPSSPC_DXSC_ECON_EFSS_HTSC_SFSS:
  id: "8440500653863731200"
  description: "Multi-zone AHU"
  is_canonical: true
  implements:
  - AHU
  - BYPSSPC
  - DXSC
  - ECON
  - EFSS
  - HTSC
  - SFSS

AHU_BYPSSPC_DX2SC_ECON_EFSS_HTSC_SFSS:
  id: "16763152765244407808"
  description: "Multi-zone AHU."
  is_canonical: true
  implements:
  - AHU
  - BYPSSPC
  - DX2SC
  - ECON
  - EFSS
  - HTSC
  - SFSS

AHU_BSPC_DX4SC_ECON_EFSS_SFSS_SSPC:
  id: "6819204788010352640"
  description: "Multi-zone AHU"
  is_canonical: true
  implements:
  - AHU
  - BSPC
  - DX4SC
  - ECON
  - EFSS
  - SFSS
  - SSPC


AHU_BYPSSPC_ECON_EFSS_HP2ZC_SFSS_STM:
  id: "5918484862536253440"
  description: "Multi-zone AHU. Weird unit with supply static control for a single zone."
  #is_canonical: true
  implements:
  - AHU
  - BYPSSPC
  - ECON
  - EFSS
  - HP2ZC
  - SFSS
  - STM

AHU_BYPSSPC_DX2SC_ECON_EFSS_HT2SC_SFSS:
  id: "17663872690718507008"
  description: "Multi-zone AHU."
  is_canonical: true
  implements:
  - AHU
  - BYPSSPC
  - DX2SC
  - ECON
  - EFSS
  - HT2SC
  - SFSS

AHU_CHWSC_ECON_HWSC_SFSS_SFVSC_SSPC:
  id: "1775173205355397120"
  description: "Multi-zone AHU."
  is_canonical: true
  implements:
  - AHU
  - CHWSC
  - ECON
  - HWSC
  - SFSS
  - SFVSC
  - SSPC

AHU_CHWSC_ECON_SFC_SFSS_SFVSC_SSPC:
  id: "10935494847426985984"
  description: "Multi-zone AHU."
  is_canonical: true
  implements:
  - AHU
  - CHWSC
  - ECON
  - SFC
  - SFSS
  - SFVSC
  - SSPC

AHU_DX2SC_ECON_EFSS_SFSS_SFVSC_SSPC:
  id: "15141856899391029248"
  description: "Multi-zone AHU."
  is_canonical: true
  implements:
  - AHU
  - DX2SC
  - ECON
  - EFSS
  - SFSS
  - SFVSC
  - SSPC


AHU_BSPC_DXSC_ECON_SFSS_SFVSC_SSPC:
  id: "946510873919225856"
  description: "Multi-zone AHU."
  is_canonical: true
  implements:
  - AHU
  - BSPC
  - DXSC
  - ECON
  - SFSS
  - SFVSC
  - SSPC

AHU_CHWSC_ECONM2X_MOAFC_SFSS_SFVSC_SSPC:
  id: "6323808828999598080"
  description: "Multi-zone AHU."
  is_canonical: true
  implements:
  - AHU
  - CHWSC
  - ECONM2X
  - MOAFC
  - SFSS
  - SFVSC
  - SSPC

AHU_CHWSC_ECON_FDPM_SFSS_SFVSC_SSPC:
  id: "3612641853322559488"
  description: "Multi-zone AHU."
  is_canonical: true
  implements:
  - AHU
  - CHWSC
  - ECON
  - FDPM
  - SFSS
  - SFVSC
  - SSPC

AHU_DXSC_ECONM_HWSC_SFSS_SFVSC_SSPC:
  id: "10169882910774001664"
  description: "Multi-zone AHU."
  is_canonical: true
  implements:
  - AHU
  - DXSC
  - ECONM
  - HWSC
  - SFSS
  - SFVSC
  - SSPC

AHU_BSPC_DXSC_ECON_EFSS_SFSS_SFVSC_SSPC:
  id: "6386859223782785024"
  description: "Multi-zone AHU."
  is_canonical: true
  implements:
  - AHU
  - BSPC
  - DXSC
  - ECON
  - EFSS
  - SFSS
  - SFVSC
  - SSPC

AHU_BSPC_DX4SC_ECON_EFSS_SFSS_SFVSC_SSPC:
  id: "16042576824865128448"
  description: "Multi-zone AHU."
  is_canonical: true
  implements:
  - AHU
  - BSPC
  - DX4SC
  - ECON
  - EFSS
  - SFSS
  - SFVSC
  - SSPC

AHU_DX2SC_ECON_EFSS_HT2SC_SFSS_SFVSC_SSPC:
  id: "15547180865854373888"
  description: "Multi-zone AHU."
  is_canonical: true
  implements:
  - AHU
  - DX2SC
  - ECON
  - EFSS
  - HT2SC
  - SFSS
  - SFVSC
  - SSPC

AHU_DXSC_ECON_EFSS_HTSC_SFSS_SFVSC_SSPC:
  id: "12836013890177335296"
  description: "Multi-zone AHU."
  is_canonical: true
  implements:
  - AHU
  - DXSC
  - ECON
  - EFSS
  - HTSC
  - SFSS
  - SFVSC
  - SSPC

AHU_BYPSSPC_DXSC_ECON_EFSS_HTSC_SFSS_SFVSC:
  id: "5558196892346613760"
  description: "Multi-zone AHU."
  is_canonical: true
  implements:
  - AHU
  - BYPSSPC
  - DXSC
  - ECON
  - EFSS
  - HTSC
  - SFSS
  - SFVSC

AHU_BSPC_CHWSC_ECON_EFSS_SFSS_SFVSC_SSPC:
  id: "15610231260637560832"
  description: "Multi-zone AHU."
  is_canonical: true
  implements:
  - AHU
  - BSPC
  - CHWSC
  - ECON
  - EFSS
  - SFSS
  - SFVSC
  - SSPC

AHU_BSPC_CHWSC_ECON_EFSS_HWSC_SFSS_SSPC:
  id: "4513361778796658688"
  description: "Multi-zone AHU."
  is_canonical: true
  implements:
  - AHU
  - BSPC
  - CHWSC
  - ECON
  - EFSS
  - HWSC
  - SFSS
  - SSPC

AHU_BSPC_DX2SC_ECON_EFSS_SFSS_SFVSC_SSPC:
  id: "4017965819785904128"
  description: "Multi-zone AHU."
  is_canonical: true
  implements:
  - AHU
  - BSPC
  - DX2SC
  - ECON
  - EFSS
  - SFSS
  - SFVSC
  - SSPC

AHU_DX4SC_ECON_EFSS_HWSC_SFSS_SFVSC_SSPC:
  id: "8224327871749947392"
  description: "Multi-zone AHU."
  is_canonical: true
  implements:
  - AHU
  - DX4SC
  - ECON
  - EFSS
  - HWSC
  - SFSS
  - SFVSC
  - SSPC

AHU_BSPC_DX4SC_ECON_EFSS_RHM_SFSS_SSPC:
  id: "4081016214569091072"
  description: "Multi-zone AHU."
  is_canonical: true
  implements:
  - AHU
  - BSPC
  - DX4SC
  - ECON
  - EFSS
  - RHM
  - SFSS
  - SSPC

AHU_CHWSC_ECON_FDPM_HWSC_SFSS_SFVSC_SSPC:
  id: "13736733815651434496"
  description: "Multi-zone AHU."
  is_canonical: true
  implements:
  - AHU
  - CHWSC
  - ECON
  - FDPM
  - HWSC
  - SFSS
  - SFVSC
  - SSPC

AHU_DX4ZC_ECON_EFSS_HT3ZC_SFSS_SFVSC_ZHC:
  id: "13241337856640679936"
  description: "Multi-zone AHU with some weird zone points."
  #is_canonical: true
  implements:
  - AHU
  - DX4ZC
  - ECON
  - EFSS
  - HT3ZC
  - SFSS
  - SFVSC
  - ZHC

AHU_BSPC_DX4SC_ECONM_EFSS_EFVSC_SFSS_SFVSC_SSPC:
  id: "17447699908604723200"
  description: "Multi-zone AHU."
  is_canonical: true
  implements:
  - AHU
  - BSPC
  - DX4SC
  - ECONM
  - EFSS
  - EFVSC
  - SFSS
  - SFVSC
  - SSPC

AHU_BSPC_DX4SC_ECON_EFSS_EFVSC_SFSS_SFVSC_SSPC:
  id: "3252353883132919808"
  description: "Multi-zone AHU."
  is_canonical: true
  implements:
  - AHU
  - BSPC
  - DX4SC
  - ECON
  - EFSS
  - EFVSC
  - SFSS
  - SFVSC
  - SSPC

AHU_DX2SC_ECON_EFSS_EFVSC_HTSC_SFSS_SFVSC_SSPC:
  id: "13304388251423866880"
  description: "Multi-zone AHU."
  is_canonical: true
  implements:
  - AHU
  - DX2SC
  - ECON
  - EFSS
  - EFVSC
  - HTSC
  - SFSS
  - SFVSC
  - SSPC

AHU_BSPC_DX4SC_ECON_EFSS_RHM_SFSS_SFVSC_SSPC:
  id: "9125047797224046592"
  description: "Multi-zone AHU."
  is_canonical: true
  implements:
  - AHU
  - BSPC
  - DX4SC
  - ECON
  - EFSS
  - RHM
  - SFSS
  - SFVSC
  - SSPC

AHU_CHWSC_ECON_EFSS_EFVSC_HWSC_SFSS_SFVSC_SSPC:
  id: "8629651838213292032"
  description: "Multi-zone AHU."
  is_canonical: true
  implements:
  - AHU
  - CHWSC
  - ECON
  - EFSS
  - EFVSC
  - HWSC
  - SFSS
  - SFVSC
  - SSPC

AHU_BSPC_CHWSC_ECON_EFSS_EFVSC_SFSS_SFVSC_SSPC:
  id: "730338091805442048"
  description: "Multi-zone AHU."
  is_canonical: true
  implements:
  - AHU
  - BSPC
  - CHWSC
  - ECON
  - EFSS
  - EFVSC
  - SFSS
  - SFVSC
  - SSPC

AHU_BSPC_DX4SC_ECONM_EFSS_EFVSC_SFSS2X_SFVSC_SSPC:
  id: "8692702232996478976"
  description: "Multi-zone AHU."
  is_canonical: true
  implements:
  - AHU
  - BSPC
  - DX4SC
  - ECONM
  - EFSS
  - EFVSC
  - SFSS2X
  - SFVSC
  - SSPC

AHU_BSPC_DXSC_ECON_EFSS_EFVSC_SFSS_SFVSC_SSPC:
  id: "18348419834078822400"
  description: "Multi-zone AHU."
  is_canonical: true
  implements:
  - AHU
  - BSPC
  - DXSC
  - ECON
  - EFSS
  - EFVSC
  - SFSS
  - SFVSC
  - SSPC

AHU_BSPC_CO2C_DX2SC_ECON_EFSS_SFSS_SFVSC_SSPC:
  id: "17853023875068067840"
  description: "Multi-zone AHU."
  is_canonical: true
  implements:
  - AHU
  - BSPC
  - CO2C
  - DX2SC
  - ECON
  - EFSS
  - SFSS
  - SFVSC
  - SSPC

AHU_BSPC_DX2SC_ECONM_EFSS_EFVSC_SFSS_SFVSC_SSPC:
  id: "9953710128660217856"
  description: "Multi-zone AHU."
  is_canonical: true
  implements:
  - AHU
  - BSPC
  - DX2SC
  - ECONM
  - EFSS
  - EFVSC
  - SFSS
  - SFVSC
  - SSPC

AHU_BSPC_DX4SC_ECON_EFSS_SARC_SFSS_SFVSC_SSPC:
  id: "12475725919987695616"
  description: "Multi-zone AHU."
  is_canonical: true
  implements:
  - AHU
  - BSPC
  - DX4SC
  - ECON
  - EFSS
  - SARC
  - SFSS
  - SFVSC
  - SSPC

AHU_BSPC_DX2SC_ECON_EFSS_EFVSC_SFSS_SFVSC_SSPC:
  id: "17916074269851254784"
  description: "Multi-zone AHU."
  is_canonical: true
  implements:
  - AHU
  - BSPC
  - DX2SC
  - ECON
  - EFSS
  - EFVSC
  - SFSS
  - SFVSC
  - SSPC

AHU_BSPC_DX4SC_ECON_EFSS_OAFMC_SFSS_SFVSC_SSPC:
  id: "1135662058268786688"
  description: "Multi-zone AHU."
  is_canonical: true
  implements:
  - AHU
  - BSPC
  - DX4SC
  - ECON
  - EFSS
  - OAFMC
  - SFSS
  - SFVSC
  - SSPC

AHU_BSPC_DX2SC_ECON_EFSS_HWSC_SFSS_SFVSC_SSPC:
  id: "5342024110232829952"
  description: "Multi-zone AHU."
  is_canonical: true
  implements:
  - AHU
  - BSPC
  - DX2SC
  - ECON
  - EFSS
  - HWSC
  - SFSS
  - SFVSC
  - SSPC

AHU_BSPC_DX2SC_ECON_EFSS_EFVSC_HWSC_SFSS_SFVSC_SSPC:
  id: "7864039901560307712"
  description: "Multi-zone AHU."
  is_canonical: true
  implements:
  - AHU
  - BSPC
  - DX2SC
  - ECON
  - EFSS
  - EFVSC
  - HWSC
  - SFSS
  - SFVSC
  - SSPC

AHU_BSPC_DX4SC_ECON_OAFMC_SFC_SFSS_SFVSC_SSPM:
  id: "117848542483054592"
  description: "Multi-zone AHU."
  is_canonical: true
  implements:
  - AHU
  - BSPC
  - DX4SC
  - ECON
  - OAFMC
  - SFC
  - SFSS
  - SFVSC
  - SSPM

AHU_DXSC_ECON_EFSS_EFVSC_HTSC_SFSS_SFVSC_SSPC:
  id: "10359034095123562496"
  description: "Multi-zone AHU."
  is_canonical: true
  implements:
  - AHU
  - DXSC
  - ECON
  - EFSS
  - EFVSC
  - HTSC
  - SFSS
  - SFVSC
  - SSPC

AHU_BSPC_DX5SC_ECON_EFSS_EFVSC_SFSS_SFVSC_SSPC:
  id: "17087411938415083520"
  description: "Multi-zone AHU."
  is_canonical: true
  implements:
  - AHU
  - BSPC
  - DX5SC
  - ECON
  - EFSS
  - EFVSC
  - SFSS
  - SFVSC
  - SSPC

AHU_BSPC_DX3SC_ECONM_EFSS4X_EFVSC4X_SFSS2X_SFVSC2X_SSPC:
  id: "2099432378526072832"
  description: "Multi-zone AHU."
  is_canonical: true
  implements:
  - AHU
  - BSPC
  - DX3SC
  - ECONM
  - EFSS4X
  - EFVSC4X
  - SFSS2X
  - SFVSC2X
  - SSPC

AHU_BSPC_DXSC_ECONM_EFSS_SFSS_SFVSC_SSPC_STC:
  id: "9341220579337830400"
  description: "Multi-zone AHU."
  is_canonical: true
  implements:
  - AHU
  - BSPC
  - DXSC
  - ECONM
  - EFSS
  - SFSS
  - SFVSC
  - SSPC
  - STC

AHU_BSPC_DX3SC_ECONM_EFSS_EFVSC_SFSS_SFVSC_SSPC:
  id: "5747348076696174592"
  description: "Multi-zone AHU."
  is_canonical: true
  implements:
  - AHU
  - BSPC
  - DX3SC
  - ECONM
  - EFSS
  - EFVSC
  - SFSS
  - SFVSC
  - SSPC

AHU_BSPC_DX2SC_ECON_EFSS_SARC_SFM_SFSS_SSPC:
  id: "11322804415380848640"
  description: "Multi-zone AHU."
  is_canonical: true
  implements:
  - AHU
  - BSPC
  - DX2SC
  - ECON
  - EFSS
  - SARC
  - SFM
  - SFSS
  - SSPC

AHU_BSPC_DX3SC_ECON_EFSS_EFVSC_HTSC_SFSS_SFVSC_SSPC:
  id: "334021324596838400"
  description: "Multi-zone AHU."
  is_canonical: true
  implements:
  - AHU
  - BSPC
  - DX3SC
  - ECON
  - EFSS
  - EFVSC
  - HTSC
  - SFSS
  - SFVSC
  - SSPC

AHU_BSPC_DX2SC_ECON_EFSS_EFVSC_HTSC_SFSS_SFVSC_SSPC:
  id: "4729534560910442496"
  description: "Multi-zone AHU."
  is_canonical: true
  implements:
  - AHU
  - BSPC
  - DX2SC
  - ECON
  - EFSS
  - EFVSC
  - HTSC
  - SFSS
  - SFVSC
  - SSPC


AHU_BSPC_CHWSC_ECON_EFSS_EFVSC_HWSC_SFSS_SFVSC_SSPC:
  id: "14970720113550950400"
  description: "Multi-zone AHU."
  is_canonical: true
  implements:
  - AHU
  - BSPC
  - CHWSC
  - ECON
  - EFSS
  - EFVSC
  - HWSC
  - SFSS
  - SFVSC
  - SSPC


AHU_BSPC_CHW2XSC_ECON_EFSS2X_EFVSC2X_RSPC_SFSS2X_SFVSC2X_SSPC:
  id: "3441505067482480640"
  description: "Multi-zone AHU."
  is_canonical: true
  implements:
  - AHU
  - BSPC
  - CHW2XSC
  - ECON
  - EFSS2X
  - EFVSC2X
  - RSPC
  - SFSS2X
  - SFVSC2X
  - SSPC

AHU_BSPC_DXSC_ECON_EFSS_EFVSC_FDPM_SFSS3X_SFVSC2X_SSPC:
  id: "6711118396953460736"
  description: "Multi-zone AHU."
  is_canonical: true
  implements:
  - AHU
  - BSPC
  - DXSC
  - ECON
  - EFSS
  - EFVSC
  - FDPM
  - SFSS3X
  - SFVSC2X
  - SSPC


AHU_BSPC_CHWSC_ECON_EFSS_EFVSC_OAFMC_SFSS_SFVSC_SSPC:
  id: "9557393361451614208"
  description: "Multi-zone AHU."
  is_canonical: true
  implements:
  - AHU
  - BSPC
  - CHWSC
  - ECON
  - EFSS
  - EFVSC
  - OAFMC
  - SFSS
  - SFVSC
  - SSPC

AHU_BSPC_DX4SC_ECON_EFSS_EFVSC_SARC_SFSS_SFVSC_SSPC:
  id: "13952906597765218304"
  description: "Multi-zone AHU."
  is_canonical: true
  implements:
  - AHU
  - BSPC
  - DX4SC
  - ECON
  - EFSS
  - EFVSC
  - SARC
  - SFSS
  - SFVSC
  - SSPC

AHU_BSPC_DX4SC_ECON_EFSS_EFVSC_HWSC_SFSS_SFVSC_SSPC:
  id: "12664877104337256448"
  description: "Multi-zone AHU."
  is_canonical: true
  implements:
  - AHU
  - BSPC
  - DX4SC
  - ECON
  - EFSS
  - EFVSC
  - HWSC
  - SFSS
  - SFVSC
  - SSPC

AHU_BSPC_DX2SC_ECON_EFSS_EFVSC_OAFMC_SFSS_SFVSC_SSPC:
  id: "3036181101019136000"
  description: "Multi-zone AHU."
  is_canonical: true
  implements:
  - AHU
  - BSPC
  - DX2SC
  - ECON
  - EFSS
  - EFVSC
  - OAFMC
  - SFSS
  - SFVSC
  - SSPC

AHU_CHWSC_ECON_EFSS_EFVSC_FDPM_RFC_SFSS_SFVSC_SSPC:
  id: "4945707343024226304"
  description: "Multi-zone AHU."
  is_canonical: true
  implements:
  - AHU
  - CHWSC
  - ECON
  - EFSS
  - EFVSC
  - FDPM
  - RFC
  - SFSS
  - SFVSC
  - SSPC

AHU_BSPC_DX4SC_ECONM_EFSS_EFVSC_OAFMC_SFSS_SFVSC_SSPC:
  id: "2423691551696748544"
  description: "Multi-zone AHU."
  is_canonical: true
  implements:
  - AHU
  - BSPC
  - DX4SC
  - ECONM
  - EFSS
  - EFVSC
  - OAFMC
  - SFSS
  - SFVSC
  - SSPC

AHU_BSPC_CHWSC_ECON_EFSS_OAFMC_SARC_SFSS_SFVSC_SSPC:
  id: "8053191085909868544"
  description: "Multi-zone AHU."
  is_canonical: true
  implements:
  - AHU
  - BSPC
  - CHWSC
  - ECON
  - EFSS
  - OAFMC
  - SARC
  - SFSS
  - SFVSC
  - SSPC

AHU_BSPC_DX4SC_ECON_EFSS_OAFMC_SARC_SFSS_SFVSC_SSPC:
  id: "12259553137873911808"
  description: "Multi-zone AHU."
  is_canonical: true
  implements:
  - AHU
  - BSPC
  - DX4SC
  - ECON
  - EFSS
  - OAFMC
  - SARC
  - SFSS
  - SFVSC
  - SSPC

AHU_BSPC_CHWSC_ECON_EFSS_EFVSC_MOAFC_SARC_SFSS_SFVSC_SSPC:
  id: "15934490433808236544"
  description: "Multi-zone AHU."
  is_canonical: true
  implements:
  - AHU
  - BSPC
  - CHWSC
  - ECON
  - EFSS
  - EFVSC
  - MOAFC
  - SARC
  - SFSS
  - SFVSC
  - SSPC

AHU_BSPC_DX4SC_ECON_EFSS_EFVSC_HWSC_SARC_SFSS_SFVSC_SSPC:
  id: "14169079379879002112"
  description: "Multi-zone AHU."
  is_canonical: true
  implements:
  - AHU
  - BSPC
  - DX4SC
  - ECON
  - EFSS
  - EFVSC
  - HWSC
  - SARC
  - SFSS
  - SFVSC
  - SSPC

AHU_BSPC_CHWSC_ECON_EFSS4X_EFVSC4X_FDPM_HWSC_SFSS2X_SFVSC2X_SSPC:
  id: "11647063588551524352"
  description: "Multi-zone AHU."
  is_canonical: true
  implements:
  - AHU
  - BSPC
  - CHWSC
  - ECON
  - EFSS4X
  - EFVSC4X
  - FDPM
  - HWSC
  - SFSS2X
  - SFVSC2X
  - SSPC


AHU_BSPC_CHWSC_ECON_EFSS3X_EFVSC3X_MOAFC_SARC_SFSS2X_SFVSC2X_SSPC:
  id: "4405275387739766784"
  description: "Multi-zone AHU."
  is_canonical: true
  implements:
  - AHU
  - BSPC
  - CHWSC
  - ECON
  - EFSS3X
  - EFVSC3X
  - MOAFC
  - SARC
  - SFSS2X
  - SFVSC2X
  - SSPC

AHU_BPC_CHWSC_ECONM_EFSS4X_EFVSC4X_FDPM_HWSC_MOAFC_SFSS2X_SFVSC2X_SSPC:
  id: "2639864333810532352"
  description: "Multi-zone AHU."
  is_canonical: true
  implements:
  - AHU
  - BPC
  - CHWSC
  - ECONM
  - EFSS4X
  - EFVSC4X
  - FDPM
  - HWSC
  - MOAFC
  - SFSS2X
  - SFVSC2X
  - SSPC

AHU_BSPC_CO2M_DX4SC_ECON_EFSS_EFVSC_FDPM4X_HTSC_MOAFC_OAFC_SFSS_SFVSC_SSPC:
  id: "7647867119446523904"
  description: "Multi-zone AHU."
  is_canonical: true
  implements:
  - AHU
  - BSPC
  - CO2M
  - DX4SC
  - ECON
  - EFSS
  - EFVSC
  - FDPM4X
  - HTSC
  - MOAFC
  - OAFC
  - SFSS
  - SFVSC
  - SSPC

AHU_BSPC_CHWSC_ECON_EFSS_EFSS4X_EFVSC_EFVSC4X_FDPM_HWSC_MOAFC_SFSS2X_SFVSC2X_SSPC:
  id: "13628647424594542592"
  description: "Multi-zone AHU with multiple supply/exhaust fans."
  is_canonical: true
  implements:
  - AHU
  - BSPC
  - CHWSC
  - ECON
  - EFSS
  - EFSS4X
  - EFVSC
  - EFVSC4X
  - FDPM
  - HWSC
  - MOAFC
  - SFSS2X
  - SFVSC2X
  - SSPC



AHU_BSPC_ECON_EFSS_SFSS_SFVSC_SSPC:
  id: "11863236370665308160"
  description: "Multi-zone AHU."
  is_canonical: true
  implements:
  - AHU
  - BSPC
  - ECON
  - EFSS
  - SFSS
  - SFVSC
  - SSPC

AHU_DXSC_ECON_EFSS_HWSC_SFSS_SFVSC:
  id: "7035377570124136448"
  description: "Multi-zone AHU."
  is_canonical: true
  implements:
  - AHU
  - DXSC
  - ECON
  - EFSS
  - HWSC
  - SFSS
  - SFVSC

AHU_BSPC_ECON_EFSS_SARC_SFSS_SFVSC_SSPC:
  id: "17276563122764644352"
  description: "Multi-zone AHU."
  is_canonical: true
  implements:
  - AHU
  - BSPC
  - ECON
  - EFSS
  - SARC
  - SFSS
  - SFVSC
  - SSPC

AHU_BSPC_DX3SC_ECONM_EFSS_EFVSC_HTSC_SFSS_SFVSC_SSPC:
  id: "16871239156301299712"
  description: "Multi-zone AHU."
  is_canonical: true
  implements:
  - AHU
  - BSPC
  - DX3SC
  - ECONM
  - EFSS
  - EFVSC
  - HTSC
  - SFSS
  - SFVSC
  - SSPC

AHU_BSPC_DX4SC_ECONM_EFSS_EFVSC_OAFC_SARC_SFSS_SFVSC_SSPC:
  id: "9016961406167154688"
  description: "Multi-zone AHU."
  is_canonical: true
  implements:
  - AHU
  - BSPC
  - DX4SC
  - ECONM
  - EFSS
  - EFVSC
  - OAFC
  - SARC
  - SFSS
  - SFVSC
  - SSPC

AHU_BSPC_CHWSC_ECON_EFSS_EFVSC_HWSC_PHWSC_SFSS_SFVSC_SSPC:
  id: "16258749606978912256"
  description: "Multi-zone AHU."
  is_canonical: true
  implements:
  - AHU
  - BSPC
  - CHWSC
  - ECON
  - EFSS
  - EFVSC
  - HWSC
  - PHWSC
  - SFSS
  - SFVSC
  - SSPC

AHU_UNDEFINED:
  id: "8989855146007592960"
  description: "An AHU with no telemetry data. Note this is non-canonical, as it is typically expected that telemetry will normally be available."
  implements:
  - AHU
  
AHU_BSPC_DX4SC_ECON_EFSS_EFVSC_MOAFC_SFSS_SFVSC_SSPC_STC:
  id: "16383179138871066624"
  description: "Multi-zone AHU with minimum ventilation control."
  is_canonical: true
  implements:
  - AHU
  - BSPC
  - DX4SC
  - ECON
  - EFSS
  - EFVSC
  - MOAFC
  - SFSS
  - SFVSC
  - SSPC
  - STC

AHU_DX2SC_ECONM_EFSS_SARC_SFC_SFSS_SFVSC_SSPC:
  id: "9024297347747676160"
  description: "Multi zone unit with 2-stage compressor."
  is_canonical: true
  implements:
  - AHU
  - DX2SC
  - ECONM
  - EFSS
  - SARC
  - SFC
  - SFSS
  - SFVSC
  - SSPC

AHU_BSPC_DX4SC_ECONM_EDPM_EFSS_EFVSC_SFSS_SFVSC_SSPC_STC:
  id: "14176415321459523584"
  description: "Multi-zone AHU with exhaust damper monitoring"
  is_canonical: true
  implements:
  - AHU
  - BSPC
  - DX4SC
  - ECONM
  - EDPM
  - EFSS
  - EFVSC
  - SFSS
  - SFVSC
  - SSPC
  - STC

AHU_CHWSC_ECONM_FDPM_MOAFC_SFSS2X_SFVSC2X_SSPC_SARC:
  id: "1278105988670423040"
  description: "Multi-zone AHU with dual fans, static control and filter monitoring."
  is_canonical: true
  implements:
  - AHU
  - CHWSC
  - ECONM
  - FDPM
  - MOAFC
  - SFSS2X
  - SFVSC2X
  - SSPC
  - SARC

AHU_CHWSC_ECONM_FDPM_HWSC_SFSS_STC:
  id: "6502281556420198400"
  description: "Multi-zone AHU."
  is_canonical: true
  implements:
  - AHU
  - CHWSC
  - ECONM
  - FDPM
  - HWSC
  - SFSS
  - STC

AHU_CHWSC_ECONM_FDPM_HWSC_SFSS_SFVSC_SSPC_SARC:
  id: "1395199578982055936"
  description: "Multi-zone AHU."
  is_canonical: true
  implements:
  - AHU
  - CHWSC
  - ECONM
  - FDPM
  - HWSC
  - SFSS
  - SFVSC
  - SSPC
  - SARC


AHU_EDBPC_DX4SC_ECONM_EFSS_EFVSC_SFSS_SFVSC_SARC_SSPC:
  id: "18247669384602451968"
  description: "Multi-zone AHU."
  is_canonical: true
  implements:
  - AHU
  - EDBPC
  - DX4SC
  - ECONM
  - EFSS
  - EFVSC
  - SFSS
  - SFVSC
  - SARC
  - SSPC

AHU_BSPC_DX4SC_ECONM_EFSS_SARC_SFSS_SFVSC_SSPC:
  id: "2647200275391053824"
  description: "Multi-zone AHU."
  is_canonical: true
  implements:
  - AHU
  - BSPC
  - DX4SC
  - ECONM
  - EFSS
  - SARC
  - SFSS
  - SFVSC
  - SSPC


AHU_BSPC_DX4SC_ECON_EFSS_SFSS_SFVSC_SSPC_HWSC:
  id: "10501478025525198848"
  description: "Multi-zone AHU."
  is_canonical: true
  implements:
  - AHU
  - BSPC
  - DX4SC
  - ECON
  - EFSS
  - SFSS
  - SFVSC
  - SSPC
  - HWSC

AHU_BSPC_DX4SC_ECONM_EFSS_EFVSC_SFSS2X_SFVSC2X_SSPC_SARC:
  id: "15725653593274974208"
  description: "Multi-zone AHU."
  is_canonical: true
  implements:
  - AHU
  - BSPC
  - DX4SC
  - ECONM
  - EFSS
  - EFVSC
  - SFSS2X
  - SFVSC2X
  - SSPC
  - SARC

AHU_CHWSC_HWSC_SFSS_SFVSC_SSPC:
  id: "10618571615836831744"
  description: "Multi-zone AHU."
  is_canonical: true
  implements:
  - AHU
  - CHWSC
  - HWSC
  - SFSS
  - SFVSC
  - SSPC

AHU_BSPC_DFSS_DSP_DX4DC_HWDC_ECONM_EFSS:
  id: "11870572312245829632"
  description: "Single zone AHU."
  is_canonical: true
  implements:
  - AHU
  - BSPC
  - DFSS
  - DSP
  - DX4DC
  - HWDC
  - ECONM
  - EFSS

AHU_DFSS_DSP_DX3ZC_ECONZ:
  id: "5889792007097810944"
  description: "Single zone AHU."
  is_canonical: true
  implements:
  - AHU
  - DFSS
  - DSP
  - DX3ZC
  - ECONZ

AHU_DX4SC_ECONM_EFSS_EFVSC_SFSS_SFVSC_SSPC:
  id: "4196438547206504448"
  description: "Multi-zone AHU."
  is_canonical: true
  implements:
  - AHU
  - DX4SC
  - ECONM
  - EFSS
  - EFVSC
  - SFSS
  - SFVSC
  - SSPC

AHU_DX4ZC_DFSS_DFVSC_EFSS_EFVSC_DSP_ECONZ:
  id: "6006885597409443840"
  description: "Single zone AHU, four-stage DX cooling."
  is_canonical: true
  implements:
  - AHU
  - DX4ZC
  - DFSS
  - DFVSC
  - EFSS
  - EFVSC
  - DSP
  - ECONZ

AHU_CO2C_DFSS_DFVSC_EFS_EFVSC_DX2ZC_ECONZ_HTZC:
  id: "9456642911975243776"
  description: "Single zone AHU."
  is_canonical: true
  implements:
  - AHU
  - CO2C
  - DFSS
  - DFVSC
  - EFSS
  - EFVSC
  - DX2ZC
  - ECONZ
  - HTZC

AHU_BSPC_DX6SC_ECON_EFSS_EFVSC_SFSS_SFVSC_SSP_SARC:
  id: "15113164043952586752"
  description: "Multi-zone AHU."
  is_canonical: true
  implements:
  - AHU
  - BSPC
  - DX6SC
  - ECON
  - EFSS
  - EFVSC
  - SFSS
  - SFVSC
  - SSPC
  - SARC

AHU_BSPC_DXSC_ECON_EFSS_SFSS_SFVSC_SSPC_SARC:
  id: "13419810584061280256"
  description: "Multi-zone AHU."
  is_canonical: true
  implements:
  - AHU
  - BSPC
  - DXSC
  - ECON
  - EFSS
  - SFSS
  - SFVSC
  - SSPC
  - SARC

AHU_CO2M_DFSS_DFVSC_DSP_DXZC_ECOND_EFSS_EFVSC_HTZC:
  id: "15230257634264219648"
  description: "Single zone AHU."
  is_canonical: true
  implements:
  - AHU
  - CO2M
  - DFSS
  - DFVSC
  - DSP
  - DXZC
  - ECOND
  - EFSS
  - EFVSC
  - HTZC

AHU_BSPC_DXSC_ECON_EFSS_EFVSC_SFSS_SFVSC_SSPC_SARC:
  id: "4844956893547855872"
  description: "Multi-zone AHU."
  is_canonical: true
  implements:
  - AHU
  - BSPC
  - DXSC
  - ECON
  - EFSS
  - EFVSC
  - SFSS
  - SFVSC
  - SSPC
  - SARC

AHU_ZSPC_CHWDC_CSP_ECONMD_DFSS_DFVSC_HWDC:
  id: "16482258330673217536"
  description: "Single zone unit with dehumidifcation CHW coil"
  is_canonical: true
  implements:
  - AHU
  - ZSPC
  - CHWDC
  - CSP
  - ECONMD
  - DFSS
  - DFVSC
  - HWDC


AHU_DX2DSPRTC_SFSS_VOADM_ZHDHC_SSPC_STM_BYPDM:
  id: "8808124565633892352"
  description: "Multi-zone AHU with dual setpoint return air temperature control"
  is_canonical: true
  implements:
  - AHU
  - DX2DSPRTC
  - SFSS
  - VOADM
  - ZHDHC
  - SSPC
  - STM
  - BYPDM


AHU_CHW2XSC_ECON_ED_EFSS2X_EFVSC2X_HWSC_SFSS2X_SFVSC2X_SHM_RHM_SARC_SFM_SSPC_ZSPC_RSPC_RFC:
  id: "3701042588195749888"
  description: "Multi zone lab unit with two CHW and HW coils"
  is_canonical: true
  implements:
  - AHU
  - CHW2XSC
  - ECON
  - ED
  - EFSS2X
  - EFVSC2X
  - HWSC
  - SFSS2X
  - SFVSC2X
  - SHM
  - RHM
  - SARC
  - SFM
  - SSPC
  - ZSPC
  - RSPC
  - RFC

AHU_ECON_DFSS_DFVSC_DSP_HWZC_CHWZC_CO2C:
  id: "14068328930402631680"
  description: "Hydronic variable speed fan coil with cooling and heating (zone temp control)."
  is_canonical: true
  implements:
  - ECOND
  - DFSS
  - DFVSC
  - DSP
  - HWZC
  - CHWZC
  - CO2C

AHU_DFSS_DFVSC_DSP_HWZC_CHWZC_ECONZ_CO2C:
  id: "1494278770784206848"
  description: "Hydronic variable speed fan coil with cooling and heating (zone temp control) and direct CO2 control."
  is_canonical: true
  implements:
  - AHU
  - DFSS
  - DFVSC
  - DSP
  - HWZC
  - CHWZC
  - ECONZ
  - CO2C

AHU_BYPSSPC_DX2SC_ECON_EFSS_HT2SC_SFSS_SARC:
  id: "14669629849400770560"
  description: "Air handler with bypass damper static control, two-stage DX cooling, two-stage heating, and supply air reset control."
  is_canonical: true
  implements:
  - AHU
  - BYPSSPC
  - DX2SC
  - ECON
  - EFSS
  - HT2SC
  - SFSS
  - SARC

AHU_DFSS_DFVSC_DSP_DX3ZC_ECONZ_HT2ZC:
  id: "9929101958918963200"
  description: "Single-zone AHU with dual setpoint control, 3-stage cooling, 2-stage heating"
  is_canonical: true
  implements:
  - AHU
  - DFSS
  - DFVSC
  - DSP
  - DX3ZC
  - ECONZ
  - HT2ZC

AHU_DFSS_DFVSC_DSP_DX3ZC_ECONZ:
  id: "12766369724162375680"
  description: "Single-zone AHU with 3-stage cooling"
  is_canonical: true
  implements:
  - AHU
  - DFSS
  - DFVSC
  - DSP
  - DX3ZC
  - ECONZ

AHU_BYPSSPC_DX3SC_ECON_HT2SC_SFSS_SFVSC:
  id: "6682006627584835584"
  description: "Multi-zone AHU with bypass staic control, 3-stage cooling, 2-stage heating"
  is_canonical: true
  implements:
  - AHU
  - BYPSSPC
  - DX3SC
  - ECON
  - HT2SC
  - SFSS
  - SFVSC

AHU_DFVSC_ZTC_RTM_DTM_HPZTC_CWDT_CO2C_OADM_FDPM_AHAC_WLDS:
  id: "15517198283276550144"
  description: "Single zone variable speed water cooled heat pump with CO2 override, after hours override and leak detection"
  is_canonical: true
  implements:
  - AHU
  - DFVSC
  - ZTC
  - RTM
  - DTM
  - HPZTC
  - CWDT
  - CO2C
  - OADM
  - FDPM
  - AHAC
  - SAFETY/WLDS

AHU_DFVSC_ZTC_RTM_DTM_HPZTC_CWDT_CO2C_OAFC_FDPM_AHAC_WLDS:
  description: "Single zone variable speed water cooled heat pump with CO2 override, filter monitoring, after hours override and leak detection"
  is_canonical: true
  implements:
  - AHU
  - DFVSC
  - ZTC
  - RTM
  - DTM
  - HPZTC
  - CWDT
  - CO2C
  - OAFC
  - FDPM
  - AHAC
  - SAFETY/WLDS

AHU_DFVSC_ZTC_RTM_DTM_HPZTC_CWDT_CO2C_OAFC_AHAC_WLDS:
  description: "Single zone variable speed water cooled heat pump with CO2 override, after hours override and leak detection"
  is_canonical: true
  implements:
  - AHU
  - DFVSC
  - ZTC
  - RTM
  - DTM
  - HPZTC
  - CWDT
  - CO2C
  - OAFC
  - AHAC
  - SAFETY/WLDS
  
AHU_DFVSC_ZTC_RTM_DTM_HPZTC_CWDT_CO2C_OADM_FDPM_AHAC:
  id: "17327645333479489536"
  description: "Single zone variable speed water cooled heat pump with CO2 override and after hours override"
  is_canonical: true
  implements:
  - AHU
  - DFVSC
  - ZTC
  - RTM
  - DTM
  - HPZTC
  - CWDT
  - CO2C
  - OADM
  - FDPM
  - AHAC

AHU_DFVSC_ZTC_RTM_DTM_HPZTC_CWDT_CO2C_OAFC_FDPM_AHAC:
  description: "Single zone variable speed water cooled heat pump with CO2 override, filter monitoring and after hours override"
  is_canonical: true
  implements:
  - AHU
  - DFVSC
  - ZTC
  - RTM
  - DTM
  - HPZTC
  - CWDT
  - CO2C
  - OAFC
  - FDPM
  - AHAC

AHU_DFVSC_ZTC_RTM_DTM_HPZTC_CWDT_CO2C_OAFC_AHAC:
  description: "Single zone variable speed water cooled heat pump with CO2 override and after hours override"
  is_canonical: true
  implements:
  - AHU
  - DFVSC
  - ZTC
  - RTM
  - DTM
  - HPZTC
  - CWDT
  - CO2C
  - OAFC
  - AHAC
  
AHU_SS_SSPC_CHWVM_HWVM_STM_FDPM_OA:
  id: "3524112475588919296"
  description: "AHU for preconditioning supply air"
  is_canonical: true
  implements:
  - AHU
  - SS
  - SSPC
  - CHWVM
  - HWVM
  - STM
  - FDPM
  - OA

AHU_SS_SSPC_CHWVM_HWVM_STM_OA:
  description: "AHU for preconditioning supply air"
  is_canonical: true
  implements:
  - AHU
  - SS
  - SSPC
  - CHWVM
  - HWVM
  - STM
  - OA
  
AHU_SFVSC_SSPC_STC_CHWSC_ECON_FDPM:
  id: "12760995311325806592"
  description: "AHU with supply fan speed control, supply temperature control and filter monitoring."
  is_canonical: true
  implements:
  - AHU
  - SFVSC
  - SSPC
  - STC
  - CHWSC
  - ECON
  - FDPM

AHU_SFVSC_SSPC_STC_CHWSC_ECON:
  description: "AHU with supply fan speed control, and supply temperature control."
  is_canonical: true
  implements:
  - AHU
  - SFVSC
  - SSPC
  - STC
  - CHWSC
  - ECON
  
AHU_DFFC_ZTC_CHWZTC_HWZTC_ECONZ_DTM_RTM_CO2C_FDPM_AHAC:
  id: "3177335304281391104"
  description: "Single zone AHU with zone temperature and CO2 control, and filter monitoring."
  is_canonical: true
  implements:
  - AHU
  - DFFC
  - ZTC
  - CHWZTC
  - HWZTC
  - DTM
  - RTM
  - CO2C
  - FDPM
  - ECONZ
  - AHAC
  
AHU_DFFC_ZTC_CHWZTC_HWZTC_ECONZ_DTM_RTM_CO2C_AHAC:
  description: "Single zone AHU with zone temperature and CO2 control."
  is_canonical: true
  implements:
  - AHU
  - DFFC
  - ZTC
  - CHWZTC
  - HWZTC
  - DTM
  - RTM
  - CO2C
  - ECONZ
  - AHAC
  
AHU_RTC_RHC_FDPM_REFM_WLDS:
<<<<<<< HEAD
  description: "AHU with return temperature and humidity control, filte monitoring, and refrigerant and water leak monitoring. "
=======
  id: "3987983237208080384"
  description: "AHU with return temperature and humidity control, and refrigerant and water leak monitoring. "
>>>>>>> 9a841753
  is_canonical: true
  implements:
  - AHU
  - RTC
  - RHC
  - FDPM
  - REFM
  - SAFETY/WLDS

AHU_RTC_RHC_WLDS:
  description: "AHU with return temperature and humidity control, and water leak monitoring. "
  is_canonical: true
  implements:
  - AHU
  - RTC
  - RHC
  - SAFETY/WLDS

AHU_DFSS_UV_H3X_DTC_DFVSFC_CHWVM:
  id: "4034813636458315776"
  description: "AHU with discharge air/fan, chilled water valve and UV lamp operation."
  is_canonical: true
  implements:
  - AHU
  - UV
  - H3X
  - DTC
  - DFVSFC
  - CHWVM
  - DFSS
  opt_uses:
  - control_status
  - lost_power_alarm
  - filter_alarm
  - control_mode
  - run_mode
  - schedule_run_command
  - discharge_air_flowrate_status

AHU_DFSS_DTC_DFVSFC_CHWVM_RTM:
  id: "10430769532254552064"
  description: "AHU with discharge air/fan and chilled water valve operation."
  is_canonical: true
  implements:
  - AHU
  - DFSS
  - DTC
  - DFVSFC
  - CHWVM
  - RTM
  opt_uses:
  - control_status
  - lost_power_alarm
  - filter_alarm
  - control_mode
  - run_mode
  - schedule_run_command
  - smoke_alarm
  - discharge_air_flowrate_status
  - leaving_cooling_coil_temperature_sensor
  - entering_cooling_coil_temperature_sensor

AHU_DFSS_DTC_CHWVM_RTM:
  id: "11889091386592460800"
  description: "AHU with discharge air and chilled water valve operation."
  is_canonical: true
  implements:
  - AHU
  - DFSS
  - DTC
  - CHWVM
  - RTM
  opt_uses:
  - lost_power_alarm
  - filter_alarm
  - control_mode
  - run_mode
  - schedule_run_command
  - smoke_alarm
  - entering_cooling_coil_temperature_sensor
  - leaving_cooling_coil_temperature_sensor
  - control_status

AHU_CHWDT_CHWVM_CLPM_DFSS_CHWZTC:
  id: "13060871714638921728"
  description: "AHU with chilled water valve operation and discharge fan operation. Chilled return/supply temp and zone air temp monitoring."
  is_canonical: true
  implements:
  - AHU
  - CHWDT
  - CHWVM
  - CLPM
  - DFSS
  - CHWZTC
  opt_uses:
  - filter_differential_pressure_status
  - lost_power_alarm
  - filter_alarm
  - control_mode
  - run_mode
  - schedule_run_command
  - smoke_alarm
  - control_status

AHU_DFVSC_CHWVM_CLPM_DTC_UV_CO2C_MTM_OAFM_RHM_CHWDT_RTC:
  id: "11313475059219169280"
  description: "AHU with discharge air, chilled water valve, discharge air/fan, CO2, UV and chilled supply/return water operation."
  is_canonical: true
  implements:
  - AHU
  - DFVSC
  - CHWVM
  - CLPM
  - DTC
  - UV
  - CO2C
  - MTM
  - OAFM
  - RHM
  - CHWDT
  - DFSS
  - RTC
  uses:
  - discharge_air_damper_percentage_command
  opt_uses:
  - control_status
  - filter_differential_pressure_status
  - lost_power_alarm
  - filter_alarm
  - control_mode
  - run_mode
  - schedule_run_command
  - smoke_alarm

AHU_DTC_DFSS_CHWVM_OAFM_CLPM_CHWDT_CO2C_UV:
  id: "13258185673313091584"
  description: "AHU with discharge air, chilled water valve, discharge air/fan, CO2, UV and chilled supply/return water operation."
  is_canonical: true
  implements:
  - AHU
  - DTC
  - DFSS
  - CHWVM
  - OAFM
  - CLPM
  - CHWDT
  - CO2C
  - UV
  opt_uses:
  - filter_differential_pressure_status
  - filter_alarm
  - control_mode
  - run_mode
  - smoke_alarm
  - control_status

AHU_DTC_CHWVM_H3X_OAMC_DFVSC_UV_CO2C2X_ZHM_ZTM:
  id: "5819083513827164160"
  description: "AHU with discharge air, chilled water valve, outside air, discharge air/fan, CO2, heater, UV and chilled supply/return water operation."
  is_canonical: true
  implements:
  - AHU
  - DTC
  - CHWVM
  - H3X
  - OAMC
  - DFVSC
  - UV
  - CO2C2X
  - ZHM
  - ZTM
  uses:
  - discharge_air_damper_percentage_command
  opt_uses:
  - filter_differential_pressure_status
  - filter_alarm
  - control_mode
  - run_mode
  - smoke_alarm
  - control_status

AHU_CHWDT_CHWVM_CLPM_OAFM_STC_SFSS_UV_CO2C:
  id: "7277405368165072896"
  description: "AHU with supply air, chilled water valve, outside air, supply air/fan, CO2, heater, UV and chilled supply/return water operation."
  is_canonical: true
  implements:
  - AHU
  - CHWDT
  - CHWVM
  - CLPM
  - OAFM
  - STC
  - SFSS
  - UV
  - CO2C
  opt_uses:
  - filter_differential_pressure_status
  - filter_alarm
  - control_mode
  - run_mode
  - smoke_alarm
  - supply_fan_lost_power_alarm
  - control_status

AHU_BSPC_DX4SC_ECONM_EDPM_EFSS_EFVSC_SFSS_SFVSC_SSPC_STC_SSPCSCM_STCSCM:
  id: "11591053366720987136"
  description: "Multi-zone AHU with supply temperature and pressure control with supervisor control mode types (machine learning)."
  is_canonical: true
  implements:
  - AHU_BSPC_DX4SC_ECONM_EDPM_EFSS_EFVSC_SFSS_SFVSC_SSPC_STC
  - SSPCSCM
  - STCSCM

AHU_BSPC_DX3SC_ECON_EFSS_EFVSC_SFSS_SFVSC_SSPC_STC_REFSM2X_REFPM2X:
  id: "2888577162548346880"
  description: "Multi-zone AHU with two-circuit refrigeration monitoring and supply air temperature and pressure control."
  is_canonical: true
  implements:
  - AHU
  - BSPC
  - DX3SC
  - ECON
  - EFSS
  - EFVSC
  - SFSS
  - SFVSC
  - SSPC
  - STC
  - REFSM2X
  - REFPM2X

AHU_BSPC_DX3SC_ECON_EFSS_EFVSC_SFSS_SFVSC_SSPC_STC_REFSM2X_REFPM2X_SSPCSCM_STCSCM:
  id: "15543692115459440640"
  description: "Multi-zone AHU with refrigeration monitoring and supply air temperature and pressure control with supervisor control mode types (machine learning)."
  is_canonical: true
  implements:
  - AHU_BSPC_DX3SC_ECON_EFSS_EFVSC_SFSS_SFVSC_SSPC_STC_REFSM2X_REFPM2X
  - SSPCSCM
  - STCSCM

AHU_BSPC_CHWSC_ECON_EFSS_EFVSC_HWSC_SFSS_SFVSC_SHC_SSPC:
  id: "7811011555264299008"
  description: "Multi-zone AHU with chilled and heating water coils and supply air humidity control."
  is_canonical: true
  implements:
  - AHU
  - BSPC
  - CHWSC
  - ECON
  - EFSS
  - EFVSC
  - HWSC
  - SFSS
  - SFVSC
  - SHC
  - SSPC

AHU_BSPC_DX4SC_ECON_EFSS_EFVSC_HW2SC_SARC_SFSS_SFVSC_SSPC:
  id: "12805503542018179072"
  description: "Multi-zone AHU with two heating water coils."
  is_canonical: true
  implements:
  - AHU
  - BSPC
  - DX4SC
  - ECON
  - EFSS
  - EFVSC
  - HW2SC
  - SARC
  - SFSS
  - SFVSC
  - SSPC

AHU_DX6SC_CHWSC_ECON_EFSS2X_EFVSC2X_HWSC_SFSS2X_SFVSC2X_SSPC:
  id: "18435003076231299072"
  description: "Multi-zone AHU with six-stage DX cooling and chilled and heating water valves."
  is_canonical: true
  implements:
  - AHU
  - DX6SC
  - CHWSC
  - ECON
  - EFSS2X
  - EFVSC2X
  - HWSC
  - SFSS2X
  - SFVSC2X
  - SSPC

AHU_BSPC_DX6SC_ECON_EFSS_EFVSC_HWSC_SARC_SFSS_SFVSC_SSPC:
  id: "12111949199403122688"
  description: "Multi-zone AHU with six-stage DX cooling and heating water valve."
  is_canonical: true
  implements:
  - BSPC
  - DX6SC
  - ECON
  - EFSS
  - EFVSC
  - HWSC
  - SARC
  - SFSS
  - SFVSC
  - SSPC

AHU_BSPC_DX3SC_ECON_EFSS_HT2SC_SFSS_SFVSC_SSPC:
  id: "4014477069390970880"
  description: "Multi-zone AHU with three-stage DX cooling and two-stage heating."
  is_canonical: true
  implements:
  - AHU
  - BSPC
  - DX3SC
  - ECON
  - EFSS
  - HT2SC
  - SFSS
  - SFVSC
  - SSPC

AHU_BSPC_DXSC_ECON_EFSS_EFVSC_PHWSC_SFSS_SFVSC_SSPC_STC:
  id: "17034383592119074816"
  description: "Multi-zone AHU with DX cooling and preheating water valve."
  is_canonical: true
  implements:
  - AHU
  - BSPC
  - DXSC
  - ECON
  - EFSS
  - EFVSC
  - PHWSC
  - SFSS
  - SFVSC
  - SSPC
  - STC

AHU_BSPC_DXSC_ECON_EFSS_EFVSC_HWSC_SARC_SFSS_SFVSC_SSPC:
  id: "8193817523590791168"
  description: "Multi-zone AHU with DX cooling and heating water valve."
  is_canonical: true
  implements:
  - AHU
  - BSPC
  - DXSC
  - ECON
  - EFSS
  - EFVSC
  - HWSC
  - SARC
  - SFSS
  - SFVSC
  - SSPC

AHU_BSPC_BYPSSPC_DX2SC_ECON_EFSS_HTSC_SFSS:
  id: "15280600285970432"
  description: "Multi-zone AHU with bypass static pressure control, two-stage DX cooling and single-stage heating."
  is_canonical: true
  implements:
  - AHU
  - BSPC
  - BYPSSPC
  - DX2SC
  - ECON
  - EFSS
  - HTSC
  - SFSS

AHU_BSPC_DX4SC_ECON_EFSS_EFVSC_SARC_SFSS_SFVSC_SSPC_SSPCSCM_STCSCM:
  id: "4539990850909765632"
  description: "Multi-zone AHU with four-stage DX cooling and with supervisor control mode types (machine learning)."
  is_canonical: true
  implements:
  - AHU_BSPC_DX4SC_ECON_EFSS_EFVSC_SARC_SFSS_SFVSC_SSPC
  - SSPCSCM
  - STCSCM

AHU_BSPC_DX2SC_ECON_EFSS_SFSS_SFVSC_SSPC_SSPCSCM_STCSCM:
  id: "9692108824621613056"
  description: "Multi-zone AHU with two-stage DX cooling and with supervisor control mode types (machine learning)."
  is_canonical: true
  implements:
  - AHU_BSPC_DX2SC_ECON_EFSS_SFSS_SFVSC_SSPC
  - SSPCSCM
  - STCSCM

AHU_BSPC_DXSC_ECON_EFSS_EFVSC_SFSS_SFVSC_SSPC_SARC_SSPCSCM_STCSCM:
  id: "7170093033294135296"
  description: "Multi-zone AHU with single-stage DX cooling and exhaust/supply fan spped control, and with supervisor control mode types (machine learning)."
  is_canonical: true
  implements:
  - AHU_BSPC_DXSC_ECON_EFSS_EFVSC_SFSS_SFVSC_SSPC_SARC
  - SSPCSCM
  - STCSCM

AHU_BSPC_DXSC_ECON_SFSS_SFVSC_SSPC_SSPCSCM_STCSCM:
  id: "15294586761070510080"
  description: "Multi-zone AHU with single-stage DX cooling and supply fan spped control, and with supervisor control mode types (machine learning)."
  is_canonical: true
  implements:
  - AHU_BSPC_DXSC_ECON_SFSS_SFVSC_SSPC
  - SSPCSCM
  - STCSCM

AHU_BSPC_DX2SC_ECON_EFSS_EFVSC_FDPM_SFSS3X_SFVSC3X_SSPC:
  id: "18264569977832996864"
  description: "Multi-zone AHU with two-stage DX cooling, filter DP monitoring, and three variable-speed supply fans."
  is_canonical: true
  implements:
  - AHU
  - BSPC
  - DX2SC
  - ECON
  - EFSS
  - EFVSC
  - FDPM
  - SFSS3X
  - SFVSC3X
  - SSPC

AHU_BSPC_CHWSC_ECON_EFSS3X_EFVSC3X_HWSC_SARC_SFSS4X_SFVSC4X_SSPC:
  id: "2664100868621598720"
  description: "Multi-zone AHU with chilled and heating water coils, three variable-speed exhaust fans, and four variable-speed supply fans."
  is_canonical: true
  implements:
  - AHU
  - BSPC
  - CHWSC
  - ECON
  - EFSS3X
  - EFVSC3X
  - HWSC
  - SARC
  - SFSS4X
  - SFVSC4X
  - SSPC

AHU_BSPC_CHWSC_ECON_EFSS2X_EFVSC2X_HWSC_SARC_SFSS2X_SFVSC2X_SSPC:
  id: "8050406022956711936"
  description: "Multi-zone AHU with chilled and heating water coils, two variable-speed exhaust fans, and two variable-speed supply fans."
  is_canonical: true
  implements:
  - AHU
  - BSPC
  - CHWSC
  - ECON
  - EFSS2X
  - EFVSC2X
  - HWSC
  - SARC
  - SFSS2X
  - SFVSC2X
  - SSPC

AHU_DX2SC_ECON_SHM_SFSS_SFVSC_SSPC:
  id: "15742554186505519104"
  description: "Multi-zone AHU with two-stage DX cooling and supply air humidity monitoring."
  is_canonical: true
  implements:
  - AHU
  - DX2SC
  - ECON
  - SHM
  - SFSS
  - SFVSC
  - SSPC

###################################
### Existing Non-standard Types ###
###################################

# TODO: Remove pressure points from AHU_US_MTV_1250_16
# TODO: Remove zone air co2 setpoint from AHU_US_MTV_1300_2
# TODO: Every AHU must have outside_air_temperature_sensor, so almost every AHU is currently incomplete.
#       See b/148117417 for details

AHU_US_LVK_7633_1: # This building isnt found in the BMS anymore... Where is it?
  id: "5764350924508102656"
  description: "Non-standard type for 7633"
  implements:
  - REMAP_REQUIRED
  uses:
  - building_air_static_pressure_sensor
  - building_air_static_pressure_setpoint
  - compressor_run_command_1
  - compressor_run_command_2
  - compressor_run_command_3
  - compressor_run_command_4
  - compressor_speed_percentage_command
  - economizer_mode
  - exhaust_air_damper_percentage_command
  - exhaust_fan_run_command
  - exhaust_fan_run_status
  - exhaust_fan_speed_frequency_sensor
  - exhaust_fan_speed_percentage_command
  - mixed_air_temperature_sensor
  - outside_air_damper_percentage_command
  - outside_air_flowrate_sensor
  - outside_air_flowrate_setpoint
  - return_air_temperature_sensor
  - supply_air_static_pressure_sensor
  - supply_air_static_pressure_setpoint
  - supply_air_temperature_sensor
  - supply_air_temperature_setpoint
  - supply_fan_run_command
  - supply_fan_run_status
  - supply_fan_speed_frequency_sensor
  - supply_fan_speed_percentage_command
  - supply_air_flowrate_sensor

AHU_US_LVK_7633_2: # This building isnt found in the BMS anymore... Where is it?
  id: "6039492714242768896"
  description: "Non-standard type for 7633"
  implements:
  - REMAP_REQUIRED
  uses:
  - compressor_run_command
  - economizer_mode
  - outside_air_damper_percentage_command
  - return_air_temperature_sensor
  - supply_air_temperature_sensor
  - supply_fan_run_command
  - supply_fan_run_status
  - zone_air_cooling_temperature_setpoint
  - zone_air_temperature_sensor

AHU_US_MTV_1015_2:
  id: "15369403029782528000"
  description: "Non-standard type for 1015 ACs"
  implements:
  - AHU_BSPC_DX4SC_ECON_EFSS_SFSS_SFVSC_SSPC
  - INCOMPLETE
  uses:
  - zone_air_temperature_sensor
  - zone_air_cooling_temperature_setpoint
  - zone_air_heating_temperature_setpoint

AHU_US_MTV_1201_2:
  id: "2255976446042308608"
  description: "Non-standard type for 1201 ACs"
  implements:
  - AHU_BSPC_DX4SC_ECON_EFSS_SFSS_SFVSC_SSPC
  - INCOMPLETE
  uses:
  - supply_air_damper_command
  - supply_air_damper_status

AHU_US_MTV_1210_10:
  id: "833331545002475520"
  description: "Non-standard type for 1210"
  implements:
  - AHU_BSPC_DX3SC_ECON_EFSS_EFVSC_HTSC_SFSS_SFVSC_SSPC
  - INCOMPLETE
  uses:
  - zone_air_temperature_sensor
  - zone_air_cooling_temperature_setpoint
  - zone_air_heating_temperature_setpoint

AHU_US_MTV_1210_2:
  id: "3512973323287920640"
  description: "Non-standard type for 1210"
  implements:
  - AHU_DX2SC_ECON_HT2SC_SFSS_SFVSC_SSPC
  - INCOMPLETE
  uses:
  - zone_air_temperature_sensor
  - zone_air_cooling_temperature_setpoint
  - zone_air_heating_temperature_setpoint

AHU_US_MTV_1210_5: # Appears changed in the controller.
  id: "10056703581857251328"
  description: "Non-standard type for 1210"
  implements:
  - REMAP_REQUIRED
  uses:
  - compressor_run_command
  - economizer_mode
  - heater_run_command
  - mixed_air_temperature_sensor
  - outside_air_damper_percentage_command
  - return_air_temperature_sensor
  - supply_air_static_pressure_setpoint
  - supply_air_temperature_sensor
  - supply_air_temperature_setpoint
  - supply_fan_run_command
  - supply_fan_run_status
  - supply_air_flowrate_sensor
  - zone_air_cooling_temperature_setpoint
  - zone_air_heating_temperature_setpoint

AHU_US_MTV_1210_7:
  id: "12736345360142696448"
  description: "Non-standard type for 1210"
  implements:
  - AHU_DX2SC_ECON_EFSS_HT2SC_SFSS_SFVSC_SSPC
  - INCOMPLETE
  uses:
  - zone_air_cooling_temperature_setpoint
  - zone_air_heating_temperature_setpoint
  - zone_air_temperature_sensor

AHU_US_MTV_1210_9:
  id: "12957021741883850752"
  description: "Non-standard type for 1210"
  implements:
  - AHU_BYPSSPC_DX2SC_ECON_HT2SC_SFSS
  - INCOMPLETE
  uses:
  - zone_air_heating_temperature_setpoint
  - zone_air_cooling_temperature_setpoint

AHU_US_MTV_1220_4:
  id: "2699440271849947136"
  description: "Non-standard type for 1220"
  implements:
  - AHU_DXSC_ECON_EFSS_HTSC_SFSS_SFVSC_SSPC
  - INCOMPLETE
  uses:
  - zone_air_temperature_sensor
  - zone_air_heating_temperature_setpoint
  - zone_air_cooling_temperature_setpoint

AHU_US_MTV_1230_10:
  id: "328295068039380992"
  description: "Non-standard type for 1230 ACs"
  implements:
  - AHU_BYPSSPC_ECON_EFSS_HP2SC_SFSS
  - INCOMPLETE
  uses:
  - zone_air_cooling_temperature_setpoint
  - zone_air_heating_temperature_setpoint
  - zone_air_temperature_sensor

AHU_US_MTV_1230_2:
  id: "5329542454234316800"
  description: "Non-standard type for 1230"
  implements:
  - AHU_DFSS_DSP_DXDC_ECOND_EFSS_HTDC
  - INCOMPLETE
  uses:
  - discharge_air_flowrate_sensor

AHU_US_MTV_1230_6:
  id: "9551667104894156800"
  description: "Non-standard type for 1230 ACs"
  implements:
  - AHU_US_MTV_1250_15
  - DEPRECATED

AHU_US_MTV_1250_12:
  id: "14240055054475198464"
  description: "Non-standard type for 1250 ACs"
  implements:
  - AHU_DX2SC_ECON_EFSS_EFVSC_HTSC_SFSS_SFVSC_SSPC
  - INCOMPLETE
  uses:
  - zone_air_temperature_sensor
  - zone_air_heating_temperature_setpoint
  - zone_air_cooling_temperature_setpoint

AHU_US_MTV_1250_13:
  id: "3724149924565090304"
  description: "Non-standard type for 1250 ACs"
  implements:
  - AHU_US_MTV_1250_15 # Deprecated
  - DEPRECATED

AHU_US_MTV_1250_15:
  id: "5394985386319544320"
  description: "Non-standard type for 1250"
  implements:
  - AHU_BSPC_DX2SC_ECON_EFSS_EFVSC_HTSC_SFSS_SFVSC_SSPC
  - INCOMPLETE
  uses:
  - zone_air_temperature_sensor

AHU_US_MTV_1250_16:
  id: "12407090006135406592"
  description: "Non-standard type for 1250 ACs"
  implements:
  - AHU_CO2C_DFSS_DFVSC_DSP_DX2DC_ECOND_EFSS_EFVSC_HTDC
  - REMAP_REQUIRED
  uses:
  - supply_air_static_pressure_setpoint # Remove
  - supply_air_static_pressure_sensor # Remove

AHU_US_MTV_1250_8:
  id: "8335835942992478208"
  description: "Non-standard type for 1250"
  implements:
  - AHU_DFSS_DSP_DX2DC_ECOND_EFSS_HT2DC
  - INCOMPLETE
  uses:
  - discharge_air_heating_percentage_command # What is this?

AHU_US_MTV_1295_1:
  id: "787310386310283264"
  description: "Non-standard type for 1295"
  implements:
  - AHU_DX2SC_ECON_SFSS_SFVSC_SSPC
  - INCOMPLETE
  uses:
  - building_air_static_pressure_sensor

AHU_US_MTV_1300_10:
  id: "10010682423165059072"
  description: "Non-standard type for 1300"
  implements:
  - AHU_BYPSSPC_DXSC_ECON_HP2SC_SFSS
  - INCOMPLETE
  uses:
  - zone_air_co2_concentration_setpoint

AHU_US_MTV_1300_2:
  id: "9055919302162513920"
  description: "Non-standard type for 1300"
  implements:
  - AHU_BYPSSPC_ECON_HP2SC_HT2SC_SFSS
  - INCOMPLETE
  uses:
  - zone_air_co2_concentration_setpoint # Remove

AHU_US_MTV_1667_1:
  id: "5989460537132449792"
  description: "Non-standard type for 1667 ACs"
  implements:
  - AHU_BSPC_DX4SC_ECON_EFSS_SFSS_SSPC
  - INCOMPLETE
  uses:
  - zone_air_temperature_sensor

AHU_US_MTV_1708_5:
  id: "8308673607739899904"
  description: "Non-standard type for 1708"
  implements:
  - AHU_BSPC_CHWSC_ECON_EFSS_EFVSC_HWSC_PHWSC_SFSS_SFVSC_SSPC
  - INCOMPLETE
  uses:
  - supply_air_damper_percentage_command

AHU_US_MTV_1708_7:
  id: "7137737704623570944"
  description: "Non-standard type for 1708"
  implements:
  - AHU_BSPC_CHWSC_ECON_EFSS_EFVSC_SFSS_SFVSC_SSPC
  - INCOMPLETE
  uses:
  - supply_air_damper_percentage_command

AHU_US_MTV_1950_2:
  id: "16685509652137377792"
  description: "Non-standard type for 1950 ACs"
  implements:
  - AHU_BSPC_DX4SC_ECONM_EFSS_EFVSC_SFSS2X_SFVSC_SSPC
  - INCOMPLETE
  uses:
  - supply_air_damper_command
  - supply_air_damper_status

AHU_US_MTV_2000_2:
  id: "14973015893829746688"
  description: "Non-standard type for 2000"
  implements:
  - AHU_CHWSC_ECON_HWSC_SFSS_SFVSC_SSPC
  - INCOMPLETE
  uses:
  - zone_air_relative_humidity_sensor_1
  - zone_air_relative_humidity_sensor_2

AHU_US_MTV_2000_3:
  id: "4380549570254340096"
  description: "Non-standard type for 2000"
  implements:
  - AHU_CHWSC_ECON_SFC_SFSS_SFVSC_SSPC
  - INCOMPLETE
  uses:
  - outside_air_damper_command

AHU_US_MTV_2011_10:
  id: "14410065940408434688"
  description: "Non-standard type for 2011"
  implements:
  - AHU_BSPC_CHWSC_ECON_EFSS_EFVSC_SFSS_SFVSC_SSPC
  - INCOMPLETE
  uses:
  - zone_air_temperature_sensor
  - zone_air_cooling_temperature_setpoint
  - zone_air_heating_temperature_setpoint
  - exhaust_air_flowrate_sensor
  - supply_air_damper_percentage_command

AHU_US_MTV_2015_3:
  id: "17459073256882438144"
  description: "Non-standard type for 2015 ACs"
  implements:
  - AHU_BSPC_DXSC_ECON_EFSS_EFVSC_SFSS_SFVSC_SSPC
  - INCOMPLETE
  uses:
  - compressor_speed_percentage_command

AHU_US_MTV_2081_12:
  id: "6930712859252883456"
  description: "Non-standard type for 2081"
  implements:
  - AHU_BSPC_CHWSC_ECON_EFSS_HWSC_SFSS_SSPC
  - INCOMPLETE
  uses:
  - zone_air_cooling_temperature_setpoint

AHU_US_MTV_2081_2:
  id: "14866055402679697408"
  description: "Non-standard type for 2081"
  implements:
  - AHU_CHWZC_DFSS_DSP_ECONZ
  - INCOMPLETE
  uses:
  - exhaust_air_damper_percentage_command

AHU_US_MTV_2081_5:
  id: "5030193816502534144"
  description: "Non-standard type for 2081"
  implements:
  - AHU_BSPC_CHWSC_ECON_EFSS_EFVSC_SFSS_SFVSC_SSPC
  - INCOMPLETE
  uses:
  - zone_air_temperature_sensor

AHU_US_MTV_2081_6:
  id: "16154084896107659264"
  description: "Non-standard type for 2081 ACs"
  implements:
  - AHU_BSPC_DX4SC_ECON_EFSS_EFVSC_SFSS_SFVSC_SSPC
  - INCOMPLETE
  uses:
  - zone_air_temperature_sensor
  - zone_air_cooling_temperature_setpoint

AHU_US_MTV_2171_3:
  id: "11391598658907537408"
  description: "Non-standard type for 2171"
  implements:
  - AHU_BYPSSPC2X_DX2SC_ECON_HT2SC_SFSS
  - INCOMPLETE
  uses:
  - supply_air_static_pressure_sensor_1
  - supply_air_static_pressure_sensor_2

AHU_US_MTV_2637_1:
  id: "12044391906457681920"
  description: "Non-standard type for 2637"
  implements:
  - AHU_DFSS_DSP_DX2ZC_ECONZ_HTZC
  - INCOMPLETE
  uses:
  - supply_fan_run_command
  - supply_fan_run_status
  - supply_air_temperature_sensor

AHU_US_MTV_2637_5:
  id: "2768102573981302784"
  description: "Non-standard type for 2637 ACs"
  implements:
  - AHU_DSP_DFSS_DXZC_ECONMD
  - INCOMPLETE
  uses:
  - outside_air_temperature_sensor
  - ventilation_outside_air_damper_percentage_command

AHU_US_MTV_2644_1:
  id: "5881374146075557888"
  description: "Non-standard type for 2644"
  implements:
  - AHU_DFSS_DSP_DX2ZC_ECONZ_HT2ZC
  - INCOMPLETE
  uses:
  - outside_air_damper_command

AHU_US_MTV_2644_2:
  id: "10267880183134420992"
  description: "Non-standard type for 2644 ACs"
  implements:
  - AHU_BYPSSPC_DX2SDC_ECON_HT2SDC_SFSS
  - INCOMPLETE
  uses:
  - zone_air_temperature_sensor
  - outside_air_damper_command

AHU_US_MTV_41_2:
  id: "14050903870125637632"
  description: "Non-standard type for B41 ACs"
  implements:
  - AHU_BSPC_DX4SC_ECON_EFSS_EFVSC_SFSS_SFVSC_SSPC
  - INCOMPLETE
  uses:
  - exhaust_air_damper_command

AHU_US_MTV_45_3:
  id: "10225166355418578944"
  description: "Non-standard type for B45 ACs"
  implements:
  - AHU_BSPC_DXSC_ECON_EFSS_EFVSC_FDPM_SFSS3X_SFVSC2X_SSPC
  - INCOMPLETE
  uses:
  - condensing_fan_speed_percentage_command_1
  - compressor_speed_percentage_command_1
  - condensing_fan_speed_percentage_command_2
  - compressor_speed_percentage_command_2

AHU_US_MTV_946_3:
  id: "5740372774929563648"
  description: "Non-standard type for 946 ACs"
  implements:
  - AHU_BSPC_DX4SC_ECON_EFSS_EFVSC_SFSS_SFVSC_SSPC
  - INCOMPLETE
  uses:
  - supply_air_damper_percentage_command
  - return_air_damper_percentage_command

AHU_US_MTV_E475_1:
  id: "17940888048266903552"
  description: "Non-standard type for E475"
  implements:
  - AHU_BSPC_CHWSC_ECON_EFSS_EFVSC_SFSS_SFVSC_SSPC
  - INCOMPLETE
  uses:
  - min_outside_air_damper_status
  - min_outside_air_damper_command

AHU_US_MTV_E475_2: # Is actually a MAU
  id: "2448505330112397312"
  description: "Non-standard type for E475"
  implements:
  - REMAP_REQUIRED
  uses:
  - chilled_water_valve_percentage_command
  - heating_percentage_command
  - humidification_percentage_command
  - supply_air_cooling_temperature_setpoint
  - supply_air_dehumidification_relative_humidity_setpoint
  - supply_air_heating_temperature_setpoint
  - supply_air_humidification_relative_humidity_setpoint
  - supply_air_relative_humidity_sensor
  - supply_air_temperature_sensor
  - supply_fan_run_command
  - supply_fan_run_status

AHU_US_MTV_FRC1_5: # Supply --> Discharge
  id: "4480596332288933888"
  description: "Non-standard type for FRC1 ACs"
  implements:
  - AHU_DFSS_DSP_DX2ZC_ECONZ
  - INCOMPLETE
  uses:
  - zone_air_temperature_sensor_1
  - zone_air_temperature_sensor_2

AHU_US_MTV_PR55_2: # Why does it only have 2 points?
  id: "14037393071243526144"
  description: "Non-standard type for PR55 ACs"
  implements:
  - REMAP_REQUIRED
  uses:
  - supply_fan_current_sensor_1
  - supply_fan_current_sensor_2

AHU_US_MTV_QD5_1: # This has only one point.
  id: "11745060860911943680"
  description: "Non-standard type for QD5 ACs"
  implements:
  - REMAP_REQUIRED
  uses:
  - supply_fan_run_status

AHU_US_MTV_QD7_2: # This device has only one point?
  id: "7759375190689054720"
  description: "Non-standard type for QD7 ACs"
  implements:
  - REMAP_REQUIRED
  uses:
  - outside_air_damper_percentage_command

AHU_US_MTV_SB10_5:
  id: "14623986922708533248"
  description: "Non-standard type for SB10 ACs"
  implements:
  - AHU_CO2M_DFSS_DSP_ECONZ_HP2ZC
  - INCOMPLETE
  uses:
  - discharge_air_damper_command

AHU_US_MTV_SB10_6:
  id: "11381395191001776128"
  description: "Non-standard type for SB10 ACs"
  implements:
  - AHU_CO2M_DFSS_DSP_DX2ZC_ECONZ
  - INCOMPLETE
  uses:
  - discharge_air_damper_command

AHU_US_MTV_SB30_2:
  id: "10236214248254472192"
  description: "Non-standard type for SB30 ACs"
  implements:
  - AHU_BSPC_DX2SC_ECON_EFSS_EFVSC_SFSS_SFVSC_SSPC
  - INCOMPLETE
  uses:
  - return_air_damper_status
  - return_air_damper_command
  - supply_air_damper_status

AHU_US_MTV_SB30_3:
  id: "5984816200016723968"
  description: "Non-standard type for SB30 ACs"
  implements:
  - AHU_BSPC_DX4SC_ECON_EFSS_EFVSC_SFSS_SFVSC_SSPC
  - INCOMPLETE
  uses:
  - return_air_damper_command
  - return_air_damper_status
  - supply_air_damper_status

AHU_US_MTV_SB50_3:
  id: "11758430922305699840"
  description: "Non-standard type for SB50 ACs"
  implements:
  - AHU_BSPC_CO2C_DX2SC_ECON_EFSS_SFSS_SFVSC_SSPC
  - INCOMPLETE
  uses:
  - zone_air_temperature_sensor

AHU_US_MTV_SB55_1:
  id: "18018434404350689280"
  description: "Non-standard type for SB55"
  implements:
  - AHU_BSPC_DXSC_ECON_SFSS_SFVSC_SSPC
  - INCOMPLETE
  uses:
  - exhaust_air_damper_percentage_command

AHU_US_MTV_SB65_4:
  id: "17518675583200919552"
  description: "Non-standard type for SP65 ACs"
  implements:
  - AHU_BSPC_DX4SC_ECON_EFSS_EFVSC_SARC_SFSS_SFVSC_SSPC
  - INCOMPLETE
  uses:
  - exhaust_air_damper_command
  - outside_air_damper_percentage_sensor

AHU_US_MTV_SL1001_5:
  id: "5858697818264305664"
  description: "Non-standard type for SL1001 ACs"
  implements:
  - AHU_BSPC_DX2SC_ECON_EFSS_EFVSC_HWSC_SFSS_SFVSC_SSPC
  - INCOMPLETE
  uses:
  - exhaust_air_damper_command

AHU_US_MTV_SP40_2:
  id: "12057931704958976"
  description: "Non-standard type for SP40 ACs"
  implements:
  - AHU_DFSS_DSP_DXZC_ECONZ_HTZC
  - INCOMPLETE
  uses:
  - discharge_air_damper_command

AHU_US_PAO_MIR1_3:
  id: "2083713760295387136"
  description: "Non-standard type for MIR1 ACs"
  implements:
  - AHU_CSP_DFSS_DXZC_ECONZ
  - INCOMPLETE
  uses:
  - discharge_air_damper_percentage_command

AHU_US_PAO_MIR3_3:
  id: "284525709160873984"
  description: "Non-standard type for MIR3 ACs"
  implements:
  - AHU_BSPC_DX4SC_ECON_EFSS_EFVSC_SFSS_SFVSC_SSPC
  - INCOMPLETE
  uses:
  - supply_air_damper_command

AHU_US_PAO_MIR3_4:
  id: "16865231424767131648"
  description: "Non-standard type for MIr3 ACs"
  implements:
  - AHU_DFSS_DXZC_ECOND_ZHM
  - INCOMPLETE
  uses:
  - discharge_air_damper_command


AHU_US_SBO_900_2:
  id: "3457311646643388416"
  description: "Non-standard type for SBO-900"
  implements:
  - AHU_CHWSC_ECONM2X_MOAFC_SFSS_SFVSC_SSPC
  - INCOMPLETE
  uses:
  - return_air_flowrate_sensor

AHU_US_SBO_901_2: # This is actually a MAU
  id: "10024685803256414208"
  description: "Non-standard type for SBO-901"
  implements:
  - REMAP_REQUIRED
  uses:
  - filter_differential_pressure_sensor
  - heater_run_command_1
  - heater_run_command_2
  - outside_air_damper_percentage_command
  - supply_air_damper_percentage_command
  - supply_air_flowrate_sensor
  - supply_air_flowrate_setpoint
  - supply_air_temperature_sensor
  - supply_fan_run_status
  - zone_air_temperature_sensor

AHU_US_SBO_901_4:
  id: "2364062837099200512"
  description: "Non-standard type for SBO-901"
  implements:
  - AHU_CHWSC_ECON_FDPM_SFSS_SFVSC_SSPC
  - INCOMPLETE
  uses:
  - outside_air_damper_command

AHU_US_SBO_901_7:
  id: "5412999784829026304"
  description: "Non-standard type for SBO-901"
  implements:
  - AHU_CHWSC_ECON_EFSS_EFVSC_FDPM_RFC_SFSS_SFVSC_SSPC
  - INCOMPLETE
  uses:
  - outside_air_damper_command

AHU_US_SVL_BORD1212_1:
  id: "3811811787624415232"
  description: "Non-standard type for BORD1212 ACs"
  implements:
  - AHU_BSPC_DX5SC_ECON_EFSS_EFVSC_SFSS_SFVSC_SSPC
  - INCOMPLETE
  uses:
  - run_command

AHU_US_SVL_BRG1_1:
  id: "15346814662901497856"
  description: "Non-standard type for BRG1"
  implements:
  - AHU_DX4ZC_ECON_EFSS_HT3ZC_SFSS_SFVSC_ZHC
  - INCOMPLETE
  uses:
  - zone_air_dehumidification_relative_humidity_setpoint

AHU_US_SVL_BRG1_4:
  id: "6487108295956889600"
  description: "Non-standard type for BRG1 ACs"
  implements:
  - AHU_DFSS_DFVSC_DX4ZC_ECONZ_HT3ZC_ZHM
  - INCOMPLETE
  uses:
  - zone_air_dehumidification_relative_humidity_setpoint

AHU_US_SVL_CSPN222_3:
  id: "2682534181061263360"
  description: "Non-standard type for CSPN222 ACs"
  implements:
  - AHU_BSPC_DX2SC_ECON_EFSS_SFSS_SFVSC_SSPC
  - INCOMPLETE
  uses:
  - run_command

AHU_US_SVL_CSPN222_4:
  id: "11860870221642334208"
  description: "Non-standard type for CSPN222 ACs"
  implements:
  - AHU_BSPC_DX2SC_ECON_EFSS_SFSS_SFVSC_SSPC
  - INCOMPLETE
  uses:
  - run_command

AHU_US_SVL_CSPN222_5:
  id: "14157706031601287168"
  description: "Non-standard type for CSPN222"
  implements:
  - AHU_BSPC_DX3SC_ECONM_EFSS4X_EFVSC4X_SFSS2X_SFVSC2X_SSPC
  - INCOMPLETE
  uses:
  - run_command

AHU_US_SVL_CSPN222_6:
  id: "10603240025699123200"
  description: "Non-standard type for CSPN222 ACs"
  implements:
  - AHU_BSPC_DX2SC_ECON_EFSS_EFVSC_SFSS_SFVSC_SSPC
  - INCOMPLETE
  uses:
  - run_command

AHU_US_SVL_JAVA111_1:
  id: "5679679733076328448"
  description: "Non-standard type for JAVA111 ACs"
  implements:
  - AHU_BSPC_DX4SC_ECON_EFSS_EFVSC_SFSS_SFVSC_SSPC
  - INCOMPLETE
  uses:
  - run_command
  - supply_air_damper_status
  - supply_air_damper_command

AHU_US_SVL_JAVA111_2:
  id: "18127629103128379392"
  description: "Non-standard type for JAVA111 ACs"
  implements:
  - AHU_BSPC_DX4SC_ECON_EFSS_SFSS_SFVSC_SSPC
  - INCOMPLETE
  uses:
  - run_command

AHU_US_SVL_MAT1_5:
  id: "1242860043930435584"
  description: "Non-standard type for MAT1 ACs"
  implements:
  - AHU_BSPC_DXSC_ECONM_EFSS_SFSS_SFVSC_SSPC_STC
  - INCOMPLETE
  uses:
  - supply_air_damper_status
  - supply_air_damper_command

AHU_US_SVL_MP1_2:
  id: "6869755934608982016"
  description: "Non-standard type for MP1"
  implements:
  - AHU_BSPC_CHWSC_ECON_EFSS_EFSS4X_EFVSC_EFVSC4X_FDPM_HWSC_MOAFC_SFSS2X_SFVSC2X_SSPC
  - INCOMPLETE
  uses:
  - heating_water_valve_status
  - chilled_water_valve_command

AHU_US_SVL_MP2_1: # Actually a FCU.
  id: "136874491690090496"
  description: "Non-standard type for MP2"
  implements:
  - REMAP_REQUIRED
  uses:
  - chilled_water_valve_percentage_command
  - return_air_temperature_sensor
  - supply_air_static_pressure_sensor
  - supply_air_temperature_sensor
  - supply_air_temperature_setpoint
  - supply_fan_run_command
  - supply_fan_run_status
  - supply_fan_speed_frequency_sensor
  - supply_fan_speed_percentage_command
  - zone_air_cooling_temperature_setpoint
  - zone_air_heating_temperature_setpoint
  - zone_air_temperature_sensor

AHU_US_SVL_MP3_3:
  id: "2906588262522945536"
  description: "Non-standard type for MP3"
  implements:
  - AHU_BPC_CHWSC_ECONM_EFSS4X_EFVSC4X_FDPM_HWSC_MOAFC_SFSS2X_SFVSC2X_SSPC
  - INCOMPLETE
  uses:
  - heating_water_valve_status
  - chilled_water_valve_command

AHU_US_SVL_MP4_3:
  id: "12134463899005091840"
  description: "Non-standard type for MP4"
  implements:
  - AHU_BSPC_CHWSC_ECON_EFSS4X_EFVSC4X_FDPM_HWSC_SFSS2X_SFVSC2X_SSPC
  - INCOMPLETE
  uses:
  - chilled_water_valve_command
  - heating_water_valve_command
  - ventilation_outside_air_damper_percentage_command

AHU_US_SVL_MP7_3:
  id: "11413887958625812480"
  description: "Non-standard type for MP7 ACs"
  implements:
  - AHU_BSPC_DX4SC_ECONM_EFSS_EFVSC_SFSS_SFVSC_SSPC
  - INCOMPLETE
  uses:
  - ventilation_outside_air_damper_percentage_command
  - exhaust_air_damper_percentage_sensor

AHU_US_SVL_MP7_5: # Appears changed in the controller
  id: "5059308884406042624"
  description: "Non-standard type for MP7"
  implements:
  - REMAP_REQUIRED
  uses:
  - building_air_static_pressure_sensor
  - building_air_static_pressure_setpoint
  - compressor_run_command_1
  - compressor_run_command_2
  - compressor_run_command_3
  - compressor_speed_percentage_command
  - exhaust_air_damper_percentage_sensor
  - exhaust_fan_run_command
  - exhaust_fan_run_status
  - exhaust_fan_speed_frequency_sensor
  - exhaust_fan_speed_percentage_command
  - heating_percentage_command
  - mixed_air_temperature_sensor
  - mixed_air_temperature_setpoint
  - outside_air_damper_percentage_command
  - return_air_temperature_sensor
  - supply_air_static_pressure_sensor
  - supply_air_static_pressure_setpoint
  - supply_air_temperature_sensor
  - supply_air_temperature_setpoint
  - supply_fan_run_status
  - supply_fan_speed_percentage_command
  - zone_air_co2_concentration_sensor
  - zone_air_co2_concentration_setpoint
  - zone_air_temperature_sensor
  - zone_air_temperature_setpoint

AHU_US_SVL_TC4_1:
  id: "14578018540574474240"
  description: "Non-standard type for TC4 ACUs"
  implements:
  - AHU_BSPC_ECON_EFSS_SARC_SFSS_SFVSC_SSPC
  - INCOMPLETE
  uses:
  - supply_fan_speed_frequency_command
  - ventilation_outside_air_flowrate_setpoint

AHU_US_SVL_TC5_1:
  id: "17775574276007526400"
  description: "Non-standard type for TC5"
  implements:
  - AHU_CO2M_DFSS_DSP_DX2ZC_ECONZ_HT2ZC
  - INCOMPLETE
  uses:
  - ventilation_outside_air_damper_percentage_command

AHU_US_SVL_MAT2_4:
  id: "12627959901923049472"
  description: "Non-standard type for MAT2 ACs"
  implements:
  - AHU
  uses:
  - compressor_speed_percentage_command
  - heating_water_valve_percentage_command
  - supply_air_damper_command
  - supply_air_damper_status
  - leaving_heating_coil_temperature_sensor
  - mixed_air_temperature_sensor
  - mixed_air_temperature_setpoint
  - outside_air_damper_percentage_command
  - return_air_temperature_sensor
  - supply_air_static_pressure_sensor
  - supply_air_static_pressure_setpoint
  - supply_air_temperature_sensor
  - supply_air_temperature_setpoint
  - supply_fan_run_command
  - supply_fan_speed_frequency_sensor
  - supply_fan_speed_percentage_command
  - supply_air_flowrate_sensor

AHU_STDSPC_SSPC_EFFC_EFVSC_FDPM3X_HTWHLSTC_RHM_ETM:
  id: "13211355274062856192"
  description: "Non-Standard (Swegon) Multi-Zone AHU with heat wheel, isolation damper and filter pressure monitoring"
  implements:
  - AHU
  - STDSPC
  - SSPC
  - EFFC
  - EFVSC
  - FDPM3X
  - HTWHLSTC
  - RHM
  - ETM
  uses:
  - compressor_speed_percentage_sensor
  - outside_air_isolation_damper_command
  - outside_air_isolation_damper_status
  - exhaust_air_isolation_damper_command
  - exhaust_air_isolation_damper_status

#Entity types for CH_ZRH_EURD
#Ahu's on Landlord's side

AHU_NON_CANONICAL_TYPE_1:
  id: "2046404032230064128"
  description: "Datapoint from for Ahu's on Landlords side."
  implements:
  - AHU
  - LANDLORD
  uses:
  - run_command
  - supply_air_temperature_setpoint
  - master_alarm
  - run_status
  - supply_air_temperature_sensor


#Ahu's on Google's side
AHU_NON_CANONICAL_TYPE_2:
  id: "17417189560445566976"
  description: "Ahu with variable speed supply and exhaust air fans, air cooler, hair heater, and hru."
  implements:
  - AHU
  - VOADM
  - SFVSC
  - SSPC
  - SFSS
  - STC
  - HHRU
  - HWSC
  - CHWSC
  - EFVSC
  - ESPC
  - EDPM
  - EFSS
  - RTM
  - ZHM

AHU_NON_CANONICAL_TYPE_3:
  id: "9238652637140746240"
  description: "Ahu with variable speed supply and exhaust air fans, air cooler, hair heater, and hru.-Incomplete"
  implements:
  - AHU
  - INCOMPLETE
  - VOADM
  - SFVSC
  - SSPC
  - SFSS
  - STC
  - PHRU
  - HWSC
  - CHWSC
  - EFVSC
  - ESPC
  - EDPM
  - EFSS
  - RTM
  - ZHM<|MERGE_RESOLUTION|>--- conflicted
+++ resolved
@@ -2849,12 +2849,9 @@
   - AHAC
   
 AHU_RTC_RHC_FDPM_REFM_WLDS:
-<<<<<<< HEAD
-  description: "AHU with return temperature and humidity control, filte monitoring, and refrigerant and water leak monitoring. "
-=======
+
+  description: "AHU with return temperature and humidity control, filter monitoring, and refrigerant and water leak monitoring. "
   id: "3987983237208080384"
-  description: "AHU with return temperature and humidity control, and refrigerant and water leak monitoring. "
->>>>>>> 9a841753
   is_canonical: true
   implements:
   - AHU

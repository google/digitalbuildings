--- conflicted
+++ resolved
@@ -2799,13 +2799,9 @@
   - SFVSC2X
   - SSPC
 
-<<<<<<< HEAD
 AHU_BSPC4X_CHWSC_CHWISOVM_ECONM_EFSS4X_EFVSC4X_FDPM2X_HWSC_HWISOVM_MOAFC_SFSS2X_SFVSC2X_SSPC:
-=======
-AHU_BSPC_CHWSC_CHWISOVM_ECONM_EFSS4X_EFVSC4X_FDPM2X_HWSC_HWISOVM_MOAFC_SFSS2X_SFVSC2X_SSPC:
   guid: "ceafa2b8-65af-4672-874b-15e375b06b75"
->>>>>>> fa8293b1
-  description: "Multi-zone AHU."
+  description: "Multi-zone AHU with variable speed supply and exhaust fans, supply controlled chilled and heating water valves, supply and building status pressure control, filter differential monitoring, and mixed air temperature economizer control."
   is_canonical: true
   implements:
   - AHU

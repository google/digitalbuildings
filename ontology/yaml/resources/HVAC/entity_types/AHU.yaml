--- conflicted
+++ resolved
@@ -3405,44 +3405,14 @@
   - SFVSC2X
   - SSPC
 
-<<<<<<< HEAD
-AHU_DFSS_DFVSC_DX2DC_ECOND_EFSS_EFVSC_HWDC_ZHM:
-  description: "Single zone AHU."
-=======
 AHU_DFSS_DFVSC_DSP_DX3ZC_ECONZ_EFSS_EFVSC_HT2ZC:
   id: "2802621741535330304"
   description: "Single-zone AHU with dual zone setpoint control, 3-stage cooling, 2-stage heating"
->>>>>>> 0adecbb3
   is_canonical: true
   implements:
   - AHU
   - DFSS
   - DFVSC
-<<<<<<< HEAD
-  - DX2DC
-  - ECOND
-  - EFSS
-  - EFVSC
-  - HWDC
-  - ZHM
-
-AHU_BSPC_DX2SC_ECON_EFSS_FDPM_SARC_SFSS_SFVSC_SSPC:
-  description: "Two stage compressor AHU with differential pressure filter monitoring."
-  is_canonical: true
-  implements:
-  - AHU
-  - BSPC
-  - DX2SC
-  - ECON
-  - EFSS
-  - FDPM
-  - SARC
-  - SFSS
-  - SFVSC
-  - SSPC
-
-AHU_DFSS_DFVSC_DSP_DX4DC_ECONZ_EFSS_ZSPC:
-=======
   - DSP
   - DX3ZC
   - ECONZ
@@ -3466,13 +3436,65 @@
 
 AHU_DFSS_DSP_ECONZ_HP2ZC_HTZC:
   id: "8364567281337892864"
->>>>>>> 0adecbb3
-  description: "Single zone AHU."
-  is_canonical: true
-  implements:
-  - AHU
-  - DFSS
-<<<<<<< HEAD
+  description: "Single zone AHU."
+  is_canonical: true
+  implements:
+  - AHU
+  - DFSS
+  - DSP
+  - ECONZ
+  - HP2ZC
+  - HTZC
+
+AHU_DX3SC_ECON_HTSC_SFSS_SFVSC_SHM_SSPC:
+  id: "15664902277305466880"
+  description: "Multi zone AHU."
+  is_canonical: true
+  implements:
+  - AHU
+  - DX3SC
+  - ECON
+  - HTSC
+  - SFSS
+  - SFVSC
+  - SHM
+  - SSPC
+  
+AHU_DFSS_DFVSC_DX2DC_ECOND_EFSS_EFVSC_HWDC_ZHM:
+  description: "Single zone AHU."
+  is_canonical: true
+  implements:
+  - AHU
+  - DFSS
+  - DFVSC
+  - DX2DC
+  - ECOND
+  - EFSS
+  - EFVSC
+  - HWDC
+  - ZHM
+
+AHU_BSPC_DX2SC_ECON_EFSS_FDPM_SARC_SFSS_SFVSC_SSPC:
+  description: "Two stage compressor AHU with differential pressure filter monitoring."
+  is_canonical: true
+  implements:
+  - AHU
+  - BSPC
+  - DX2SC
+  - ECON
+  - EFSS
+  - FDPM
+  - SARC
+  - SFSS
+  - SFVSC
+  - SSPC
+
+AHU_DFSS_DFVSC_DSP_DX4DC_ECONZ_EFSS_ZSPC:
+  description: "Single zone AHU."
+  is_canonical: true
+  implements:
+  - AHU
+  - DFSS
   - DFVSC
   - DSP
   - DX4DC
@@ -3494,25 +3516,6 @@
   - SARC
   - SFSS4X
   - SFVSC
-=======
-  - DSP
-  - ECONZ
-  - HP2ZC
-  - HTZC
-
-AHU_DX3SC_ECON_HTSC_SFSS_SFVSC_SHM_SSPC:
-  id: "15664902277305466880"
-  description: "Multi zone AHU."
-  is_canonical: true
-  implements:
-  - AHU
-  - DX3SC
-  - ECON
-  - HTSC
-  - SFSS
-  - SFVSC
-  - SHM
->>>>>>> 0adecbb3
   - SSPC
 
 ###################################

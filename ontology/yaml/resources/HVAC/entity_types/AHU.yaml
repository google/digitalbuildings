--- conflicted
+++ resolved
@@ -127,12 +127,8 @@
   - BSPC
   - ECONZ
 
-<<<<<<< HEAD
 AHU_DFVSC_EFVSC_BSPC_CHWDC_ECONZ_FDPM_DSPC_DSP_DAIDC:
-=======
-AHU_DFVSC_EFVSC_EDBPC_CHWDC_ECONZ_FDPM_DSPC_DSP_DAIDC:
   guid: "5d5e85e8-f331-4ab6-bfdb-930e049ed8b7"
->>>>>>> d4f8ca94
   description: "Single zone AHU with discharge fan, exhaust fan, chilled water coil, dual setpoint zone temp control, building static pressure control with exhaust damper, and economizer."
   is_canonical: true
   implements:

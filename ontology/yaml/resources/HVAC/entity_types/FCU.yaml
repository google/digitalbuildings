--- conflicted
+++ resolved
@@ -1637,23 +1637,6 @@
   - water_leak_alarm
   - fire_alarm
   - schedule_run_command
-<<<<<<< HEAD
-  
-#PAC Unit #  
-FCU_CHWDC_DFSS_DXDC_DFVSC_REFPM_ZHC_DFRMM_CHWDT:
-  id: "14561832629901983744"
-  description: "CRAC with chilled water temperature monitoring and compressor monitoring with zone temperature and humidity monitoring."
-  is_canonical: true
-  implements:
-  - FCU
-  - CHWDC
-  - DFSS
-  - DXDC
-  - DFVSC
-  - REFPM
-  - ZHC
-  - DFRMM
-  - CHWDT  
 
 #PAC Unit #  
 FCU_DFSS_DX2DC_DFVSC_REFPM2X_ZHC_DFRMM:
@@ -1707,5 +1690,3 @@
   - master_alarm
   - filter_alarm
   - run_mode
-=======
->>>>>>> 994ecd40

# Copyright 2020 Google LLC
#
# Licensed under the Apache License, Version 2.0 (the License);
# you may not use this file except in compliance with the License.
# You may obtain a copy of the License at
#
#    https://www.apache.org/licenses/LICENSE-2.0
#
# Unless required by applicable law or agreed to in writing, software
# distributed under the License is distributed on an AS IS BASIS,
# WITHOUT WARRANTIES OR CONDITIONS OF ANY KIND, either express or implied.
# See the License for the specific language governing permissions and
# limitations under the License.

########################
### Canonical Types  ###
########################

# This file defines fan-coil unit types. Valid types must include a fan and a coil of some type.
# They must also include some control scheme (e.g. ZTC, DSP, etc.).

FCU_DFSS_CSP_CHWDC:
  id: "1593481107888668672"
  description: "Typical chilled water FCU with cooling-only (discharge control)."
  is_canonical: true
  implements:
  - FCU
  - DFSS
  - CSP
  - CHWDC

FCU_DFSS_CSP_CHWZC:
  id: "7358088630922903552"
  description: "Typical chilled water FCU with cooling-only (zone control)."
  is_canonical: true
  implements:
  - FCU
  - DFSS
  - CSP
  - CHWZC

FCU_DFSS_CSP_DXZC:
  id: "13915329688374345728"
  description: "Typical DX FCU with cooling-only (discharge control)."
  is_canonical: true
  implements:
  - FCU
  - DFSS
  - CSP
  - DXZC

FCU_DFSS_CSP_DX2ZC:
  id: "2962575394609299456"
  description: "Typical 2-stage DX FCU with cooling-only (zone control)."
  is_canonical: true
  implements:
  - FCU
  - DFSS
  - CSP
  - DX2ZC

FCU_DFSS_CSP_DXZTC:
  id: "10744795550705516544"
  description: "Typical DX FCU with cooling-only (zone control)."
  is_canonical: true
  implements:
  - FCU
  - DFSS
  - CSP
  - DXZTC

FCU_DFSS_DSP_CHWDC:
  id: "4691957651519569920"
  description: "Typical chilled water FCU (zone control, discharge coil control)."
  is_canonical: true
  implements:
  - FCU
  - DFSS
  - DSP
  - CHWDC

FCU_DFSS_DSP_CHWZC:
  id: "11969774649350291456"
  description: "Typical chilled water FCU (zone control)."
  is_canonical: true
  implements:
  - FCU
  - DFSS
  - DSP
  - CHWZC

FCU_DFSS_DSP_DXZC:
  id: "14275617658563985408"
  description: "Typical DX water FCU (zone control)."
  is_canonical: true
  implements:
  - FCU
  - DFSS
  - DSP
  - DXZC

FCU_DFSS_DSP_DX2ZC:
  id: "15068251192981192704"
  description: "Typical 2-stage DX water FCU (zone control)."
  is_canonical: true
  implements:
  - FCU
  - DFSS
  - DSP
  - DX2ZC

FCU_DFSS_DSP_HPZC:
  id: "3899324117102362624"
  description: "Typical heat pump FCU (zone control)."
  is_canonical: true
  implements:
  - FCU
  - DFSS
  - DSP
  - HPZC

FCU_DFSS_DSP_HP2ZC:
  id: "15644711945284616192"
  description: "Typical heat pump FCU (zone control)."
  is_canonical: true
  implements:
  - FCU
  - DFSS
  - DSP
  - HP2ZC

FCU_DFSS_ZTC_DXZTC:
  id: "7574261413036687360"
  description: "Typical DX FCU (zone control)."
  is_canonical: true
  implements:
  - FCU
  - DFSS
  - ZTC
  - DXZTC

FCU_DFSS_RTC_DXRC:
  id: "16797633449891463168"
  description: "Typical DX FCU (return control)."
  is_canonical: true
  implements:
  - FCU
  - DFSS
  - RTC
  - DXRC

FCU_DFSS_DSP_HWZC:
  id: "8150722165340110848"
  description: "Heating-only FCU (zone control)."
  is_canonical: true
  implements:
  - FCU
  - DFSS
  - DSP
  - HWZC

FCU_DFSS_DTC_HT2DC:
  id: "14491790440677769216"
  description: "2-Stage heating FCU (discharge control)."
  is_canonical: true
  implements:
  - FCU
  - DFSS
  - DTC
  - HT2DC

FCU_DF2XSS_DSP_DXZC:
  id: "1521423513850740736"
  description: "Two-fan DX fan coil with zone temp control."
  is_canonical: true
  implements:
  - FCU
  - DF2XSS
  - DSP
  - DXZC

FCU_DF2XSS_RTC_DXRC:
  id: "4980188027671281664"
  description: "Two-fan DX fan coil with zone temp control."
  is_canonical: true
  implements:
  - FCU
  - DF2XSS
  - RTC
  - DXRC

FCU_DFSS_DSP_HT2ZC_HP2ZC:
  id: "1233193137699028992"
  description: "Heat pump fan coil with reheat (zone temp control)."
  is_canonical: true
  implements:
  - FCU
  - DFSS
  - DSP
  - HT2ZC
  - HP2ZC

FCU_DFSS_DSP_HTZC_DXZC:
  id: "11609486679160651776"
  description: "DX fan coil with reheat (zone temp control)."
  is_canonical: true
  implements:
  - FCU
  - DFSS
  - DSP
  - HTZC
  - DXZC

FCU_DFSS_DSP_HTZC_HPZC:
  id: "10456565174553804800"
  description: "Heat pump fan coil with reheat (zone temp control)."
  is_canonical: true
  implements:
  - FCU
  - DFSS
  - DSP
  - HTZC
  - HPZC

FCU_DFSS_DSP_HWZC_CHWZC:
  id: "7934549383226327040"
  description: "Hydronic fan coil with heating and cooling (zone temp control)."
  is_canonical: true
  implements:
  - FCU
  - DFSS
  - DSP
  - HWZC
  - CHWZC

FCU_DFSS_DFVSC_CSP_CHWDC:
  id: "10240392392440020992"
  description: "Hydronic variable speed fan coil with cooling (zone temp control)."
  is_canonical: true
  implements:
  - FCU
  - DFSS
  - DFVSC
  - CSP
  - CHWDC

FCU_DFSS_DFVSC_DSP_CHWDC:
  id: "1017020355585245184"
  description: "Hydronic variable speed fan coil with cooling (zone temp control)."
  is_canonical: true
  implements:
  - FCU
  - DFSS
  - DFVSC
  - DSP
  - CHWDC

FCU_DFSS_DFVSC_CSP_CHWZC:
  id: "3322863364798939136"
  description: "Hydronic variable speed fan coil with cooling (zone temp control)."
  is_canonical: true
  implements:
  - FCU
  - DFSS
  - DFVSC
  - CSP
  - CHWZC

FCU_DFSS_DSPRTC_DXDSPRTC:
  id: "7543651009319403520"
  description: "Return temp control FCU with DX."
  is_canonical: true
  implements:
  - FCU
  - DFSS
  - DSPRTC
  - DXDSPRTC

FCU_DFSS_DFVSC_DSP_CHWZC:
  id: "17734382172384526336"
  description: "Hydronic variable speed fan coil with cooling (zone temp control)."
  is_canonical: true
  implements:
  - FCU
  - DFSS
  - DFVSC
  - DSP
  - CHWZC

FCU_DFSS_DFVSC_RTC_CHWRC:
  id: "6205167126316056576"
  description: "Hydronic variable speed fan coil with cooling (return control)."
  is_canonical: true
  implements:
  - FCU
  - DFSS
  - DFVSC
  - RTC
  - CHWRC

FCU_DFSS_DFVSC_DSP_HWDC_CHWDC:
  id: "6421339908429840384"
  description: "Hydronic variable speed fan coil with heating and cooling (zone temp control)."
  is_canonical: true
  implements:
  - FCU
  - DFSS
  - DFVSC
  - DSP
  - HWDC
  - CHWDC

FCU_DFSS_DFVSC_DSP_HWZC_CHWZC:
  id: "17157921420081102848"
  description: "Hydronic variable speed fan coil with cooling and heating (zone temp control)."
  is_canonical: true
  implements:
  - FCU
  - DFSS
  - DFVSC
  - DSP
  - HWZC
  - CHWZC

FCU_DFSS_DFVSC_ZTC_CHWZTC_HWZTC:
  id: "11897717055312363520"
  description: "Hydronic varaible speed fan coil with cooling and heating (zone temp control)."
  is_canonical: true
  implements:
  - FCU
  - DFSS
  - DFVSC
  - ZTC
  - CHWZTC
  - HWZTC

FCU_DFSS_RTC_RHC_RHDHC_DXRC:
  id: "11033025926857228288"
  description: "DX fan coil with return temp and humidification control."
  is_canonical: true
  implements:
  - FCU
  - DFSS
  - RTC
  - RHC
  - RHDHC
  - DXRC

FCU_DFSS_RTC_RHC_RHDHC_HTRC_DXRC:
  id: "9303643669946957824"
  description: "DX fan coil with reheat and return temp and humidity control."
  is_canonical: true
  implements:
  - FCU
  - DFSS
  - RTC
  - RHC
  - RHDHC
  - HTRC
  - DXRC

FCU_DFSS_ZTC_ZHDHC_DXZTC:
  id: "9087470887833174016"
  description: "DX Fan coil with zone humidity and temp control."
  is_canonical: true
  implements:
  - FCU
  - DFSS
  - ZTC
  - ZHDHC
  - DXZTC

FCU_DFSS_CSP_ZHC_DXZC:
  id: "16509403073739751424"
  description: "DX fan coil with zone temp and humidity control."
  is_canonical: true
  implements:
  - FCU
  - DFSS
  - CSP
  - ZHC
  - DXZC

FCU_DFSS_RTC_RHC_DXRC:
  id: "11393313897046867968"
  description: "DX fan coil with return temp and humidity control."
  is_canonical: true
  implements:
  - FCU
  - DFSS
  - RTC
  - RHC
  - DXRC

FCU_DFSS_DFVSC_RTC_RHC_RHDHC_DXRC:
  id: "1809653890002452480"
  description: "Variable speed DX fan coil with return temp and humidity control."
  is_canonical: true
  implements:
  - FCU
  - DFSS
  - DFVSC
  - RTC
  - RHC
  - RHDHC
  - DXRC
  
FCU_DFSS_DFVSC_CHWRC_RHDHC:
  id: "14452659921356849152"
  description: "Variable speed DX fan coil with chilled water return temp control and humidification/dehumidification."
  is_canonical: true
  implements:
  - FCU
  - DFSS
  - DFVSC
  - CHWRC
  - RHDHC

FCU_DFSS_DFHLC_DSP_DXZC:
  id: "12762408183767498752"
  description: "Mult-speed DX fan coil with zone temp control."
  is_canonical: true
  implements:
  - FCU
  - DFSS
  - DFHLC
  - DSP
  - DXZC

FCU_DFSS_DFHMLC_DSP_HWDC_CHWDC:
  id: "17950554954498310144"
  description: "Multi-speed heat pump fan coil with zone temp control."
  is_canonical: true
  implements:
  - FCU
  - DFSS
  - DFHMLC
  - DSP
  - HWDC
  - CHWDC

FCU_DFSS_DFMSC_DSP_DXZC:
  id: "17374094202194886656"
  description: "Multi-speed DX fan coil with zone temp control."
  is_canonical: true
  implements:
  - FCU
  - DFSS
  - DFMSC
  - DSP
  - DXZC

FCU_DFSS_DFMSC_DSP_HPZC:
  id: "12185947431464075264"
  description: "Multi-speed heat pump fan coil with zone temp control."
  is_canonical: true
  implements:
  - FCU
  - DFSS
  - DFMSC
  - DSP
  - HPZC

FCU_DFSS_DFMSC_ZTC_HPZTC:
  id: "13338868936070922240"
  description: "Multi-speed heat pump fan coil with zone temp control."
  is_canonical: true
  implements:
  - FCU
  - DFSS
  - DFMSC
  - DSP
  - HPZTC

FCU_DFSS_DFMSC_CSP_DXZC:
  id: "8511010135529750528"
  description: "DX fan coil with multi-speed control (zone control)."
  is_canonical: true
  implements:
  - FCU
  - DFSS
  - DFMSC
  - CSP
  - DXZC

FCU_DFSS_DFMSC_RTC_DXRC:
  id: "14852078410867408896"
  description: "DX fan coil with multi-speed control (return temp)."
  is_canonical: true
  implements:
  - FCU
  - DFSS
  - DFMSC
  - RTC
  - DXRC

FCU_DFSS_DSP_HTDC_CHWDC:
  id: "9880104422250381312"
  description: "Hydronic fan coil with electric reheat (zone control)."
  is_canonical: true
  implements:
  - FCU
  - DFSS
  - DSP
  - HTDC
  - CHWDC

FCU_DFSS_DFVSC_DSP_HTDC_CHWDC_FDPM:
  id: "2371190970982072320"
  description: "Hydronic variable speed fan coil with electric reheat (zone control)."
  is_canonical: true
  implements:
  - FCU
  - DFSS
  - DFVSC
  - DSP
  - HTDC
  - CHWDC
  - FDPM

FCU_DFSS_DSP_HWDC_CHWDC:
  id: "6781627878619480064"
  description: "Hydronic fan coil with heating and cooling (zone control)."
  is_canonical: true
  implements:
  - FCU
  - DFSS
  - DSP
  - HWDC
  - CHWDC

FCU_DFSS_DFHLC_DSP_CHWDC:
  id: "368502009243893760"
  description: "Hydronic cooling-only fan coil with multi-speed control (zone control)."
  is_canonical: true
  implements:
  - FCU
  - DFSS
  - DFHLC
  - DSP
  - CHWDC

FCU_DFSS_DTC_CHWDC:
  id: "16004999915474255872"
  description: "Discharge temperature control FCU with chilled water."
  is_canonical: true
  implements:
  - FCU
  - DFSS
  - DTC
  - CHWDC

FCU_DFSS_DSP_CHWRC:
  id: "12844387770734477312"
  description: "Chilled water FCU with return temp contol."
  is_canonical: true
  implements:
  - FCU
  - DFSS
  - DSP
  - CHWRC

FCU_DFSS_ZTC_HPZTC:
  id: "12155337027746791424"
  description: "Single zone heat pump."
  is_canonical: true
  implements:
  - FCU
  - DFSS
  - ZTC
  - HPZTC

FCU_DFSS_DFMSC_DXZC:
  id: "4240260682643144704"
  description: "DX multispeed fan coil."
  is_canonical: true
  implements:
  - FCU
  - DFSS
  - DFMSC
  - DXZC

FCU_DFSS_RTC_CHWRC_RHC:
  id: "2233695942417055744"
  description: "Chilled water fan coil with return temp control."
  is_canonical: true
  implements:
  - FCU
  - DFSS
  - RTC
  - CHWRC
  - RHC

FCU_DFSS_DFVSC_ZTC_CHWZTC:
  id: "12807321034738892800"
  description: "Hydronic variable speed fan coil with cooling and heating (zone temp control)."
  is_canonical: true
  opt_uses:
  - discharge_air_static_pressure_sensor
  - zone_air_co2_concentration_sensor
  - filter_differential_pressure_sensor
  implements:
  - FCU
  - DFSS
  - DFVSC
  - ZTC
  - CHWZTC

FCU_DFSS_DFVSC_ZTC_ZHC_CHWDC_FDPM_RMM:
  id: "18052786446137294848"
  description: "Hydronic variable speed fan coil with cooling (zone temp control)."
  is_canonical: true
  implements:
  - FCU
  - DFSS
  - DFVSC
  - ZTC
  - ZHC
  - CHWDC
  - FDPM
  - RMM

FCU_DFSS_DFVSC_ZTC_ZHC_CHWDC_HWDC_FDPM_RMM:
  id: "2560403727982788608"
  description: "Hydronic variable speed fan coil with cooling and heating (zone temp and humidity control)."
  is_canonical: true
  implements:
  - FCU
  - DFSS
  - DFVSC
  - ZTC
  - ZHC
  - CHWDC
  - HWDC
  - FDPM
  - RMM

FCU_DFSS_DFVSC_ZTC_CHWDC_HWDC_FDPM_RMM:
  id: "10684897455759163392"
  description: "Hydronic variable speed fan coil with cooling and heating (discharge temp control)."
  is_canonical: true
  implements:
  - FCU
  - DFSS
  - DFVSC
  - ZTC
  - CHWDC
  - HWDC
  - FDPM
  - RMM

FCU_DFSS_DFVSC_ZTC_CHWZTC_HWZTC_FDPM_RMM:
  id: "8162881664431685632"
  description: "Hydronic variable speed fan coil with cooling and heating (zone temp control)."
  is_canonical: true
  implements:
  - FCU
  - DFSS
  - DFVSC
  - ZTC
  - CHWZTC
  - HWZTC
  - FDPM
  - RMM

FCU_DFSS_DFVSC_ZTC_CHWZTC_HWZTC_FDPM_CO2M_RMM:
  id: "470733500882878464"
  description: "Hydronic variable speed fan coil with cooling and heating (zone temp and co2 control)."
  is_canonical: true
  implements:
  - FCU
  - DFSS
  - DFVSC
  - ZTC
  - CHWZTC
  - HWZTC
  - FDPM
  - CO2M
  - RMM

FCU_DFSS_DFVSC_ZTC_CHWZTC_FDPM_RMM:
  id: "11783775764837564416"
  description: "Hydronic varaible speed fan coil with cooling (zone temp control)."
  is_canonical: true
  implements:
  - FCU
  - DFSS
  - DFVSC
  - ZTC
  - CHWZTC
  - FDPM
  - RMM

FCU_DFSS_DFVSC_ZTC_CHWZTC_FDPM_CO2M_RMM:
  id: "6073211437331775488"
  description: "Hydronic variable speed fan coil with cooling and heating (zone temp control)."
  is_canonical: true
  implements:
  - FCU
  - DFSS
  - DFVSC
  - ZTC
  - CHWZTC
  - FDPM
  - CO2M
  - RMM

FCU_DFSS_DFVSC_RTC_CHWRC_HWRC_FDPM_RMM:
  id: "4541987564025806848"
  description: "Hydronic variable speed fan coil with heating and cooling (return control)."
  is_canonical: true
  implements:
  - FCU
  - DFSS
  - DFVSC
  - RTC
  - CHWRC
  - HWRC
  - FDPM
  - RMM

FCU_DFSS_DFVSC_RTC_CHWRC_FDPM_RMM:
  id: "9694105537737654272"
  description: "Hydronic variable speed fan coil with cooling (return control)."
  is_canonical: true
  implements:
  - FCU
  - DFSS
  - DFVSC
  - RTC
  - CHWRC
  - FDPM
  - RMM

FCU_SFSS_SFVSC_CHWSC_SSPC_RTM:
  id: "18031496602488668160"
  description: "Multi-zone FCU with chilled water"
  is_canonical: true
  implements:
  - FCU
  - SFSS
  - SFVSC
  - CHWSC
  - SSPC
  - RTM

FCU_DFSS_DFVSC_SSPC_DTC_CHWDC:
  id: "12924414625050525696"
  description: "Discharge temperature control FCU with chilled water."
  is_canonical: true
  implements:
  - FCU
  - DFSS
  - DFVSC
  - SSPC
  - DTC
  - CHWDC

FCU_DFMSS_DSP_ZHM_RTM_CHWZC_CHWDT:
  id: "5080730669450002432"
  description: "Chilled water FCU with zone temp and humidity control."
  is_canonical: true
  implements:
  - FCU
  - DFMSS
  - DSP
  - ZHM
  - RTM
  - CHWZC
  - CHWDT

FCU_SS_ZTM:
  id: "11594563007836848128"
  description: "FCU with zone temperature monitoring and start/stop control."
  is_canonical: true
  implements:
  - FCU
  - SS
  - ZTM

FCU_HPZTC_CO2C_FDPM:
  id: "3753796056584814592"
  description: "Heat pump with zone temperature and CO2 control and filter monitoring."
  is_canonical: true
  implements:
  - FCU
  - HPZTC
  - CO2C
  - FDPM

FCU_HPZTC_CO2C:
  id: "2923444875288379392"
  description: "Heat pump with zone temperature and CO2 control."
  is_canonical: true
  implements:
  - FCU
  - HPZTC
  - CO2C
  
FCU_DFVSMC_CHWBRC:
  id: "15348700325343133696"
  description: "Chilled water FCU with chilled water percentage mode, discharge fan mode and return air temp control."
  is_canonical: true
  implements:
  - FCU
  - DFVSMC
  - CHWBRC
  opt_uses:
  - control_mode
  - run_mode
  - schedule_run_command
  - discharge_fan_lost_power_alarm
  - lost_power_alarm

FCU_DFVDSC_CHWBRC:
  id: "11583691036861399040"
  description: "Chilled water FCU with chilled water percentage mode, discharge fan mode or discrete speed control, and return air temp control."
  is_canonical: true
  implements:
  - FCU
  - DFVDSC
  - CHWBRC
  opt_uses:
  - control_mode
  - run_mode
  - schedule_run_command
  - discharge_fan_lost_power_alarm
  - lost_power_alarm

FCU_DFVDSFC_CHWBRC:
  id: "4990421182390992896"
  description: "Chilled water FCU with chilled water percentage mode, discharge fan mode or discrete speed (frequency) control, and return air temp control."
  is_canonical: true
  implements:
  - FCU
  - DFVDSFC
  - CHWBRC
  opt_uses:
  - control_mode
  - run_mode
  - schedule_run_command
  - discharge_fan_lost_power_alarm
  - lost_power_alarm


FCU_DFVSFC_CHWBRC:
  id: "16716950187133632512"
  description: "Chilled water FCU with chilled water percentage mode, discharge fan frequency and return air temp control."
  is_canonical: true
  implements:
  - FCU
  - DFVSFC
  - CHWBRC
  opt_uses:
  - control_mode
  - schedule_run_command
  - discharge_fan_lost_power_alarm
  - lost_power_alarm

FCU_DFVSMC_CHWRC:
  id: "6972005018434011136"
  description: "Chilled water FCU with binary mode (open/closed), discharge fan mode or discrete speed control, and return air temp control."
  is_canonical: true
  implements:
  - FCU
  - DFVSMC
  - CHWRC
  opt_uses:
  - control_mode
  - run_mode
  - schedule_run_command
  - discharge_fan_lost_power_alarm
  - lost_power_alarm

FCU_DFVDSC_CHWRC:
  id: "4106871230496243712"
  description: "Chilled water FCU with binary mode (open/closed), discharge fan mode or discrete speed (frequency) control and return air temp control."
  is_canonical: true
  implements:
  - FCU
  - DFVDSC
  - CHWRC
  opt_uses:
  - control_mode
  - run_mode
  - schedule_run_command
  - discharge_fan_lost_power_alarm
  - lost_power_alarm

FCU_DFVDSFC_CHWRC:
  id: "14213793219245768704"
  description: "Chilled water FCU with binary mode (open/closed), discharge fan mode and return air temp control."
  is_canonical: true
  implements:
  - FCU
  - DFVDSFC
  - CHWRC
  opt_uses:
  - control_mode
  - run_mode
  - schedule_run_command
  - discharge_fan_lost_power_alarm
  - lost_power_alarm

FCU_DFVSFC_CHWRC:
  id: "13042857316129439744"
  description: "Chilled water FCU with binary mode (open/closed),discharge fan frequency and return air temp control."
  is_canonical: true
  implements:
  - FCU
  - DFVSFC
  - CHWRC
  opt_uses:
  - control_mode
  - run_mode
  - schedule_run_command
  - discharge_fan_lost_power_alarm
  - lost_power_alarm

FCU_DFSS_DFVSC_DXRC_HTRC_RHC_RHDHC_RTC:
  id: "506032222180999168"
  description: "Single-zone FCU with DX cooling, heating, and humidifcation/dehumidification."
  is_canonical: true
  implements:
  - FCU
  - DFSS
  - DFVSC
  - DXRC
  - HTRC
  - RHC
  - RHDHC
  - RTC

FCU_SS_ZTC:
  description: "Single split unit with zone air temperature control"
  is_canonical: true
  implements:
  - FCU
  - ZTC
  - SS
  opt_uses:
  - failed_alarm
  - lost_power_alarm
  - schedule_run_command

FCU_DFSS_CHWVM_ZTC:
  description: "Chilled water FCU with zone temperature control and chilled water valve control"
  is_canonical: true
  implements:
  - FCU
  - DFSS
  - CHWVM
  - ZTC
  opt_uses:
  - schedule_run_command

FCU_DFSS_ZTC_CWVC:
  description: "Chilled water FCU with binary mode (open/closed) and zone temperature control"
  is_canonical: true
  implements:
  - FCU
  - DFSS
  - ZTC
  uses:
  - chilled_water_valve_command
  opt_uses:
  - schedule_run_command
  - discharge_fan_lost_power_alarm

FCU_DTC_DFVSC_CO2C:
  description: "Chilled water FCU with discharge air and co2 concentration control"
  is_canonical: true
  implements:
  - FCU
  - DTC
  - DFVSC
  - CO2C
  - CHWVM
  opt_uses:
  - filter_alarm
  - discharge_air_linearvelocity_sensor
  - schedule_run_command

FCU_DTC_DFVSC_ZTC_CO2C:
  description: "Chilled water FCU with discharge air, zone air temperature and co2 concentration control"
  is_canonical: true
  implements:
  - FCU_DTC_DFVSC_CO2C
  - ZTC

FCU_DTC_DFVSC_ZTC:
  description: "Chilled water FCU with discharge air, zone air temperature and co2 concentration control"
  is_canonical: true
  implements:
  - FCU
  - DTC
  - DFVSC
  - ZTC
  - CHWVM
  opt_uses:
  - filter_alarm
  - discharge_air_linearvelocity_sensor
  - schedule_run_command



###################################
### Existing Non-standard Types ###
###################################

FCU_DFS_CH_RTC_RRHM_HMDHMM:
  id: "8815310973633036288"
  description: "CHW fan coil unit with return temperature control."
  implements:
  - FCU_DFSS_DFVSC_RTC_CHWRC
  - INCOMPLETE
  uses:
  - humidification_run_status
  - dehumidification_run_status
  - return_air_relative_humidity_sensor

FCU_US_MTV_43_5:
  id: "14036267171336683520"
  description: "Non-standard type for B43"
  implements:
  - FCU_DFSS_DTC_CHWDC
  - INCOMPLETE
  uses:
  - discharge_air_cooling_temperature_setpoint
  - discharge_air_heating_temperature_setpoint

FCU_US_MTV_43_6:
  id: "15441390255076278272"
  description: "Non-standard type for B43 CRACs"
  implements:
  - FCU_DFSS_ZTC_ZHDHC_DXZTC
  - INCOMPLETE
  uses:
  - economizer_mode

FCU_US_MTV_41_1:
  id: "10490667627200905216"
  description: "Non-standard type for B41"
  implements:
  - FCU_DFSS_DSP_HWZC_CHWZC
  - INCOMPLETE
  uses:
  - discharge_air_temperature_sensor_1
  - discharge_air_temperature_sensor_2
  - discharge_air_temperature_sensor_3
  - discharge_air_temperature_sensor_4

FCU_US_SVL_MP7_3: # DO NOT DEPRECATE
  id: "7320115897346031616"
  description: "Non-standard type for MP7 FCs"
  implements:
  - FCU_DFSS_CSP_DXZC
  - INCOMPLETE
  uses:
  - discharge_air_damper_command

FCU_US_SVL_MP7_6:
  id: "11218139704509595648"
  description: "Non-standard type for MP7 FCs"
  implements:
  - FCU_DFSS_CSP_DXZC
  uses:
  - discharge_air_damper_command

FCU_US_MTV_GWC1_1:
  id: "9779098886076366848"
  description: "Non-standard type for GWC1"
  implements:
  - FCU_DFSS_DSP_HTZC_DXZC
  - INCOMPLETE
  uses:
  - zone_air_temperature_sensor_1
  - zone_air_temperature_sensor_2
  - zone_air_temperature_sensor_3

FCU_US_PAO_HV1_1:
  id: "1151468637429694464"
  description: "Non-standard type for HV1 CRACs"
  implements:
  - FCU_DFSS_DFVSC_RTC_RHC_RHDHC_DXRC
  - INCOMPLETE
  uses:
  - humidification_percentage_command

FCU_US_SVL_MP5_7:
  id: "10076318869296775168"
  description: "Non-standard type for MP5 FCs"
  implements:
  - FCU_DFSS_DFVSC_DSP_HWDC_CHWDC
  uses:
  - heating_water_valve_status
  - chilled_water_valve_command

FCU_US_SVL_MP3_3:
  id: "1573522772821278720"
  description: "Non-standard type for MP3"
  implements:
  - FCU_DFSS_DFVSC_DSP_HWDC_CHWDC
  - INCOMPLETE
  uses:
  - zone_air_co2_concentration_sensor
  - zone_air_co2_concentration_setpoint

FCU_US_SVL_MP4_6:
  id: "3194818638674657280"
  description: "Non-standard type for MP4 FCs"
  implements:
  - FCU_DFSS_DFVSC_DSP_HWDC_CHWDC
  - INCOMPLETE
  uses:
  - zone_air_co2_concentration_sensor
  - zone_air_co2_concentration_setpoint
  - mixed_air_temperature_sensor

FCU_US_MTV_1250_1:
  id: "3089142377105850368"
  description: "Non-standard type for 1250"
  implements:
  - FCU_DF2XSS_RTC_DXRC
  - INCOMPLETE
  uses:
  - discharge_fan_run_command

FCU_US_MTV_2011_1:
  id: "8717516011412127744"
  description: "Non-standard type for 2011"
  implements:
  - FCU_DFSS_RTC_DXRC
  - INCOMPLETE
  uses:
  - discharge_air_temperature_setpoint
  - zone_air_relative_humidity_sensor

FCU_UK_LON_6PS_1:
  id: "15721651370949869568"
  description: "Non-standard type for 6PS"
  implements:
  - FCU_DFSS_DFVSC_ZTC_CHWZTC_HWZTC
  uses:
  - thermal_power_sensor
  - dial_resistance_sensor
  - discharge_air_flowrate_sensor
  - filter_alarm
  - master_alarm
  - run_mode

FCU_UK_LON_6PS_2:
  id: "14172413099134418944"
  description: "Non-standard type for 6PS"
  implements:
  - FCU_DFSS_DFVSC_ZTC_CHWZTC_HWZTC
  uses:
  - thermal_power_sensor
  - dial_resistance_sensor
  - discharge_air_flowrate_sensor
  - filter_alarm
  - master_alarm
  - run_mode
  - exercise_mode


FCU_UK_LON_6PS_3:
  id: "3805126756927537152"
  description: "Non-standard type for 6PS"
  implements:
  - FCU
  uses:
  - chilled_water_valve_percentage_command
  - discharge_fan_speed_percentage_command_1
  - discharge_fan_speed_percentage_command_2
  - discharge_fan_speed_percentage_command_3
  - exercise_mode
  - fabric_protection_alarm
  - filter_alarm
  - heating_water_valve_percentage_command
  - master_alarm
  - discharge_fan_run_command
  - run_mode
  - zone_air_temperature_sensor_1
  - zone_air_temperature_sensor_2
  - zone_air_temperature_sensor_3
  - zone_air_temperature_setpoint
  - zone_air_temperature_setpoint_1
  - zone_air_temperature_setpoint_2
  - zone_air_temperature_setpoint_3
  - zone_occupancy_status_1
  - zone_occupancy_status_2
  - zone_occupancy_status_3

FCU_US_MTV_1667_1:
  id: "10200326188723863552"
  description: "Non-standard type for 1667 CRACs"
  implements:
  - FCU_DFSS_CSP_ZHC_DXZC
  - INCOMPLETE
  uses:
  - zone_air_relative_humidity_setpoint

FCU_US_MTV_1950_2:
  id: "1557918503799881728"
  description: "Non-standard type for 1950 WSHPs"
  implements:
  - FCU_DFSS_CSP_DXZC
  - INCOMPLETE
  uses:
  - condensing_water_isolation_valve_command

FCU_US_MTV_2171_2:
  id: "14021700841291907072"
  description: "Non-standard type for 2171 FCs"
  implements:
  - FCU_DF2XSS_DSP_DXZC
  - INCOMPLETE
  uses:
  - discharge_fan_run_status

FCU_US_MTV_PR55_1:
  id: "10794801339536769024"
  description: "Non-standard type for PR55 WSHPs"
  implements:
  - FCU_DFSS_CSP_DXZC
  - INCOMPLETE
  uses:
  - chilled_water_valve_command

FCU_US_MTV_946_2: # Weird dehumidification unit. Complete one-off.
  id: "6100660745119203328"
  description: "Non-standard type for 946 FCs"
  implements:
  - FCU
  uses:
  - compressor_run_status
  - discharge_air_temperature_sensor
  - discharge_fan_run_status
  - discharge_fan_speed_mode
  - heating_water_valve_percentage_command
  - humidification_percentage_command
  - humidification_run_command
  - return_air_dehumidification_relative_humidity_setpoint
  - return_air_humidification_relative_humidity_setpoint
  - return_air_relative_humidity_sensor
  - return_air_temperature_sensor
  - reversing_valve_command
  - zone_air_cooling_temperature_setpoint
  - zone_air_heating_temperature_setpoint
  - zone_air_temperature_sensor

FCU_US_MTV_1600_2:
  id: "14099950884817469440"
  description: "Non-standard type for 1600 CRACs"
  implements:
  - FCU_DFSS_RTC_CHWRC_RHC
  - INCOMPLETE
  uses:
  - compressor_run_command

FCU_US_MTV_1950_3:
  id: "10065218199902748672"
  description: "Non-standard type for 1950 CRACs"
  implements:
  - FCU_DFSS_DSPRTC_DXDSPRTC
  - INCOMPLETE
  uses:
  - cooling_stage_run_count

FCU_RHC_DFVSC_RTC:
  id: "8431171297702051840"
  description: "CRAC with return air temp/humidity control and discharge/cooling fan monitor."
  implements:
  - FCU
  - RHC
  - DFVSC
  - RTC
  uses:
  - cooling_run_status
  - cooling_percentage_sensor
  opt_uses:
  - run_mode
  - run_status
  - run_command
  - discharge_fan_lost_power_alarm
  - lost_power_alarm
  - smoke_alarm
  - water_leak_alarm
  - low_discharge_air_flowrate_alarm
  - high_return_air_temperature_alarm
  - low_return_air_temperature_alarm
  - high_return_air_relative_humidity_alarm
  - low_return_air_relative_humidity_alarm

FCU_CHWZTC2X_HT2XZTC2X_DFVSC2X:
  id: "6982876989409460224"
  description: "FCU with single chilled water valve and 2 heaters serving 2 separate zones"
  is_canonical: false
  implements:
  - FCU
  - CHWZTC2X
  - HT2XZTC2X
  - DFVSC2X

#Additional types for CH ZRH EURD
FCU_NON_CANONICAL_TYPE_1:
  id: "17300095970133934080"
  description: "Typical chilled water FCU with cooling-only (discharge control) for MDF rooms,
                including discharge fan speed control and chilled water valve control"
  implements:
  - FCU
  - CHWZC
  - SWISOVPM
  - INCOMPLETE
  uses:
  - discharge_fan_run_command
  - discharge_fan_speed_percentage_sensor
  - chilled_supply_water_temperature_sensor
  - chilled_return_water_temperature_sensor
  - water_leak_alarm
  - maintenance_alarm
  - master_alarm

FCU_NON_CANONICAL_TYPE_2:
  id: "7473241583211511808"
  description: "Typical chilled water FCU with cooling-only (discharge control) for IDF rooms,
                including discharge fan speed control"
  implements:
  - FCU
  - SWISOVPM
  - INCOMPLETE
  uses:
  - discharge_fan_run_command
  - discharge_fan_speed_percentage_sensor
  - chilled_supply_water_temperature_sensor
  - chilled_return_water_temperature_sensor
  - water_leak_alarm
  - condensate_water_pump_alarm
  - master_alarm
  - supply_fan_failed_alarm
  - return_air_temperature_sensor
  - return_air_temperature_setpoint


FCU_NON_CANONICAL_TYPE_3:
  id: "893482527623217152"
  description: "Typical chilled water FCU with cooling-only (discharge control) for technical rooms,
                including discharge fan speed sensor"
  implements:
  - FCU
  - SWISOVPM
  - INCOMPLETE
  uses:
  - discharge_fan_run_command
  - discharge_fan_speed_percentage_sensor
  - chilled_supply_water_temperature_sensor
  - chilled_return_water_temperature_sensor
  - master_alarm
  - supply_fan_failed_alarm
  - condensate_water_pump_alarm
  - return_air_temperature_sensor
  - return_air_temperature_setpoint

FCU_NON_CANONICAL_TYPE_4:
  id: "1789382194121146368"
  description: "Simple floor-mounted heating fan coil unit with isolation valve, zone air temperature sensor and discharge fan speed command"
  implements:
  - FCU
  - ZTC
  - INCOMPLETE
  uses:
  - discharge_fan_speed_percentage_command
  - supply_water_valve_command
  - zone_air_temperature_sensor
  - zone_air_temperature_setpoint
<<<<<<< HEAD
  - return_air_temperature_setpoint

FCU_LPA_FA:
  description: "Unit with lost power and failed alarms only"
  implements:
  - FCU
  uses:
  - lost_power_alarm
  - failed_alarm

FCU_RTC_RHDHS_DTM_DFSS:
  description: "Crac unit with return air temperature control, return air humidity monitor and dehumidification/humidification monitor."
  implements:
  - FCU
  - RTC
  - RHDHS
  - DTM
  - DFSS
  uses:
  - cooling_percentage_command
  - compressor_run_command
  - compressor_run_status_1
  - compressor_run_status_2
  opt_uses:
  - discharge_fan_failed_alarm
  - low_discharge_air_flowrate_alarm
  - master_alarm
  - water_leak_alarm
  - fire_alarm
  - schedule_run_command
=======
  - return_air_temperature_setpoint
>>>>>>> 07c19cd6
<|MERGE_RESOLUTION|>--- conflicted
+++ resolved
@@ -1374,7 +1374,6 @@
   - supply_water_valve_command
   - zone_air_temperature_sensor
   - zone_air_temperature_setpoint
-<<<<<<< HEAD
   - return_air_temperature_setpoint
 
 FCU_LPA_FA:
@@ -1405,6 +1404,3 @@
   - water_leak_alarm
   - fire_alarm
   - schedule_run_command
-=======
-  - return_air_temperature_setpoint
->>>>>>> 07c19cd6

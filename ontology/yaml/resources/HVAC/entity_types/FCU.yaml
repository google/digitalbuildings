# Copyright 2020 Google LLC
#
# Licensed under the Apache License, Version 2.0 (the License);
# you may not use this file except in compliance with the License.
# You may obtain a copy of the License at
#
#    https://www.apache.org/licenses/LICENSE-2.0
#
# Unless required by applicable law or agreed to in writing, software
# distributed under the License is distributed on an AS IS BASIS,
# WITHOUT WARRANTIES OR CONDITIONS OF ANY KIND, either express or implied.
# See the License for the specific language governing permissions and
# limitations under the License.

########################
### Canonical Types  ###
########################

# This file defines fan-coil unit types. Valid types must include a fan and a coil of some type.
# They must also include some control scheme (e.g. ZTC, DSP, etc.).

FCU_RTM_DFVSC2X_CHWZTC_HWZTC_DTM:
  guid: "d5c05501-528f-47ea-be30-54e9c53f41ca"
  description: "FCU in a trench, with heating and cooling valves, and two fans."
  is_canonical: true
  implements:
  - FCU
  - RTM
  - DFVSC2X
  - CHWZTC
  - HWZTC
  - DTM

FCU_DFSS_CSP_CHWDC:
  guid: "e0270205-c4be-4c74-9c54-a79afd332a9c"
  description: "Typical chilled water FCU with cooling-only (discharge control)."
  is_canonical: true
  implements:
  - FCU
  - DFSS
  - CSP
  - CHWDC

FCU_DFSS_CSP_CHWZC:
  guid: "a8d1730c-4e40-4e2b-a2fd-df5aec37ded4"
  description: "Typical chilled water FCU with cooling-only (zone control)."
  is_canonical: true
  implements:
  - FCU
  - DFSS
  - CSP
  - CHWZC

FCU_DFSS_CSP_DXZC:
  guid: "c11786df-af5d-4459-88b2-b1483fdb3e24"
  description: "Typical DX FCU with cooling-only (discharge control)."
  is_canonical: true
  implements:
  - FCU
  - DFSS
  - CSP
  - DXZC

FCU_DFSS_DFVSC_DXRC_DFRMM:
  guid: "641c3ba1-fee1-43a3-bf13-370bc18e7776"
  description: "Typical DX FCU with cooling-only (return control) with run mode and failed alarm ."
  is_canonical: true
  opt_uses:
  - failed_alarm
  implements:
  - FCU
  - DFSS
  - DFVSC
  - DXRC
  - DFRMM

FCU_DFSS_DFVSC_DSP_CHWDC_HWDC_CO2M:
  guid: "36584730-85fd-409e-b0ce-556ecf707ed9"
  description: "Hydronic variable speed fan coil with heating and cooling (zone control, discharge coil control and CO2 monitoring)."
  is_canonical: true
  implements:
  - FCU
  - DFSS
  - DFVSC
  - DSP
  - CHWDC
  - HWDC
  - CO2M

FCU_DFSS_DFVSC_DSP_CHWDC_CO2M:
  guid: "b020d2ce-f96b-4dd7-b431-32f417548f4d"
  description: "Hydronic variable speed fan coil with cooling (zone temp control, discharge coil control and CO2 monitoring)."
  is_canonical: true
  implements:
  - FCU
  - DFSS
  - DFVSC
  - DSP
  - CHWDC
  - CO2M

FCU_DFSS_CSP_DX2ZC:
  guid: "1e95273d-598a-41ae-88a4-021f8320444c"
  description: "Typical 2-stage DX FCU with cooling-only (zone control)."
  is_canonical: true
  implements:
  - FCU
  - DFSS
  - CSP
  - DX2ZC

FCU_DFSS_CSP_DXZTC:
  guid: "c8a29869-608f-441f-8f3c-357f08931da1"
  description: "Typical DX FCU with cooling-only (zone control)."
  is_canonical: true
  implements:
  - FCU
  - DFSS
  - CSP
  - DXZTC

FCU_DFSS2X_CHWRC_DAIDC2X_RAIDC2X:
  guid: "83f4fe60-d2d9-41c5-87a9-bf9992a9a010"
  description: "System with two FCU with cooling-only and drain pumps with common return air control for same zone."
  is_canonical: true
  opt_uses:
  - failed_alarm
  - failed_drain_pump_alarm_1
  - failed_drain_pump_alarm_2
  implements:
  - FCU
  - DFSS2X
  - CHWRC
  - DAIDC2X
  - RAIDC2X

FCU_DFSS_DSP_CHWDC:
  guid: "70014a86-ce5b-40a8-983d-27e472d5fd92"
  description: "Typical chilled water FCU (zone control, discharge coil control)."
  is_canonical: true
  implements:
  - FCU
  - DFSS
  - DSP
  - CHWDC

FCU_DFSS_DSP_CHWZC:
  guid: "0d2371d8-4b04-4d14-a371-6a8473ad16f8"
  description: "Typical chilled water FCU (zone control)."
  is_canonical: true
  implements:
  - FCU
  - DFSS
  - DSP
  - CHWZC

FCU_DFSS_DSP_DXZC:
  guid: "eddff9da-507f-4350-8613-ffb61d39cba4"
  description: "Typical DX water FCU (zone control)."
  is_canonical: true
  implements:
  - FCU
  - DFSS
  - DSP
  - DXZC

FCU_DFSS_DSP_DX2ZC:
  guid: "26cd04c7-c7b0-4e7b-b757-f59a12d5a1d7"
  description: "Typical 2-stage DX water FCU (zone control)."
  is_canonical: true
  implements:
  - FCU
  - DFSS
  - DSP
  - DX2ZC

FCU_DFSS_DSP_HPZC:
  guid: "0973469d-92a5-44e5-8e35-bacda5691f49"
  description: "Typical heat pump FCU (zone control)."
  is_canonical: true
  implements:
  - FCU
  - DFSS
  - DSP
  - HPZC

FCU_DFSS_DSP_HP2ZC:
  guid: "f1785580-c69d-4627-b8ce-a4b7ee79b254"
  description: "Typical heat pump FCU (zone control)."
  is_canonical: true
  implements:
  - FCU
  - DFSS
  - DSP
  - HP2ZC

FCU_DFSS_DSP_HPHCZC:
  guid: "75716115-2bf7-44b0-95d3-3ed9c3307e62"
  description: "Heating and cooling control heat pump FCU (zone control)."
  is_canonical: true
  implements:
  - FCU
  - DFSS
  - DSP
  - HPHCZC

FCU_DFSS_DFMSC_HPDSPRTC:
  guid: "eb4c0175-8340-4d03-97b5-e4f088cd914b"
  description: "Return temp control multi-speed FCU with heat pump"
  is_canonical: true
  implements:
  - FCU
  - DFSS
  - DFMSC
  - HPDSPRTC

FCU_DFSS_ZTC_DXZTC:
  guid: "f22d6a0f-bc55-4dff-8164-8f79bf824715"
  description: "Typical DX FCU (zone control)."
  is_canonical: true
  implements:
  - FCU
  - DFSS
  - ZTC
  - DXZTC

FCU_DFSS_RTC_DXRC:
  guid: "4a3bcae2-d9dd-4c22-a58b-ea6a3ec4d3bb"
  description: "Typical DX FCU (return control)."
  is_canonical: true
  implements:
  - FCU
  - DFSS
  - RTC
  - DXRC

FCU_DFSS_DSP_HWZC:
  guid: "7489e4cb-b8af-49dd-affc-c24cf0a6ca1f"
  description: "Heating-only FCU (zone control)."
  is_canonical: true
  implements:
  - FCU
  - DFSS
  - DSP
  - HWZC

FCU_DFSS_DTC_HT2DC:
  guid: "5e3428c7-acab-437a-a683-50fb32395482"
  description: "2-Stage heating FCU (discharge control)."
  is_canonical: true
  implements:
  - FCU
  - DFSS
  - DTC
  - HT2DC

FCU_DF2XSS_DSP_DXZC:
  guid: "0f451e9f-2c77-4baf-aa09-a25fd94374b9"
  description: "Two-fan DX fan coil with zone temp control."
  is_canonical: true
  implements:
  - FCU
  - DF2XSS
  - DSP
  - DXZC

FCU_DF2XSS_RTC_DXRC:
  guid: "838ae963-a18d-474e-b677-d01fa766486d"
  description: "Two-fan DX fan coil with zone temp control."
  is_canonical: true
  implements:
  - FCU
  - DF2XSS
  - RTC
  - DXRC

FCU_DFSS_DSP_HT2ZC_HP2ZC:
  guid: "3e30856e-873c-4aca-b3f9-714c4cb227dd"
  description: "Heat pump fan coil with reheat (zone temp control)."
  is_canonical: true
  implements:
  - FCU
  - DFSS
  - DSP
  - HT2ZC
  - HP2ZC

FCU_DFSS_DSP_HTZC_DXZC:
  guid: "9604ad97-cb41-444d-b0d8-a663f7975b9a"
  description: "DX fan coil with reheat (zone temp control)."
  is_canonical: true
  implements:
  - FCU
  - DFSS
  - DSP
  - HTZC
  - DXZC

FCU_DFSS_DSP_HTZC_DXZC_DFSMC:
  guid: "6974d102-b079-4af6-86c3-10f5980df7cc"
  description: "DX fan coil with reheat (zone temp control)."
  is_canonical: true
  implements:
  - FCU
  - DFSS
  - DSP
  - HTZC
  - DXZC
  - DFSMC

FCU_DFSS_DSP_HTZC_HPZC:
  guid: "4a592a48-07a3-47e0-b5cd-ffaf0b9068fa"
  description: "Heat pump fan coil with reheat (zone temp control)."
  is_canonical: true
  implements:
  - FCU
  - DFSS
  - DSP
  - HTZC
  - HPZC

FCU_DFSS_DSP_HWZC_CHWZC:
  guid: "4a475416-c721-4c2c-b271-83dc7360b02e"
  description: "Hydronic fan coil with heating and cooling (zone temp control)."
  is_canonical: true
  implements:
  - FCU
  - DFSS
  - DSP
  - HWZC
  - CHWZC

FCU_DFSS_DFVSC_CSP_CHWDC:
  guid: "1483b237-9941-4698-a1bd-e8d6e3c3c466"
  description: "Hydronic variable speed fan coil with cooling (zone temp control)."
  is_canonical: true
  implements:
  - FCU
  - DFSS
  - DFVSC
  - CSP
  - CHWDC

FCU_DFSS_DFVSC_DSP_CHWDC:
  guid: "1b1040f6-7e8b-4531-8a5c-f199411baf9d"
  description: "Hydronic variable speed fan coil with cooling (zone temp control)."
  is_canonical: true
  implements:
  - FCU
  - DFSS
  - DFVSC
  - DSP
  - CHWDC

FCU_DFSS_DFVSC_CSP_CHWZC:
  guid: "e835b367-8ae9-4a12-9682-d9c1fa8d1d85"
  description: "Hydronic variable speed fan coil with cooling (zone temp control)."
  is_canonical: true
  implements:
  - FCU
  - DFSS
  - DFVSC
  - CSP
  - CHWZC

FCU_DFSS_DSPRTC_DXDSPRTC:
  guid: "9b9b23be-242e-491b-8354-5c7b2092983b"
  description: "Return temp control FCU with DX."
  is_canonical: true
  implements:
  - FCU
  - DFSS
  - DSPRTC
  - DXDSPRTC

FCU_DFSS_DFVSC_DSP_CHWZC:
  guid: "7e8a5f89-31ca-4d02-87aa-da7d1ad58d3d"
  description: "Hydronic variable speed fan coil with cooling (zone temp control)."
  is_canonical: true
  implements:
  - FCU
  - DFSS
  - DFVSC
  - DSP
  - CHWZC

FCU_DFSS_DFVSC_RTC_CHWRC:
  guid: "0580beb7-b0af-4f2f-ad9b-2599e9dc65a4"
  description: "Hydronic variable speed fan coil with cooling (return control)."
  is_canonical: true
  implements:
  - FCU
  - DFSS
  - DFVSC
  - RTC
  - CHWRC

FCU_DFSS_DFVSC_DTM_RHC_CHWRC:
  guid: "5d32b824-a099-40d0-bff0-772de1ffe8bb"
  description: "Hydronic variable speed fan coil with return controlled cooling and humidity control."
  is_canonical: true
  implements:
  - FCU
  - DFSS
  - DFVSC
  - DTM
  - RHC
  - CHWRC

FCU_DFSS_DFVSC_DSP_HWDC_CHWDC:
  guid: "fcf34e51-7056-4175-bb33-c6a488653d74"
  description: "Hydronic variable speed fan coil with heating and cooling (zone temp control)."
  is_canonical: true
  implements:
  - FCU
  - DFSS
  - DFVSC
  - DSP
  - HWDC
  - CHWDC

FCU_DFSS_DFVSC_DSP_HWZC_CHWZC:
  guid: "afb00885-8bb3-4449-ac55-2d8bc596c60a"
  description: "Hydronic variable speed fan coil with cooling and heating (zone temp control)."
  is_canonical: true
  implements:
  - FCU
  - DFSS
  - DFVSC
  - DSP
  - HWZC
  - CHWZC

FCU_DFSS_DFVSC_ZTC_CHWZTC_HWZTC:
  guid: "33d5c7ed-cbc9-4a1b-836c-3ca8fc1dcaf4"
  description: "Hydronic varaible speed fan coil with cooling and heating (zone temp control)."
  is_canonical: true
  implements:
  - FCU
  - DFSS
  - DFVSC
  - ZTC
  - CHWZTC
  - HWZTC

FCU_DFSS_RTC_RHC_RHDHC_DXRC:
  guid: "53bf4cb6-775f-4f94-bccf-cd3e71e4744e"
  description: "DX fan coil with return temp and humidification control."
  is_canonical: true
  implements:
  - FCU
  - DFSS
  - RTC
  - RHC
  - RHDHC
  - DXRC

FCU_DFSS_RTC_RHC_RHDHC_HTRC_DXRC:
  guid: "9460568b-550a-43d4-a63f-bb0d98ed6a3e"
  description: "DX fan coil with reheat and return temp and humidity control."
  is_canonical: true
  implements:
  - FCU
  - DFSS
  - RTC
  - RHC
  - RHDHC
  - HTRC
  - DXRC

FCU_DFSS_ZTC_ZHDHC_DXZTC:
  guid: "0d1eab83-e244-4083-b16d-3299213fc49a"
  description: "DX Fan coil with zone humidity and temp control."
  is_canonical: true
  implements:
  - FCU
  - DFSS
  - ZTC
  - ZHDHC
  - DXZTC

FCU_DFSS_CSP_ZHC_DXZC:
  guid: "a705848f-4a8e-4ed5-9197-f8f10e039f53"
  description: "DX fan coil with zone temp and humidity control."
  is_canonical: true
  implements:
  - FCU
  - DFSS
  - CSP
  - ZHC
  - DXZC

FCU_DFSS_RTC_RHC_DXRC:
  guid: "de8a8f6e-ca13-44cd-a324-26978af73edd"
  description: "DX fan coil with return temp and humidity control."
  is_canonical: true
  implements:
  - FCU
  - DFSS
  - RTC
  - RHC
  - DXRC

FCU_DFSS_DFVSC_RTC_RHC_RHDHC_DXRC:
  guid: "c36bb256-35b7-4abd-b9c0-a7491f432326"
  description: "Variable speed DX fan coil with return temp and humidity control."
  is_canonical: true
  implements:
  - FCU
  - DFSS
  - DFVSC
  - RTC
  - RHC
  - RHDHC
  - DXRC

FCU_DFSS_DFVSC_CHWRC_RHDHC:
  guid: "8e855d45-e0cd-424d-a708-60ea67f0da7a"
  description: "Variable speed DX fan coil with chilled water return temp control and humidification/dehumidification."
  is_canonical: true
  implements:
  - FCU
  - DFSS
  - DFVSC
  - CHWRC
  - RHDHC

FCU_DFSS_DTM_CHWRC:
  guid: "be9274df-e158-4bd4-bcc9-588491e94eac"
  description: "Variable speed DX fan coil with chilled water return temp control with drain pump monitoring ."
  is_canonical: true
  opt_uses:
  - drain_pump_run_status
  - run_mode
  implements:
  - FCU
  - DFSS
  - DTM
  - CHWRC

FCU_DFSS_DFHLC_DSP_DXZC:
  guid: "ec6893cc-ffe6-4b3b-b528-325bd1e7fb56"
  description: "Mult-speed DX fan coil with zone temp control."
  is_canonical: true
  implements:
  - FCU
  - DFSS
  - DFHLC
  - DSP
  - DXZC

FCU_DFSS_DFHMLC_DSP_HWDC_CHWDC:
  guid: "b6296ca6-48de-43c2-94a8-9f12edfc7d8d"
  description: "Multi-speed heat pump fan coil with zone temp control."
  is_canonical: true
  implements:
  - FCU
  - DFSS
  - DFHMLC
  - DSP
  - HWDC
  - CHWDC

FCU_DFSS_DFMSC_DSP_DXZC:
  guid: "61a50502-8054-4ab1-b9ae-2aa792036d48"
  description: "Multi-speed DX fan coil with zone temp control."
  is_canonical: true
  implements:
  - FCU
  - DFSS
  - DFMSC
  - DSP
  - DXZC

FCU_DFSS_DFMSC_DSP_DXZC_DAIDC:
  guid: "60f830d2-e9e7-4703-b745-372cadaa98ba"
  description: "Multi-speed DX fan coil with zone temp control, and discharge air isolation damper control."
  is_canonical: true
  implements:
  - FCU
  - DFSS
  - DFMSC
  - DSP
  - DXZC
  - DAIDC

FCU_DFSS_DFMSC_DSP_HPZC:
  guid: "7e80059d-e345-4510-9b73-639e1c4feea9"
  description: "Multi-speed heat pump fan coil with zone temp control."
  is_canonical: true
  implements:
  - FCU
  - DFSS
  - DFMSC
  - DSP
  - HPZC

FCU_DFSS_DFMSC_ZTC_HPZTC:
  guid: "f8491824-5c13-418d-81d6-7c60df7493d5"
  description: "Multi-speed heat pump fan coil with zone temp control."
  is_canonical: true
  implements:
  - FCU
  - DFSS
  - DFMSC
  - DSP
  - HPZTC

FCU_DFSS_DFMSC_CSP_DXZC:
  guid: "26063e02-e9c2-44c0-95bf-82f24786a64f"
  description: "DX fan coil with multi-speed control (zone control)."
  is_canonical: true
  implements:
  - FCU
  - DFSS
  - DFMSC
  - CSP
  - DXZC

FCU_DFSS_DFMSC_CSP_DXZC_DAIDC:
  guid: "26b5ebf7-3bbd-44e4-9b81-cf2cc2d59f8e"
  description: "DX fan coil with multi-speed control (zone control) and discharge isolation damper control."
  is_canonical: true
  implements:
  - FCU
  - DFSS
  - DFMSC
  - CSP
  - DXZC
  - DAIDC

FCU_DFSS_CSP_DXZC_DAIDC:
  guid: "94aaa151-9517-4a5a-8514-49efad872d33"
  description: "DX fan coil with discharge isolation damper control."
  is_canonical: true
  implements:
  - FCU
  - DFSS
  - CSP
  - DXZC
  - DAIDC

FCU_DFSS_DSP_DXZC_DAIDC:
  guid: "660d5103-1bb0-4a59-ac97-93aa02d1d07b"
  description: "DX dual-setpoint fan coil with discharge isolation damper control."
  is_canonical: true
  implements:
  - FCU
  - DFSS
  - DSP
  - DXZC
  - DAIDC

FCU_DFSS_DFMSC_RTC_DXRC:
  guid: "cff43601-66f1-4932-9a0b-e64cc9c7a729"
  description: "DX fan coil with multi-speed control (return temp)."
  is_canonical: true
  implements:
  - FCU
  - DFSS
  - DFMSC
  - RTC
  - DXRC

FCU_DFSS_DSP_HTDC_CHWDC:
  guid: "8479d4b6-1a05-41e2-8124-c18b73cd555b"
  description: "Hydronic fan coil with electric reheat (zone control)."
  is_canonical: true
  implements:
  - FCU
  - DFSS
  - DSP
  - HTDC
  - CHWDC

FCU_DFSS_DFVSC_DSP_HTDC_CHWDC_FDPM:
  guid: "05a10982-af52-4427-867f-70659dcaed5a"
  description: "Hydronic variable speed fan coil with electric reheat (zone control)."
  is_canonical: true
  implements:
  - FCU
  - DFSS
  - DFVSC
  - DSP
  - HTDC
  - CHWDC
  - FDPM

FCU_DFSS_DSP_HWDC_CHWDC:
  guid: "4ae697d1-c9d1-4cb1-9980-4a9271b6dd5b"
  description: "Hydronic fan coil with heating and cooling (zone control)."
  is_canonical: true
  implements:
  - FCU
  - DFSS
  - DSP
  - HWDC
  - CHWDC

FCU_DFSS_DFHLC_DSP_CHWDC:
  guid: "2e411233-5442-4ea4-9269-fc368dcb7a69"
  description: "Hydronic cooling-only fan coil with multi-speed control (zone control)."
  is_canonical: true
  implements:
  - FCU
  - DFSS
  - DFHLC
  - DSP
  - CHWDC

FCU_DFSS_DTC_CHWDC:
  guid: "99560062-3184-474a-b5d6-bb8c672421d4"
  description: "Discharge temperature control FCU with chilled water."
  is_canonical: true
  implements:
  - FCU
  - DFSS
  - DTC
  - CHWDC

FCU_DFSS_DSP_CHWRC:
  guid: "e0a1de1d-08f4-407a-9366-40e24b37bd33"
  description: "Chilled water FCU with return temp contol."
  is_canonical: true
  implements:
  - FCU
  - DFSS
  - DSP
  - CHWRC

FCU_DFSS_ZTC_HPZTC:
  guid: "e2e982e6-59c9-4793-9ad0-e7fc3af51ce8"
  description: "Single zone heat pump."
  is_canonical: true
  implements:
  - FCU
  - DFSS
  - ZTC
  - HPZTC

FCU_DFSS_DFMSC_DXZC:
  guid: "0fa7ebf4-d8b3-489a-9720-9d275a300849"
  description: "DX multispeed fan coil."
  is_canonical: true
  implements:
  - FCU
  - DFSS
  - DFMSC
  - DXZC

FCU_DFSS_RTC_CHWRC_RHC:
  guid: "99977f09-082f-4f7e-acf1-ff4244f57d10"
  description: "Chilled water fan coil with return temp control."
  is_canonical: true
  implements:
  - FCU
  - DFSS
  - RTC
  - CHWRC
  - RHC

FCU_DFSS_DFVSC_ZTC_CHWZTC:
  guid: "ba20c402-c98e-4865-8ab4-2e4d9a04ea15"
  description: "Hydronic variable speed fan coil with cooling and heating (zone temp control)."
  is_canonical: true
  opt_uses:
  - discharge_air_static_pressure_sensor
  - zone_air_co2_concentration_sensor
  - filter_differential_pressure_sensor
  implements:
  - FCU
  - DFSS
  - DFVSC
  - ZTC
  - CHWZTC

FCU_DFSS_DFVSC_ZTC_ZHC_CHWDC_FDPM_RMM:
  guid: "c906c957-e6ee-41ab-abc4-c82edbd99871"
  description: "Hydronic variable speed fan coil with cooling (zone temp control)."
  is_canonical: true
  implements:
  - FCU
  - DFSS
  - DFVSC
  - ZTC
  - ZHC
  - CHWDC
  - FDPM
  - RMM

FCU_DFSS_DFVSC_ZTC_ZHC_CHWDC_HWDC_FDPM_RMM:
  guid: "0db98028-e13d-4535-b6c6-e76549271f20"
  description: "Hydronic variable speed fan coil with cooling and heating (zone temp and humidity control)."
  is_canonical: true
  implements:
  - FCU
  - DFSS
  - DFVSC
  - ZTC
  - ZHC
  - CHWDC
  - HWDC
  - FDPM
  - RMM

FCU_DFSS_DFVSC_ZTC_CHWDC_HWDC_FDPM_RMM:
  guid: "cf3a3573-c1af-44fd-91f3-de6c5ff0261a"
  description: "Hydronic variable speed fan coil with cooling and heating (discharge temp control)."
  is_canonical: true
  implements:
  - FCU
  - DFSS
  - DFVSC
  - ZTC
  - CHWDC
  - HWDC
  - FDPM
  - RMM

FCU_DFSS_DFVSC_ZTC_CHWZTC_HWZTC_FDPM_RMM:
  guid: "f8af7546-8050-47bb-aeb1-8db1dfefa5f0"
  description: "Hydronic variable speed fan coil with cooling and heating (zone temp control)."
  is_canonical: true
  implements:
  - FCU
  - DFSS
  - DFVSC
  - ZTC
  - CHWZTC
  - HWZTC
  - FDPM
  - RMM

FCU_DFSS_DFVSC_ZTC_CHWZTC_HWZTC_FDPM_CO2M_RMM:
  guid: "2690fe03-3ebc-46d4-b1b7-1e5795315f79"
  description: "Hydronic variable speed fan coil with cooling and heating (zone temp and co2 control)."
  is_canonical: true
  implements:
  - FCU
  - DFSS
  - DFVSC
  - ZTC
  - CHWZTC
  - HWZTC
  - FDPM
  - CO2M
  - RMM

FCU_DFSS_DFVSC_ZTC_CHWZTC_FDPM_RMM:
  guid: "996e5d5b-2dd0-4151-9a41-9b0a357d17bf"
  description: "Hydronic varaible speed fan coil with cooling (zone temp control)."
  is_canonical: true
  implements:
  - FCU
  - DFSS
  - DFVSC
  - ZTC
  - CHWZTC
  - FDPM
  - RMM

FCU_DFSS_DFVSC_ZTC_CHWZTC_FDPM_CO2M_RMM:
  guid: "5902e780-07d6-430e-8d4f-87c87795ced4"
  description: "Hydronic variable speed fan coil with cooling and heating (zone temp control)."
  is_canonical: true
  implements:
  - FCU
  - DFSS
  - DFVSC
  - ZTC
  - CHWZTC
  - FDPM
  - CO2M
  - RMM

FCU_DFSS_DFVSC_RTC_CHWRC_HWRC_FDPM_RMM:
  guid: "d23376cf-dfba-4176-9132-fa11fa50e0a6"
  description: "Hydronic variable speed fan coil with heating and cooling (return control)."
  is_canonical: true
  implements:
  - FCU
  - DFSS
  - DFVSC
  - RTC
  - CHWRC
  - HWRC
  - FDPM
  - RMM

FCU_DFSS_DFVSC_RTC_CHWRC_FDPM_RMM:
  guid: "bc93483f-2fc4-441d-836e-bf802f063b54"
  description: "Hydronic variable speed fan coil with cooling (return control)."
  is_canonical: true
  implements:
  - FCU
  - DFSS
  - DFVSC
  - RTC
  - CHWRC
  - FDPM
  - RMM

FCU_SFSS_SFVSC_CHWSC_SSPC_RTM:
  guid: "211d29a7-2f06-4342-ad98-ea1f23674e7e"
  description: "Multi-zone FCU with chilled water"
  is_canonical: true
  implements:
  - FCU
  - SFSS
  - SFVSC
  - CHWSC
  - SSPC
  - RTM

FCU_DFSS_DFVSC_SSPC_DTC_CHWDC:
  guid: "3609bf02-9dc4-44cb-b8a4-3a14607d74bf"
  description: "Discharge temperature control FCU with chilled water."
  is_canonical: true
  implements:
  - FCU
  - DFSS
  - DFVSC
  - SSPC
  - DTC
  - CHWDC

FCU_DFMSS_DSP_ZHM_RTM_CHWZC_CHWDT:
  guid: "eb49b71a-fe73-4304-9c04-2b3dcb94ae62"
  description: "Chilled water FCU with zone temp and humidity control."
  is_canonical: true
  implements:
  - FCU
  - DFMSS
  - DSP
  - ZHM
  - RTM
  - CHWZC
  - CHWDT

FCU_DFSS_DFRMM_DXRC_RHC_HTRC_REFPM:
  guid: "fd82955e-085a-4fad-b667-937872e7d082"
  description: "CRAC unit cooling and humidification with compressor and alarm monitoring."
  is_canonical: true
  implements:
  - FCU
  - DFSS
  - DFRMM
  - DXRC
  - RHC
  - HTRC
  - REFPM
  opt_uses:
  - filter_alarm

FCU_SS_ZTM:
  guid: "b5a0dab8-f370-403c-ba76-96576ffe984d"
  description: "FCU with zone temperature monitoring and start/stop control."
  is_canonical: true
  implements:
  - FCU
  - SS
  - ZTM

FCU_HPZTC_CO2C_FDPM:
  guid: "29f39ffb-a724-4d8d-acd2-d422e79fac05"
  description: "Heat pump with zone temperature and CO2 control and filter monitoring."
  is_canonical: true
  implements:
  - FCU
  - HPZTC
  - CO2C
  - FDPM

FCU_HPZTC_CO2C:
  guid: "9e621618-4a09-455c-acae-a00c3d006794"
  description: "Heat pump with zone temperature and CO2 control."
  is_canonical: true
  implements:
  - FCU
  - HPZTC
  - CO2C

FCU_DFVSMC_CHWBRC:
  guid: "2f6570ff-4ae6-4c9a-8963-bb3ee9fcd71b"
  description: "Chilled water FCU with chilled water percentage mode, discharge fan mode and return air temp control."
  is_canonical: true
  implements:
  - FCU
  - DFVSMC
  - CHWBRC
  opt_uses:
  - control_mode
  - run_mode
  - schedule_run_command
  - discharge_fan_lost_power_alarm
  - lost_power_alarm

FCU_DFVDSC_CHWBRC:
  guid: "5d594329-cd5d-47ed-8e1e-03103ff1e2f4"
  description: "Chilled water FCU with chilled water percentage mode, discharge fan mode or discrete speed control, and return air temp control."
  is_canonical: true
  implements:
  - FCU
  - DFVDSC
  - CHWBRC
  opt_uses:
  - control_mode
  - run_mode
  - schedule_run_command
  - discharge_fan_lost_power_alarm
  - lost_power_alarm

FCU_DFVDSFC_CHWBRC:
  guid: "dc242360-5629-4ee1-b0b6-8e92acfe9d40"
  description: "Chilled water FCU with chilled water percentage mode, discharge fan mode or discrete speed (frequency) control, and return air temp control."
  is_canonical: true
  implements:
  - FCU
  - DFVDSFC
  - CHWBRC
  opt_uses:
  - control_mode
  - run_mode
  - schedule_run_command
  - discharge_fan_lost_power_alarm
  - lost_power_alarm


FCU_DFVSFC_CHWBRC:
  guid: "19bff6a7-c5bf-4087-ae31-77d8f904d1fd"
  description: "Chilled water FCU with chilled water percentage mode, discharge fan frequency and return air temp control."
  is_canonical: true
  implements:
  - FCU
  - DFVSFC
  - CHWBRC
  opt_uses:
  - control_mode
  - schedule_run_command
  - discharge_fan_lost_power_alarm
  - lost_power_alarm

FCU_DFVSMC_CHWRC:
  guid: "2d7ac1f6-e016-471e-a480-45dd46e06eea"
  description: "Chilled water FCU with binary mode (open/closed), discharge fan mode or discrete speed control, and return air temp control."
  is_canonical: true
  implements:
  - FCU
  - DFVSMC
  - CHWRC
  opt_uses:
  - control_mode
  - run_mode
  - schedule_run_command
  - discharge_fan_lost_power_alarm
  - lost_power_alarm

FCU_DFVDSC_CHWRC:
  guid: "e0ab6769-3085-44f9-9b8c-d48c6bab8883"
  description: "Chilled water FCU with binary mode (open/closed), discharge fan mode or discrete speed (frequency) control and return air temp control."
  is_canonical: true
  implements:
  - FCU
  - DFVDSC
  - CHWRC
  opt_uses:
  - control_mode
  - run_mode
  - schedule_run_command
  - discharge_fan_lost_power_alarm
  - lost_power_alarm

FCU_DFVDSFC_CHWRC:
  guid: "339a8035-db53-45ad-a0a0-28f6761e6972"
  description: "Chilled water FCU with binary mode (open/closed), discharge fan mode and return air temp control."
  is_canonical: true
  implements:
  - FCU
  - DFVDSFC
  - CHWRC
  opt_uses:
  - control_mode
  - run_mode
  - schedule_run_command
  - discharge_fan_lost_power_alarm
  - lost_power_alarm

FCU_DFVSFC_CHWRC:
  guid: "58b2a333-bde2-420e-a061-5a238f654e42"
  description: "Chilled water FCU with binary mode (open/closed),discharge fan frequency and return air temp control."
  is_canonical: true
  implements:
  - FCU
  - DFVSFC
  - CHWRC
  opt_uses:
  - control_mode
  - run_mode
  - schedule_run_command
  - discharge_fan_lost_power_alarm
  - lost_power_alarm

FCU_DFSS_DFVSC_DXRC_HTRC_RHC_RHDHC_RTC:
  guid: "4aa57dc4-e93e-47eb-9279-dd990910af24"
  description: "Single-zone FCU with DX cooling, heating, and humidifcation/dehumidification."
  is_canonical: true
  implements:
  - FCU
  - DFSS
  - DFVSC
  - DXRC
  - HTRC
  - RHC
  - RHDHC
  - RTC

FCU_DFSS_DXZTC:
  guid: "923c5eaa-1f4e-4d2f-a133-39fae00f9e17"
  description: "Single split unit with zone air temperature control"
  is_canonical: true
  implements:
  - FCU
  - DFSS
  - DXZTC
  opt_uses:
  - failed_alarm
  - lost_power_alarm
  - schedule_run_command

FCU_DFSS_CHWZTC:
  guid: "89f20f96-5158-4e30-88e0-439366899436"
  description: "Chilled water FCU with zone temperature control and chilled water valve control"
  is_canonical: true
  implements:
  - FCU
  - DFSS
  - CHWZTC
  opt_uses:
  - schedule_run_command

FCU_DFSS_ZTC:
  guid: "62c81f76-c539-461d-837d-d01b89a4e9da"
  description: "Chilled water FCU with binary mode (open/closed) and zone temperature control"
  is_canonical: true
  implements:
  - FCU
  - DFSS
  - ZTC
  uses:
  - chilled_water_valve_command
  opt_uses:
  - schedule_run_command

FCU_DFSS_CHWDC_CO2DFVSC_ZTC:
  guid: "a16b01b9-01b4-459c-80d4-044b141ec007"
  description: "Chilled water FCU with discharge air, zone air temperature and co2 concentration control. The fan speed is adjusted based on co2 value."
  is_canonical: true
  implements:
  - FCU
  - DFSS
  - CHWDC
  - CO2DFVSC
  - ZTC
  opt_uses:
  - filter_alarm
  - discharge_air_linearvelocity_sensor
  - schedule_run_command

FCU_DFSS_CHWDC_DFVSC_ZTC:
  guid: "a21f9e02-6945-42ca-842c-56a36459fe92"
  description: "Chilled water FCU with discharge air, zone air temperature and co2 concentration control."
  is_canonical: true
  implements:
  - FCU
  - DFSS
  - CHWDC
  - DFVSC
  - ZTC
  opt_uses:
  - filter_alarm
  - discharge_air_linearvelocity_sensor
  - schedule_run_command

FCU_CHWRC_DFSS_RHDHC:
  guid: "d3b91c93-30e1-4aac-abcb-dd292fa64fba"
  description: "FCU with chilled water coil and return air relative humidity control."
  is_canonical: true
  implements:
  - FCU
  - CHWRC
  - DFSS
  - RHDHC

FCU_DFSS_DSPRTC_DX2DSPRTC:
  guid: "ec77e06e-22d4-4fcb-a561-b1d8e67e1e6e"
  description: "FCU with two DX compressors and dual setpoint control."
  is_canonical: true
  implements:
  - FCU
  - DFSS
  - DSPRTC
  - DX2DSPRTC

FCU_DFSS_DFVSC_DPBHCC:
  guid: "babbbe66-6b4d-4a02-85e4-60ce95712e05"
  description: "Hydronic variable speed fan coil with cooling and heating (zone temp control)."
  is_canonical: true
  implements:
  - FCU
  - DFSS
  - DFVSC
  - DPBHCC

FCU_DFSS_DFMSC_CHWZC_DSP:
  guid: "352f40a9-1651-4538-b914-3816c979be1e"
  description: "Multi-speed CHW fan coil with zone temp control."
  is_canonical: true
  implements:
  - FCU
  - DFSS
  - DFMSC
  - CHWZC
  - DSP

FCU_DFSS_CHWZC_RTM_ZHM:
  guid: "94ee009a-4cc8-42d4-a8dc-6c6193445e26"
  description: "FCU with discharge cooling air temperature control, return air temperature monitoring and zone air relative humidity monitoring (CRAC)."
  is_canonical: true
  implements:
    - FCU
    - DFSS
    - CHWZC
    - RTM
    - ZHM

FCU_DFSS_DFVSC_ZTC_CHWZTC_HWZTC_RTM:
  guid: "ccaa9ea2-4879-42d6-8b18-ec41bea2383c"
  description: "FCU with zone temperature control and return air temperature monitoring."
  implements:
  - FCU
  - DFSS
  - DFVSC
  - ZTC
  - CHWZTC
  - HWZTC
  - RTM

FCU_DFSS_DXRC_RHDHC_AL:
  guid: "d3193e39-ade8-4cb2-8b77-2a036f18382d"
  description: "Typical Precision Air conditioning unit with alarms."
  is_canonical: true
  implements:
  - FCU
  - DFSS
  - DXRC
  - RHDHC
  opt_uses:
  - filter_alarm
  - master_alarm
  - failed_heat_exchange_alarm
  - water_leak_alarm

FCU_DFVSC_CHWRC_FDPSM2X:
  guid: "26ec8491-3ccd-42f6-86e7-9d69afeb87bd"
  description: "FCU with VFD ,return air temperature based Chilled water valve modulation, pre filter and fine filter status,return air humidity monitoring"
  is_canonical: true
  implements:
  - FCU
  - DFVSC
  - CHWRC
  - FDPSM2X
  opt_uses:
  - isolation_damper_status

FCU_CHWDC_DFSS_DXDC_DFVSC_REFPM_ZHC_DFRMM_CHWDT:
  guid: "37d4b545-97fd-4eb8-9c87-acd2be28a748"
  description: "CRAC with chilled water temperature monitoring and compressor monitoring with zone temperature and humidity monitoring."
  is_canonical: true
  implements:
  - FCU
  - CHWDC
  - DFSS
  - DXDC
  - DFVSC
  - REFPM
  - ZHC
  - DFRMM
  - CHWDT

FCU_DFSS_DX2DC_DFVSC_REFPM2X_ZHC_DFRMM:
  guid: "e8799e77-72cd-4a00-ae3a-5f9733f51b39"
  description: "CRAC with dual compressor with temperature monitoring and compressor monitoring with humidity monitoring."
  is_canonical: true
  implements:
  - FCU
  - DFSS
  - DX2DC
  - DFVSC
  - REFPM2X
  - ZHC
  - DFRMM

FCU_DFSS_DFVSC_FDPM_CHWDC_SRC_DFRMM:
  guid: "1c7daa0b-c9d5-45a4-9e7f-0b2ea8ba93d7"
  description: "FCU with temperature control, humidity monitor with electrical parameter monitoring."
  is_canonical: true
  implements:
  - FCU
  - DFSS
  - DFVSC
  - FDPM
  - CHWDC
  - SRC
  - DFRMM

FCU_DFSS_CHWRC:
  guid: "854f3eff-07db-4324-a4b3-84e19f6a8639"
  description: "CRAC unit with discharge fan and return temperature control."
  is_canonical: true
  implements:
  - FCU
  - DFSS
  - CHWRC

FCU_DXZTC_DFSS:
  guid: "5688519e-f88e-4620-8bd5-89d91467028d"
  description: "FCU with SS, discharge temp sensors, zone control and sensor, filter change"
  is_canonical: true
  implements:
  - FCU
  - DXZTC
  - DFSS
  opt_uses:
  - failed_alarm
  - filter_alarm

FCU_RHDHS_DXDC_DFSS_RTM_DSPM_DFM:
  guid: "f60a2563-da8f-4360-b2d9-f471c065356c"
  description: "FCU with temperature & pressure monitor, humidity monitor and water leak & status alarm."
  is_canonical: true
  implements:
  - FCU
  - RHDHS
  - DXDC
  - DFSS
  - RTM
  - DSPM
  - DFM
  opt_uses:
  - water_leak_alarm
  - failed_alarm

FCU_DFSS_DFMSC_CHWZC:
  guid: "3d8c3cf8-401f-45d4-89b2-b87f52e4efc9"
  description: "Chilled water FCU with cooling-only (zone control) and discharge fan multi-speed control."
  is_canonical: true
  implements:
  - FCU
  - DFSS
  - DFMSC
  - CHWZC

FCU_RTM_DXZTC_SRC:
  guid: "5aafdd1c-5740-4953-8d44-1969bb8af965"
  description: "FCU with SS, supply and return temp sensors, zone control and sensor, schedule run, filter change and general fail alarm"
  is_canonical: true
  implements:
  - FCU
  - RTM
  - DXZTC
  - SRC
  uses:
  - filter_alarm
  - lost_power_alarm


FCU_DFVSC_CHWZC_CSP_RTM_WDT:
  guid: "8c3dc3ea-8344-4a5a-85c1-5f1491f7c256"
  description: "Hydronic cooling or heating fan coil unit with cooling temperature setpoint control"
  is_canonical: true
  implements:
  - FCU
  - DFVSC
  - CHWZC
  - CSP
  - RTM
  - WDT
  uses:
  - master_alarm
  - run_mode

FCU_DFSS_CHWDC_CSP_RTM_DXZC:
  guid: "fef47d51-3d01-40fd-9499-4f3bd65ed3ec"
  description: "Typical DX FCU with cooling-only (discharge control)"
  is_canonical: true
  implements:
  - FCU
  - DFSS
  - CHWDC
  - CSP
  - RTM
  - DXZC
  uses:
  - master_alarm
  - filter_alarm
  - run_mode

FCU_SS_HTRC_DTM_ZTM:
  guid: "3d9b6b87-0770-4ae6-9bfc-8f729341ccac"
  description: "FCU with return temperature control, discharge temperature monitoring, zone temperature monitorning and start/stop control."
  is_canonical: true
  implements:
  - FCU
  - SS
  - HTRC
  - DTM
  - ZTM

FCU_DFSS_CSP_DXZC_RAIDC:
  guid: "620d9e16-0b76-4790-8c97-d9dd878254dd"
  description: "Typical DX FCU with single cooling setpoint control, and return air isolation damper control."
  is_canonical: true
  implements:
  - FCU
  - DFSS
  - CSP
  - DXZC
  - RAIDC

FCU_DFSS_CSP_RTM_DXZC:
  guid: "70e4ec9c-bfdc-4123-8cf0-84f37942c9ba"
  description: "Simple FCU DX with cooling zone control, and return temperature monoitoring."
  is_canonical: true
  implements:
  - FCU
  - DFSS
  - CSP
  - RTM
  - DXZC
  opt_uses:
  - water_leak_alarm
  - failed_alarm

FCU_DFSS_DSP_HWZC_CHWZC_CO2M:
  guid: "5bb94562-6c8b-43e5-a7e4-9e412f03b7dd"
  description: "Hydronic fan coil with heating and cooling (zone temp control) and CO2 monitoring."
  is_canonical: true
  implements:
  - FCU
  - DFSS
  - DSP
  - HWZC
  - CHWZC
  - CO2M

<<<<<<< HEAD
FCU_RHDHC_HTRC_DXRC_ZTM:
=======
FCU_RTC_RHC_RHDHC_HTRC_DXRC_ZTM:
  guid: "cc4f57f8-2fa4-4ac1-b32b-76ce5671dd0d"
>>>>>>> 9b55d0cd
  description: "Fan coil with zone temp monitoring, return temp and humidity control, dx cooling, heating, and dehumidication and humidifcation modes."
  is_canonical: true
  implements:
  - FCU
  - RHDHC
  - HTRC
  - DXRC
  - ZTM

###################################
### Existing Non-standard Types ###
###################################

FCU_DFS_CH_RTC_RRHM_HMDHMM:
  guid: "330833da-f1df-479b-aa25-edfa1f24c14a"
  description: "CHW fan coil unit with return temperature control."
  implements:
  - FCU_DFSS_DFVSC_RTC_CHWRC
  - INCOMPLETE
  uses:
  - humidification_run_status
  - dehumidification_run_status
  - return_air_relative_humidity_sensor

FCU_DFSS_DTC_CHWDC_NONCANONICAL_1:
  guid: "5b507a68-810c-4584-81fa-f82ea371074a"
  description: "Non-standard type."
  implements:
  - FCU_DFSS_DTC_CHWDC
  - INCOMPLETE
  uses:
  - discharge_air_cooling_temperature_setpoint
  - discharge_air_heating_temperature_setpoint

FCU_DFSS_ZTC_ZHDHC_DXZTC_NONCANONICAL_1:
  guid: "10052149-6aa4-4b6f-aef7-236df7d05e95"
  description: "Non-standard type."
  implements:
  - FCU_DFSS_ZTC_ZHDHC_DXZTC
  - INCOMPLETE
  uses:
  - economizer_mode

FCU_DFSS_DSP_HWZC_CHWZC_NONCANONICAL_1:
  guid: "75d41b44-a33f-4c47-a1a8-5d1cb3438db2"
  description: "Non-standard type."
  implements:
  - FCU_DFSS_DSP_HWZC_CHWZC
  - INCOMPLETE
  uses:
  - discharge_air_temperature_sensor_1
  - discharge_air_temperature_sensor_2
  - discharge_air_temperature_sensor_3
  - discharge_air_temperature_sensor_4

FCU_DFSS_CSP_DXZC_NONCANONICAL_1:
  guid: "16c44e1d-4a63-4fcf-a762-ff16d823f04c"
  description: "Non-standard type."
  implements:
  - FCU_DFSS_CSP_DXZC
  - INCOMPLETE
  uses:
  - discharge_air_damper_command

FCU_DFSS_CSP_DXZC_NONCANONICAL_2:
  guid: "c1c0871e-fd82-4522-8040-30ac3fd4b9a6"
  description: "Non-standard type."
  implements:
  - FCU_DFSS_CSP_DXZC
  uses:
  - discharge_air_damper_command

FCU_DFSS_DSP_HTZC_DXZC_NONCANONICAL_1:
  guid: "d36e7f86-ce2d-463c-b814-65ad9e636081"
  description: "Non-standard type."
  implements:
  - FCU_DFSS_DSP_HTZC_DXZC
  - INCOMPLETE
  uses:
  - zone_air_temperature_sensor_1
  - zone_air_temperature_sensor_2
  - zone_air_temperature_sensor_3

FCU_DFSS_DFVSC_RTC_RHC_RHDHC_DXRC_NONCANONICAL_1:
  guid: "4b0ab04c-40f0-4647-8b10-7093235c0ec7"
  description: "Non-standard type."
  implements:
  - FCU_DFSS_DFVSC_RTC_RHC_RHDHC_DXRC
  - INCOMPLETE
  uses:
  - humidification_percentage_command

FCU_DFSS_DFVSC_DSP_HWDC_CHWDC_NONCANONICAL_1:
  guid: "ed15a187-3d25-4c34-a571-95a90c404387"
  description: "Non-standard type."
  implements:
  - FCU_DFSS_DFVSC_DSP_HWDC_CHWDC
  uses:
  - heating_water_valve_status
  - chilled_water_valve_command

FCU_DFSS_DFVSC_DSP_HWDC_CHWDC_NONCANONICAL_2:
  guid: "99823266-a32c-4f51-bf3c-ecc5b24ee7ea"
  description: "Non-standard type."
  implements:
  - FCU_DFSS_DFVSC_DSP_HWDC_CHWDC
  - INCOMPLETE
  uses:
  - zone_air_co2_concentration_sensor
  - zone_air_co2_concentration_setpoint

FCU_DFSS_DFVSC_DSP_HWDC_CHWDC_NONCANONICAL_3:
  guid: "5cc0cf1e-c2b6-468e-ad01-222a25dced11"
  description: "Non-standard type."
  implements:
  - FCU_DFSS_DFVSC_DSP_HWDC_CHWDC
  - INCOMPLETE
  uses:
  - zone_air_co2_concentration_sensor
  - zone_air_co2_concentration_setpoint
  - mixed_air_temperature_sensor

FCU_DF2XSS_RTC_DXRC_NONCANONICAL_1:
  guid: "4e7ff576-17dc-4b99-b8ec-76599114e3bd"
  description: "Non-standard type."
  implements:
  - FCU_DF2XSS_RTC_DXRC
  - INCOMPLETE
  uses:
  - discharge_fan_run_command

FCU_DF2XSS_RTC_DXRC_NONCANONICAL_2:
  guid: "228ee623-a396-4939-9264-f5f83dbbc3bd"
  description: "Non-standard type."
  implements:
  - FCU_DFSS_RTC_DXRC
  - INCOMPLETE
  uses:
  - discharge_air_temperature_setpoint
  - zone_air_relative_humidity_sensor

FCU_DFSS_DFVSC_ZTC_CHWZTC_HWZTC_NONCANONICAL_1:
  guid: "b7d8e6c6-454a-4d40-bc45-9589620b5617"
  description: "Non-standard type."
  implements:
  - FCU_DFSS_DFVSC_ZTC_CHWZTC_HWZTC
  uses:
  - thermal_power_sensor
  - dial_resistance_sensor
  - discharge_air_flowrate_sensor
  - filter_alarm
  - master_alarm
  - run_mode

FCU_DFSS_DFVSC_ZTC_CHWZTC_HWZTC_NONCANONICAL_2:
  guid: "499d8686-8a6e-4c2d-8f89-5120ef4aec8a"
  description: "Non-standard type."
  implements:
  - FCU_DFSS_DFVSC_ZTC_CHWZTC_HWZTC
  uses:
  - thermal_power_sensor
  - dial_resistance_sensor
  - discharge_air_flowrate_sensor
  - filter_alarm
  - master_alarm
  - run_mode
  - exercise_mode


FCU_NONCANONICAL_1:
  guid: "45cd4430-5899-47f3-9319-8f942c5c1ddb"
  description: "Non-standard type."
  implements:
  - FCU
  uses:
  - chilled_water_valve_percentage_command
  - discharge_fan_speed_percentage_command_1
  - discharge_fan_speed_percentage_command_2
  - discharge_fan_speed_percentage_command_3
  - exercise_mode
  - fabric_protection_alarm
  - filter_alarm
  - heating_water_valve_percentage_command
  - master_alarm
  - discharge_fan_run_command
  - run_mode
  - zone_air_temperature_sensor_1
  - zone_air_temperature_sensor_2
  - zone_air_temperature_sensor_3
  - zone_air_temperature_setpoint_1
  - zone_air_temperature_setpoint_2
  - zone_air_temperature_setpoint_3
  - zone_occupancy_status_1
  - zone_occupancy_status_2
  - zone_occupancy_status_3

FCU_DFSS_CSP_ZHC_DXZC_NONCANONICAL_1:
  guid: "0bca6899-fa9a-40ff-a3bd-8828991b39c1"
  description: "Non-standard type."
  implements:
  - FCU_DFSS_CSP_ZHC_DXZC
  - INCOMPLETE
  uses:
  - zone_air_relative_humidity_setpoint

FCU_DFSS_CSP_DXZC_NONCANONICAL_3:
  guid: "23258e44-88e6-4ff4-93d0-65cd0445a8a1"
  description: "Non-standard type."
  implements:
  - FCU_DFSS_CSP_DXZC
  - INCOMPLETE
  uses:
  - condensing_water_isolation_valve_command

FCU_DF2XSS_DSP_DXZC_NONCANONICAL_1:
  guid: "56e8417a-9e15-48c6-97c7-be558b7f38a3"
  description: "Non-standard type."
  implements:
  - FCU_DF2XSS_DSP_DXZC
  - INCOMPLETE
  uses:
  - discharge_fan_run_status

FCU_DFSS_CSP_DXZC_NONCANONICAL_4:
  guid: "c4a459f4-2d26-4300-91fa-c08b5105197c"
  description: "Non-standard type."
  implements:
  - FCU_DFSS_CSP_DXZC
  - INCOMPLETE
  uses:
  - chilled_water_valve_command

FCU_NONCANONICAL_2: # Weird dehumidification unit. Complete one-off.
  guid: "dc16e9dd-cb21-4175-a9cc-dfe8957ac1db"
  description: "Non-standard type."
  implements:
  - FCU
  uses:
  - compressor_run_status
  - discharge_air_temperature_sensor
  - discharge_fan_run_status
  - discharge_fan_speed_mode
  - heating_water_valve_percentage_command
  - humidification_percentage_command
  - humidification_run_command
  - return_air_dehumidification_relative_humidity_setpoint
  - return_air_humidification_relative_humidity_setpoint
  - return_air_relative_humidity_sensor
  - return_air_temperature_sensor
  - reversing_valve_command
  - zone_air_cooling_temperature_setpoint
  - zone_air_heating_temperature_setpoint
  - zone_air_temperature_sensor

FCU_NONCANONICAL_3:
  guid: "8c41b0a5-c0a0-40bf-8367-13887fb04064"
  description: "Non-standard type."
  implements:
  - FCU
  uses:
  - chilled_water_valve_percentage_command
  - discharge_air_flowrate_sensor_1
  - discharge_air_flowrate_sensor_2
  - discharge_air_flowrate_sensor_3
  - discharge_air_temperature_sensor_1
  - discharge_air_temperature_sensor_2
  - discharge_air_temperature_sensor_3
  - discharge_fan_run_status_1
  - discharge_fan_run_status_2
  - discharge_fan_run_status_3
  - discharge_fan_speed_percentage_command_1
  - discharge_fan_speed_percentage_command_2
  - discharge_fan_speed_percentage_command_3
  - heating_water_valve_percentage_command
  - return_air_temperature_sensor
  - thermal_power_sensor_1
  - thermal_power_sensor_2
  - thermal_power_sensor_3
  - zone_air_occupied_deadband_temperature_setpoint_1
  - zone_air_occupied_deadband_temperature_setpoint_2
  - zone_air_occupied_deadband_temperature_setpoint_3
  - zone_air_temperature_sensor_1
  - zone_air_temperature_sensor_2
  - zone_air_temperature_sensor_3
  - zone_air_temperature_setpoint_1
  - zone_air_temperature_setpoint_2
  - zone_air_temperature_setpoint_3
  - zone_air_unoccupied_deadband_temperature_setpoint_1
  - zone_air_unoccupied_deadband_temperature_setpoint_2
  - zone_air_unoccupied_deadband_temperature_setpoint_3
  - zone_occupancy_status_1
  - zone_occupancy_status_2
  - zone_occupancy_status_3
  
FCU_DFSS_RTC_CHWRC_RHC_NONCANONICAL_1:
  guid: "025c2764-2de6-4839-ade6-0cf8551cd91c"
  description: "Non-standard type."
  implements:
  - FCU_DFSS_RTC_CHWRC_RHC
  - INCOMPLETE
  uses:
  - compressor_run_command

FCU_DFSS_DSPRTC_DXDSPRTC_NONCANONICAL_1:
  guid: "e040dc00-cc9b-4166-a887-592cf13d5649"
  description: "Non-standard type."
  implements:
  - FCU_DFSS_DSPRTC_DXDSPRTC
  - INCOMPLETE
  uses:
  - cooling_stage_run_count

FCU_RHC_DFVSC_RTC:
  guid: "251b58f5-dfee-4123-a528-b03d97403e66"
  description: "CRAC with return air temp/humidity control and discharge/cooling fan monitor."
  implements:
  - FCU
  - RHC
  - DFVSC
  - RTC
  uses:
  - cooling_run_status
  - cooling_percentage_sensor
  opt_uses:
  - run_mode
  - run_status
  - run_command
  - discharge_fan_lost_power_alarm
  - lost_power_alarm
  - smoke_alarm
  - water_leak_alarm
  - low_discharge_air_flowrate_alarm
  - high_return_air_temperature_alarm
  - low_return_air_temperature_alarm
  - high_return_air_relative_humidity_alarm
  - low_return_air_relative_humidity_alarm

FCU_CHWZTC2X_HT2XZTC2X_DFVSC2X:
  guid: "f26b5c7e-0044-4be7-8c80-d5e5840b17c0"
  description: "FCU with single chilled water valve and 2 heaters serving 2 separate zones"
  is_canonical: false
  implements:
  - FCU
  - CHWZTC2X
  - HT2XZTC2X
  - DFVSC2X

FCU_NON_CANONICAL_TYPE_1:
  guid: "c8343898-b5c4-4540-a792-3630b28e2a16"
  description: "Typical chilled water FCU with cooling-only (discharge control) for MDF rooms,
                including discharge fan speed control and chilled water valve control"
  implements:
  - FCU
  - CHWZC
  - SWISOVPM
  - INCOMPLETE
  uses:
  - discharge_fan_run_command
  - discharge_fan_speed_percentage_sensor
  - chilled_supply_water_temperature_sensor
  - chilled_return_water_temperature_sensor
  - water_leak_alarm
  - maintenance_alarm
  - master_alarm

FCU_NON_CANONICAL_TYPE_2:
  guid: "abe4ff47-cdcf-475e-9b8c-f4bccd710213"
  description: "Typical chilled water FCU with cooling-only (discharge control) for IDF rooms,
                including discharge fan speed control"
  implements:
  - FCU
  - SWISOVPM
  - INCOMPLETE
  uses:
  - discharge_fan_run_command
  - discharge_fan_speed_percentage_sensor
  - chilled_supply_water_temperature_sensor
  - chilled_return_water_temperature_sensor
  - water_leak_alarm
  - condensate_water_pump_alarm
  - master_alarm
  - failed_supply_fan_alarm
  - return_air_temperature_sensor
  - return_air_temperature_setpoint


FCU_NON_CANONICAL_TYPE_3:
  guid: "6ac166a5-c734-4053-b8ba-a3149f0aee58"
  description: "Typical chilled water FCU with cooling-only (discharge control) for technical rooms,
                including discharge fan speed sensor"
  implements:
  - FCU
  - SWISOVPM
  - INCOMPLETE
  uses:
  - discharge_fan_run_command
  - discharge_fan_speed_percentage_sensor
  - chilled_supply_water_temperature_sensor
  - chilled_return_water_temperature_sensor
  - master_alarm
  - failed_supply_fan_alarm
  - condensate_water_pump_alarm
  - return_air_temperature_sensor
  - return_air_temperature_setpoint

FCU_NON_CANONICAL_TYPE_4:
  guid: "879b64ef-2ec6-4707-8fd3-1d4dbcd8480c"
  description: "Simple floor-mounted heating fan coil unit with isolation valve, zone air temperature sensor and discharge fan speed command"
  implements:
  - FCU
  - ZTC
  - INCOMPLETE
  uses:
  - discharge_fan_speed_percentage_command
  - supply_water_valve_command
  - zone_air_temperature_sensor
  - zone_air_temperature_setpoint
  - return_air_temperature_setpoint

FCU_LPA_FA:
  guid: "563b6474-859e-4698-aafa-bc976920fb48"
  description: "Unit with lost power and failed alarms only"
  implements:
  - FCU
  uses:
  - lost_power_alarm
  - failed_alarm

FCU_RTC_RHDHS_DTM_DFSS:
  guid: "06013674-f290-41b1-ab7e-63116e51cbc2"
  description: "Crac unit with return air temperature control, return air humidity monitor and dehumidification/humidification monitor."
  implements:
  - FCU
  - RTC
  - RHDHS
  - DTM
  - DFSS
  uses:
  - cooling_percentage_command
  - run_command
  - compressor_run_status_1
  - compressor_run_status_2
  opt_uses:
  - failed_discharge_fan_alarm
  - low_discharge_air_flowrate_alarm
  - master_alarm
  - water_leak_alarm
  - fire_alarm
  - schedule_run_command

FCU_DSP_DFVSC_DTM_RTM:
  guid: "ff0b58c2-8446-47f9-913d-068fd3b43ae7"
  description: "Hybrid variable refrigerant flow unit with discharge and return air temperature monitoring, zone cooling and heating setpoints, discharge fan speed command"
  implements:
  - FCU
  - DSP
  - DFVSC
  - DTM
  - RTM

FCU_DFSS_DFSMC_HWRC:
  guid: "1388eea8-a039-4b33-8613-24ae9de719dd"
  description: "Warm air curtain with return air temperature control."
  implements:
  - FCU
  - DFSS
  - DFSMC
  - HWRC

FCU_DFVSC_RTM_CO2M_HWZTC_CHWZTC:
  guid: "6f6fd049-576c-4f0a-894d-a6433575b8dd"
  description: "Fan coil unit with zone temperature control, heating water and chilled water valve monitoring."
  implements:
  - FCU
  - DFVSC
  - RTM
  - CO2M
  - HWZTC
  - CHWZTC<|MERGE_RESOLUTION|>--- conflicted
+++ resolved
@@ -1453,12 +1453,8 @@
   - CHWZC
   - CO2M
 
-<<<<<<< HEAD
 FCU_RHDHC_HTRC_DXRC_ZTM:
-=======
-FCU_RTC_RHC_RHDHC_HTRC_DXRC_ZTM:
   guid: "cc4f57f8-2fa4-4ac1-b32b-76ce5671dd0d"
->>>>>>> 9b55d0cd
   description: "Fan coil with zone temp monitoring, return temp and humidity control, dx cooling, heating, and dehumidication and humidifcation modes."
   is_canonical: true
   implements:

--- conflicted
+++ resolved
@@ -1760,7 +1760,6 @@
   - CHWZTC
   - ZHM
 
-<<<<<<< HEAD
 FCU_DSP_DFSS_DFVSMC_HTRC_RMM:
   guid: "73330804-8365-4169-b5ae-0965b0c0b0dc"
   description: "Fan coil unit with zone temperature and return air temperature control and electric heater."
@@ -1826,46 +1825,48 @@
 FCU_CSP_DFSS_DFVSC_CHWRC_RHC:
   guid: "453f5dd3-14f4-4d37-aac9-2009345d9761"
   description: "Fan coil unit with zone temperature control, return air humidity control and chilled water return air temperature control."
-=======
+  is_canonical: true
+  implements:
+  - FCU
+  - CSP
+  - DFSS
+  - DFVSC
+  - CHWRC
+  - RHC
+
+FCU_CSP_DFSS_DFVSC_CHWRC_RHC_DAIDC:
+  guid: "cf43b4e3-b516-491f-9d4b-eaaa37e7e209"
+  description: "Fan coil unit with zone temperature control, return air humidity control, chilled water return air temperature control and isolation."
+  is_canonical: true
+  implements:
+  - FCU
+  - CSP
+  - DFSS
+  - DFVSC
+  - CHWRC
+  - RHC
+  - DAIDC
+
 FCU_CSP_DX2ZC_ZHC:
   guid: "4f6dbf06-0b03-4537-9d53-78855aabea49"
   description: "Single zone FCU."
->>>>>>> 662c2343
   is_canonical: true
   implements:
   - FCU
   - CSP
-<<<<<<< HEAD
-  - DFSS
-  - DFVSC
-  - CHWRC
-  - RHC
-
-FCU_CSP_DFSS_DFVSC_CHWRC_RHC_DAIDC:
-  guid: "cf43b4e3-b516-491f-9d4b-eaaa37e7e209"
-  description: "Fan coil unit with zone temperature control, return air humidity control, chilled water return air temperature control and isolation."
-=======
   - DX2ZC
   - ZHC
 
 FCU_CSP_DFSS_DXDDC_RMM:
   guid: "c95e1f61-ebfc-4ae0-9000-20fb946149f3"
   description: "Single zone FCU."
->>>>>>> 662c2343
   is_canonical: true
   implements:
   - FCU
   - CSP
   - DFSS
-<<<<<<< HEAD
-  - DFVSC
-  - CHWRC
-  - RHC
-  - DAIDC
-=======
   - DXDDC
   - RMM
->>>>>>> 662c2343
 
 ###################################
 ### Existing Non-standard Types ###

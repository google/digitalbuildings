--- conflicted
+++ resolved
@@ -19,7 +19,6 @@
 # This file defines fan-coil unit types. Valid types must include a fan and a coil of some type.
 # They must also include some control scheme (e.g. ZTC, DSP, etc.).
 
-<<<<<<< HEAD
 FCU_SS_CO2M_ZTC_STM_RTM:
   description: "AC unit with heating and cooling (zone temp control)"
   is_canonical: true
@@ -30,7 +29,7 @@
   - ZTC
   - STM
   - RTM
-=======
+
 FCU_RTM_DFVSC2X_CHWZTC_HWZTC_DTM:
   guid: "d5c05501-528f-47ea-be30-54e9c53f41ca"
   description: "FCU in a trench, with heating and cooling valves, and two fans."
@@ -42,7 +41,6 @@
   - CHWZTC
   - HWZTC
   - DTM
->>>>>>> 3e2ff248
 
 FCU_DFSS_CSP_CHWDC:
   guid: "e0270205-c4be-4c74-9c54-a79afd332a9c"

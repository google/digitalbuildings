--- conflicted
+++ resolved
@@ -1751,7 +1751,6 @@
   - DTM
   - RTM
 
-<<<<<<< HEAD
 FCU_DFSS_DFSMC_HWRC:
   description: "Warm air curtain with return air temperature control."
   implements:
@@ -1759,7 +1758,7 @@
   - DFSS
   - DFSMC
   - HWRC
-=======
+
 FCU_DFVSC_RTM_CO2M_HWZTC_CHWZTC:
   guid: "6f6fd049-576c-4f0a-894d-a6433575b8dd"
   description: "Fan coil unit with zone temperature control, heating water and chilled water valve monitoring."
@@ -1769,5 +1768,4 @@
   - RTM
   - CO2M
   - HWZTC
-  - CHWZTC
->>>>>>> 2f5134e7
+  - CHWZTC
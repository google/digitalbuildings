--- conflicted
+++ resolved
@@ -1824,9 +1824,6 @@
   - reversing_valve_command
   - zone_air_cooling_temperature_setpoint
   - zone_air_heating_temperature_setpoint
-<<<<<<< HEAD
-  - zone_air_temperature_sensor
-=======
   - zone_air_temperature_sensor
 
 FCU_NONCANONICAL_3:
@@ -2056,5 +2053,4 @@
   - DFRMM
   - CHWBZC
   - DAIDC
-  - RAIDC
->>>>>>> fdfde8c2
+  - RAIDC
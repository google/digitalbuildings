# Copyright 2020 Google LLC
#
# Licensed under the Apache License, Version 2.0 (the License);
# you may not use this file except in compliance with the License.
# You may obtain a copy of the License at
#
#    https://www.apache.org/licenses/LICENSE-2.0
#
# Unless required by applicable law or agreed to in writing, software
# distributed under the License is distributed on an AS IS BASIS,
# WITHOUT WARRANTIES OR CONDITIONS OF ANY KIND, either express or implied.
# See the License for the specific language governing permissions and
# limitations under the License.

########################
### Canonical Types  ###
########################

# This file defines fan-coil unit types. Valid types must include a fan and a coil of some type.
# They must also include some control scheme (e.g. ZTC, DSP, etc.).

FCU_DFVSC_HWDC_CHWDC_RTM:
  guid: "bf496697-3e88-42c7-95f9-a93bc8417684"
  description: "FCU with discharge fan, heating and cooling valve control."
  is_canonical: true
  implements:
  - FCU
  - DFVSC
  - HWDC
  - CHWDC
  - RTM

FCU_DFMSC_DSP_DXZTC:
  guid: "9a03ce8b-40af-4243-a867-e2c94f615753"
  description: "Variable refrigerant flow unit with zone cooling and heating control, discharge fan speed modes"
  is_canonical: true
  implements:
  - FCU
  - DFMSC
  - DSP
  - DXZTC

<<<<<<< HEAD
=======
FCU_DFMSC_DXZC:
  guid: "1b34381d-6c07-49f1-87cf-c693215538f9"
  description: "Variable refrigerant flow unit with zone cooling control, discharge fan speed modes"
  is_canonical: true
  implements:
  - FCU
  - DFMSC
  - DXZC

>>>>>>> b6b24b6e
FCU_DFVSC2X_CHWZTC_HWZTC:
  guid: "678cad15-19cf-499e-b906-0c37c2414fc5"
  description: "FCU with 2 discharge fans, and heating and cooling valves."
  is_canonical: true
  implements:
  - FCU
  - DFVSC2X
  - CHWZTC
  - HWZTC

FCU_RTM_DFVSC2X_CHWZTC_HWZTC_DTM:
  guid: "d5c05501-528f-47ea-be30-54e9c53f41ca"
  description: "FCU in a trench, with heating and cooling valves, and two fans."
  is_canonical: true
  implements:
  - FCU
  - RTM
  - DFVSC2X
  - CHWZTC
  - HWZTC
  - DTM

FCU_DFSS_CSP_CHWDC:
  guid: "e0270205-c4be-4c74-9c54-a79afd332a9c"
  description: "Typical chilled water FCU with cooling-only (discharge control)."
  is_canonical: true
  implements:
  - FCU
  - DFSS
  - CSP
  - CHWDC

FCU_DFSS_CSP_CHWZC:
  guid: "a8d1730c-4e40-4e2b-a2fd-df5aec37ded4"
  description: "Typical chilled water FCU with cooling-only (zone control)."
  is_canonical: true
  implements:
  - FCU
  - DFSS
  - CSP
  - CHWZC

FCU_CSP_DFSS_CHWZC_DAIDC:
  guid: "4b1fb22d-7cb7-43e6-9131-4f43e6fe978e"
  description: "Typical chilled water FCU with cooling-only (zone control) and isolation damper."
  is_canonical: true
  implements:
  - FCU
  - CSP
  - DFSS
  - CHWZC
  - DAIDC

FCU_DFSS_CSP_DXZC:
  guid: "c11786df-af5d-4459-88b2-b1483fdb3e24"
  description: "Typical DX FCU with cooling-only (discharge control)."
  is_canonical: true
  implements:
  - FCU
  - DFSS
  - CSP
  - DXZC

FCU_DFSS_DFVSC_DXRC_DFRMM:
  guid: "641c3ba1-fee1-43a3-bf13-370bc18e7776"
  description: "Typical DX FCU with cooling-only (return control) with run mode and failed alarm ."
  is_canonical: true
  opt_uses:
  - failed_alarm
  implements:
  - FCU
  - DFSS
  - DFVSC
  - DXRC
  - DFRMM

FCU_DFSS_DFVSC_DSP_CHWDC_HWDC_CO2M:
  guid: "36584730-85fd-409e-b0ce-556ecf707ed9"
  description: "Hydronic variable speed fan coil with heating and cooling (zone control, discharge coil control and CO2 monitoring)."
  is_canonical: true
  implements:
  - FCU
  - DFSS
  - DFVSC
  - DSP
  - CHWDC
  - HWDC
  - CO2M

FCU_DFSS_DFVSC_DSP_CHWDC_CO2M:
  guid: "b020d2ce-f96b-4dd7-b431-32f417548f4d"
  description: "Hydronic variable speed fan coil with cooling (zone temp control, discharge coil control and CO2 monitoring)."
  is_canonical: true
  implements:
  - FCU
  - DFSS
  - DFVSC
  - DSP
  - CHWDC
  - CO2M

FCU_DFSS_CSP_DX2ZC:
  guid: "1e95273d-598a-41ae-88a4-021f8320444c"
  description: "Typical 2-stage DX FCU with cooling-only (zone control)."
  is_canonical: true
  implements:
  - FCU
  - DFSS
  - CSP
  - DX2ZC

FCU_DFSS_CSP_DXZTC:
  guid: "c8a29869-608f-441f-8f3c-357f08931da1"
  description: "Typical DX FCU with cooling-only (zone control)."
  is_canonical: true
  implements:
  - FCU
  - DFSS
  - CSP
  - DXZTC

FCU_DFSS2X_CHWRC_DAIDC2X_RAIDC2X:
  guid: "83f4fe60-d2d9-41c5-87a9-bf9992a9a010"
  description: "System with two FCU with cooling-only and drain pumps with common return air control for same zone."
  is_canonical: true
  opt_uses:
  - failed_alarm
  - failed_drain_pump_alarm_1
  - failed_drain_pump_alarm_2
  implements:
  - FCU
  - DFSS2X
  - CHWRC
  - DAIDC2X
  - RAIDC2X

FCU_DFSS_DSP_CHWDC:
  guid: "70014a86-ce5b-40a8-983d-27e472d5fd92"
  description: "Typical chilled water FCU (zone control, discharge coil control)."
  is_canonical: true
  implements:
  - FCU
  - DFSS
  - DSP
  - CHWDC

FCU_DFSS_DSP_CHWZC:
  guid: "0d2371d8-4b04-4d14-a371-6a8473ad16f8"
  description: "Typical chilled water FCU (zone control)."
  is_canonical: true
  implements:
  - FCU
  - DFSS
  - DSP
  - CHWZC

FCU_DFSS_DSP_DXZC:
  guid: "eddff9da-507f-4350-8613-ffb61d39cba4"
  description: "Typical DX water FCU (zone control)."
  is_canonical: true
  implements:
  - FCU
  - DFSS
  - DSP
  - DXZC

FCU_DFSS_DSP_DX2ZC:
  guid: "26cd04c7-c7b0-4e7b-b757-f59a12d5a1d7"
  description: "Typical 2-stage DX water FCU (zone control)."
  is_canonical: true
  implements:
  - FCU
  - DFSS
  - DSP
  - DX2ZC

FCU_DFSS_DSP_HPZC:
  guid: "0973469d-92a5-44e5-8e35-bacda5691f49"
  description: "Typical heat pump FCU (zone control)."
  is_canonical: true
  implements:
  - FCU
  - DFSS
  - DSP
  - HPZC

FCU_DFSS_DSP_HPZC_RCKTM_DTM_RTM_OA:
  guid: "c64fd4d7-d205-4364-9db0-11cc7b178a71"
  description: "Typical heat pump FCU (zone control) with refrigerant circuit and outside air monitoring."
  is_canonical: true
  implements:
  - FCU
  - DFSS
  - DSP
  - HPZC
  - RCKTM
  - DTM
  - RTM
  - OA

FCU_DFSS_DSP_HP2ZC:
  guid: "f1785580-c69d-4627-b8ce-a4b7ee79b254"
  description: "Typical heat pump FCU (zone control)."
  is_canonical: true
  implements:
  - FCU
  - DFSS
  - DSP
  - HP2ZC

FCU_DFSS_DSP_HPHCZC:
  guid: "75716115-2bf7-44b0-95d3-3ed9c3307e62"
  description: "Heating and cooling control heat pump FCU (zone control)."
  is_canonical: true
  implements:
  - FCU
  - DFSS
  - DSP
  - HPHCZC

FCU_DAIDC_DFSS_DSP_HPHCZC:
  guid: "59e33b78-7f5a-4e07-811c-3f4838ff053a"
  description: "Heating and cooling control heat pump FCU (zone control) with discharge isolation damper."
  is_canonical: true
  implements:
  - FCU
  - DAIDC
  - DFSS
  - DSP
  - HPHCZC

FCU_DFSS_DFMSC_HPDSPRTC:
  guid: "eb4c0175-8340-4d03-97b5-e4f088cd914b"
  description: "Return temp control multi-speed FCU with heat pump"
  is_canonical: true
  implements:
  - FCU
  - DFSS
  - DFMSC
  - HPDSPRTC

FCU_DFSS_ZTC_DXZTC:
  guid: "f22d6a0f-bc55-4dff-8164-8f79bf824715"
  description: "Typical DX FCU (zone control)."
  is_canonical: true
  implements:
  - FCU
  - DFSS
  - ZTC
  - DXZTC

FCU_DFSS_ZTC_DXZTC_CAM:
  guid: "1a310cc4-4f44-4249-8a3c-9b97fc94725d"
  description: "Typical DX FCU (zone control) with condensate water alarm."
  is_canonical: true
  implements:
  - FCU
  - DFSS
  - ZTC
  - DXZTC
  - CAM

FCU_DFSS_RTC_DXRC:
  guid: "4a3bcae2-d9dd-4c22-a58b-ea6a3ec4d3bb"
  description: "Typical DX FCU (return control)."
  is_canonical: true
  implements:
  - FCU
  - DFSS
  - RTC
  - DXRC

FCU_DFSS_DSP_HWZC:
  guid: "7489e4cb-b8af-49dd-affc-c24cf0a6ca1f"
  description: "Heating-only FCU (zone control)."
  is_canonical: true
  implements:
  - FCU
  - DFSS
  - DSP
  - HWZC

FCU_DFSS_DTC_HT2DC:
  guid: "5e3428c7-acab-437a-a683-50fb32395482"
  description: "2-Stage heating FCU (discharge control)."
  is_canonical: true
  implements:
  - FCU
  - DFSS
  - DTC
  - HT2DC

FCU_DF2XSS_DSP_DXZC:
  guid: "0f451e9f-2c77-4baf-aa09-a25fd94374b9"
  description: "Two-fan DX fan coil with zone temp control."
  is_canonical: true
  implements:
  - FCU
  - DF2XSS
  - DSP
  - DXZC

FCU_DF2XSS_RTC_DXRC:
  guid: "838ae963-a18d-474e-b677-d01fa766486d"
  description: "Two-fan DX fan coil with zone temp control."
  is_canonical: true
  implements:
  - FCU
  - DF2XSS
  - RTC
  - DXRC

FCU_DFSS_DSP_HT2ZC_HP2ZC:
  guid: "3e30856e-873c-4aca-b3f9-714c4cb227dd"
  description: "Heat pump fan coil with reheat (zone temp control)."
  is_canonical: true
  implements:
  - FCU
  - DFSS
  - DSP
  - HT2ZC
  - HP2ZC

FCU_DFSS_DSP_HTZC_DXZC:
  guid: "9604ad97-cb41-444d-b0d8-a663f7975b9a"
  description: "DX fan coil with reheat (zone temp control)."
  is_canonical: true
  implements:
  - FCU
  - DFSS
  - DSP
  - HTZC
  - DXZC

FCU_DFSS_DSP_HTZC_DXZC_DFSMC:
  guid: "6974d102-b079-4af6-86c3-10f5980df7cc"
  description: "DX fan coil with reheat (zone temp control)."
  is_canonical: true
  implements:
  - FCU
  - DFSS
  - DSP
  - HTZC
  - DXZC
  - DFSMC

FCU_DFSS_DSP_HTZC_HPZC:
  guid: "4a592a48-07a3-47e0-b5cd-ffaf0b9068fa"
  description: "Heat pump fan coil with reheat (zone temp control)."
  is_canonical: true
  implements:
  - FCU
  - DFSS
  - DSP
  - HTZC
  - HPZC

FCU_DFSS_DSP_HWZC_CHWZC:
  guid: "4a475416-c721-4c2c-b271-83dc7360b02e"
  description: "Hydronic fan coil with heating and cooling (zone temp control)."
  is_canonical: true
  implements:
  - FCU
  - DFSS
  - DSP
  - HWZC
  - CHWZC

FCU_DFSS_DFVSC_CSP_CHWDC:
  guid: "1483b237-9941-4698-a1bd-e8d6e3c3c466"
  description: "Hydronic variable speed fan coil with cooling (zone temp control)."
  is_canonical: true
  implements:
  - FCU
  - DFSS
  - DFVSC
  - CSP
  - CHWDC

FCU_DFSS_DFVSC_DSP_CHWDC:
  guid: "1b1040f6-7e8b-4531-8a5c-f199411baf9d"
  description: "Hydronic variable speed fan coil with cooling (zone temp control)."
  is_canonical: true
  implements:
  - FCU
  - DFSS
  - DFVSC
  - DSP
  - CHWDC

FCU_DFSS2X_DFVSC2X_DSP_CHWDC:
  guid: "c1a36d91-05d3-42d0-862c-65b1c0b9b143"
  description: "Hydronic variable speed fan coil with cooling (zone temp control) and two fans."
  is_canonical: true
  implements:
  - FCU
  - DFSS2X
  - DFVSC2X
  - DSP
  - CHWDC

FCU_DFSS_DFVSC_CSP_CHWZC:
  guid: "e835b367-8ae9-4a12-9682-d9c1fa8d1d85"
  description: "Hydronic variable speed fan coil with cooling (zone temp control)."
  is_canonical: true
  implements:
  - FCU
  - DFSS
  - DFVSC
  - CSP
  - CHWZC

FCU_DFSS_DSPRTC_DXDSPRTC:
  guid: "9b9b23be-242e-491b-8354-5c7b2092983b"
  description: "Return temp control FCU with DX."
  is_canonical: true
  implements:
  - FCU
  - DFSS
  - DSPRTC
  - DXDSPRTC

FCU_DFSS_DFVSC_DSP_CHWZC:
  guid: "7e8a5f89-31ca-4d02-87aa-da7d1ad58d3d"
  description: "Hydronic variable speed fan coil with cooling (zone temp control)."
  is_canonical: true
  implements:
  - FCU
  - DFSS
  - DFVSC
  - DSP
  - CHWZC

FCU_DFSS_DFVSC_DSP_CHWZC_CO2M:
  guid: "cc3cba8c-c892-4fa6-ac54-ddc6299900dc"
  description: "Hydronic variable speed fan coil with cooling (zone temp control) and co2 monitoring."
  is_canonical: true
  implements:
  - FCU
  - DFSS
  - DFVSC
  - DSP
  - CHWZC
  - CO2M

FCU_DFSS_DFVSC_RTC_CHWRC:
  guid: "0580beb7-b0af-4f2f-ad9b-2599e9dc65a4"
  description: "Hydronic variable speed fan coil with cooling (return control)."
  is_canonical: true
  implements:
  - FCU
  - DFSS
  - DFVSC
  - RTC
  - CHWRC

FCU_DFVSC_DXRC:
  guid: "51f318e1-ccb3-451a-881a-8ca2885fda00"
  description: "DX fan coil with return temperature control, and variable speed fan."
  is_canonical: true
  implements:
  - FCU
  - DFVSC
  - DXRC

FCU_DFSS_DFVSC_DTM_RHC_CHWRC:
  guid: "5d32b824-a099-40d0-bff0-772de1ffe8bb"
  description: "Hydronic variable speed fan coil with return controlled cooling and humidity control."
  is_canonical: true
  implements:
  - FCU
  - DFSS
  - DFVSC
  - DTM
  - RHC
  - CHWRC

FCU_DFSS_DFVSC_DSP_HWDC_CHWDC:
  guid: "fcf34e51-7056-4175-bb33-c6a488653d74"
  description: "Hydronic variable speed fan coil with heating and cooling (zone temp control)."
  is_canonical: true
  implements:
  - FCU
  - DFSS
  - DFVSC
  - DSP
  - HWDC
  - CHWDC

FCU_DFSS_DFVSC_DSP_HWZC_CHWZC:
  guid: "afb00885-8bb3-4449-ac55-2d8bc596c60a"
  description: "Hydronic variable speed fan coil with cooling and heating (zone temp control)."
  is_canonical: true
  implements:
  - FCU
  - DFSS
  - DFVSC
  - DSP
  - HWZC
  - CHWZC

FCU_DFSS_DFVSC_ZTC_CHWZTC_HWZTC:
  guid: "33d5c7ed-cbc9-4a1b-836c-3ca8fc1dcaf4"
  description: "Hydronic varaible speed fan coil with cooling and heating (zone temp control)."
  is_canonical: true
  implements:
  - FCU
  - DFSS
  - DFVSC
  - ZTC
  - CHWZTC
  - HWZTC


FCU_DFSS_DFVSC_DSP_CHWZC_CHWDT_RTM_DTM_ZHM:
  guid: "88fffcae-916a-44c2-b79f-e2b9c93002c5"
  description: "Hydronic variable speed fan coil with cooling (zone temp control), return and discharge temp monitoring, and zone relative humidity monitoring."
  is_canonical: true
  implements:
  - FCU
  - DFSS
  - DFVSC
  - DSP
  - CHWZC
  - CHWDT
  - RTM
  - DTM
  - ZHM

FCU_DFSS_RTC_RHC_RHDHC_DXRC:
  guid: "53bf4cb6-775f-4f94-bccf-cd3e71e4744e"
  description: "DX fan coil with return temp and humidification control."
  is_canonical: true
  implements:
  - FCU
  - DFSS
  - RTC
  - RHC
  - RHDHC
  - DXRC

FCU_DFSS_RTC_RHC_RHDHC_DXRC_ZTM_ZHM_HTRC_FDPM:
  guid: "e6497455-2cbd-4d11-a693-6cee3984b9bb"
  description: "DX fan coil with return temp and humidification control, heating, and zone monitoring."
  is_canonical: true
  implements:
  - FCU
  - DFSS
  - RTC
  - RHC
  - RHDHC
  - DXRC
  - ZTM
  - ZHM
  - HTRC
  - FDPM

FCU_DFSS_RTC_RHC_RHDHC_CHWRC_ZTM_ZHM_HTRC_FDPM:
  guid: "390eec9b-7912-4583-8272-91be66131d5c"
  description: "Chilled water fan coil with return temp and humidification control, filter monitoring, and zone monitoring."
  is_canonical: true
  implements:
  - FCU
  - DFSS
  - RTC
  - RHC
  - RHDHC
  - CHWRC
  - ZTM
  - ZHM
  - HTRC
  - FDPM

FCU_DFSS_RTC_RHC_RHDHC_HTRC_DXRC:
  guid: "9460568b-550a-43d4-a63f-bb0d98ed6a3e"
  description: "DX fan coil with reheat and return temp and humidity control."
  is_canonical: true
  implements:
  - FCU
  - DFSS
  - RTC
  - RHC
  - RHDHC
  - HTRC
  - DXRC

FCU_DFSS_ZTC_ZHDHC_DXZTC:
  guid: "0d1eab83-e244-4083-b16d-3299213fc49a"
  description: "DX Fan coil with zone humidity and temp control."
  is_canonical: true
  implements:
  - FCU
  - DFSS
  - ZTC
  - ZHDHC
  - DXZTC

FCU_DFSS_CHWZTC_CHWDT_HTZTC_ZHDHC:
  guid: "98df75a0-f985-4b76-a78d-3a2e9d3b791c"
  description: "Chilled water fan coil with zone humidity and temp control."
  is_canonical: true
  implements:
  - FCU
  - DFSS
  - CHWZTC
  - CHWDT
  - HTZTC
  - ZHDHC

FCU_DFSS_CSP_ZHC_DXZC:
  guid: "a705848f-4a8e-4ed5-9197-f8f10e039f53"
  description: "DX fan coil with zone temp and humidity control."
  is_canonical: true
  implements:
  - FCU
  - DFSS
  - CSP
  - ZHC
  - DXZC

FCU_DFSS_RTC_RHC_DXRC:
  guid: "de8a8f6e-ca13-44cd-a324-26978af73edd"
  description: "DX fan coil with return temp and humidity control."
  is_canonical: true
  implements:
  - FCU
  - DFSS
  - RTC
  - RHC
  - DXRC

FCU_DFSS_DFVSC_RTC_RHC_RHDHC_DXRC:
  guid: "c36bb256-35b7-4abd-b9c0-a7491f432326"
  description: "Variable speed DX fan coil with return temp and humidity control."
  is_canonical: true
  implements:
  - FCU
  - DFSS
  - DFVSC
  - RTC
  - RHC
  - RHDHC
  - DXRC

FCU_DFSS_DFVSC_CHWRC_RHDHC:
  guid: "8e855d45-e0cd-424d-a708-60ea67f0da7a"
  description: "Variable speed DX fan coil with chilled water return temp control and humidification/dehumidification."
  is_canonical: true
  implements:
  - FCU
  - DFSS
  - DFVSC
  - CHWRC
  - RHDHC

FCU_DFSS_DTM_CHWRC:
  guid: "be9274df-e158-4bd4-bcc9-588491e94eac"
  description: "Variable speed DX fan coil with chilled water return temp control with drain pump monitoring ."
  is_canonical: true
  opt_uses:
  - drain_pump_run_status
  - run_mode
  implements:
  - FCU
  - DFSS
  - DTM
  - CHWRC

FCU_DFSS_DFHLC_DSP_DXZC:
  guid: "ec6893cc-ffe6-4b3b-b528-325bd1e7fb56"
  description: "Mult-speed DX fan coil with zone temp control."
  is_canonical: true
  implements:
  - FCU
  - DFSS
  - DFHLC
  - DSP
  - DXZC

FCU_DFSS_DFHMLC_DSP_HWDC_CHWDC:
  guid: "b6296ca6-48de-43c2-94a8-9f12edfc7d8d"
  description: "Multi-speed heat pump fan coil with zone temp control."
  is_canonical: true
  implements:
  - FCU
  - DFSS
  - DFHMLC
  - DSP
  - HWDC
  - CHWDC

FCU_DFSS_DFMSC_DSP_DXZC:
  guid: "61a50502-8054-4ab1-b9ae-2aa792036d48"
  description: "Multi-speed DX fan coil with zone temp control."
  is_canonical: true
  implements:
  - FCU
  - DFSS
  - DFMSC
  - DSP
  - DXZC

FCU_DFSS_DFMSC_DSP_DXZC_DAIDC:
  guid: "60f830d2-e9e7-4703-b745-372cadaa98ba"
  description: "Multi-speed DX fan coil with zone temp control, and discharge air isolation damper control."
  is_canonical: true
  implements:
  - FCU
  - DFSS
  - DFMSC
  - DSP
  - DXZC
  - DAIDC

FCU_DFSS_DFMSC_DSP_HPZC:
  guid: "7e80059d-e345-4510-9b73-639e1c4feea9"
  description: "Multi-speed heat pump fan coil with zone temp control."
  is_canonical: true
  implements:
  - FCU
  - DFSS
  - DFMSC
  - DSP
  - HPZC

FCU_DFSS_DFMSC_ZTC_HPZTC:
  guid: "f8491824-5c13-418d-81d6-7c60df7493d5"
  description: "Multi-speed heat pump fan coil with zone temp control."
  is_canonical: true
  implements:
  - FCU
  - DFSS
  - DFMSC
  - DSP
  - HPZTC

FCU_DFSS_DFMSC_CSP_DXZC:
  guid: "26063e02-e9c2-44c0-95bf-82f24786a64f"
  description: "DX fan coil with multi-speed control (zone control)."
  is_canonical: true
  implements:
  - FCU
  - DFSS
  - DFMSC
  - CSP
  - DXZC

FCU_DFSS_DFMSC_CSP_DXZC_DAIDC:
  guid: "26b5ebf7-3bbd-44e4-9b81-cf2cc2d59f8e"
  description: "DX fan coil with multi-speed control (zone control) and discharge isolation damper control."
  is_canonical: true
  implements:
  - FCU
  - DFSS
  - DFMSC
  - CSP
  - DXZC
  - DAIDC

FCU_DFSS_CSP_DXZC_DAIDC:
  guid: "94aaa151-9517-4a5a-8514-49efad872d33"
  description: "DX fan coil with discharge isolation damper control."
  is_canonical: true
  implements:
  - FCU
  - DFSS
  - CSP
  - DXZC
  - DAIDC

FCU_DFSS_DSP_DXZC_DAIDC:
  guid: "660d5103-1bb0-4a59-ac97-93aa02d1d07b"
  description: "DX dual-setpoint fan coil with discharge isolation damper control."
  is_canonical: true
  implements:
  - FCU
  - DFSS
  - DSP
  - DXZC
  - DAIDC

FCU_DFSS_DSP_CHWZC_DAIDC:
  guid: "63ed2983-9cf2-4e5a-ab0d-ed69f74e9af4"
  description: "Chilled water dual-setpoint fan coil with discharge isolation damper control."
  is_canonical: true
  implements:
  - FCU
  - DFSS
  - DSP
  - CHWZC
  - DAIDC

FCU_DFSS_DFMSC_RTC_DXRC:
  guid: "cff43601-66f1-4932-9a0b-e64cc9c7a729"
  description: "DX fan coil with multi-speed control (return temp)."
  is_canonical: true
  implements:
  - FCU
  - DFSS
  - DFMSC
  - RTC
  - DXRC

FCU_DFSS_DSP_HTDC_CHWDC:
  guid: "8479d4b6-1a05-41e2-8124-c18b73cd555b"
  description: "Hydronic fan coil with electric reheat (zone control)."
  is_canonical: true
  implements:
  - FCU
  - DFSS
  - DSP
  - HTDC
  - CHWDC

FCU_DFSS_DFVSC_DSP_HTDC_CHWDC_FDPM:
  guid: "05a10982-af52-4427-867f-70659dcaed5a"
  description: "Hydronic variable speed fan coil with electric reheat (zone control)."
  is_canonical: true
  implements:
  - FCU
  - DFSS
  - DFVSC
  - DSP
  - HTDC
  - CHWDC
  - FDPM

FCU_DFSS_DSP_HWDC_CHWDC:
  guid: "4ae697d1-c9d1-4cb1-9980-4a9271b6dd5b"
  description: "Hydronic fan coil with heating and cooling (zone control)."
  is_canonical: true
  implements:
  - FCU
  - DFSS
  - DSP
  - HWDC
  - CHWDC

FCU_DFSS_DFHLC_DSP_CHWDC:
  guid: "2e411233-5442-4ea4-9269-fc368dcb7a69"
  description: "Hydronic cooling-only fan coil with multi-speed control (zone control)."
  is_canonical: true
  implements:
  - FCU
  - DFSS
  - DFHLC
  - DSP
  - CHWDC

FCU_DFSS_DFHMLC_DSP_CHWDC_CO2M:
  guid: "8da4e90e-8dd7-4e18-aad3-d98afb525590"
  description: "Hydronic cooling-only fan coil with multi-speed control (zone control) and zone air co2 concentration monitoring."
  is_canonical: true
  implements:
  - FCU
  - DFSS
  - DFHMLC
  - DSP
  - CHWDC
  - CO2M

FCU_DFSS_DTC_CHWDC:
  guid: "99560062-3184-474a-b5d6-bb8c672421d4"
  description: "Discharge temperature control FCU with chilled water."
  is_canonical: true
  implements:
  - FCU
  - DFSS
  - DTC
  - CHWDC

FCU_DFSS_DSP_CHWRC:
  guid: "e0a1de1d-08f4-407a-9366-40e24b37bd33"
  description: "Chilled water FCU with return temp contol."
  is_canonical: true
  implements:
  - FCU
  - DFSS
  - DSP
  - CHWRC

FCU_DFSS_ZTC_HPZTC:
  guid: "e2e982e6-59c9-4793-9ad0-e7fc3af51ce8"
  description: "Single zone heat pump."
  is_canonical: true
  implements:
  - FCU
  - DFSS
  - ZTC
  - HPZTC

FCU_DFSS_DFMSC_DXZC:
  guid: "0fa7ebf4-d8b3-489a-9720-9d275a300849"
  description: "DX multispeed fan coil."
  is_canonical: true
  implements:
  - FCU
  - DFSS
  - DFMSC
  - DXZC

FCU_DFSS_RTC_CHWRC_RHC:
  guid: "99977f09-082f-4f7e-acf1-ff4244f57d10"
  description: "Chilled water fan coil with return temp control."
  is_canonical: true
  implements:
  - FCU
  - DFSS
  - RTC
  - CHWRC
  - RHC

FCU_DFSS_DFVSC_ZTC_CHWZTC:
  guid: "ba20c402-c98e-4865-8ab4-2e4d9a04ea15"
  description: "Hydronic variable speed fan coil with cooling and heating (zone temp control)."
  is_canonical: true
  opt_uses:
  - discharge_air_static_pressure_sensor
  - zone_air_co2_concentration_sensor
  - filter_differential_pressure_sensor
  implements:
  - FCU
  - DFSS
  - DFVSC
  - ZTC
  - CHWZTC

FCU_DFSS_DFVSC_ZTC_ZHC_CHWDC_FDPM_RMM:
  guid: "c906c957-e6ee-41ab-abc4-c82edbd99871"
  description: "Hydronic variable speed fan coil with cooling (zone temp control)."
  is_canonical: true
  implements:
  - FCU
  - DFSS
  - DFVSC
  - ZTC
  - ZHC
  - CHWDC
  - FDPM
  - RMM

FCU_DFSS_DFVSC_ZTC_ZHC_CHWDC_HWDC_FDPM_RMM:
  guid: "0db98028-e13d-4535-b6c6-e76549271f20"
  description: "Hydronic variable speed fan coil with cooling and heating (zone temp and humidity control)."
  is_canonical: true
  implements:
  - FCU
  - DFSS
  - DFVSC
  - ZTC
  - ZHC
  - CHWDC
  - HWDC
  - FDPM
  - RMM

FCU_DFSS_DFVSC_ZTC_CHWDC_HWDC_FDPM_RMM:
  guid: "cf3a3573-c1af-44fd-91f3-de6c5ff0261a"
  description: "Hydronic variable speed fan coil with cooling and heating (discharge temp control)."
  is_canonical: true
  implements:
  - FCU
  - DFSS
  - DFVSC
  - ZTC
  - CHWDC
  - HWDC
  - FDPM
  - RMM

FCU_DFSS_DFVSC_ZTC_CHWZTC_HWZTC_FDPM_RMM:
  guid: "f8af7546-8050-47bb-aeb1-8db1dfefa5f0"
  description: "Hydronic variable speed fan coil with cooling and heating (zone temp control)."
  is_canonical: true
  implements:
  - FCU
  - DFSS
  - DFVSC
  - ZTC
  - CHWZTC
  - HWZTC
  - FDPM
  - RMM

FCU_DFSS_DFVSC_ZTC_CHWZTC_HWZTC_FDPM_CO2M_RMM:
  guid: "2690fe03-3ebc-46d4-b1b7-1e5795315f79"
  description: "Hydronic variable speed fan coil with cooling and heating (zone temp and co2 control)."
  is_canonical: true
  implements:
  - FCU
  - DFSS
  - DFVSC
  - ZTC
  - CHWZTC
  - HWZTC
  - FDPM
  - CO2M
  - RMM

FCU_DFSS_DFVSC_ZTC_CHWZTC_FDPM_RMM:
  guid: "996e5d5b-2dd0-4151-9a41-9b0a357d17bf"
  description: "Hydronic varaible speed fan coil with cooling (zone temp control)."
  is_canonical: true
  implements:
  - FCU
  - DFSS
  - DFVSC
  - ZTC
  - CHWZTC
  - FDPM
  - RMM

FCU_DFSS_DFVSC_ZTC_CHWZTC_FDPM_CO2M_RMM:
  guid: "5902e780-07d6-430e-8d4f-87c87795ced4"
  description: "Hydronic variable speed fan coil with cooling and heating (zone temp control)."
  is_canonical: true
  implements:
  - FCU
  - DFSS
  - DFVSC
  - ZTC
  - CHWZTC
  - FDPM
  - CO2M
  - RMM

FCU_DFSS_DFVSC_RTC_CHWRC_HWRC_FDPM_RMM:
  guid: "d23376cf-dfba-4176-9132-fa11fa50e0a6"
  description: "Hydronic variable speed fan coil with heating and cooling (return control)."
  is_canonical: true
  implements:
  - FCU
  - DFSS
  - DFVSC
  - RTC
  - CHWRC
  - HWRC
  - FDPM
  - RMM

FCU_DFSS_DFVSC_RTC_CHWRC_FDPM_RMM:
  guid: "bc93483f-2fc4-441d-836e-bf802f063b54"
  description: "Hydronic variable speed fan coil with cooling (return control)."
  is_canonical: true
  implements:
  - FCU
  - DFSS
  - DFVSC
  - RTC
  - CHWRC
  - FDPM
  - RMM

FCU_SFSS_SFVSC_CHWSC_SSPC_RTM:
  guid: "211d29a7-2f06-4342-ad98-ea1f23674e7e"
  description: "Multi-zone FCU with chilled water"
  is_canonical: true
  implements:
  - FCU
  - SFSS
  - SFVSC
  - CHWSC
  - SSPC
  - RTM

FCU_DFSS_DFVSC_SSPC_DTC_CHWDC:
  guid: "3609bf02-9dc4-44cb-b8a4-3a14607d74bf"
  description: "Discharge temperature control FCU with chilled water."
  is_canonical: true
  implements:
  - FCU
  - DFSS
  - DFVSC
  - SSPC
  - DTC
  - CHWDC

FCU_DFMSS_DSP_ZHM_RTM_CHWZC_CHWDT:
  guid: "eb49b71a-fe73-4304-9c04-2b3dcb94ae62"
  description: "Chilled water FCU with zone temp and humidity control."
  is_canonical: true
  implements:
  - FCU
  - DFMSS
  - DSP
  - ZHM
  - RTM
  - CHWZC
  - CHWDT

FCU_DFSS_DFRMM_DXRC_RHC_HTRC_REFPM:
  guid: "fd82955e-085a-4fad-b667-937872e7d082"
  description: "CRAC unit cooling and humidification with compressor and alarm monitoring."
  is_canonical: true
  implements:
  - FCU
  - DFSS
  - DFRMM
  - DXRC
  - RHC
  - HTRC
  - REFPM
  opt_uses:
  - filter_alarm

FCU_SS_ZTM:
  guid: "b5a0dab8-f370-403c-ba76-96576ffe984d"
  description: "FCU with zone temperature monitoring and start/stop control."
  is_canonical: true
  implements:
  - FCU
  - SS
  - ZTM

FCU_SS_ZTC:
  guid: "e8752dd2-24fe-4fab-b9c5-0592162e4f5c"
  description: "FCU with zone temperature controol and start/stop."
  is_canonical: true
  implements:
  - FCU
  - SS
  - ZTC

FCU_HPZTC_CO2C_FDPM:
  guid: "29f39ffb-a724-4d8d-acd2-d422e79fac05"
  description: "Heat pump with zone temperature and CO2 control and filter monitoring."
  is_canonical: true
  implements:
  - FCU
  - HPZTC
  - CO2C
  - FDPM

FCU_HPZTC_CO2C:
  guid: "9e621618-4a09-455c-acae-a00c3d006794"
  description: "Heat pump with zone temperature and CO2 control."
  is_canonical: true
  implements:
  - FCU
  - HPZTC
  - CO2C

FCU_DFVSMC_CHWBRC:
  guid: "2f6570ff-4ae6-4c9a-8963-bb3ee9fcd71b"
  description: "Chilled water FCU with chilled water percentage mode, discharge fan mode and return air temp control."
  is_canonical: true
  implements:
  - FCU
  - DFVSMC
  - CHWBRC
  opt_uses:
  - control_mode
  - run_mode
  - schedule_run_command
  - discharge_fan_lost_power_alarm
  - lost_power_alarm

FCU_DFVDSC_CHWBRC:
  guid: "5d594329-cd5d-47ed-8e1e-03103ff1e2f4"
  description: "Chilled water FCU with chilled water percentage mode, discharge fan mode or discrete speed control, and return air temp control."
  is_canonical: true
  implements:
  - FCU
  - DFVDSC
  - CHWBRC
  opt_uses:
  - control_mode
  - run_mode
  - schedule_run_command
  - discharge_fan_lost_power_alarm
  - lost_power_alarm

FCU_DFVDSFC_CHWBRC:
  guid: "dc242360-5629-4ee1-b0b6-8e92acfe9d40"
  description: "Chilled water FCU with chilled water percentage mode, discharge fan mode or discrete speed (frequency) control, and return air temp control."
  is_canonical: true
  implements:
  - FCU
  - DFVDSFC
  - CHWBRC
  opt_uses:
  - control_mode
  - run_mode
  - schedule_run_command
  - discharge_fan_lost_power_alarm
  - lost_power_alarm


FCU_DFVSFC_CHWBRC:
  guid: "19bff6a7-c5bf-4087-ae31-77d8f904d1fd"
  description: "Chilled water FCU with chilled water percentage mode, discharge fan frequency and return air temp control."
  is_canonical: true
  implements:
  - FCU
  - DFVSFC
  - CHWBRC
  opt_uses:
  - control_mode
  - schedule_run_command
  - discharge_fan_lost_power_alarm
  - lost_power_alarm

FCU_DFVSMC_CHWRC:
  guid: "2d7ac1f6-e016-471e-a480-45dd46e06eea"
  description: "Chilled water FCU with binary mode (open/closed), discharge fan mode or discrete speed control, and return air temp control."
  is_canonical: true
  implements:
  - FCU
  - DFVSMC
  - CHWRC
  opt_uses:
  - control_mode
  - run_mode
  - schedule_run_command
  - discharge_fan_lost_power_alarm
  - lost_power_alarm

FCU_DFVDSC_CHWRC:
  guid: "e0ab6769-3085-44f9-9b8c-d48c6bab8883"
  description: "Chilled water FCU with binary mode (open/closed), discharge fan mode or discrete speed (frequency) control and return air temp control."
  is_canonical: true
  implements:
  - FCU
  - DFVDSC
  - CHWRC
  opt_uses:
  - control_mode
  - run_mode
  - schedule_run_command
  - discharge_fan_lost_power_alarm
  - lost_power_alarm

FCU_DFVDSFC_CHWRC:
  guid: "339a8035-db53-45ad-a0a0-28f6761e6972"
  description: "Chilled water FCU with binary mode (open/closed), discharge fan mode and return air temp control."
  is_canonical: true
  implements:
  - FCU
  - DFVDSFC
  - CHWRC
  opt_uses:
  - control_mode
  - run_mode
  - schedule_run_command
  - discharge_fan_lost_power_alarm
  - lost_power_alarm

FCU_DFVSFC_CHWRC:
  guid: "58b2a333-bde2-420e-a061-5a238f654e42"
  description: "Chilled water FCU with binary mode (open/closed),discharge fan frequency and return air temp control."
  is_canonical: true
  implements:
  - FCU
  - DFVSFC
  - CHWRC
  opt_uses:
  - control_mode
  - run_mode
  - schedule_run_command
  - discharge_fan_lost_power_alarm
  - lost_power_alarm

FCU_DFSS_DFVSC_DXRC_HTRC_RHC_RHDHC_RTC:
  guid: "4aa57dc4-e93e-47eb-9279-dd990910af24"
  description: "Single-zone FCU with DX cooling, heating, and humidifcation/dehumidification."
  is_canonical: true
  implements:
  - FCU
  - DFSS
  - DFVSC
  - DXRC
  - HTRC
  - RHC
  - RHDHC
  - RTC

FCU_DFSS_DXZTC:
  guid: "923c5eaa-1f4e-4d2f-a133-39fae00f9e17"
  description: "Single split unit with zone air temperature control"
  is_canonical: true
  implements:
  - FCU
  - DFSS
  - DXZTC
  opt_uses:
  - failed_alarm
  - lost_power_alarm
  - schedule_run_command

FCU_DFSS_DXZTC_HTZTC_ZHDHC_RHM_RTM_CAM:
  guid: "bbb232a1-325b-4e18-83a2-c59d754124c3"
  description: "Single zone unit with zone air temperature control (heating and cooling) and zone air relative humidity control"
  is_canonical: true
  implements:
  - FCU
  - DFSS
  - DXZTC
  - HTZTC
  - ZHDHC
  - RHM
  - RTM
  - CAM

FCU_DFSS_CHWZTC:
  guid: "89f20f96-5158-4e30-88e0-439366899436"
  description: "Chilled water FCU with zone temperature control and chilled water valve control"
  is_canonical: true
  implements:
  - FCU
  - DFSS
  - CHWZTC
  opt_uses:
  - schedule_run_command

FCU_DFSS_CHWZTC_CHWDT_CAM_ZHC:
  guid: "b65385ce-069f-4494-b615-654db9dbccde"
  description: "Chilled water FCU with zone temperature control and chilled water valve control"
  is_canonical: true
  implements:
  - FCU
  - DFSS
  - CHWZTC
  - CHWDT
  - CAM
  - ZHC

FCU_DFSS_CHWZTC_CHWDT_ZHC_DTM_RTM:
  guid: "e1d8907d-d1f6-4492-bf6f-bc5e38601b36"
  description: "Chilled water FCU with zone temperature control and chilled water valve control"
  is_canonical: true
  implements:
  - FCU
  - DFSS
  - CHWZTC
  - CHWDT
  - ZHC
  - DTM
  - RTM

FCU_DFSS2X_CHWZC_CHWDT_ZHM_DTM_RTM:
  guid: "ea6137f5-0218-479e-83fb-3ab2efca7d29"
  description: "Chilled water FCU with zone temperature control and chilled water valve control"
  is_canonical: true
  implements:
  - FCU
  - DFSS2X
  - CHWZC
  - CHWDT
  - ZHM
  - DTM
  - RTM

FCU_DSP_DFSS2X_DFMSC2X_CHWZC_CHWDT_ZHM_DTM_RTM:
  guid: "43dc1c8b-d1b7-4031-9bd5-0a557d6e79fd"
  description: "Chilled water FCU with zone temperature control and multi-speed fan control"
  is_canonical: true
  implements:
  - FCU
  - DSP
  - DFSS2X
  - DFMSC2X
  - CHWZC
  - CHWDT
  - ZHM
  - DTM
  - RTM

FCU_DFSS_ZTC:
  guid: "62c81f76-c539-461d-837d-d01b89a4e9da"
  description: "Chilled water FCU with binary mode (open/closed) and zone temperature control"
  is_canonical: true
  implements:
  - FCU
  - DFSS
  - ZTC
  uses:
  - chilled_water_valve_command
  opt_uses:
  - schedule_run_command

FCU_DFSS_CHWDC_CO2DFVSC_ZTC:
  guid: "a16b01b9-01b4-459c-80d4-044b141ec007"
  description: "Chilled water FCU with discharge air, zone air temperature and co2 concentration control. The fan speed is adjusted based on co2 value."
  is_canonical: true
  implements:
  - FCU
  - DFSS
  - CHWDC
  - CO2DFVSC
  - ZTC
  opt_uses:
  - filter_alarm
  - discharge_air_linearvelocity_sensor
  - schedule_run_command

FCU_DFSS_CHWDC_DFVSC_ZTC:
  guid: "a21f9e02-6945-42ca-842c-56a36459fe92"
  description: "Chilled water FCU with discharge air, zone air temperature and co2 concentration control."
  is_canonical: true
  implements:
  - FCU
  - DFSS
  - CHWDC
  - DFVSC
  - ZTC
  opt_uses:
  - filter_alarm
  - discharge_air_linearvelocity_sensor
  - schedule_run_command

FCU_CHWRC_DFSS_RHDHC:
  guid: "d3b91c93-30e1-4aac-abcb-dd292fa64fba"
  description: "FCU with chilled water coil and return air relative humidity control."
  is_canonical: true
  implements:
  - FCU
  - CHWRC
  - DFSS
  - RHDHC

FCU_DFSS_DSPRTC_DX2DSPRTC:
  guid: "ec77e06e-22d4-4fcb-a561-b1d8e67e1e6e"
  description: "FCU with two DX compressors and dual setpoint control."
  is_canonical: true
  implements:
  - FCU
  - DFSS
  - DSPRTC
  - DX2DSPRTC

FCU_DFSS_DFVSC_DPBHCC:
  guid: "babbbe66-6b4d-4a02-85e4-60ce95712e05"
  description: "Hydronic variable speed fan coil with cooling and heating (zone temp control)."
  is_canonical: true
  implements:
  - FCU
  - DFSS
  - DFVSC
  - DPBHCC

FCU_DFSS_DFMSC_CHWZC_DSP:
  guid: "352f40a9-1651-4538-b914-3816c979be1e"
  description: "Multi-speed CHW fan coil with zone temp control."
  is_canonical: true
  implements:
  - FCU
  - DFSS
  - DFMSC
  - CHWZC
  - DSP

FCU_DFSS_CHWZC_RTM_ZHM:
  guid: "94ee009a-4cc8-42d4-a8dc-6c6193445e26"
  description: "FCU with discharge cooling air temperature control, return air temperature monitoring and zone air relative humidity monitoring (CRAC)."
  is_canonical: true
  implements:
    - FCU
    - DFSS
    - CHWZC
    - RTM
    - ZHM

FCU_DFSS_DFVSC_ZTC_CHWZTC_HWZTC_RTM:
  guid: "ccaa9ea2-4879-42d6-8b18-ec41bea2383c"
  description: "FCU with zone temperature control and return air temperature monitoring."
  implements:
  - FCU
  - DFSS
  - DFVSC
  - ZTC
  - CHWZTC
  - HWZTC
  - RTM

FCU_DFSS_DXRC_RHDHC_AL:
  guid: "d3193e39-ade8-4cb2-8b77-2a036f18382d"
  description: "Typical Precision Air conditioning unit with alarms."
  is_canonical: true
  implements:
  - FCU
  - DFSS
  - DXRC
  - RHDHC
  opt_uses:
  - filter_alarm
  - master_alarm
  - failed_heat_exchange_alarm
  - water_leak_alarm

FCU_DFVSC_CHWRC_FDPSM2X:
  guid: "26ec8491-3ccd-42f6-86e7-9d69afeb87bd"
  description: "FCU with VFD ,return air temperature based Chilled water valve modulation, pre filter and fine filter status,return air humidity monitoring"
  is_canonical: true
  implements:
  - FCU
  - DFVSC
  - CHWRC
  - FDPSM2X
  opt_uses:
  - isolation_damper_status

FCU_DFVSC_CHWDC_DSPM_DSP:
  guid: "44672cf6-20de-4700-bb3f-f4e1a0981a74"
  description: "Fan coil unit with discharge fan and chilled water coil"
  is_canonical: true
  implements:
  - FCU
  - DFVSC
  - CHWDC
  - DSPM
  - DSP

<<<<<<< HEAD
=======
FCU_DFVSC_CHWRC_RHDHC:
  guid: "2d8f6f91-e80d-4736-b0e2-ed2e1fe4b99f"
  description: "Fan coil unit with discharge fan, chilled water coil, and return humidification/dehumidification control"
  is_canonical: true
  implements:
  - FCU
  - DFVSC
  - CHWRC
  - RHDHC

>>>>>>> b6b24b6e
FCU_DFVSC_CHWDC_RTM:
  guid: "cfb6b478-27b2-476e-860a-df77f471a6c3"
  description: "Fan coil unit with discharge fan and chilled water coil"
  is_canonical: true
  implements:
  - FCU
  - DFVSC
  - CHWDC
  - RTM

FCU_DFVSC_CHWDC_RTM_CSP:
  guid: "6d0c1126-3c04-441f-a4a8-1ca5d4f15269"
  description: "Fan coil unit with discharge fan and chilled water coil"
  is_canonical: true
  implements:
  - FCU
  - DFVSC
  - CHWDC
  - RTM
  - CSP

FCU_DFVSC_CHWRC_CSP:
  guid: "9b6e2a86-b128-464d-b6de-d0c312d531a1"
  description: "Fan coil unit with discharge fan and chilled water coil"
  is_canonical: true
  implements:
  - FCU
  - DFVSC
  - CHWRC
  - CSP

<<<<<<< HEAD
=======
FCU_DFVSC_CHWDC_CSP:
  guid: "ac1eb3c4-3c0d-4a36-9978-381129ad8c09"
  description: "Fan coil unit with discharge fan and chilled water coil"
  is_canonical: true
  implements:
  - FCU
  - DFVSC
  - CHWDC
  - CSP

>>>>>>> b6b24b6e
FCU_DFVSC_CHWRC:
  guid: "a6a04503-852a-48f3-8357-3f31ee639dc4"
  description: "Fan coil unit with discharge fan and chilled water coil"
  is_canonical: true
  implements:
  - FCU
  - DFVSC
  - CHWRC

FCU_CHWDC_DFSS_DXDC_DFVSC_REFPM_ZHC_DFRMM_CHWDT:
  guid: "37d4b545-97fd-4eb8-9c87-acd2be28a748"
  description: "CRAC with chilled water temperature monitoring and compressor monitoring with zone temperature and humidity monitoring."
  is_canonical: true
  implements:
  - FCU
  - CHWDC
  - DFSS
  - DXDC
  - DFVSC
  - REFPM
  - ZHC
  - DFRMM
  - CHWDT

FCU_DFSS_DX2DC_DFVSC_REFPM2X_ZHC_DFRMM:
  guid: "e8799e77-72cd-4a00-ae3a-5f9733f51b39"
  description: "CRAC with dual compressor with temperature monitoring and compressor monitoring with humidity monitoring."
  is_canonical: true
  implements:
  - FCU
  - DFSS
  - DX2DC
  - DFVSC
  - REFPM2X
  - ZHC
  - DFRMM

FCU_DFSS_DFVSC_FDPM_CHWDC_SRC_DFRMM:
  guid: "1c7daa0b-c9d5-45a4-9e7f-0b2ea8ba93d7"
  description: "FCU with temperature control, humidity monitor with electrical parameter monitoring."
  is_canonical: true
  implements:
  - FCU
  - DFSS
  - DFVSC
  - FDPM
  - CHWDC
  - SRC
  - DFRMM

FCU_DFSS_CHWRC:
  guid: "854f3eff-07db-4324-a4b3-84e19f6a8639"
  description: "CRAC unit with discharge fan and return temperature control."
  is_canonical: true
  implements:
  - FCU
  - DFSS
  - CHWRC

FCU_DXZTC_DFSS:
  guid: "5688519e-f88e-4620-8bd5-89d91467028d"
  description: "FCU with SS, discharge temp sensors, zone control and sensor, filter change"
  is_canonical: true
  implements:
  - FCU
  - DXZTC
  - DFSS
  opt_uses:
  - failed_alarm
  - filter_alarm

FCU_RHDHS_DXDC_DFSS_RTM_DSPM_DFM:
  guid: "f60a2563-da8f-4360-b2d9-f471c065356c"
  description: "FCU with temperature & pressure monitor, humidity monitor and water leak & status alarm."
  is_canonical: true
  implements:
  - FCU
  - RHDHS
  - DXDC
  - DFSS
  - RTM
  - DSPM
  - DFM
  opt_uses:
  - water_leak_alarm
  - failed_alarm

FCU_DFSS_DFMSC_CHWZC:
  guid: "3d8c3cf8-401f-45d4-89b2-b87f52e4efc9"
  description: "Chilled water FCU with cooling-only (zone control) and discharge fan multi-speed control."
  is_canonical: true
  implements:
  - FCU
  - DFSS
  - DFMSC
  - CHWZC

FCU_RTM_DXZTC_SRC:
  guid: "5aafdd1c-5740-4953-8d44-1969bb8af965"
  description: "FCU with SS, supply and return temp sensors, zone control and sensor, schedule run, filter change and general fail alarm"
  is_canonical: true
  implements:
  - FCU
  - RTM
  - DXZTC
  - SRC
  uses:
  - filter_alarm
  - lost_power_alarm


FCU_DFVSC_CHWZC_CSP_RTM_WDT:
  guid: "8c3dc3ea-8344-4a5a-85c1-5f1491f7c256"
  description: "Hydronic cooling or heating fan coil unit with cooling temperature setpoint control"
  is_canonical: true
  implements:
  - FCU
  - DFVSC
  - CHWZC
  - CSP
  - RTM
  - WDT
  uses:
  - master_alarm
  - run_mode

FCU_DFSS_CHWDC_CSP_RTM_DXZC:
  guid: "fef47d51-3d01-40fd-9499-4f3bd65ed3ec"
  description: "Typical DX FCU with cooling-only (discharge control)"
  is_canonical: true
  implements:
  - FCU
  - DFSS
  - CHWDC
  - CSP
  - RTM
  - DXZC
  uses:
  - master_alarm
  - filter_alarm
  - run_mode

FCU_DFSS_CHWDC_ZTM:
  guid: "79e8f113-e1e0-4dfd-9eb1-d773f0788b9b"
  description: "FCU with cooling-only chilled water discharge air temperature control, and zone temperature monitoring."
  is_canonical: true
  implements:
  - FCU
  - DFSS
  - CHWDC
  - ZTM

FCU_SS_HTRC_DTM_ZTM:
  guid: "3d9b6b87-0770-4ae6-9bfc-8f729341ccac"
  description: "FCU with return temperature control, discharge temperature monitoring, zone temperature monitorning and start/stop control."
  is_canonical: true
  implements:
  - FCU
  - SS
  - HTRC
  - DTM
  - ZTM

FCU_DFSS_CSP_DXZC_RAIDC:
  guid: "620d9e16-0b76-4790-8c97-d9dd878254dd"
  description: "Typical DX FCU with single cooling setpoint control, and return air isolation damper control."
  is_canonical: true
  implements:
  - FCU
  - DFSS
  - CSP
  - DXZC
  - RAIDC

FCU_DFSS_CSP_RTM_DXZC:
  guid: "70e4ec9c-bfdc-4123-8cf0-84f37942c9ba"
  description: "Simple FCU DX with cooling zone control, and return temperature monoitoring."
  is_canonical: true
  implements:
  - FCU
  - DFSS
  - CSP
  - RTM
  - DXZC
  opt_uses:
  - water_leak_alarm
  - failed_alarm

FCU_DFSS_DSP_HWZC_CHWZC_CO2M:
  guid: "5bb94562-6c8b-43e5-a7e4-9e412f03b7dd"
  description: "Hydronic fan coil with heating and cooling (zone temp control) and CO2 monitoring."
  is_canonical: true
  implements:
  - FCU
  - DFSS
  - DSP
  - HWZC
  - CHWZC
  - CO2M

FCU_DFSS_RHDHC_HT2RC_DX2RC_ZTM:
  guid: "cc4f57f8-2fa4-4ac1-b32b-76ce5671dd0d"
  description: "Fan coil with zone temp monitoring, return temp and humidity control, dx cooling with two stages, heating with two stages, and dehumidication and humidifcation modes."
  is_canonical: true
  implements:
  - FCU
  - DFSS
  - RHDHC
  - HT2RC
  - DX2RC
  - ZTM

FCU_DFSS_RHDHC_HTRC_DX2RC:
  guid: "03f029b3-ce64-457b-96fe-e8c64a471730"
  description: "Fan coil with return temp and humidity control, dx cooling with two stages, single stage heating, and dehumidication and humidifcation modes."
  is_canonical: true
  implements:
  - FCU
  - DFSS
  - RHDHC
  - HTRC
  - DX2RC

FCU_DFSS_CSP_DX4ZC_RTM_CATM2X_HATM2X:
  guid: "398c7f4f-a895-4788-a6af-b3a3eaf65acf"
  description: "Fan coil with 4-stage compressor, cold and hot aisle temperature monitoring and return temperature monitoring."
  is_canonical: true
  implements:
  - FCU
  - DFSS
  - CSP
  - DX4ZC
  - RTM
  - CATM2X
  - HATM2X

FCU_DSP_DFVSC_DTM_RTM:
  is_canonical: true
  guid: "ff0b58c2-8446-47f9-913d-068fd3b43ae7"
  description: "Hybrid variable refrigerant flow unit with discharge and return air temperature monitoring, zone cooling and heating setpoints, discharge fan speed command"
  implements:
  - FCU
  - DSP
  - DFVSC
  - DTM
  - RTM

FCU_DFMSC_DSP_HPZC_CO2M:
  guid: "8c787fe8-5c21-47ac-9de8-5c5c9d60a439"
  is_canonical: true
  description: "Heat pump fan coil with discharge and return air temperature monitoring, zone cooling and heating setpoints and carbon dioxide monitoring."
  implements:
  - FCU
  - DFMSC
  - DSP
  - HPZC
  - CO2M

FCU_DFSS_DFSMC_HWRC:
  is_canonical: true
  guid: "1388eea8-a039-4b33-8613-24ae9de719dd"
  description: "Warm air curtain with return air temperature control."
  implements:
  - FCU
  - DFSS
  - DFSMC
  - HWRC

FCU_DFVSC_RTM_CO2M_HWZTC_CHWZTC:
  is_canonical: true
  guid: "6f6fd049-576c-4f0a-894d-a6433575b8dd"
  description: "Fan coil unit with zone temperature control, CO2 monitoring, heating water and chilled water valve monitoring."
  implements:
  - FCU
  - DFVSC
  - RTM
  - CO2M
  - HWZTC
  - CHWZTC

FCU_DFVSC_RTM_HWZTC_CHWZTC:
  is_canonical: true
  guid: "a961a75f-bac2-4982-9f58-bc74240ccf8a"
  description: "Fan coil unit with zone temperature control, heating water and chilled water valve monitoring."
  implements:
  - FCU
  - DFVSC
  - RTM
  - HWZTC
  - CHWZTC


FCU_DFMSC_CHWZTC:
  is_canonical: true
  guid: "2b7cde44-9553-405b-b186-0fdf126a9a8c"
  description: "Fan coil unit with chilled water valve monitoring on zone side (ZTC) and discharge fan multi-speed control."
  implements:
  - FCU
  - DFMSC
  - CHWZTC

FCU_DFSS_RHDHC_HT2RC_DX2RC:
  is_canonical: true
  guid: "b831101e-76b7-467f-afd7-a60c45cd0199"
  description: "Fan coil with return temp and humidity control, dx cooling with two stages, heating with two stages, and dehumidication and humidifcation modes."
  implements:
  - FCU
  - DFSS
  - RHDHC
  - HT2RC
  - DX2RC

FCU_DFVSC_RTM_CO2C_HWZTC_CHWZTC_ZHM:
  guid: "b6dada06-f2bf-4cc6-9d58-5106759ab029"
  description: "Fan coil unit with zone temperature control, CO2 and humidity monitoring, heating water and chilled water valve monitoring."
  is_canonical: true
  implements:
  - FCU
  - DFVSC
  - RTM
  - CO2C
  - HWZTC
  - CHWZTC
  - ZHM

FCU_DSP_DFSS_DFVSMC_HTRC_RMM:
  guid: "73330804-8365-4169-b5ae-0965b0c0b0dc"
  description: "Fan coil unit with zone temperature and return air temperature control and electric heater."
  is_canonical: true
  implements:
  - FCU
  - DSP
  - DFSS
  - DFVSMC
  - HTRC
  - RMM

FCU_DSP_DFSS_DFVSMC_HTZC_MTC_RMM:
  guid: "7c88378f-6a35-41d1-84d7-dfc064160120"
  description: "Fan coil unit with zone temperature and mixed air temperature control and electric heater."
  is_canonical: true
  implements:
  - FCU
  - DSP
  - DFSS
  - DFVSMC
  - HTZC
  - MTC
  - RMM

FCU_DSP_DFSS_DFVSMC_HTRC_RMM_DAIDC:
  guid: "f7376d4d-d476-4e39-8fc8-732ba9f91d38"
  description: "Fan coil unit with zone temperature and return air temperature control and electric heater and isolation damper."
  is_canonical: true
  implements:
  - FCU
  - DSP
  - DFSS
  - DFVSMC
  - HTRC
  - RMM
  - DAIDC

FCU_DSP_DFSS_DFVSMC_HTRC_RMM_DAIDPC:
  guid: "b8e47243-0626-461f-ae68-e690baa3d606"
  description: "Fan coil unit with zone temperature and return air temperature control and electric heater and isolation damper."
  is_canonical: true
  implements:
  - FCU
  - DSP
  - DFSS
  - DFVSMC
  - HTRC
  - RMM
  - DAIDPC

FCU_DFSS_DFVSC_CHWRC_RHC:
  guid: "a3c64f5f-487f-4c52-b785-2e4ef329443f"
  description: "Fan coil unit withreturn air humidity control and chilled water return air temperature control."
  is_canonical: true
  implements:
  - FCU
  - DFSS
  - DFVSC
  - CHWRC
  - RHC

FCU_CSP_DFSS_DFVSC_CHWRC_RHC:
  guid: "453f5dd3-14f4-4d37-aac9-2009345d9761"
  description: "Fan coil unit with zone temperature control, return air humidity control and chilled water return air temperature control."
  is_canonical: true
  implements:
  - FCU
  - CSP
  - DFSS
  - DFVSC
  - CHWRC
  - RHC

FCU_CSP_DFSS_DFVSC_CHWRC_RHC_DAIDC:
  guid: "cf43b4e3-b516-491f-9d4b-eaaa37e7e209"
  description: "Fan coil unit with zone temperature control, return air humidity control, chilled water return air temperature control and isolation."
  is_canonical: true
  implements:
  - FCU
  - CSP
  - DFSS
  - DFVSC
  - CHWRC
  - RHC
  - DAIDC

FCU_CSP_DFVSC_CHWDC_DAIDC:
  guid: "637e11c9-b147-48d2-874e-980630158c66"
  description: "Fan coil unit with variable speed fan, cooling setpoint control, and an isolation damper."
  is_canonical: true
  implements:
  - FCU
  - CSP
  - DFSS
  - DFVSC
  - CHWDC
  - DAIDC

FCU_CSP_DX2ZC_ZHC:
  guid: "4f6dbf06-0b03-4537-9d53-78855aabea49"
  description: "Single zone FCU."
  is_canonical: true
  implements:
  - FCU
  - CSP
  - DX2ZC
  - ZHC

FCU_CSP_DFSS_DXDDC_RMM:
  guid: "c95e1f61-ebfc-4ae0-9000-20fb946149f3"
  description: "Single zone FCU."
  is_canonical: true
  implements:
  - FCU
  - CSP
  - DFSS
  - DXDDC
  - RMM

FCU_DFSS_CSP_DXZC_DAIDC_RTM:
  guid: "32735993-c15e-41ee-a6a2-b951e9e607c0"
  description: "FCU with compressor and discharge fan."
  is_canonical: true
  implements:
  - FCU
  - DFSS
  - CSP
  - DXZC
  - DAIDC
  - RTM

FCU_DFSS_DFVSC_DSP_CHWDC_RTM:
  guid: "3b1f9f59-1838-4b98-af1a-ccfdfbf14a02"
  description: "FCU with chilled water valve control and return air temperature monitoring."
  is_canonical: true
  implements:
  - FCU
  - DFSS
  - DFVSC
  - DSP
  - CHWDC
  - RTM

FCU_DFSS_DFVSC_DSP_CHWDC_RTM_FDPM:
  guid: "cac4432f-19de-41e7-a587-c318df260b29"
  description: "FCU with chilled water valve control and filter pressure monitoring."
  is_canonical: true
  implements:
  - FCU
  - DFSS
  - DFVSC
  - DSP
  - CHWDC
  - RTM
  - FDPM

FCU_DFSS_DFVSC_CHWDC_CATM_HATM:
  guid: "8f7f6eef-d562-4f8a-96e9-cb8ece5fed46"
  description: "FCU with chilled water valve control, cold and hot aisle temperature monitoring."
  is_canonical: true
  implements:
  - FCU
  - DFSS
  - DFVSC
  - CHWDC
  - CATM
  - HATM

FCU_DFSS_DFVSC_CHWDC_HATM:
  guid: "55fc46fb-c08a-413c-ae71-c09f45d9e070"
  description: "FCU with chilled water valve control and hot aisle temperature monitoring."
  is_canonical: true
  implements:
  - FCU
  - DFSS
  - DFVSC
  - CHWDC
  - HATM

FCU_DFSS_DFVSC_CHWDC_CATM:
  guid: "84d1e5bc-d565-40ed-80b3-9416c97c8fb5"
  description: "FCU with chilled water valve control and cold aisle temperature monitoring."
  is_canonical: true
  implements:
  - FCU
  - DFSS
  - DFVSC
  - CHWDC
  - CATM

FCU_DFSS_DSP_CHWZC_HT2ZC_ZHC:
  guid: "f5a640fb-d5a4-4f67-97d4-c82e85e0583f"
  description: "FCU with chilled water and two stage electric heat controling to zone temperature and humidity."
  is_canonical: true
  implements:
  - FCU
  - DFSS
  - DSP
  - CHWZC
  - HT2ZC
  - ZHC

###################################
### Existing Non-standard Types ###
###################################

FCU_DFS_CH_RTC_RRHM_HMDHMM:
  guid: "330833da-f1df-479b-aa25-edfa1f24c14a"
  description: "CHW fan coil unit with return temperature control."
  implements:
  - FCU_DFSS_DFVSC_RTC_CHWRC
  - INCOMPLETE
  uses:
  - humidification_run_status
  - dehumidification_run_status
  - return_air_relative_humidity_sensor

FCU_DFSS_DTC_CHWDC_NONCANONICAL_1:
  guid: "5b507a68-810c-4584-81fa-f82ea371074a"
  description: "Non-standard type."
  implements:
  - FCU_DFSS_DTC_CHWDC
  - INCOMPLETE
  uses:
  - discharge_air_cooling_temperature_setpoint
  - discharge_air_heating_temperature_setpoint

FCU_DFSS_ZTC_ZHDHC_DXZTC_NONCANONICAL_1:
  guid: "10052149-6aa4-4b6f-aef7-236df7d05e95"
  description: "Non-standard type."
  implements:
  - FCU_DFSS_ZTC_ZHDHC_DXZTC
  - INCOMPLETE
  uses:
  - economizer_mode

FCU_DFSS_DSP_HWZC_CHWZC_NONCANONICAL_1:
  guid: "75d41b44-a33f-4c47-a1a8-5d1cb3438db2"
  description: "Non-standard type."
  implements:
  - FCU_DFSS_DSP_HWZC_CHWZC
  - INCOMPLETE
  uses:
  - discharge_air_temperature_sensor_1
  - discharge_air_temperature_sensor_2
  - discharge_air_temperature_sensor_3
  - discharge_air_temperature_sensor_4

FCU_DFSS_CSP_DXZC_NONCANONICAL_1:
  guid: "16c44e1d-4a63-4fcf-a762-ff16d823f04c"
  description: "Non-standard type."
  implements:
  - FCU_DFSS_CSP_DXZC
  - INCOMPLETE
  uses:
  - discharge_air_damper_command

FCU_DFSS_CSP_DXZC_NONCANONICAL_2:
  guid: "c1c0871e-fd82-4522-8040-30ac3fd4b9a6"
  description: "Non-standard type."
  implements:
  - FCU_DFSS_CSP_DXZC
  uses:
  - discharge_air_damper_command

FCU_DFSS_DSP_HTZC_DXZC_NONCANONICAL_1:
  guid: "d36e7f86-ce2d-463c-b814-65ad9e636081"
  description: "Non-standard type."
  implements:
  - FCU_DFSS_DSP_HTZC_DXZC
  - INCOMPLETE
  uses:
  - zone_air_temperature_sensor_1
  - zone_air_temperature_sensor_2
  - zone_air_temperature_sensor_3

FCU_DFSS_DFVSC_RTC_RHC_RHDHC_DXRC_NONCANONICAL_1:
  guid: "4b0ab04c-40f0-4647-8b10-7093235c0ec7"
  description: "Non-standard type."
  implements:
  - FCU_DFSS_DFVSC_RTC_RHC_RHDHC_DXRC
  - INCOMPLETE
  uses:
  - humidification_percentage_command

FCU_DFSS_DFVSC_DSP_HWDC_CHWDC_NONCANONICAL_1:
  guid: "ed15a187-3d25-4c34-a571-95a90c404387"
  description: "Non-standard type."
  implements:
  - FCU_DFSS_DFVSC_DSP_HWDC_CHWDC
  uses:
  - heating_water_valve_status
  - chilled_water_valve_command

FCU_DFSS_DFVSC_DSP_HWDC_CHWDC_NONCANONICAL_2:
  guid: "99823266-a32c-4f51-bf3c-ecc5b24ee7ea"
  description: "Non-standard type."
  implements:
  - FCU_DFSS_DFVSC_DSP_HWDC_CHWDC
  - INCOMPLETE
  uses:
  - zone_air_co2_concentration_sensor
  - zone_air_co2_concentration_setpoint

FCU_DFSS_DFVSC_DSP_HWDC_CHWDC_NONCANONICAL_3:
  guid: "5cc0cf1e-c2b6-468e-ad01-222a25dced11"
  description: "Non-standard type."
  implements:
  - FCU_DFSS_DFVSC_DSP_HWDC_CHWDC
  - INCOMPLETE
  uses:
  - zone_air_co2_concentration_sensor
  - zone_air_co2_concentration_setpoint
  - mixed_air_temperature_sensor

FCU_DF2XSS_RTC_DXRC_NONCANONICAL_1:
  guid: "4e7ff576-17dc-4b99-b8ec-76599114e3bd"
  description: "Non-standard type."
  implements:
  - FCU_DF2XSS_RTC_DXRC
  - INCOMPLETE
  uses:
  - discharge_fan_run_command

FCU_DF2XSS_RTC_DXRC_NONCANONICAL_2:
  guid: "228ee623-a396-4939-9264-f5f83dbbc3bd"
  description: "Non-standard type."
  implements:
  - FCU_DFSS_RTC_DXRC
  - INCOMPLETE
  uses:
  - discharge_air_temperature_setpoint
  - zone_air_relative_humidity_sensor

FCU_DFSS_DFVSC_ZTC_CHWZTC_HWZTC_NONCANONICAL_1:
  guid: "b7d8e6c6-454a-4d40-bc45-9589620b5617"
  description: "Non-standard type."
  implements:
  - FCU_DFSS_DFVSC_ZTC_CHWZTC_HWZTC
  uses:
  - thermal_power_sensor
  - dial_resistance_sensor
  - discharge_air_flowrate_sensor
  - filter_alarm
  - master_alarm
  - run_mode

FCU_DFSS_DFVSC_ZTC_CHWZTC_HWZTC_NONCANONICAL_2:
  guid: "499d8686-8a6e-4c2d-8f89-5120ef4aec8a"
  description: "Non-standard type."
  implements:
  - FCU_DFSS_DFVSC_ZTC_CHWZTC_HWZTC
  uses:
  - thermal_power_sensor
  - dial_resistance_sensor
  - discharge_air_flowrate_sensor
  - filter_alarm
  - master_alarm
  - run_mode
  - exercise_mode

FCU_NONCANONICAL_1:
  guid: "45cd4430-5899-47f3-9319-8f942c5c1ddb"
  description: "Non-standard type."
  implements:
  - FCU
  uses:
  - chilled_water_valve_percentage_command
  - discharge_fan_speed_percentage_command_1
  - discharge_fan_speed_percentage_command_2
  - discharge_fan_speed_percentage_command_3
  - exercise_mode
  - fabric_protection_alarm
  - filter_alarm
  - heating_water_valve_percentage_command
  - master_alarm
  - discharge_fan_run_command
  - run_mode
  - zone_air_temperature_sensor_1
  - zone_air_temperature_sensor_2
  - zone_air_temperature_sensor_3
  - zone_air_temperature_setpoint_1
  - zone_air_temperature_setpoint_2
  - zone_air_temperature_setpoint_3
  - zone_occupancy_status_1
  - zone_occupancy_status_2
  - zone_occupancy_status_3

FCU_DFSS_CSP_ZHC_DXZC_NONCANONICAL_1:
  guid: "0bca6899-fa9a-40ff-a3bd-8828991b39c1"
  description: "Non-standard type."
  implements:
  - FCU_DFSS_CSP_ZHC_DXZC
  - INCOMPLETE
  uses:
  - zone_air_relative_humidity_setpoint

FCU_DFSS_CSP_DXZC_NONCANONICAL_3:
  guid: "23258e44-88e6-4ff4-93d0-65cd0445a8a1"
  description: "Non-standard type."
  implements:
  - FCU_DFSS_CSP_DXZC
  - INCOMPLETE
  uses:
  - condensing_water_isolation_valve_command

FCU_DF2XSS_DSP_DXZC_NONCANONICAL_1:
  guid: "56e8417a-9e15-48c6-97c7-be558b7f38a3"
  description: "Non-standard type."
  implements:
  - FCU_DF2XSS_DSP_DXZC
  - INCOMPLETE
  uses:
  - discharge_fan_run_status

FCU_DFSS_CSP_DXZC_NONCANONICAL_4:
  guid: "c4a459f4-2d26-4300-91fa-c08b5105197c"
  description: "Non-standard type."
  implements:
  - FCU_DFSS_CSP_DXZC
  - INCOMPLETE
  uses:
  - chilled_water_valve_command

FCU_NONCANONICAL_2: # Weird dehumidification unit. Complete one-off.
  guid: "dc16e9dd-cb21-4175-a9cc-dfe8957ac1db"
  description: "Non-standard type."
  implements:
  - FCU
  uses:
  - compressor_run_status
  - discharge_air_temperature_sensor
  - discharge_fan_run_status
  - discharge_fan_speed_mode
  - heating_water_valve_percentage_command
  - humidification_percentage_command
  - humidification_run_command
  - return_air_dehumidification_relative_humidity_setpoint
  - return_air_humidification_relative_humidity_setpoint
  - return_air_relative_humidity_sensor
  - return_air_temperature_sensor
  - reversing_valve_command
  - zone_air_cooling_temperature_setpoint
  - zone_air_heating_temperature_setpoint
  - zone_air_temperature_sensor

FCU_NONCANONICAL_3:
  guid: "8c41b0a5-c0a0-40bf-8367-13887fb04064"
  description: "Non-standard type."
  implements:
  - FCU
  uses:
  - chilled_water_valve_percentage_command
  - discharge_air_flowrate_sensor_1
  - discharge_air_flowrate_sensor_2
  - discharge_air_flowrate_sensor_3
  - discharge_air_temperature_sensor_1
  - discharge_air_temperature_sensor_2
  - discharge_air_temperature_sensor_3
  - discharge_fan_run_status_1
  - discharge_fan_run_status_2
  - discharge_fan_run_status_3
  - discharge_fan_speed_percentage_command_1
  - discharge_fan_speed_percentage_command_2
  - discharge_fan_speed_percentage_command_3
  - heating_water_valve_percentage_command
  - return_air_temperature_sensor
  - thermal_power_sensor_1
  - thermal_power_sensor_2
  - thermal_power_sensor_3
  - zone_air_occupied_deadband_temperature_setpoint_1
  - zone_air_occupied_deadband_temperature_setpoint_2
  - zone_air_occupied_deadband_temperature_setpoint_3
  - zone_air_temperature_sensor_1
  - zone_air_temperature_sensor_2
  - zone_air_temperature_sensor_3
  - zone_air_temperature_setpoint_1
  - zone_air_temperature_setpoint_2
  - zone_air_temperature_setpoint_3
  - zone_air_unoccupied_deadband_temperature_setpoint_1
  - zone_air_unoccupied_deadband_temperature_setpoint_2
  - zone_air_unoccupied_deadband_temperature_setpoint_3
  - zone_occupancy_status_1
  - zone_occupancy_status_2
  - zone_occupancy_status_3

FCU_NONCANONICAL_4:
  guid: "9b75ffe5-358c-47d1-acc6-8f5df097f1e0"
  description: "Non-standard type."
  implements:
  - FCU
  uses:
  - compressor_run_command
  - compressor_run_status
  - cooling_request_count
  - discharge_air_isolation_damper_percentage_command
  - discharge_air_isolation_damper_percentage_sensor
  - discharge_air_relative_humidity_sensor
  - discharge_air_temperature_sensor
  - discharge_air_temperature_setpoint
  - failed_compressor_alarm
  - failed_discharge_air_isolation_damper_alarm
  - high_discharge_air_relative_humidity_alarm
  - high_discharge_air_temperature_alarm
  - low_discharge_air_relative_humidity_alarm
  - zone_occupancy_status

FCU_DFSS_RTC_CHWRC_RHC_NONCANONICAL_1:
  guid: "025c2764-2de6-4839-ade6-0cf8551cd91c"
  description: "Non-standard type."
  implements:
  - FCU_DFSS_RTC_CHWRC_RHC
  - INCOMPLETE
  uses:
  - compressor_run_command

FCU_DFSS_DSPRTC_DXDSPRTC_NONCANONICAL_1:
  guid: "e040dc00-cc9b-4166-a887-592cf13d5649"
  description: "Non-standard type."
  implements:
  - FCU_DFSS_DSPRTC_DXDSPRTC
  - INCOMPLETE
  uses:
  - cooling_stage_run_count

FCU_RHC_DFVSC_RTC:
  guid: "251b58f5-dfee-4123-a528-b03d97403e66"
  description: "CRAC with return air temp/humidity control and discharge/cooling fan monitor."
  implements:
  - FCU
  - RHC
  - DFVSC
  - RTC
  uses:
  - cooling_run_status
  - cooling_percentage_sensor
  opt_uses:
  - run_mode
  - run_status
  - run_command
  - discharge_fan_lost_power_alarm
  - lost_power_alarm
  - smoke_alarm
  - water_leak_alarm
  - low_discharge_air_flowrate_alarm
  - high_return_air_temperature_alarm
  - low_return_air_temperature_alarm
  - high_return_air_relative_humidity_alarm
  - low_return_air_relative_humidity_alarm

FCU_CHWZTC2X_HT2XZTC2X_DFVSC2X:
  guid: "f26b5c7e-0044-4be7-8c80-d5e5840b17c0"
  description: "FCU with single chilled water valve and 2 heaters serving 2 separate zones"
  is_canonical: false
  implements:
  - FCU
  - CHWZTC2X
  - HT2XZTC2X
  - DFVSC2X

FCU_NON_CANONICAL_TYPE_1:
  guid: "c8343898-b5c4-4540-a792-3630b28e2a16"
  description: "Typical chilled water FCU with cooling-only (discharge control) for MDF rooms,
                including discharge fan speed control and chilled water valve control"
  implements:
  - FCU
  - CHWZC
  - SWISOVPM
  - INCOMPLETE
  uses:
  - discharge_fan_run_command
  - discharge_fan_speed_percentage_sensor
  - chilled_supply_water_temperature_sensor
  - chilled_return_water_temperature_sensor
  - water_leak_alarm
  - maintenance_alarm
  - master_alarm

FCU_NON_CANONICAL_TYPE_2:
  guid: "abe4ff47-cdcf-475e-9b8c-f4bccd710213"
  description: "Typical chilled water FCU with cooling-only (discharge control) for IDF rooms,
                including discharge fan speed control"
  implements:
  - FCU
  - SWISOVPM
  - INCOMPLETE
  uses:
  - discharge_fan_run_command
  - discharge_fan_speed_percentage_sensor
  - chilled_supply_water_temperature_sensor
  - chilled_return_water_temperature_sensor
  - water_leak_alarm
  - condensate_water_pump_alarm
  - master_alarm
  - failed_supply_fan_alarm
  - return_air_temperature_sensor
  - return_air_temperature_setpoint


FCU_NON_CANONICAL_TYPE_3:
  guid: "6ac166a5-c734-4053-b8ba-a3149f0aee58"
  description: "Typical chilled water FCU with cooling-only (discharge control) for technical rooms,
                including discharge fan speed sensor"
  implements:
  - FCU
  - SWISOVPM
  - INCOMPLETE
  uses:
  - discharge_fan_run_command
  - discharge_fan_speed_percentage_sensor
  - chilled_supply_water_temperature_sensor
  - chilled_return_water_temperature_sensor
  - master_alarm
  - failed_supply_fan_alarm
  - condensate_water_pump_alarm
  - return_air_temperature_sensor
  - return_air_temperature_setpoint

FCU_NON_CANONICAL_TYPE_4:
  guid: "879b64ef-2ec6-4707-8fd3-1d4dbcd8480c"
  description: "Simple floor-mounted heating fan coil unit with isolation valve, zone air temperature sensor and discharge fan speed command"
  implements:
  - FCU
  - ZTC
  - INCOMPLETE
  uses:
  - discharge_fan_speed_percentage_command
  - supply_water_valve_command
  - zone_air_temperature_sensor
  - zone_air_temperature_setpoint
  - return_air_temperature_setpoint

FCU_DFSS_CSP_CHWZC_NONCANONICAL:
  guid: "1c511da7-ff7d-4459-a911-fb5553716469"
  description: "Cooling only FCU with discharge fan variable speed control for five fans and common S/S control, and chilled water valve control."
  is_canonical: false
  implements:
  - FCU
  - DFSS
  - CSP
  - CHWZC
  opt_uses:
  - discharge_fan_speed_percentage_command_1
  - discharge_fan_speed_percentage_command_2
  - discharge_fan_speed_percentage_command_3
  - discharge_fan_speed_percentage_command_4
  - discharge_fan_speed_percentage_command_5

FCU_LPA_FA:
  guid: "563b6474-859e-4698-aafa-bc976920fb48"
  description: "Unit with lost power and failed alarms only"
  implements:
  - FCU
  uses:
  - lost_power_alarm
  - failed_alarm

FCU_RTC_RHDHS_DTM_DFSS:
  guid: "06013674-f290-41b1-ab7e-63116e51cbc2"
  description: "Crac unit with return air temperature control, return air humidity monitor and dehumidification/humidification monitor."
  implements:
  - FCU
  - RTC
  - RHDHS
  - DTM
  - DFSS
  uses:
  - cooling_percentage_command
  - run_command
  - compressor_run_status_1
  - compressor_run_status_2
  opt_uses:
  - failed_discharge_fan_alarm
  - low_discharge_air_flowrate_alarm
  - master_alarm
  - water_leak_alarm
  - fire_alarm
  - schedule_run_command

FCU_DFSS_DFRMM_CSP_CHWDC:
  guid: "c03c0745-9d98-41e7-abfa-c6c0ef164f5d"
  description: "Typical chilled water FCU with cooling-only (discharge control) and Run mode monitoring."
  is_canonical: true
  implements:
  - FCU
  - DFSS
  - DFRMM
  - CSP
  - CHWDC

FCU_DFSS_DFRMM_CHWBZC:
  guid: "4854810e-4bb1-4fcf-8138-faf8e4074612"
  description: "Typical chilled water FCU with cooling-only (zone control) and Run mode monitoring."
  is_canonical: true
  implements:
  - FCU
  - DFSS
  - DFRMM
  - CHWBZC

FCU_DFSS_DFRMM_CHWBZC_DAIDC_RAIDC:
  guid: "547e7af0-7158-44c4-beca-c1ad1309c3fe"
  description: "Typical chilled water FCU with cooling-only zone control, run mode monitoring, and discharge and return damper command and status monitoring."
  is_canonical: true
  implements:
  - FCU
  - DFSS
  - DFRMM
  - CHWBZC
  - DAIDC
  - RAIDC

FCU_DFSS_DFVSC_DTC_CHWBZC_HWBZC_RTM:
  guid: "b39ac17b-7a82-4778-a340-904381ec2bfa"
  description: "Chilled and heating water FCU with dual setpoint zone temp control and discharge temp control, rerturn temp monitoring, and variable speed discharge fan control."
  is_canonical: true
  implements:
  - FCU
  - DFSS
  - DFVSC
  - DTC
  - CHWBZC
  - HWBZC
  - RTM

FCU_DFSS_CHWBZTC:
  guid: "50fbaebd-ed83-4109-84d8-713dd4b54099"
  description: "Chilled water FCU with chilled water valve open/close monitoring, discharge fan and zone temperature control"
  is_canonical: true
  implements:
  - FCU
  - DFSS
  - CHWBZTC

FCU_DFVSC_CHWBZTC:
  guid: "d2b3f37b-d69f-4631-b8d2-d71243821e1c"
  description: "FCU with discharge fan variable speed control and chilled water valve control"
  is_canonical: true
  implements:
  - FCU
  - DFVSC
  - CHWBZTC<|MERGE_RESOLUTION|>--- conflicted
+++ resolved
@@ -40,18 +40,6 @@
   - DSP
   - DXZTC
 
-<<<<<<< HEAD
-=======
-FCU_DFMSC_DXZC:
-  guid: "1b34381d-6c07-49f1-87cf-c693215538f9"
-  description: "Variable refrigerant flow unit with zone cooling control, discharge fan speed modes"
-  is_canonical: true
-  implements:
-  - FCU
-  - DFMSC
-  - DXZC
-
->>>>>>> b6b24b6e
 FCU_DFVSC2X_CHWZTC_HWZTC:
   guid: "678cad15-19cf-499e-b906-0c37c2414fc5"
   description: "FCU with 2 discharge fans, and heating and cooling valves."
@@ -1564,19 +1552,6 @@
   - DSPM
   - DSP
 
-<<<<<<< HEAD
-=======
-FCU_DFVSC_CHWRC_RHDHC:
-  guid: "2d8f6f91-e80d-4736-b0e2-ed2e1fe4b99f"
-  description: "Fan coil unit with discharge fan, chilled water coil, and return humidification/dehumidification control"
-  is_canonical: true
-  implements:
-  - FCU
-  - DFVSC
-  - CHWRC
-  - RHDHC
-
->>>>>>> b6b24b6e
 FCU_DFVSC_CHWDC_RTM:
   guid: "cfb6b478-27b2-476e-860a-df77f471a6c3"
   description: "Fan coil unit with discharge fan and chilled water coil"
@@ -1608,19 +1583,6 @@
   - CHWRC
   - CSP
 
-<<<<<<< HEAD
-=======
-FCU_DFVSC_CHWDC_CSP:
-  guid: "ac1eb3c4-3c0d-4a36-9978-381129ad8c09"
-  description: "Fan coil unit with discharge fan and chilled water coil"
-  is_canonical: true
-  implements:
-  - FCU
-  - DFVSC
-  - CHWDC
-  - CSP
-
->>>>>>> b6b24b6e
 FCU_DFVSC_CHWRC:
   guid: "a6a04503-852a-48f3-8357-3f31ee639dc4"
   description: "Fan coil unit with discharge fan and chilled water coil"

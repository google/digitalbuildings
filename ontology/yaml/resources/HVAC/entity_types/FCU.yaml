# Copyright 2020 Google LLC
#
# Licensed under the Apache License, Version 2.0 (the License);
# you may not use this file except in compliance with the License.
# You may obtain a copy of the License at
#
#    https://www.apache.org/licenses/LICENSE-2.0
#
# Unless required by applicable law or agreed to in writing, software
# distributed under the License is distributed on an AS IS BASIS,
# WITHOUT WARRANTIES OR CONDITIONS OF ANY KIND, either express or implied.
# See the License for the specific language governing permissions and
# limitations under the License.

########################
### Canonical Types  ###
########################

# This file defines fan-coil unit types. Valid types must include a fan and a coil of some type.
# They must also include some control scheme (e.g. ZTC, DSP, etc.).

FCU_DFSS_CSP_CHWDC:
  id: "1593481107888668672"
  description: "Typical chilled water FCU with cooling-only (discharge control)."
  is_canonical: true
  implements:
  - FCU
  - DFSS
  - CSP
  - CHWDC

FCU_DFSS_CSP_CHWZC:
  id: "7358088630922903552"
  description: "Typical chilled water FCU with cooling-only (zone control)."
  is_canonical: true
  implements:
  - FCU
  - DFSS
  - CSP
  - CHWZC

FCU_DFSS_CSP_DXZC:
  id: "13915329688374345728"
  description: "Typical DX FCU with cooling-only (discharge control)."
  is_canonical: true
  implements:
  - FCU
  - DFSS
  - CSP
  - DXZC

FCU_DFSS_CSP_DX2ZC:
  id: "2962575394609299456"
  description: "Typical 2-stage DX FCU with cooling-only (zone control)."
  is_canonical: true
  implements:
  - FCU
  - DFSS
  - CSP
  - DX2ZC

FCU_DFSS_CSP_DXZTC:
  id: "10744795550705516544"
  description: "Typical DX FCU with cooling-only (zone control)."
  is_canonical: true
  implements:
  - FCU
  - DFSS
  - CSP
  - DXZTC

FCU_DFSS_DSP_CHWDC:
  id: "4691957651519569920"
  description: "Typical chilled water FCU (zone control, discharge coil control)."
  is_canonical: true
  implements:
  - FCU
  - DFSS
  - DSP
  - CHWDC

FCU_DFSS_DSP_CHWZC:
  id: "11969774649350291456"
  description: "Typical chilled water FCU (zone control)."
  is_canonical: true
  implements:
  - FCU
  - DFSS
  - DSP
  - CHWZC

FCU_DFSS_DSP_DXZC:
  id: "14275617658563985408"
  description: "Typical DX water FCU (zone control)."
  is_canonical: true
  implements:
  - FCU
  - DFSS
  - DSP
  - DXZC

FCU_DFSS_DSP_DX2ZC:
  id: "15068251192981192704"
  description: "Typical 2-stage DX water FCU (zone control)."
  is_canonical: true
  implements:
  - FCU
  - DFSS
  - DSP
  - DX2ZC

FCU_DFSS_DSP_HPZC:
  id: "3899324117102362624"
  description: "Typical heat pump FCU (zone control)."
  is_canonical: true
  implements:
  - FCU
  - DFSS
  - DSP
  - HPZC

FCU_DFSS_DSP_HP2ZC:
  id: "15644711945284616192"
  description: "Typical heat pump FCU (zone control)."
  is_canonical: true
  implements:
  - FCU
  - DFSS
  - DSP
  - HP2ZC

FCU_DFSS_ZTC_DXZTC:
  id: "7574261413036687360"
  description: "Typical DX FCU (zone control)."
  is_canonical: true
  implements:
  - FCU
  - DFSS
  - ZTC
  - DXZTC

FCU_DFSS_RTC_DXRC:
  id: "16797633449891463168"
  description: "Typical DX FCU (return control)."
  is_canonical: true
  implements:
  - FCU
  - DFSS
  - RTC
  - DXRC

FCU_DFSS_DSP_HWZC:
  id: "8150722165340110848"
  description: "Heating-only FCU (zone control)."
  is_canonical: true
  implements:
  - FCU
  - DFSS
  - DSP
  - HWZC

FCU_DFSS_DTC_HT2DC:
  id: "14491790440677769216"
  description: "2-Stage heating FCU (discharge control)."
  is_canonical: true
  implements:
  - FCU
  - DFSS
  - DTC
  - HT2DC

FCU_DF2XSS_DSP_DXZC:
  id: "1521423513850740736"
  description: "Two-fan DX fan coil with zone temp control."
  is_canonical: true
  implements:
  - FCU
  - DF2XSS
  - DSP
  - DXZC

FCU_DF2XSS_RTC_DXRC:
  id: "4980188027671281664"
  description: "Two-fan DX fan coil with zone temp control."
  is_canonical: true
  implements:
  - FCU
  - DF2XSS
  - RTC
  - DXRC

FCU_DFSS_DSP_HT2ZC_HP2ZC:
  id: "1233193137699028992"
  description: "Heat pump fan coil with reheat (zone temp control)."
  is_canonical: true
  implements:
  - FCU
  - DFSS
  - DSP
  - HT2ZC
  - HP2ZC

FCU_DFSS_DSP_HTZC_DXZC:
  id: "11609486679160651776"
  description: "DX fan coil with reheat (zone temp control)."
  is_canonical: true
  implements:
  - FCU
  - DFSS
  - DSP
  - HTZC
  - DXZC

FCU_DFSS_DSP_HTZC_HPZC:
  id: "10456565174553804800"
  description: "Heat pump fan coil with reheat (zone temp control)."
  is_canonical: true
  implements:
  - FCU
  - DFSS
  - DSP
  - HTZC
  - HPZC

FCU_DFSS_DSP_HWZC_CHWZC:
  id: "7934549383226327040"
  description: "Hydronic fan coil with heating and cooling (zone temp control)."
  is_canonical: true
  implements:
  - FCU
  - DFSS
  - DSP
  - HWZC
  - CHWZC

FCU_DFSS_DFVSC_CSP_CHWDC:
  id: "10240392392440020992"
  description: "Hydronic variable speed fan coil with cooling (zone temp control)."
  is_canonical: true
  implements:
  - FCU
  - DFSS
  - DFVSC
  - CSP
  - CHWDC

FCU_DFSS_DFVSC_DSP_CHWDC:
  id: "1017020355585245184"
  description: "Hydronic variable speed fan coil with cooling (zone temp control)."
  is_canonical: true
  implements:
  - FCU
  - DFSS
  - DFVSC
  - DSP
  - CHWDC

FCU_DFSS_DFVSC_CSP_CHWZC:
  id: "3322863364798939136"
  description: "Hydronic variable speed fan coil with cooling (zone temp control)."
  is_canonical: true
  implements:
  - FCU
  - DFSS
  - DFVSC
  - CSP
  - CHWZC

FCU_DFSS_DSPRTC_DXDSPRTC:
  id: "7543651009319403520"
  description: "Return temp control FCU with DX."
  is_canonical: true
  implements:
  - FCU
  - DFSS
  - DSPRTC
  - DXDSPRTC

FCU_DFSS_DFVSC_DSP_CHWZC:
  id: "17734382172384526336"
  description: "Hydronic variable speed fan coil with cooling (zone temp control)."
  is_canonical: true
  implements:
  - FCU
  - DFSS
  - DFVSC
  - DSP
  - CHWZC

FCU_DFSS_DFVSC_RTC_CHWRC:
  id: "6205167126316056576"
  description: "Hydronic variable speed fan coil with cooling (return control)."
  is_canonical: true
  implements:
  - FCU
  - DFSS
  - DFVSC
  - RTC
  - CHWRC

FCU_DFSS_DFVSC_DSP_HWDC_CHWDC:
  id: "6421339908429840384"
  description: "Hydronic variable speed fan coil with heating and cooling (zone temp control)."
  is_canonical: true
  implements:
  - FCU
  - DFSS
  - DFVSC
  - DSP
  - HWDC
  - CHWDC

FCU_DFSS_DFVSC_DSP_HWZC_CHWZC:
  id: "17157921420081102848"
  description: "Hydronic variable speed fan coil with cooling and heating (zone temp control)."
  is_canonical: true
  implements:
  - FCU
  - DFSS
  - DFVSC
  - DSP
  - HWZC
  - CHWZC

FCU_DFSS_DFVSC_ZTC_CHWZTC_HWZTC:
  id: "11897717055312363520"
  description: "Hydronic varaible speed fan coil with cooling and heating (zone temp control)."
  is_canonical: true
  implements:
  - FCU
  - DFSS
  - DFVSC
  - ZTC
  - CHWZTC
  - HWZTC

FCU_DFSS_RTC_RHC_RHDHC_DXRC:
  id: "11033025926857228288"
  description: "DX fan coil with return temp and humidification control."
  is_canonical: true
  implements:
  - FCU
  - DFSS
  - RTC
  - RHC
  - RHDHC
  - DXRC

FCU_DFSS_RTC_RHC_RHDHC_HTRC_DXRC:
  id: "9303643669946957824"
  description: "DX fan coil with reheat and return temp and humidity control."
  is_canonical: true
  implements:
  - FCU
  - DFSS
  - RTC
  - RHC
  - RHDHC
  - HTRC
  - DXRC

FCU_DFSS_ZTC_ZHDHC_DXZTC:
  id: "9087470887833174016"
  description: "DX Fan coil with zone humidity and temp control."
  is_canonical: true
  implements:
  - FCU
  - DFSS
  - ZTC
  - ZHDHC
  - DXZTC

FCU_DFSS_CSP_ZHC_DXZC:
  id: "16509403073739751424"
  description: "DX fan coil with zone temp and humidity control."
  is_canonical: true
  implements:
  - FCU
  - DFSS
  - CSP
  - ZHC
  - DXZC

FCU_DFSS_RTC_RHC_DXRC:
  id: "11393313897046867968"
  description: "DX fan coil with return temp and humidity control."
  is_canonical: true
  implements:
  - FCU
  - DFSS
  - RTC
  - RHC
  - DXRC

FCU_DFSS_DFVSC_RTC_RHC_RHDHC_DXRC:
  id: "1809653890002452480"
  description: "Variable speed DX fan coil with return temp and humidity control."
  is_canonical: true
  implements:
  - FCU
  - DFSS
  - DFVSC
  - RTC
  - RHC
  - RHDHC
  - DXRC
  
FCU_DFSS_DFVSC_CHWRC_RHDHC:
  id: "14452659921356849152"
  description: "Variable speed DX fan coil with chilled water return temp control and humidification/dehumidification."
  is_canonical: true
  implements:
  - FCU
  - DFSS
  - DFVSC
  - CHWRC
  - RHDHC

FCU_DFSS_DFHLC_DSP_DXZC:
  id: "12762408183767498752"
  description: "Mult-speed DX fan coil with zone temp control."
  is_canonical: true
  implements:
  - FCU
  - DFSS
  - DFHLC
  - DSP
  - DXZC

FCU_DFSS_DFHMLC_DSP_HWDC_CHWDC:
  id: "17950554954498310144"
  description: "Multi-speed heat pump fan coil with zone temp control."
  is_canonical: true
  implements:
  - FCU
  - DFSS
  - DFHMLC
  - DSP
  - HWDC
  - CHWDC

FCU_DFSS_DFMSC_DSP_DXZC:
  id: "17374094202194886656"
  description: "Multi-speed DX fan coil with zone temp control."
  is_canonical: true
  implements:
  - FCU
  - DFSS
  - DFMSC
  - DSP
  - DXZC

FCU_DFSS_DFMSC_DSP_HPZC:
  id: "12185947431464075264"
  description: "Multi-speed heat pump fan coil with zone temp control."
  is_canonical: true
  implements:
  - FCU
  - DFSS
  - DFMSC
  - DSP
  - HPZC

FCU_DFSS_DFMSC_ZTC_HPZTC:
  id: "13338868936070922240"
  description: "Multi-speed heat pump fan coil with zone temp control."
  is_canonical: true
  implements:
  - FCU
  - DFSS
  - DFMSC
  - DSP
  - HPZTC

FCU_DFSS_DFMSC_CSP_DXZC:
  id: "8511010135529750528"
  description: "DX fan coil with multi-speed control (zone control)."
  is_canonical: true
  implements:
  - FCU
  - DFSS
  - DFMSC
  - CSP
  - DXZC

FCU_DFSS_DFMSC_RTC_DXRC:
  id: "14852078410867408896"
  description: "DX fan coil with multi-speed control (return temp)."
  is_canonical: true
  implements:
  - FCU
  - DFSS
  - DFMSC
  - RTC
  - DXRC

FCU_DFSS_DSP_HTDC_CHWDC:
  id: "9880104422250381312"
  description: "Hydronic fan coil with electric reheat (zone control)."
  is_canonical: true
  implements:
  - FCU
  - DFSS
  - DSP
  - HTDC
  - CHWDC

FCU_DFSS_DFVSC_DSP_HTDC_CHWDC_FDPM:
  id: "2371190970982072320"
  description: "Hydronic variable speed fan coil with electric reheat (zone control)."
  is_canonical: true
  implements:
  - FCU
  - DFSS
  - DFVSC
  - DSP
  - HTDC
  - CHWDC
  - FDPM

FCU_DFSS_DSP_HWDC_CHWDC:
  id: "6781627878619480064"
  description: "Hydronic fan coil with heating and cooling (zone control)."
  is_canonical: true
  implements:
  - FCU
  - DFSS
  - DSP
  - HWDC
  - CHWDC

FCU_DFSS_DFHLC_DSP_CHWDC:
  id: "368502009243893760"
  description: "Hydronic cooling-only fan coil with multi-speed control (zone control)."
  is_canonical: true
  implements:
  - FCU
  - DFSS
  - DFHLC
  - DSP
  - CHWDC

FCU_DFSS_DTC_CHWDC:
  id: "16004999915474255872"
  description: "Discharge temperature control FCU with chilled water."
  is_canonical: true
  implements:
  - FCU
  - DFSS
  - DTC
  - CHWDC

FCU_DFSS_DSP_CHWRC:
  id: "12844387770734477312"
  description: "Chilled water FCU with return temp contol."
  is_canonical: true
  implements:
  - FCU
  - DFSS
  - DSP
  - CHWRC

FCU_DFSS_ZTC_HPZTC:
  id: "12155337027746791424"
  description: "Single zone heat pump."
  is_canonical: true
  implements:
  - FCU
  - DFSS
  - ZTC
  - HPZTC

FCU_DFSS_DFMSC_DXZC:
  id: "4240260682643144704"
  description: "DX multispeed fan coil."
  is_canonical: true
  implements:
  - FCU
  - DFSS
  - DFMSC
  - DXZC

FCU_DFSS_RTC_CHWRC_RHC:
  id: "2233695942417055744"
  description: "Chilled water fan coil with return temp control."
  is_canonical: true
  implements:
  - FCU
  - DFSS
  - RTC
  - CHWRC
  - RHC

FCU_DFSS_DFVSC_ZTC_CHWZTC:
  id: "12807321034738892800"
  description: "Hydronic variable speed fan coil with cooling and heating (zone temp control)."
  is_canonical: true
  opt_uses:
  - discharge_air_static_pressure_sensor
  - zone_air_co2_concentration_sensor
  - filter_differential_pressure_sensor
  implements:
  - FCU
  - DFSS
  - DFVSC
  - ZTC
  - CHWZTC

FCU_DFSS_DFVSC_ZTC_ZHC_CHWDC_FDPM_RMM:
  id: "18052786446137294848"
  description: "Hydronic variable speed fan coil with cooling (zone temp control)."
  is_canonical: true
  implements:
  - FCU
  - DFSS
  - DFVSC
  - ZTC
  - ZHC
  - CHWDC
  - FDPM
  - RMM

FCU_DFSS_DFVSC_ZTC_ZHC_CHWDC_HWDC_FDPM_RMM:
  id: "2560403727982788608"
  description: "Hydronic variable speed fan coil with cooling and heating (zone temp and humidity control)."
  is_canonical: true
  implements:
  - FCU
  - DFSS
  - DFVSC
  - ZTC
  - ZHC
  - CHWDC
  - HWDC
  - FDPM
  - RMM

FCU_DFSS_DFVSC_ZTC_CHWDC_HWDC_FDPM_RMM:
  id: "10684897455759163392"
  description: "Hydronic variable speed fan coil with cooling and heating (discharge temp control)."
  is_canonical: true
  implements:
  - FCU
  - DFSS
  - DFVSC
  - ZTC
  - CHWDC
  - HWDC
  - FDPM
  - RMM

FCU_DFSS_DFVSC_ZTC_CHWZTC_HWZTC_FDPM_RMM:
  id: "8162881664431685632"
  description: "Hydronic variable speed fan coil with cooling and heating (zone temp control)."
  is_canonical: true
  implements:
  - FCU
  - DFSS
  - DFVSC
  - ZTC
  - CHWZTC
  - HWZTC
  - FDPM
  - RMM

FCU_DFSS_DFVSC_ZTC_CHWZTC_HWZTC_FDPM_CO2M_RMM:
  id: "470733500882878464"
  description: "Hydronic variable speed fan coil with cooling and heating (zone temp and co2 control)."
  is_canonical: true
  implements:
  - FCU
  - DFSS
  - DFVSC
  - ZTC
  - CHWZTC
  - HWZTC
  - FDPM
  - CO2M
  - RMM

FCU_DFSS_DFVSC_ZTC_CHWZTC_FDPM_RMM:
  id: "11783775764837564416"
  description: "Hydronic varaible speed fan coil with cooling (zone temp control)."
  is_canonical: true
  implements:
  - FCU
  - DFSS
  - DFVSC
  - ZTC
  - CHWZTC
  - FDPM
  - RMM

FCU_DFSS_DFVSC_ZTC_CHWZTC_FDPM_CO2M_RMM:
  id: "6073211437331775488"
  description: "Hydronic variable speed fan coil with cooling and heating (zone temp control)."
  is_canonical: true
  implements:
  - FCU
  - DFSS
  - DFVSC
  - ZTC
  - CHWZTC
  - FDPM
  - CO2M
  - RMM

FCU_DFSS_DFVSC_RTC_CHWRC_HWRC_FDPM_RMM:
  id: "4541987564025806848"
  description: "Hydronic variable speed fan coil with heating and cooling (return control)."
  is_canonical: true
  implements:
  - FCU
  - DFSS
  - DFVSC
  - RTC
  - CHWRC
  - HWRC
  - FDPM
  - RMM

FCU_DFSS_DFVSC_RTC_CHWRC_FDPM_RMM:
  id: "9694105537737654272"
  description: "Hydronic variable speed fan coil with cooling (return control)."
  is_canonical: true
  implements:
  - FCU
  - DFSS
  - DFVSC
  - RTC
  - CHWRC
  - FDPM
  - RMM

FCU_SFSS_SFVSC_CHWSC_SSPC_RTM:
  id: "18031496602488668160"
  description: "Multi-zone FCU with chilled water"
  is_canonical: true
  implements:
  - FCU
  - SFSS
  - SFVSC
  - CHWSC
  - SSPC
  - RTM

FCU_DFSS_DFVSC_SSPC_DTC_CHWDC:
  id: "12924414625050525696"
  description: "Discharge temperature control FCU with chilled water."
  is_canonical: true
  implements:
  - FCU
  - DFSS
  - DFVSC
  - SSPC
  - DTC
  - CHWDC

FCU_DFMSS_DSP_ZHM_RTM_CHWZC_CHWDT:
  id: "5080730669450002432"
  description: "Chilled water FCU with zone temp and humidity control."
  is_canonical: true
  implements:
  - FCU
  - DFMSS
  - DSP
  - ZHM
  - RTM
  - CHWZC
  - CHWDT

FCU_SS_ZTM:
  id: "11594563007836848128"
  description: "FCU with zone temperature monitoring and start/stop control."
  is_canonical: true
  implements:
  - FCU
  - SS
  - ZTM

FCU_HPZTC_CO2C_FDPM:
  id: "3753796056584814592"
  description: "Heat pump with zone temperature and CO2 control and filter monitoring."
  is_canonical: true
  implements:
  - FCU
  - HPZTC
  - CO2C
  - FDPM

FCU_HPZTC_CO2C:
  id: "2923444875288379392"
  description: "Heat pump with zone temperature and CO2 control."
  is_canonical: true
  implements:
  - FCU
  - HPZTC
  - CO2C
  
FCU_DFVSMC_CHWBRC:
  id: "15348700325343133696"
  description: "Chilled water FCU with chilled water percentage mode, discharge fan mode and return air temp control."
  is_canonical: true
  implements:
  - FCU
  - DFVSMC
  - CHWBRC
  opt_uses:
  - control_mode
  - run_mode
  - schedule_run_command
  - discharge_fan_lost_power_alarm
  - lost_power_alarm

FCU_DFVDSC_CHWBRC:
  id: "11583691036861399040"
  description: "Chilled water FCU with chilled water percentage mode, discharge fan mode or discrete speed control, and return air temp control."
  is_canonical: true
  implements:
  - FCU
  - DFVDSC
  - CHWBRC
  opt_uses:
  - control_mode
  - run_mode
  - schedule_run_command
  - discharge_fan_lost_power_alarm
  - lost_power_alarm

FCU_DFVDSFC_CHWBRC:
  id: "4990421182390992896"
  description: "Chilled water FCU with chilled water percentage mode, discharge fan mode or discrete speed (frequency) control, and return air temp control."
  is_canonical: true
  implements:
  - FCU
  - DFVDSFC
  - CHWBRC
  opt_uses:
  - control_mode
  - run_mode
  - schedule_run_command
  - discharge_fan_lost_power_alarm
  - lost_power_alarm


FCU_DFVSFC_CHWBRC:
  id: "16716950187133632512"
  description: "Chilled water FCU with chilled water percentage mode, discharge fan frequency and return air temp control."
  is_canonical: true
  implements:
  - FCU
  - DFVSFC
  - CHWBRC
  opt_uses:
  - control_mode
  - schedule_run_command
  - discharge_fan_lost_power_alarm
  - lost_power_alarm

FCU_DFVSMC_CHWRC:
  id: "6972005018434011136"
  description: "Chilled water FCU with binary mode (open/closed), discharge fan mode or discrete speed control, and return air temp control."
  is_canonical: true
  implements:
  - FCU
  - DFVSMC
  - CHWRC
  opt_uses:
  - control_mode
  - run_mode
  - schedule_run_command
  - discharge_fan_lost_power_alarm
  - lost_power_alarm

FCU_DFVDSC_CHWRC:
  id: "4106871230496243712"
  description: "Chilled water FCU with binary mode (open/closed), discharge fan mode or discrete speed (frequency) control and return air temp control."
  is_canonical: true
  implements:
  - FCU
  - DFVDSC
  - CHWRC
  opt_uses:
  - control_mode
  - run_mode
  - schedule_run_command
  - discharge_fan_lost_power_alarm
  - lost_power_alarm

FCU_DFVDSFC_CHWRC:
  id: "14213793219245768704"
  description: "Chilled water FCU with binary mode (open/closed), discharge fan mode and return air temp control."
  is_canonical: true
  implements:
  - FCU
  - DFVDSFC
  - CHWRC
  opt_uses:
  - control_mode
  - run_mode
  - schedule_run_command
  - discharge_fan_lost_power_alarm
  - lost_power_alarm

FCU_DFVSFC_CHWRC:
  id: "13042857316129439744"
  description: "Chilled water FCU with binary mode (open/closed),discharge fan frequency and return air temp control."
  is_canonical: true
  implements:
  - FCU
  - DFVSFC
  - CHWRC
  opt_uses:
  - control_mode
  - run_mode
  - schedule_run_command
  - discharge_fan_lost_power_alarm
  - lost_power_alarm

FCU_DFSS_DFVSC_DXRC_HTRC_RHC_RHDHC_RTC:
  id: "506032222180999168"
  description: "Single-zone FCU with DX cooling, heating, and humidifcation/dehumidification."
  is_canonical: true
  implements:
  - FCU
  - DFSS
  - DFVSC
  - DXRC
  - HTRC
  - RHC
  - RHDHC
  - RTC

FCU_DFSS_DXZTC:
  description: "Single split unit with zone air temperature control"
  is_canonical: true
  implements:
  - FCU
  - DFSS
  - DXZTC
  opt_uses:
  - failed_alarm
  - lost_power_alarm
  - schedule_run_command

FCU_DFSS_CHWZTC:
  description: "Chilled water FCU with zone temperature control and chilled water valve control"
  is_canonical: true
  implements:
  - FCU
  - DFSS
  - CHWZTC
  opt_uses:
  - schedule_run_command

FCU_DFSS_ZTC:
  description: "Chilled water FCU with binary mode (open/closed) and zone temperature control"
  is_canonical: true
  implements:
  - FCU
  - DFSS
  - ZTC
  uses:
  - chilled_water_valve_command
  opt_uses:
  - schedule_run_command

FCU_DFSS_CHWDC_CO2DFVSC_ZTC:
  description: "Chilled water FCU with discharge air, zone air temperature and co2 concentration control. The fan speed is adjusted based on co2 value."
  is_canonical: true
  implements:
  - FCU
  - DFSS
  - CHWDC
  - CO2DFVSC
  - ZTC
  opt_uses:
  - filter_alarm
  - discharge_air_linearvelocity_sensor
  - schedule_run_command

FCU_DFSS_CHWDC_DFVSC_ZTC:
  description: "Chilled water FCU with discharge air, zone air temperature and co2 concentration control."
  is_canonical: true
  implements:
  - FCU
  - DFSS
  - CHWDC
  - DFVSC
  - ZTC
  opt_uses:
  - filter_alarm
  - discharge_air_linearvelocity_sensor
  - schedule_run_command
  
FCU_CHWRC_DFSS_RHDHC:
  id: "4146805492817068032"
  description: "FCU with chilled water coil and return air relative humidity control."
  is_canonical: true
  implements:
  - FCU
  - CHWRC
  - DFSS
  - RHDHC

FCU_DFSS_DSPRTC_DX2DSPRTC:
  id: "15218905176707432448"
  description: "FCU with two DX compressors and dual setpoint control."
  is_canonical: true
  implements:
  - FCU
  - DFSS
  - DSPRTC
  - DX2DSPRTC
<<<<<<< HEAD
  
  
=======

FCU_DFSS_DFVSC_DPBHCC:
  description: "Hydronic variable speed fan coil with cooling and heating (zone temp control)."
  is_canonical: true
  implements:
  - FCU
  - DFSS
  - DFVSC
  - DPBHCC
 
FCU_DFSS_DFMSC_CHWZC_DSP:
  description: "Multi-speed CHW fan coil with zone temp control."
  is_canonical: true
  implements:
  - FCU
  - DFSS
  - DFMSC
  - CHWZC
  - DSP

FCU_DFSS_CHWZC_RTM_ZHM:
  description: "FCU with discharge cooling air temperature control, return air temperature monitoring and zone air relative humidity monitoring (CRAC)."
  is_canonical: true
  implements:
    - FCU
    - DFSS
    - CHWZC
    - RTM
    - ZHM
    
>>>>>>> 1d756f71
###################################
### Existing Non-standard Types ###
###################################

FCU_DFS_CH_RTC_RRHM_HMDHMM:
  id: "8815310973633036288"
  description: "CHW fan coil unit with return temperature control."
  implements:
  - FCU_DFSS_DFVSC_RTC_CHWRC
  - INCOMPLETE
  uses:
  - humidification_run_status
  - dehumidification_run_status
  - return_air_relative_humidity_sensor

FCU_US_MTV_43_5:
  id: "14036267171336683520"
  description: "Non-standard type for B43"
  implements:
  - FCU_DFSS_DTC_CHWDC
  - INCOMPLETE
  uses:
  - discharge_air_cooling_temperature_setpoint
  - discharge_air_heating_temperature_setpoint

FCU_US_MTV_43_6:
  id: "15441390255076278272"
  description: "Non-standard type for B43 CRACs"
  implements:
  - FCU_DFSS_ZTC_ZHDHC_DXZTC
  - INCOMPLETE
  uses:
  - economizer_mode

FCU_US_MTV_41_1:
  id: "10490667627200905216"
  description: "Non-standard type for B41"
  implements:
  - FCU_DFSS_DSP_HWZC_CHWZC
  - INCOMPLETE
  uses:
  - discharge_air_temperature_sensor_1
  - discharge_air_temperature_sensor_2
  - discharge_air_temperature_sensor_3
  - discharge_air_temperature_sensor_4

FCU_US_SVL_MP7_3: # DO NOT DEPRECATE
  id: "7320115897346031616"
  description: "Non-standard type for MP7 FCs"
  implements:
  - FCU_DFSS_CSP_DXZC
  - INCOMPLETE
  uses:
  - discharge_air_damper_command

FCU_US_SVL_MP7_6:
  id: "11218139704509595648"
  description: "Non-standard type for MP7 FCs"
  implements:
  - FCU_DFSS_CSP_DXZC
  uses:
  - discharge_air_damper_command

FCU_US_MTV_GWC1_1:
  id: "9779098886076366848"
  description: "Non-standard type for GWC1"
  implements:
  - FCU_DFSS_DSP_HTZC_DXZC
  - INCOMPLETE
  uses:
  - zone_air_temperature_sensor_1
  - zone_air_temperature_sensor_2
  - zone_air_temperature_sensor_3

FCU_US_PAO_HV1_1:
  id: "1151468637429694464"
  description: "Non-standard type for HV1 CRACs"
  implements:
  - FCU_DFSS_DFVSC_RTC_RHC_RHDHC_DXRC
  - INCOMPLETE
  uses:
  - humidification_percentage_command

FCU_US_SVL_MP5_7:
  id: "10076318869296775168"
  description: "Non-standard type for MP5 FCs"
  implements:
  - FCU_DFSS_DFVSC_DSP_HWDC_CHWDC
  uses:
  - heating_water_valve_status
  - chilled_water_valve_command

FCU_US_SVL_MP3_3:
  id: "1573522772821278720"
  description: "Non-standard type for MP3"
  implements:
  - FCU_DFSS_DFVSC_DSP_HWDC_CHWDC
  - INCOMPLETE
  uses:
  - zone_air_co2_concentration_sensor
  - zone_air_co2_concentration_setpoint

FCU_US_SVL_MP4_6:
  id: "3194818638674657280"
  description: "Non-standard type for MP4 FCs"
  implements:
  - FCU_DFSS_DFVSC_DSP_HWDC_CHWDC
  - INCOMPLETE
  uses:
  - zone_air_co2_concentration_sensor
  - zone_air_co2_concentration_setpoint
  - mixed_air_temperature_sensor

FCU_US_MTV_1250_1:
  id: "3089142377105850368"
  description: "Non-standard type for 1250"
  implements:
  - FCU_DF2XSS_RTC_DXRC
  - INCOMPLETE
  uses:
  - discharge_fan_run_command

FCU_US_MTV_2011_1:
  id: "8717516011412127744"
  description: "Non-standard type for 2011"
  implements:
  - FCU_DFSS_RTC_DXRC
  - INCOMPLETE
  uses:
  - discharge_air_temperature_setpoint
  - zone_air_relative_humidity_sensor

FCU_UK_LON_6PS_1:
  id: "15721651370949869568"
  description: "Non-standard type for 6PS"
  implements:
  - FCU_DFSS_DFVSC_ZTC_CHWZTC_HWZTC
  uses:
  - thermal_power_sensor
  - dial_resistance_sensor
  - discharge_air_flowrate_sensor
  - filter_alarm
  - master_alarm
  - run_mode

FCU_UK_LON_6PS_2:
  id: "14172413099134418944"
  description: "Non-standard type for 6PS"
  implements:
  - FCU_DFSS_DFVSC_ZTC_CHWZTC_HWZTC
  uses:
  - thermal_power_sensor
  - dial_resistance_sensor
  - discharge_air_flowrate_sensor
  - filter_alarm
  - master_alarm
  - run_mode
  - exercise_mode


FCU_UK_LON_6PS_3:
  id: "3805126756927537152"
  description: "Non-standard type for 6PS"
  implements:
  - FCU
  uses:
  - chilled_water_valve_percentage_command
  - discharge_fan_speed_percentage_command_1
  - discharge_fan_speed_percentage_command_2
  - discharge_fan_speed_percentage_command_3
  - exercise_mode
  - fabric_protection_alarm
  - filter_alarm
  - heating_water_valve_percentage_command
  - master_alarm
  - discharge_fan_run_command
  - run_mode
  - zone_air_temperature_sensor_1
  - zone_air_temperature_sensor_2
  - zone_air_temperature_sensor_3
  - zone_air_temperature_setpoint
  - zone_air_temperature_setpoint_1
  - zone_air_temperature_setpoint_2
  - zone_air_temperature_setpoint_3
  - zone_occupancy_status_1
  - zone_occupancy_status_2
  - zone_occupancy_status_3

FCU_US_MTV_1667_1:
  id: "10200326188723863552"
  description: "Non-standard type for 1667 CRACs"
  implements:
  - FCU_DFSS_CSP_ZHC_DXZC
  - INCOMPLETE
  uses:
  - zone_air_relative_humidity_setpoint

FCU_US_MTV_1950_2:
  id: "1557918503799881728"
  description: "Non-standard type for 1950 WSHPs"
  implements:
  - FCU_DFSS_CSP_DXZC
  - INCOMPLETE
  uses:
  - condensing_water_isolation_valve_command

FCU_US_MTV_2171_2:
  id: "14021700841291907072"
  description: "Non-standard type for 2171 FCs"
  implements:
  - FCU_DF2XSS_DSP_DXZC
  - INCOMPLETE
  uses:
  - discharge_fan_run_status

FCU_US_MTV_PR55_1:
  id: "10794801339536769024"
  description: "Non-standard type for PR55 WSHPs"
  implements:
  - FCU_DFSS_CSP_DXZC
  - INCOMPLETE
  uses:
  - chilled_water_valve_command

FCU_US_MTV_946_2: # Weird dehumidification unit. Complete one-off.
  id: "6100660745119203328"
  description: "Non-standard type for 946 FCs"
  implements:
  - FCU
  uses:
  - compressor_run_status
  - discharge_air_temperature_sensor
  - discharge_fan_run_status
  - discharge_fan_speed_mode
  - heating_water_valve_percentage_command
  - humidification_percentage_command
  - humidification_run_command
  - return_air_dehumidification_relative_humidity_setpoint
  - return_air_humidification_relative_humidity_setpoint
  - return_air_relative_humidity_sensor
  - return_air_temperature_sensor
  - reversing_valve_command
  - zone_air_cooling_temperature_setpoint
  - zone_air_heating_temperature_setpoint
  - zone_air_temperature_sensor

FCU_US_MTV_1600_2:
  id: "14099950884817469440"
  description: "Non-standard type for 1600 CRACs"
  implements:
  - FCU_DFSS_RTC_CHWRC_RHC
  - INCOMPLETE
  uses:
  - compressor_run_command

FCU_US_MTV_1950_3:
  id: "10065218199902748672"
  description: "Non-standard type for 1950 CRACs"
  implements:
  - FCU_DFSS_DSPRTC_DXDSPRTC
  - INCOMPLETE
  uses:
  - cooling_stage_run_count

FCU_RHC_DFVSC_RTC:
  id: "8431171297702051840"
  description: "CRAC with return air temp/humidity control and discharge/cooling fan monitor."
  implements:
  - FCU
  - RHC
  - DFVSC
  - RTC
  uses:
  - cooling_run_status
  - cooling_percentage_sensor
  opt_uses:
  - run_mode
  - run_status
  - run_command
  - discharge_fan_lost_power_alarm
  - lost_power_alarm
  - smoke_alarm
  - water_leak_alarm
  - low_discharge_air_flowrate_alarm
  - high_return_air_temperature_alarm
  - low_return_air_temperature_alarm
  - high_return_air_relative_humidity_alarm
  - low_return_air_relative_humidity_alarm

FCU_CHWZTC2X_HT2XZTC2X_DFVSC2X:
  id: "6982876989409460224"
  description: "FCU with single chilled water valve and 2 heaters serving 2 separate zones"
  is_canonical: false
  implements:
  - FCU
  - CHWZTC2X
  - HT2XZTC2X
  - DFVSC2X

#Additional types for CH ZRH EURD
FCU_NON_CANONICAL_TYPE_1:
  id: "17300095970133934080"
  description: "Typical chilled water FCU with cooling-only (discharge control) for MDF rooms,
                including discharge fan speed control and chilled water valve control"
  implements:
  - FCU
  - CHWZC
  - SWISOVPM
  - INCOMPLETE
  uses:
  - discharge_fan_run_command
  - discharge_fan_speed_percentage_sensor
  - chilled_supply_water_temperature_sensor
  - chilled_return_water_temperature_sensor
  - water_leak_alarm
  - maintenance_alarm
  - master_alarm

FCU_NON_CANONICAL_TYPE_2:
  id: "7473241583211511808"
  description: "Typical chilled water FCU with cooling-only (discharge control) for IDF rooms,
                including discharge fan speed control"
  implements:
  - FCU
  - SWISOVPM
  - INCOMPLETE
  uses:
  - discharge_fan_run_command
  - discharge_fan_speed_percentage_sensor
  - chilled_supply_water_temperature_sensor
  - chilled_return_water_temperature_sensor
  - water_leak_alarm
  - condensate_water_pump_alarm
  - master_alarm
  - supply_fan_failed_alarm
  - return_air_temperature_sensor
  - return_air_temperature_setpoint


FCU_NON_CANONICAL_TYPE_3:
  id: "893482527623217152"
  description: "Typical chilled water FCU with cooling-only (discharge control) for technical rooms,
                including discharge fan speed sensor"
  implements:
  - FCU
  - SWISOVPM
  - INCOMPLETE
  uses:
  - discharge_fan_run_command
  - discharge_fan_speed_percentage_sensor
  - chilled_supply_water_temperature_sensor
  - chilled_return_water_temperature_sensor
  - master_alarm
  - supply_fan_failed_alarm
  - condensate_water_pump_alarm
  - return_air_temperature_sensor
  - return_air_temperature_setpoint

FCU_NON_CANONICAL_TYPE_4:
  id: "1789382194121146368"
  description: "Simple floor-mounted heating fan coil unit with isolation valve, zone air temperature sensor and discharge fan speed command"
  implements:
  - FCU
  - ZTC
  - INCOMPLETE
  uses:
  - discharge_fan_speed_percentage_command
  - supply_water_valve_command
  - zone_air_temperature_sensor
  - zone_air_temperature_setpoint
  - return_air_temperature_setpoint

FCU_LPA_FA:
  description: "Unit with lost power and failed alarms only"
  implements:
  - FCU
  uses:
  - lost_power_alarm
  - failed_alarm

FCU_RTC_RHDHS_DTM_DFSS:
  description: "Crac unit with return air temperature control, return air humidity monitor and dehumidification/humidification monitor."
  implements:
  - FCU
  - RTC
  - RHDHS
  - DTM
  - DFSS
  uses:
  - cooling_percentage_command
  - run_command
  - compressor_run_status_1
  - compressor_run_status_2
  opt_uses:
  - discharge_fan_failed_alarm
  - low_discharge_air_flowrate_alarm
  - master_alarm
  - water_leak_alarm
  - fire_alarm
  - schedule_run_command
<|MERGE_RESOLUTION|>--- conflicted
+++ resolved
@@ -1012,10 +1012,6 @@
   - DFSS
   - DSPRTC
   - DX2DSPRTC
-<<<<<<< HEAD
-  
-  
-=======
 
 FCU_DFSS_DFVSC_DPBHCC:
   description: "Hydronic variable speed fan coil with cooling and heating (zone temp control)."
@@ -1046,7 +1042,6 @@
     - RTM
     - ZHM
     
->>>>>>> 1d756f71
 ###################################
 ### Existing Non-standard Types ###
 ###################################

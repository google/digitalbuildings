--- conflicted
+++ resolved
@@ -931,7 +931,6 @@
   - RHDHC
   - RTC
 
-<<<<<<< HEAD
 FCU_SS_DXZTC:
   description: "Single split unit with zone air temperature control"
   is_canonical: true
@@ -982,7 +981,18 @@
 
 FCU_DFSS_CHWDC_DFVSC_ZTC:
   description: "Chilled water FCU with discharge air, zone air temperature and co2 concentration control."
-=======
+  is_canonical: true
+  implements:
+  - FCU
+  - DFSS
+  - CHWDC
+  - DFVSC
+  - ZTC
+  opt_uses:
+  - filter_alarm
+  - discharge_air_linearvelocity_sensor
+  - schedule_run_command
+  
 FCU_CHWRC_DFSS_RHDHC:
   id: "4146805492817068032"
   description: "FCU with chilled water coil and return air relative humidity control."
@@ -996,26 +1006,14 @@
 FCU_DFSS_DSPRTC_DX2DSPRTC:
   id: "15218905176707432448"
   description: "FCU with two DX compressors and dual setpoint control."
->>>>>>> c863c2a9
-  is_canonical: true
-  implements:
-  - FCU
-  - DFSS
-<<<<<<< HEAD
-  - CHWDC
-  - DFVSC
-  - ZTC
-  opt_uses:
-  - filter_alarm
-  - discharge_air_linearvelocity_sensor
-  - schedule_run_command
-
-
-=======
+  is_canonical: true
+  implements:
+  - FCU
+  - DFSS
   - DSPRTC
   - DX2DSPRTC
->>>>>>> c863c2a9
-
+  
+  
 ###################################
 ### Existing Non-standard Types ###
 ###################################

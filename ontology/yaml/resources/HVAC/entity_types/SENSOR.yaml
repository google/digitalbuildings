--- conflicted
+++ resolved
@@ -91,10 +91,7 @@
     - fivesecondrolling_rootmeansquare_zaxis_linearacceleration_sensor
 
 SENSOR_LV3A:
-<<<<<<< HEAD
-=======
   id: "17687722197436596224"
->>>>>>> a6444232
   description: "Three-axis linear velocity (vibration) sensor with optional temperature and battery monitoring."
   is_canonical: true
   implements:
@@ -122,8 +119,4 @@
   opt_uses:
     - local_air_temperature_sensor
     - battery_charge_percentage_sensor
-<<<<<<< HEAD
-    - signal_strength_percentage_sensor
-=======
-    - signal_strength_percentage_sensor
->>>>>>> a6444232
+    - signal_strength_percentage_sensor
# Copyright 2020 Google LLC
#
# Licensed under the Apache License, Version 2.0 (the License);
# you may not use this file except in compliance with the License.
# You may obtain a copy of the License at
#
#    https://www.apache.org/licenses/LICENSE-2.0
#
# Unless required by applicable law or agreed to in writing, software
# distributed under the License is distributed on an AS IS BASIS,
# WITHOUT WARRANTIES OR CONDITIONS OF ANY KIND, either express or implied.
# See the License for the specific language governing permissions and
# limitations under the License.

########################
### Canonical Types  ###
########################


SENSOR_ZTM_ZHM_CO2M:
  guid: "bacb5335-16de-46d3-9d8f-da503ea38f8a"
  description: "Zone air property sensor (humidity, temperature, CO2 level)."
  is_canonical: true
  implements:
  - /SENSOR # Inherits from global namespace
  - ZTM
  - ZHM
  - CO2M

SENSOR_ZTM_ZHM:
  guid: "168cebb0-da76-4f59-9dc2-a42a8f810873"
  description: "Zone air property sensor (humidity, temperature)."
  is_canonical: true
  implements:
  - /SENSOR # Inherits from global namespace
  - ZTM
  - ZHM
  
SENSOR_OA:
  guid: "93c71f11-56c3-4180-91b9-4aec7b4a8cd6"
  description: "Outside air property sensor (humidity, temperature)."
  is_canonical: true
  implements:
  - /SENSOR # Inherits from global namespace
  - OA
  opt_uses:
  - outside_air_co2_concentration_sensor

SENSOR_CAAT:
  guid: "a953f890-5dc5-4a94-b4b2-9539e2069afd"
  description: "Cold aisle air sensor (temperature)."
  is_canonical: true
  implements:
  - /SENSOR # Inherits from global namespace
  uses:
  - cold_aisle_air_temperature_sensor

SENSOR_ZTM:
  guid: "db08d2e4-c233-467e-9109-cacd73b96e32"
  description: "Zone air property sensor (temperature)."
  is_canonical: true
  implements:
  - /SENSOR # Inherits from global namespace
  - ZTM

SENSOR_CO2M:
  guid: "e9ef7715-374c-4206-99a9-dc61fef40e48"
  description: "CO2 concentration monitoring."
  is_canonical: true
  implements:
  - /SENSOR # Inherits from global namespace
  - CO2M

SENSOR_ZHM:
  guid: "322e48d3-1645-47b2-9aa3-e15828bdf7cb"
  description: "Zone air property sensor (humidity)."
  is_canonical: true
  implements:
  - /SENSOR # Inherits from global namespace
  - ZHM

SENSOR_LA3A:
  guid: "d8591f7b-952e-4fd6-8a0e-320d1bd3ce17"
  description: "Three-axis linear acceleration (vibration) sensor with optional temperature and battery monitoring."
  is_canonical: true
  implements:
    - /SENSOR # Inherits from global namespace
  opt_uses:
    - local_air_temperature_sensor
    - battery_charge_percentage_sensor
    - signal_strength_percentage_sensor
  uses:
    - fivesecondrolling_max_xaxis_linearacceleration_sensor
    - fivesecondrolling_max_yaxis_linearacceleration_sensor
    - fivesecondrolling_max_zaxis_linearacceleration_sensor
    - fivesecondrolling_min_xaxis_linearacceleration_sensor
    - fivesecondrolling_min_yaxis_linearacceleration_sensor
    - fivesecondrolling_min_zaxis_linearacceleration_sensor
    - fivesecondrolling_rootmeansquare_xaxis_linearacceleration_sensor
    - fivesecondrolling_rootmeansquare_yaxis_linearacceleration_sensor
    - fivesecondrolling_rootmeansquare_zaxis_linearacceleration_sensor

SENSOR_LV3A:
  guid: "cadb4caf-51ec-4554-a03a-a5f45a5c2908"
  description: "Three-axis linear velocity (vibration) sensor with optional temperature and battery monitoring."
  is_canonical: true
  implements:
    - /SENSOR # Inherits from global namespace
  opt_uses:
    - local_air_temperature_sensor
    - battery_charge_percentage_sensor
    - signal_strength_percentage_sensor
  uses:
    - tenminutefixed_max_xaxis_linearvelocity_sensor
    - tenminutefixed_max_yaxis_linearvelocity_sensor
    - tenminutefixed_max_zaxis_linearvelocity_sensor
    - tenminutefixed_max_xaxis_frequency_sensor
    - tenminutefixed_max_yaxis_frequency_sensor
    - tenminutefixed_max_zaxis_frequency_sensor
    - dutycycle_percentage_sensor

SENSOR_FDPM:
  guid: "dcfd79e1-638d-447a-bdda-be3852e30c07"
  description: "Filter differential pressure sensor with optional temperature monitoring."
  is_canonical: true
  implements:
    - /SENSOR # Inherits from global namespace
    - FDPM
  opt_uses:
    - local_air_temperature_sensor
    - battery_charge_percentage_sensor
    - signal_strength_percentage_sensor

SENSOR_ZA_CO_CO2:
  guid: "dcc9a7c9-ff7a-4513-912b-54d8bf2a09d8"
  description: "Atmosphere CO and CO2 combined sensor with local temp and RH readings."
  is_canonical: true
  implements:
  - /SENSOR
  - ZA
  uses:
  - thirtysecondrolling_average_zone_air_co_concentration_sensor
  - zone_air_co_concentration_sensor
  - zone_air_co2_concentration_sensor

SENSOR_ZA_HCHO:
  guid: "2b0a2c01-52f9-42ac-a9a2-89da316173a1"
  description: "Atmosphere formaldehyde (H-CHO) combined sensor with local temp and RH readings."
  is_canonical: true
  implements:
  - /SENSOR
  - ZA
  uses:
  - zone_air_formaldehyde_concentration_sensor

SENSOR_ZA_OZONE_NO2:
  guid: "200e16cd-d2fc-4c0c-bdbd-c06f71e6267a"
  description: "Atmosphere ozone and NO2 combined sensor with local temp and RH readings."
  is_canonical: true
  implements:
  - /SENSOR
  - ZA
  uses:
  - zone_air_ozone_concentration_sensor
  - zone_air_voc_concentration_sensor
  - zone_air_no2_concentration_sensor
  opt_uses:
  - zone_air_no2_ozone_concentration_sensor_1 #Note these sensors cannot distinguish between NO2 and O3
  - zone_air_no2_ozone_concentration_sensor_2
  - zone_air_no2_probability_percentage_sensor #indicates the probability that the combination of sensors is sensing NO2

SENSOR_ZA_PML:
  guid: "276216c0-d44c-48ec-b346-f92bbf3b9bb8"
  description: "Atmosphere PM 0.5, PM 2.5, etc. level combined sensor with local temp and RH readings."
  is_canonical: true
  implements:
  - /SENSOR
  - ZA
  uses:
  - thirtysecondrolling_average_zone_air_particle_diameter_sensor
  - zone_air_pm1pt0_density_sensor
  - zone_air_pm2pt5_density_sensor
  - zone_air_pm4pt0_density_sensor
  - zone_air_pm10pt0_density_sensor
  - zone_air_pm0pt5_volumetricconcentration_sensor
  - zone_air_pm1pt0_volumetricconcentration_sensor
  - zone_air_pm2pt5_volumetricconcentration_sensor
  - zone_air_pm4pt0_volumetricconcentration_sensor
  - zone_air_pm10pt0_volumetricconcentration_sensor
  - zone_air_voc_concentration_sensor

SENSOR_AQT:
  guid: "75cec7b6-c6d8-49a0-8ac5-64cba97b47b8"
  description: "Air quality multiple property sensor."
  is_canonical: true
  implements:
  - /SENSOR
  uses:
  - outside_air_co2_concentration_sensor
  - outside_air_co_concentration_sensor
  - outside_air_so2_concentration_sensor
  - outside_air_no2_concentration_sensor
  - outside_air_no_concentration_sensor
  - outside_air_h2s_concentration_sensor
  - outside_air_ozone_concentration_sensor
  - outside_air_pm2pt5_density_sensor
  - outside_air_pm10pt0_density_sensor

SENSOR_COC:
  guid: "899aa1d9-4fd2-47c5-bb80-b5ef3ca92d0c"
  description: "Carbon monoxide monitoring and control"
  is_canonical: true
  implements:
  - /SENSOR
  - COC

SENSOR_PCM:
  guid: "19198c5c-47b6-48bf-b41b-d2bdb9c2e981"
  description: "Particulate matter monitoring"
  is_canonical: true
  implements:
  - /SENSOR
  - PCM

SENSOR_ZA_CO2M_PMM_HCHO:
  guid: "9e1b054e-3ae8-4c8c-9393-ba2c855dc8b6"
  description: "Sensor with zone temperature, humidity, CO2, HCHO and particulate matter monitoring"
  is_canonical: true
  implements:
  - /SENSOR
  - ZTM
  - ZHM
  - CO2M
  - PMM
  uses:
<<<<<<< HEAD
  - zone_air_formaldehyde_concentration_sensor

SENSOR_WDPM:
  guid: "cd28badd-dbed-4104-932a-e83a2a4e947c"
  description: "Sensor with differential pressure monitor"
  is_canonical: true
  implements:
  - /SENSOR
  - WDPM
=======
  - zone_air_formaldehyde_concentration_sensor  
  
SENSOR_CO2M_VOCM:
  guid: "3eca4fc4-0a66-4a12-bbc1-88fedeb9ede5"
  description: "CO2 and VOC concentration monitoring."
  is_canonical: true
  implements:
    - /SENSOR
    - CO2M
    - VOCM
>>>>>>> fce4d2a6
<|MERGE_RESOLUTION|>--- conflicted
+++ resolved
@@ -233,7 +233,6 @@
   - CO2M
   - PMM
   uses:
-<<<<<<< HEAD
   - zone_air_formaldehyde_concentration_sensor
 
 SENSOR_WDPM:
@@ -243,8 +242,6 @@
   implements:
   - /SENSOR
   - WDPM
-=======
-  - zone_air_formaldehyde_concentration_sensor  
   
 SENSOR_CO2M_VOCM:
   guid: "3eca4fc4-0a66-4a12-bbc1-88fedeb9ede5"
@@ -253,5 +250,4 @@
   implements:
     - /SENSOR
     - CO2M
-    - VOCM
->>>>>>> fce4d2a6
+    - VOCM
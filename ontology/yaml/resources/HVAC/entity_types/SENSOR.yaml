# Copyright 2020 Google LLC
#
# Licensed under the Apache License, Version 2.0 (the License);
# you may not use this file except in compliance with the License.
# You may obtain a copy of the License at
#
#    https://www.apache.org/licenses/LICENSE-2.0
#
# Unless required by applicable law or agreed to in writing, software
# distributed under the License is distributed on an AS IS BASIS,
# WITHOUT WARRANTIES OR CONDITIONS OF ANY KIND, either express or implied.
# See the License for the specific language governing permissions and
# limitations under the License.

########################
### Canonical Types  ###
########################


SENSOR_ZTM_ZHM_CO2M:
  guid: "bacb5335-16de-46d3-9d8f-da503ea38f8a"
  description: "Zone air property sensor (humidity, temperature, CO2 level)."
  is_canonical: true
  implements:
  - /SENSOR # Inherits from global namespace
  - ZTM
  - ZHM
  - CO2M

SENSOR_ZTM_ZHM:
  guid: "168cebb0-da76-4f59-9dc2-a42a8f810873"
  description: "Zone air property sensor (humidity, temperature)."
  is_canonical: true
  implements:
  - /SENSOR # Inherits from global namespace
  - ZTM
  - ZHM
  
SENSOR_OA:
  guid: "93c71f11-56c3-4180-91b9-4aec7b4a8cd6"
  description: "Outside air property sensor (humidity, temperature)."
  is_canonical: true
  implements:
  - /SENSOR # Inherits from global namespace
  - OA
  opt_uses:
  - outside_air_co2_concentration_sensor

SENSOR_CAAT:
  guid: "a953f890-5dc5-4a94-b4b2-9539e2069afd"
  description: "Cold aisle air sensor (temperature)."
  is_canonical: true
  implements:
  - /SENSOR # Inherits from global namespace
  uses:
  - cold_aisle_air_temperature_sensor

SENSOR_ZTM:
  guid: "db08d2e4-c233-467e-9109-cacd73b96e32"
  description: "Zone air property sensor (temperature)."
  is_canonical: true
  implements:
  - /SENSOR # Inherits from global namespace
  - ZTM

SENSOR_CO2M:
  guid: "e9ef7715-374c-4206-99a9-dc61fef40e48"
  description: "CO2 concentration monitoring."
  is_canonical: true
  implements:
  - /SENSOR # Inherits from global namespace
  - CO2M

SENSOR_ZHM:
  guid: "322e48d3-1645-47b2-9aa3-e15828bdf7cb"
  description: "Zone air property sensor (humidity)."
  is_canonical: true
  implements:
  - /SENSOR # Inherits from global namespace
  - ZHM

SENSOR_LA3A:
  guid: "d8591f7b-952e-4fd6-8a0e-320d1bd3ce17"
  description: "Three-axis linear acceleration (vibration) sensor with optional temperature and battery monitoring."
  is_canonical: true
  implements:
    - /SENSOR # Inherits from global namespace
  opt_uses:
    - local_air_temperature_sensor
    - battery_charge_percentage_sensor
    - signal_strength_percentage_sensor
  uses:
    - fivesecondrolling_max_xaxis_linearacceleration_sensor
    - fivesecondrolling_max_yaxis_linearacceleration_sensor
    - fivesecondrolling_max_zaxis_linearacceleration_sensor
    - fivesecondrolling_min_xaxis_linearacceleration_sensor
    - fivesecondrolling_min_yaxis_linearacceleration_sensor
    - fivesecondrolling_min_zaxis_linearacceleration_sensor
    - fivesecondrolling_rootmeansquare_xaxis_linearacceleration_sensor
    - fivesecondrolling_rootmeansquare_yaxis_linearacceleration_sensor
    - fivesecondrolling_rootmeansquare_zaxis_linearacceleration_sensor

SENSOR_LV3A:
  guid: "cadb4caf-51ec-4554-a03a-a5f45a5c2908"
  description: "Three-axis linear velocity (vibration) sensor with optional temperature and battery monitoring."
  is_canonical: true
  implements:
    - /SENSOR # Inherits from global namespace
  opt_uses:
    - local_air_temperature_sensor
    - battery_charge_percentage_sensor
    - signal_strength_percentage_sensor
  uses:
    - tenminutefixed_max_xaxis_linearvelocity_sensor
    - tenminutefixed_max_yaxis_linearvelocity_sensor
    - tenminutefixed_max_zaxis_linearvelocity_sensor
    - tenminutefixed_max_xaxis_frequency_sensor
    - tenminutefixed_max_yaxis_frequency_sensor
    - tenminutefixed_max_zaxis_frequency_sensor
    - dutycycle_percentage_sensor

SENSOR_FDPM:
  guid: "dcfd79e1-638d-447a-bdda-be3852e30c07"
  description: "Filter differential pressure sensor with optional temperature monitoring."
  is_canonical: true
  implements:
    - /SENSOR # Inherits from global namespace
    - FDPM
  opt_uses:
    - local_air_temperature_sensor
    - battery_charge_percentage_sensor
    - signal_strength_percentage_sensor

SENSOR_ZA_CO_CO2:
  guid: "dcc9a7c9-ff7a-4513-912b-54d8bf2a09d8"
  description: "Atmosphere CO and CO2 combined sensor with local temp and RH readings."
  is_canonical: true
  implements:
  - /SENSOR
  - ZA
  uses:
  - thirtysecondrolling_average_zone_air_co_concentration_sensor
  - zone_air_co_concentration_sensor
  - zone_air_co2_concentration_sensor

SENSOR_ZA_HCHO:
  guid: "2b0a2c01-52f9-42ac-a9a2-89da316173a1"
  description: "Atmosphere formaldehyde (H-CHO) combined sensor with local temp and RH readings."
  is_canonical: true
  implements:
  - /SENSOR
  - ZA
  uses:
  - zone_air_formaldehyde_concentration_sensor

SENSOR_ZA_OZONE_NO2:
  guid: "200e16cd-d2fc-4c0c-bdbd-c06f71e6267a"
  description: "Atmosphere ozone and NO2 combined sensor with local temp and RH readings."
  is_canonical: true
  implements:
  - /SENSOR
  - ZA
  uses:
  - zone_air_ozone_concentration_sensor
  - zone_air_voc_concentration_sensor
  - zone_air_no2_concentration_sensor
  opt_uses:
  - zone_air_no2_ozone_concentration_sensor_1 #Note these sensors cannot distinguish between NO2 and O3
  - zone_air_no2_ozone_concentration_sensor_2
  - zone_air_no2_probability_percentage_sensor #indicates the probability that the combination of sensors is sensing NO2

SENSOR_ZA_PML:
  guid: "276216c0-d44c-48ec-b346-f92bbf3b9bb8"
  description: "Atmosphere PM 0.5, PM 2.5, etc. level combined sensor with local temp and RH readings."
  is_canonical: true
  implements:
  - /SENSOR
  - ZA
  uses:
  - thirtysecondrolling_average_zone_air_particle_diameter_sensor
  - zone_air_pm1pt0_density_sensor
  - zone_air_pm2pt5_density_sensor
  - zone_air_pm4pt0_density_sensor
  - zone_air_pm10pt0_density_sensor
  - zone_air_pm0pt5_volumetricconcentration_sensor
  - zone_air_pm1pt0_volumetricconcentration_sensor
  - zone_air_pm2pt5_volumetricconcentration_sensor
  - zone_air_pm4pt0_volumetricconcentration_sensor
  - zone_air_pm10pt0_volumetricconcentration_sensor
  - zone_air_voc_concentration_sensor

SENSOR_AQT:
  guid: "75cec7b6-c6d8-49a0-8ac5-64cba97b47b8"
  description: "Air quality multiple property sensor."
  is_canonical: true
  implements:
  - /SENSOR
  uses:
  - outside_air_co2_concentration_sensor
  - outside_air_co_concentration_sensor
  - outside_air_so2_concentration_sensor
  - outside_air_no2_concentration_sensor
  - outside_air_no_concentration_sensor
  - outside_air_h2s_concentration_sensor
  - outside_air_ozone_concentration_sensor
  - outside_air_pm2pt5_density_sensor
  - outside_air_pm10pt0_density_sensor

SENSOR_COC:
  guid: "899aa1d9-4fd2-47c5-bb80-b5ef3ca92d0c"
  description: "Carbon monoxide monitoring and control"
  is_canonical: true
  implements:
  - /SENSOR
  - COC

SENSOR_PCM:
  guid: "19198c5c-47b6-48bf-b41b-d2bdb9c2e981"
  description: "Particulate matter monitoring"
  is_canonical: true
  implements:
  - /SENSOR
  - PCM

SENSOR_ZA_CO2M_PMM_HCHO:
  guid: "9e1b054e-3ae8-4c8c-9393-ba2c855dc8b6"
  description: "Sensor with zone temperature, humidity, CO2, HCHO and particulate matter monitoring"
  is_canonical: true
  implements:
  - /SENSOR
  - ZTM
  - ZHM
  - CO2M
  - PMM
  uses:
  - zone_air_formaldehyde_concentration_sensor  
  
SENSOR_CO2M_VOCM:
  guid: "3eca4fc4-0a66-4a12-bbc1-88fedeb9ede5"
  description: "CO2 and VOC concentration monitoring."
  is_canonical: true
  implements:
    - /SENSOR
    - CO2M
    - VOCM

<<<<<<< HEAD
SENSOR_MAZTM:
  description: "zone temperature monitoring with high, low alarm setpoints and unit failed alarms"
  is_canonical: true
  implements:
  - /SENSOR
  - MAZTM
=======
SENSOR_ZTM_ZHM_CO2M_VOCM_PMM:
  guid: "d5b180db-81b2-4141-ac56-6f5141b60ae6"
  description: "Simple air quality sensor with VOC, particulates, CO2, temperature and humidity monitoring."
  is_canonical: true
  implements:
  - /SENSOR
  - ZTM
  - ZHM
  - CO2M
  - VOCM
  - PMM
>>>>>>> 6482fb10
<|MERGE_RESOLUTION|>--- conflicted
+++ resolved
@@ -244,14 +244,13 @@
     - CO2M
     - VOCM
 
-<<<<<<< HEAD
 SENSOR_MAZTM:
   description: "zone temperature monitoring with high, low alarm setpoints and unit failed alarms"
   is_canonical: true
   implements:
   - /SENSOR
   - MAZTM
-=======
+
 SENSOR_ZTM_ZHM_CO2M_VOCM_PMM:
   guid: "d5b180db-81b2-4141-ac56-6f5141b60ae6"
   description: "Simple air quality sensor with VOC, particulates, CO2, temperature and humidity monitoring."
@@ -262,5 +261,4 @@
   - ZHM
   - CO2M
   - VOCM
-  - PMM
->>>>>>> 6482fb10
+  - PMM
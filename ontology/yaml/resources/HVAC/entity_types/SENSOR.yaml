# Copyright 2020 Google LLC
#
# Licensed under the Apache License, Version 2.0 (the License);
# you may not use this file except in compliance with the License.
# You may obtain a copy of the License at
#
#    https://www.apache.org/licenses/LICENSE-2.0
#
# Unless required by applicable law or agreed to in writing, software
# distributed under the License is distributed on an AS IS BASIS,
# WITHOUT WARRANTIES OR CONDITIONS OF ANY KIND, either express or implied.
# See the License for the specific language governing permissions and
# limitations under the License.

########################
### Canonical Types  ###
########################


SENSOR_ZTM_ZHM_CO2M:
  id: "11999948546951348224"
  description: "Zone air property sensor (humidity, temperature, CO2 level)."
  is_canonical: true
  implements:
  - /SENSOR # Inherits from global namespace
  - ZTM
  - ZHM
  - CO2M

SENSOR_ZTM_ZHM:
  id: "13601541164434980864"
  description: "Zone air property sensor (humidity, temperature)."
  is_canonical: true
  implements:
  - /SENSOR # Inherits from global namespace
  - ZTM
  - ZHM
  
SENSOR_OA:
  id: "14364276778669703168"
  description: "Outside air property sensor (humidity, temperature)."
  is_canonical: true
  implements:
  - /SENSOR # Inherits from global namespace
  - OA

SENSOR_CAAT:
  id: "16195377055288786944"
  description: "Cold aisle air sensor (temperature)."
  is_canonical: true
  implements:
  - /SENSOR # Inherits from global namespace
  uses:
  - cold_aisle_air_temperature_sensor

SENSOR_ZTM:
  id: "13330243267351019520"
  description: "Zone air property sensor (temperature)."
  is_canonical: true
  implements:
  - /SENSOR # Inherits from global namespace
  - ZTM

SENSOR_CO2M:
  id: "12938043071676809216"
  description: "CO2 concentration monitoring."
  is_canonical: true
  implements:
  - /SENSOR # Inherits from global namespace
  - CO2M
<<<<<<< HEAD
=======

SENSOR_ZHM:
  description: "Zone air property sensor (humidity)."
  is_canonical: true
  implements:
  - /SENSOR # Inherits from global namespace
  - ZHM
>>>>>>> 4d9edf76

SENSOR_ZHM:
  description: "Zone air property sensor (humidity)."
  is_canonical: true
  implements:
  - /SENSOR # Inherits from global namespace
  - ZHM
SENSOR_LA3A:
  id: "15072608557562068992"
  description: "Three-axis linear acceleration (vibration) sensor with optional temperature and battery monitoring."
  is_canonical: true
  implements:
    - /SENSOR # Inherits from global namespace
  opt_uses:
    - local_air_temperature_sensor
    - battery_charge_percentage_sensor
    - signal_strength_percentage_sensor
  uses:
    - fivesecondrolling_max_xaxis_linearacceleration_sensor
    - fivesecondrolling_max_yaxis_linearacceleration_sensor
    - fivesecondrolling_max_zaxis_linearacceleration_sensor
    - fivesecondrolling_min_xaxis_linearacceleration_sensor
    - fivesecondrolling_min_yaxis_linearacceleration_sensor
    - fivesecondrolling_min_zaxis_linearacceleration_sensor
    - fivesecondrolling_rootmeansquare_xaxis_linearacceleration_sensor
    - fivesecondrolling_rootmeansquare_yaxis_linearacceleration_sensor
    - fivesecondrolling_rootmeansquare_zaxis_linearacceleration_sensor

SENSOR_LV3A:
  id: "17687722197436596224"
  description: "Three-axis linear velocity (vibration) sensor with optional temperature and battery monitoring."
  is_canonical: true
  implements:
    - /SENSOR # Inherits from global namespace
  opt_uses:
    - local_air_temperature_sensor
    - battery_charge_percentage_sensor
    - signal_strength_percentage_sensor
  uses:
    - tenminutefixed_max_xaxis_linearvelocity_sensor
    - tenminutefixed_max_yaxis_linearvelocity_sensor
    - tenminutefixed_max_zaxis_linearvelocity_sensor
    - tenminutefixed_max_xaxis_frequency_sensor
    - tenminutefixed_max_yaxis_frequency_sensor
    - tenminutefixed_max_zaxis_frequency_sensor
    - dutycycle_percentage_sensor

SENSOR_FDPM:
  id: "3543393511493599232"
  description: "Filter differential pressure sensor with optional temperature monitoring."
  is_canonical: true
  implements:
    - /SENSOR # Inherits from global namespace
    - FDPM
  opt_uses:
    - local_air_temperature_sensor
    - battery_charge_percentage_sensor
    - signal_strength_percentage_sensor

SENSOR_ZA_CO_CO2:
  id: "5108869371028045824"
  description: "Atmosphere CO and CO2 combined sensor with local temp and RH readings."
  is_canonical: true
  implements:
  - /SENSOR
  - ZA
  uses:
  - thirtysecondrolling_average_zone_air_co_concentration_sensor
  - zone_air_co_concentration_sensor
  - zone_air_co2_concentration_sensor

SENSOR_ZA_HCHO:
  id: "6779704832782499840"
  description: "Atmosphere formaldehyde (H-CHO) combined sensor with local temp and RH readings."
  is_canonical: true
  implements:
  - /SENSOR
  - ZA
  uses:
  - zone_air_formaldehyde_concentration_sensor

SENSOR_ZA_OZONE_NO2:
  id: "16262033848211079168"
  description: "Atmosphere ozone and NO2 combined sensor with local temp and RH readings."
  is_canonical: true
  implements:
  - /SENSOR
  - ZA
  uses:
  - zone_air_ozone_concentration_sensor
  - zone_air_voc_concentration_sensor
  - zone_air_no2_concentration_sensor
  opt_uses:
  - zone_air_no2_ozone_concentration_sensor_1 #Note these sensors cannot distinguish between NO2 and O3
  - zone_air_no2_ozone_concentration_sensor_2
  - zone_air_no2_probability_percentage_sensor #indicates the probability that the combination of sensors is sensing NO2

SENSOR_ZA_PML:
  id: "12467751162151436288"
  description: "Atmosphere PM 0.5, PM 2.5, etc. level combined sensor with local temp and RH readings."
  is_canonical: true
  implements:
  - /SENSOR
  - ZA
  uses:
  - thirtysecondrolling_average_zone_air_particle_diameter_sensor
  - zone_air_pm1pt0_density_sensor
  - zone_air_pm2pt5_density_sensor
  - zone_air_pm4pt0_density_sensor
  - zone_air_pm10pt0_density_sensor
  - zone_air_pm0pt5_volumetricconcentration_sensor
  - zone_air_pm1pt0_volumetricconcentration_sensor
  - zone_air_pm2pt5_volumetricconcentration_sensor
  - zone_air_pm4pt0_volumetricconcentration_sensor
  - zone_air_pm10pt0_volumetricconcentration_sensor
  - zone_air_voc_concentration_sensor
<|MERGE_RESOLUTION|>--- conflicted
+++ resolved
@@ -68,8 +68,6 @@
   implements:
   - /SENSOR # Inherits from global namespace
   - CO2M
-<<<<<<< HEAD
-=======
 
 SENSOR_ZHM:
   description: "Zone air property sensor (humidity)."
@@ -77,14 +75,7 @@
   implements:
   - /SENSOR # Inherits from global namespace
   - ZHM
->>>>>>> 4d9edf76
 
-SENSOR_ZHM:
-  description: "Zone air property sensor (humidity)."
-  is_canonical: true
-  implements:
-  - /SENSOR # Inherits from global namespace
-  - ZHM
 SENSOR_LA3A:
   id: "15072608557562068992"
   description: "Three-axis linear acceleration (vibration) sensor with optional temperature and battery monitoring."

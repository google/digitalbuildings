# Copyright 2020 Google LLC
#
# Licensed under the Apache License, Version 2.0 (the License);
# you may not use this file except in compliance with the License.
# You may obtain a copy of the License at
#
#    https://www.apache.org/licenses/LICENSE-2.0
#
# Unless required by applicable law or agreed to in writing, software
# distributed under the License is distributed on an AS IS BASIS,
# WITHOUT WARRANTIES OR CONDITIONS OF ANY KIND, either express or implied.
# See the License for the specific language governing permissions and
# limitations under the License.

########################
### Canonical Types  ###
########################


SENSOR_ZTM_ZHM_CO2M:
  id: "11999948546951348224"
  description: "Zone air property sensor (humidity, temperature, CO2 level)."
  is_canonical: true
  implements:
  - /SENSOR # Inherits from global namespace
  - ZTM
  - ZHM
  - CO2M

SENSOR_ZTM_ZHM:
  id: "13601541164434980864"
  description: "Zone air property sensor (humidity, temperature)."
  is_canonical: true
  implements:
  - /SENSOR # Inherits from global namespace
  - ZTM
  - ZHM
<<<<<<< HEAD
  
SENSOR_OA:
  id: "45ecdc7e-fe94-4e4a-b77a-6042368a5a88"
  description: "Outside air property sensor (humidity, temperature)."
  is_canonical: true
  implements:
  - /SENSOR # Inherits from global namespace
  - OA
 
=======

SENSOR_CAAT:
  id: "16195377055288786944"
  description: "Cold aisle air sensor (temperature)."
  is_canonical: true
  implements:
  - /SENSOR # Inherits from global namespace
  uses:
  - cold_aisle_air_temperature_sensor

SENSOR_ZTM:
  id: "13330243267351019520"
  description: "Zone air property sensor (temperature)."
  is_canonical: true
  implements:
    - /SENSOR # Inherits from global namespace
    - ZTM
>>>>>>> 93481150
<|MERGE_RESOLUTION|>--- conflicted
+++ resolved
@@ -35,7 +35,6 @@
   - /SENSOR # Inherits from global namespace
   - ZTM
   - ZHM
-<<<<<<< HEAD
   
 SENSOR_OA:
   id: "45ecdc7e-fe94-4e4a-b77a-6042368a5a88"
@@ -44,8 +43,6 @@
   implements:
   - /SENSOR # Inherits from global namespace
   - OA
- 
-=======
 
 SENSOR_CAAT:
   id: "16195377055288786944"
@@ -63,4 +60,3 @@
   implements:
     - /SENSOR # Inherits from global namespace
     - ZTM
->>>>>>> 93481150

--- conflicted
+++ resolved
@@ -233,7 +233,6 @@
   - CO2M
   - PMM
   uses:
-<<<<<<< HEAD
   - zone_air_formaldehyde_concentration_sensor  
   
 SENSOR_CO2M_VOCM:
@@ -243,6 +242,3 @@
     - /SENSOR # Inherits from global namespace
     - CO2M
     - VOCM
-=======
-  - zone_air_formaldehyde_concentration_sensor
->>>>>>> 994ecd40

# Copyright 2020 Google LLC
#
# Licensed under the Apache License, Version 2.0 (the License);
# you may not use this file except in compliance with the License.
# You may obtain a copy of the License at
#
#    https://www.apache.org/licenses/LICENSE-2.0
#
# Unless required by applicable law or agreed to in writing, software
# distributed under the License is distributed on an AS IS BASIS,
# WITHOUT WARRANTIES OR CONDITIONS OF ANY KIND, either express or implied.
# See the License for the specific language governing permissions and
# limitations under the License.

### ABSTRACT TYPES

# This defines subtypes by function. They are not necessarily specific to any type of equipment.
# TODO: Variable speed compressors?
# TODO: For types which use multiple sensors as control points (e.g. differential_pressure_sensor_1
# and _2) they should be reconstructed using virtual points (and the 2X types should be deprecated).

SD:
  guid: "92e24391-7993-4d0b-9fbd-a6e9707e7e20"
  description: "Single duct VAV type, with basic airflow control."
  is_abstract: true
  opt_uses:
  - cooling_thermal_power_capacity
  - run_command
  - supply_air_cooling_flowrate_capacity
  - supply_air_damper_percentage_sensor
  - supply_air_heating_flowrate_capacity
  - supply_air_temperature_sensor
  - supply_air_ventilation_flowrate_requirement
  - high_supply_air_temperature_alarm
  - low_supply_air_temperature_alarm
  - purge_command
  uses:
  - supply_air_damper_percentage_command
  - supply_air_flowrate_sensor
  - supply_air_flowrate_setpoint
  implements:
  - CONTROL


RDM:
  guid: "9b0b6094-b092-4d27-b894-6dbc299e4833"
  description: "Very basic system run duration monitoring. "
  is_abstract: true
  uses:
  - run_time_accumulator
  implements:
  - MONITORING


DD:
  guid: "5b09f1bd-f526-4d77-b1a3-1fceda2ba041"
  description: "Dual duct flow control (hot deck, cold deck)."
  is_abstract: true
  opt_uses:
  - cooling_thermal_power_capacity
  - discharge_air_temperature_sensor
  - heating_thermal_power_capacity
  - run_command
  - supply_air_cooling_flowrate_capacity
  - supply_air_heating_flowrate_capacity
  - supply_air_ventilation_flowrate_requirement
  - failed_discharge_air_temperature_alarm
  uses:
  - cooling_air_damper_percentage_command
  - cooling_air_flowrate_sensor
  - cooling_air_flowrate_setpoint
  - heating_air_damper_percentage_command
  - heating_air_flowrate_sensor
  - heating_air_flowrate_setpoint
  implements:
  - CONTROL


SRC:
  guid: "0b8da138-b5be-42d1-81ad-13d4196f5352"
  description: "Very basic run scheduling command. "
  is_abstract: true
  uses:
  - schedule_run_command
  implements:
  - CONTROL

# Not deprecated but probably not useful
OADM:
  guid: "682fcc2c-ff92-4409-81b3-03a1eb8851b4"
  description: "Outside air damper monitoring."
  is_abstract: true
  uses:
  - outside_air_damper_command


MOAFC:
  guid: "76994bbd-4395-4a19-914f-d5c9a21fc99b"
  description: "Minimum (ventilation) outside air flow control."
  is_abstract: true
  opt_uses:
  - economizer_mode
  uses:
  - ventilation_outside_air_damper_percentage_command
  - ventilation_outside_air_flowrate_sensor
  - ventilation_outside_air_flowrate_setpoint
  implements:
  - CONTROL


OAFC:
  guid: "9a39e296-caaa-41d8-a1b2-af9255eb4019"
  description: "Outside Air Flow Control"
  is_abstract: true
  opt_uses:
  - economizer_mode
  - mixed_air_temperature_sensor
  - failed_mixed_air_temperature_alarm
  uses:
  - outside_air_damper_percentage_command
  - outside_air_flowrate_sensor
  - outside_air_flowrate_setpoint
  implements:
  - CONTROL


ZTM:
  guid: "869b8713-9b16-4ca0-b957-630c26e9e506"
  description: "Zone temperature monitoring."
  is_abstract: true
  opt_uses:
  - discharge_air_temperature_sensor
  - failed_discharge_air_temperature_alarm
  - failed_zone_air_temperature_alarm
  - high_zone_air_temperature_alarm
  - low_zone_air_temperature_alarm
  uses:
  - zone_air_temperature_sensor
  implements:
  - MONITORING


REFM:
  guid: "df97ad55-5e8f-4cc2-89b7-c07b7a6f28b4"
  description: "Refrigerant leak monitoring."
  is_abstract: true
  implements:
  - MONITORING
  uses:
  - zone_air_refrigerant_concentration_sensor


CSP:
  guid: "d741e3d6-4997-4a01-8ac1-07b6ff6d53a7"
  description: "Single cooling setpoint control (IDF room typically)."
  is_abstract: true
  implements:
  - OPERATIONAL
  opt_uses:
  - discharge_air_temperature_sensor
  - zone_air_relative_humidity_sensor
  - zone_occupancy_status
  - failed_discharge_air_temperature_alarm
  - failed_zone_air_temperature_alarm
  - high_zone_air_temperature_alarm
  - low_zone_air_temperature_alarm
  uses:
  - zone_air_cooling_temperature_setpoint
  - zone_air_temperature_sensor


ZTC:
  guid: "6140021d-52a9-4d7c-8846-ca296ab32aa2"
  description: "Single control setpoint with deadband."
  is_abstract: true
  implements:
  - OPERATIONAL
  opt_uses:
  - zone_air_deadband_temperature_setpoint
  - zone_air_relative_humidity_sensor
  - failed_zone_air_temperature_alarm
  - high_zone_air_temperature_alarm
  - low_zone_air_temperature_alarm
  uses:
  - zone_air_temperature_sensor
  - zone_air_temperature_setpoint


DSARC:
  guid: "d891cb1e-f38c-4bec-ae0f-80cc00e2a346"
  description: "AHU dual supply air reset control."
  is_abstract: true
  opt_uses:
  - heating_request_count
  - supply_air_flowrate_sensor
  uses:
  - cooling_request_count
  - pressurization_request_count
  - supply_air_cooling_temperature_setpoint
  - supply_air_heating_temperature_setpoint
  - supply_air_static_pressure_setpoint
  implements:
  - CONTROL


DFMSS:
  guid: "d2e28e09-b84b-479a-85a6-f3494b50c7d3"
  description: "Discharge fan Start Stop with uneven statuses."
  is_abstract: true
  implements:
  - OPERATIONAL
  opt_uses:
  - discharge_air_flowrate_capacity
  - discharge_fan_current_sensor
  - discharge_fan_power_capacity
  - discharge_fan_power_sensor
  - discharge_fan_lost_power_alarm
  uses:
  - discharge_fan_run_command
  - discharge_fan_run_status_1
  - discharge_fan_run_status_2


DX2RC:
  guid: "3ffa6782-30f3-4e94-9a5d-a6a2fa47c91a"
  description: "Compressor run control on retun side (RC)."
  is_abstract: true
  opt_uses:
  - compressor_speed_percentage_command
  - cooling_percentage_command
  - cooling_thermal_power_capacity
  - discharge_air_temperature_sensor
  - leaving_cooling_coil_temperature_sensor
  - failed_discharge_air_temperature_alarm
  - high_return_air_temperature_alarm
  - low_return_air_temperature_alarm
  uses:
  - compressor_run_command_1
  - compressor_run_command_2
  - compressor_run_status_1
  - compressor_run_status_2
  - return_air_temperature_sensor
  - return_air_temperature_setpoint
  implements:
  - CONTROL


DFSMC:
  guid: "c9972693-cc8b-4191-ba3c-d0306e961ca7"
  description: "Discharge fan multi-speed control."
  is_abstract: true
  uses:
  - discharge_fan_run_command
  - discharge_fan_speed_mode


DSP:
  guid: "662d48d1-95a9-4e23-a6e1-daf2fc80d676"
  description: "Dual setpoint control (heating/cooling thresholds with deadband in between)."
  is_abstract: true
  implements:
  - OPERATIONAL
  opt_uses:
  - discharge_air_temperature_sensor
  - zone_air_relative_humidity_sensor
  - failed_discharge_air_temperature_alarm
  - failed_zone_air_temperature_alarm
  - high_zone_air_temperature_alarm
  - low_zone_air_temperature_alarm
  uses:
  - zone_air_cooling_temperature_setpoint
  - zone_air_heating_temperature_setpoint
  - zone_air_temperature_sensor


DDSP:
  guid: "079307e1-3bd4-4f90-9c00-66961afbda6a"
  description: "Dual setpoint control (heating/cooling thresholds with deadband in between) with two zone temp sensors."
  is_abstract: true
  implements:
  - OPERATIONAL
  opt_uses:
  - discharge_air_temperature_sensor
  - failed_discharge_air_temperature_alarm
  uses:
  - zone_air_cooling_temperature_setpoint
  - zone_air_heating_temperature_setpoint
  - zone_air_temperature_sensor_1
  - zone_air_temperature_sensor_2


CO2C:
  guid: "d2659eb3-d7a4-450a-9152-da9b30c9a267"
  description: "Carbon dioxide control."
  is_abstract: true
  implements:
  - OPERATIONAL
  uses:
  - zone_air_co2_concentration_sensor
  - zone_air_co2_concentration_setpoint
  opt_uses:
  - high_zone_air_co2_concentration_alarm


CO2CDSP:
  guid: "668a3a75-e78d-4755-a360-b370bceda3c5"
  description: "Carbon dioxide control with dual setpoint."
  is_abstract: true
  implements:
  - OPERATIONAL
  uses:
  - high_limit_zone_air_co2_concentration_setpoint
  - low_limit_zone_air_co2_concentration_setpoint
  - zone_air_co2_concentration_sensor
  opt_uses:
  - high_zone_air_co2_concentration_alarm
  

COC:
  guid: "dee7cc87-51cb-460e-8202-eff4001319db"
  description: "Carbon monoxide control."
  is_abstract: true
  implements:
  - OPERATIONAL
  uses:
  - zone_air_co_concentration_sensor
  - zone_air_co_concentration_setpoint
  opt_uses:
  - high_zone_air_co_concentration_alarm


BPC:
  guid: "8199ef48-de0b-4112-bf7a-15876a4acaff"
  description: "Building pressure control (stand-alone fan)."
  is_abstract: true
  uses:
  - building_air_static_pressure_sensor
  - building_air_static_pressure_setpoint
  implements:
  - OPERATIONAL
  opt_uses:
  - high_building_air_static_pressure_alarm
  - low_building_air_static_pressure_alarm


BPC2X:
  guid: "4c27f34b-0132-44fb-b99a-355ba6a25d6c"
  description: "Building pressure control for two pressure sensors (stand-alone fan)."
  is_abstract: true
  opt_uses:
  - high_building_air_static_pressure_alarm_1
  - high_building_air_static_pressure_alarm_2
  - low_building_air_static_pressure_alarm_1
  - low_building_air_static_pressure_alarm_2
  uses:
  - building_air_static_pressure_sensor_1
  - building_air_static_pressure_sensor_2
  - building_air_static_pressure_setpoint
  implements:
  - OPERATIONAL


EDPM:
  guid: "6051d016-4a78-42f4-aeaf-3701417b8773"
  description: "Exhaust air damper percentage monitoring."
  is_abstract: true
  uses:
  - exhaust_air_damper_percentage_command
  - exhaust_air_damper_percentage_sensor


EDM:
  guid: "e765d413-988e-4524-99b6-9869cff2f02e"
  description: "Exhaust air damper monitoring."
  is_abstract: true
  uses:
  - exhaust_air_damper_command
  - exhaust_air_damper_status


EDBPC:
  guid: "4e428d76-1f7d-46e9-adc6-2affcd170fb6"
  description: "Building static control with exhaust damper."
  is_abstract: true
  opt_uses:
  - exhaust_air_damper_percentage_sensor
  - exhaust_air_differential_pressure_sensor
  - high_building_air_static_pressure_alarm
  - low_building_air_static_pressure_alarm
  uses:
  - building_air_static_pressure_sensor
  - building_air_static_pressure_setpoint
  - exhaust_air_damper_percentage_command
  implements:
  - CONTROL


EDRPC:
  guid: "79013451-90f3-412c-bde5-425c455b2de5"
  description: "Return static control with exhaust damper."
  is_abstract: true
  opt_uses:
  - exhaust_air_damper_percentage_sensor
  uses:
  - exhaust_air_damper_percentage_command
  - return_air_static_pressure_sensor
  - return_air_static_pressure_setpoint
  implements:
  - CONTROL


EFFC:
  guid: "45dd6520-570d-43c6-8085-124f1a99196e"
  description: "Exhaust fan flow control."
  is_abstract: true
  uses:
  - exhaust_air_flowrate_sensor
  - exhaust_air_flowrate_setpoint
  - speed_percentage_command
  implements:
  - CONTROL


BSPC:
  guid: "78836ff7-b9e6-427d-bbbc-bef212ae6522"
  description: "Building static pressure control (as part of a composite device)."
  is_abstract: true
  opt_uses:
  - exhaust_air_damper_percentage_command
  - exhaust_fan_run_status
  - failed_exhaust_fan_alarm
  - high_building_air_static_pressure_alarm
  - low_building_air_static_pressure_alarm
  uses:
  - building_air_static_pressure_sensor
  - building_air_static_pressure_setpoint
  - exhaust_fan_run_command
  implements:
  - CONTROL


VSC:
  guid: "5ac998b4-d72e-40f1-9c8f-c905ec8b5cc6"
  description: "Variable speed control generic."
  is_abstract: true
  opt_uses:
  - control_mode
  - current_sensor
  - energy_accumulator
  - motor_temperature_sensor
  - power_sensor
  - run_mode
  - run_time_accumulator
  - speed_frequency_sensor
  - speed_mode
  - speed_percentage_sensor
  - torque_sensor
  - voltage_sensor
  - failed_alarm
  - local_override_alarm
  - lost_power_alarm
  - master_alarm
  uses:
  - run_command
  - run_status
  - speed_percentage_command
  implements:
  - OPERATIONAL


EFVSC:
  guid: "dab0bc02-db86-4b2d-be8d-36a4232ef7c0"
  description: "Variable speed control for exhaust fans."
  is_abstract: true
  opt_uses:
  - exhaust_fan_current_sensor
  - exhaust_fan_power_sensor
  - exhaust_fan_run_mode
  - exhaust_fan_speed_frequency_sensor
  - exhaust_fan_speed_mode
  - exhaust_fan_speed_percentage_sensor
  - failed_exhaust_fan_alarm
  uses:
  - exhaust_fan_run_command
  - exhaust_fan_run_status
  - exhaust_fan_speed_percentage_command
  implements:
  - OPERATIONAL


VSFC:
  guid: "8dcdc4b0-af94-4468-8346-d28442447f84"
  description: "Variable speed control or monitor in frequency"
  is_abstract: true
  uses:
  - speed_frequency_command
  - speed_frequency_sensor


SFVSC:
  guid: "ac42c5d1-24d5-4433-b5e5-4ae8843e9ca8"
  description: "Variable speed control for supply fans."
  is_abstract: true
  opt_uses:
  - control_mode
  - supply_fan_current_sensor
  - supply_fan_energy_accumulator
  - supply_fan_power_sensor
  - supply_fan_power_status
  - supply_fan_run_time_accumulator
  - supply_fan_speed_frequency_sensor
  - supply_fan_speed_mode
  - supply_fan_speed_percentage_sensor
  - supply_fan_torque_sensor
  - supply_fan_voltage_sensor
  - failed_supply_fan_alarm
  - supply_fan_lost_power_alarm
  uses:
  - supply_fan_run_command
  - supply_fan_run_status
  - supply_fan_speed_percentage_command
  implements:
  - OPERATIONAL


DFVSC:
  guid: "99ebcfbb-f9a5-446f-8faf-ebf61548e2cd"
  description: "Variable speed control for discharge fans."
  is_abstract: true
  opt_uses:
  - control_mode
  - discharge_fan_current_sensor
  - discharge_fan_energy_accumulator
  - discharge_fan_power_sensor
  - discharge_fan_run_time_accumulator
  - discharge_fan_speed_frequency_sensor
  - discharge_fan_speed_mode
  - discharge_fan_speed_percentage_sensor
  - discharge_fan_torque_sensor
  - discharge_fan_voltage_sensor
  - discharge_fan_lost_power_alarm
  - failed_discharge_fan_alarm
  uses:
  - discharge_fan_run_command
  - discharge_fan_run_status
  - discharge_fan_speed_percentage_command
  implements:
  - OPERATIONAL


DFVSC2X:
  guid: "8d7ed5d3-725a-46d7-99e5-6cfbed564551"
  description: "Variable speed control for discharge fans for 2 separate zones."
  is_abstract: true
  opt_uses:
  - discharge_fan_current_sensor_1
  - discharge_fan_current_sensor_2
  - discharge_fan_power_sensor_1
  - discharge_fan_power_sensor_2
  - discharge_fan_speed_frequency_sensor_1
  - discharge_fan_speed_frequency_sensor_2
  - discharge_fan_speed_percentage_sensor_1
  - discharge_fan_speed_percentage_sensor_2
  - discharge_fan_lost_power_alarm_1
  - discharge_fan_lost_power_alarm_2
  uses:
  - discharge_fan_run_command_1
  - discharge_fan_run_command_2
  - discharge_fan_run_status_1
  - discharge_fan_run_status_2
  - discharge_fan_speed_percentage_command_1
  - discharge_fan_speed_percentage_command_2
  implements:
  - OPERATIONAL


DFVSFC:
  guid: "0f7905ae-ef96-4e44-a52b-10d3fd628de9"
  description: "Variable speed control with frequency setting for discharge fans."
  is_abstract: true
  uses:
  - discharge_fan_run_command
  - discharge_fan_run_status
  - discharge_fan_speed_frequency_command
  opt_uses:
  - discharge_fan_speed_frequency_sensor
  - failed_discharge_fan_alarm
  implements:
  - OPERATIONAL


DFMSC:
  guid: "b9228e0a-91ae-4bcf-911d-f5391941814d"
  description: "Discharge fan multi-speed control."
  is_abstract: true
  uses:
  - discharge_fan_run_command
  - discharge_fan_run_status
  - discharge_fan_speed_mode
  opt_uses:
  - discharge_fan_run_mode
  - schedule_run_command
  - failed_discharge_fan_alarm


ZHM:
  guid: "2832f316-151a-489e-9bd5-0ab159edb0d2"
  description: "Zone humidity monitoring."
  is_abstract: true
  implements:
  - MONITORING
  uses:
  - zone_air_relative_humidity_sensor


DTM:
  guid: "576e2b80-1711-4bac-abed-c54f2db5351d"
  description: "Discharge temperature monitoring."
  is_abstract: true
  opt_uses:
  - discharge_air_relative_humidity_sensor
  - discharge_air_specificenthalpy_sensor
  - failed_discharge_air_temperature_alarm
  uses:
  - discharge_air_temperature_sensor
  implements:
  - MONITORING


SS:
  guid: "5231c7a0-b1bf-48b2-8443-6f37e3b07376"
  description: "Basic combination of run command and status (start/stop)."
  is_abstract: true
  implements:
  - /SS
  - OPERATIONAL
  opt_uses:
  - control_mode
  - current_sensor
  - flowrate_capacity
  - power_capacity
  - power_sensor
  - powerfactor_sensor
  - run_time_accumulator
  - failed_alarm
  - local_override_alarm
  - lost_power_alarm


SSPC:
  guid: "7e0a30ec-8a1d-486c-b9f2-96ae60e695cd"
  description: "Supply static pressure control via supply fan speed"
  is_abstract: true
  opt_uses:
  - pressurization_request_count
  - supply_air_damper_percentage_command
  - supply_air_flowrate_sensor
  - supply_fan_run_command
  - supply_fan_run_status
  - supply_fan_speed_frequency_sensor
  - supply_fan_speed_percentage_command
  - failed_supply_fan_alarm
  - high_supply_air_static_pressure_alarm
  - low_supply_air_static_pressure_alarm
  uses:
  - supply_air_static_pressure_sensor
  - supply_air_static_pressure_setpoint
  implements:
  - OPERATIONAL
  

SPSS:
  guid: "0b1c2a43-53d8-4349-883c-8bde722fccb5"
  description: "Spray pump start stop monitoring."
  is_abstract: true
  uses:
  - spray_pump_run_command
  - spray_pump_run_status
  implements:
  - OPERATIONAL


EFSS:
  guid: "1df2cdc8-ef3c-472a-ace0-c85d501e121e"
  description: "Basic combination of exhaust fan run command and status (start/stop)."
  is_abstract: true
  implements:
  - OPERATIONAL
  opt_uses:
  - exhaust_air_flowrate_capacity
  - exhaust_fan_current_sensor
  - exhaust_fan_power_capacity
  - exhaust_fan_power_sensor
  - exhaust_fan_run_mode
  - failed_exhaust_fan_alarm
  uses:
  - exhaust_fan_run_command
  - exhaust_fan_run_status


DFSS:
  guid: "969a750f-d5a3-4d4c-ae74-b810d6ddb774"
  description: "Basic combination of discharge fan run command and status (start/stop)."
  is_abstract: true
  implements:
  - OPERATIONAL
  opt_uses:
  - discharge_air_flowrate_capacity
  - discharge_air_static_pressure_sensor
  - discharge_fan_current_sensor
  - discharge_fan_power_capacity
  - discharge_fan_power_sensor
  - discharge_fan_run_time_accumulator
  - schedule_run_command
  - discharge_fan_lost_power_alarm
  - failed_discharge_fan_alarm
  - overload_discharge_fan_alarm
  uses:
  - discharge_fan_run_command
  - discharge_fan_run_status


DFSS2X:
  guid: "dddfd3fa-86a8-4cf9-b1ca-8026ab54f991"
  description: "Two discharge fan run command and status (start/stop). With dampers"
  is_abstract: true
  implements:
  - OPERATIONAL
  uses:
  - discharge_fan_run_command_1
  - discharge_fan_run_command_2
  - discharge_fan_run_status_1
  - discharge_fan_run_status_2


HT2RC:
  guid: "3a770fea-bfb4-4a78-a0a1-c33922871fa2"
  description: "Two gas or electric heater control on zone side (HSP, DSP)."
  is_abstract: true
  opt_uses:
  - discharge_air_temperature_sensor
  - heating_percentage_command
  - heating_thermal_power_capacity
  - failed_discharge_air_temperature_alarm
  - high_return_air_temperature_alarm
  - low_return_air_temperature_alarm
  uses:
  - heater_run_command_1
  - heater_run_command_2
  - return_air_temperature_sensor
  - return_air_temperature_setpoint
  implements:
  - CONTROL


HTZTC:
  guid: "bb4d6089-64cd-4994-9906-2a5555f9155a"
  description: "Gas or electric heater control on zone side (ZC)."
  is_abstract: true
  opt_uses:
  - discharge_air_temperature_sensor
  - heater_run_status
  - heating_percentage_command
  - heating_thermal_power_capacity
  - failed_discharge_air_temperature_alarm
  - failed_zone_air_temperature_alarm
  - high_zone_air_temperature_alarm
  - low_zone_air_temperature_alarm
  uses:
  - heater_run_command
  - zone_air_temperature_sensor
  - zone_air_temperature_setpoint
  implements:
  - CONTROL


HT3ZTC:
  guid: "bd9a4e2d-2467-43ad-8398-62af5e487ceb"
  description: "Two gas or electric heater control on zone side (HSP, ZTC)."
  is_abstract: true
  opt_uses:
  - discharge_air_temperature_sensor
  - heating_percentage_command
  - heating_thermal_power_capacity
  - failed_discharge_air_temperature_alarm
  - failed_zone_air_temperature_alarm
  - high_zone_air_temperature_alarm
  - low_zone_air_temperature_alarm
  uses:
  - heater_run_command_1
  - heater_run_command_2
  - heater_run_command_3
  - zone_air_temperature_sensor
  - zone_air_temperature_setpoint
  implements:
  - CONTROL


HSOUC:
  guid: "e64d93ac-29cd-46d6-8e4e-6c54db056eb5"
  description: "Heating occupied/unoccupied setpoint control."
  is_abstract: true
  uses:
  - zone_air_occupied_heating_temperature_setpoint
  - zone_air_temperature_sensor
  - zone_air_unoccupied_heating_temperature_setpoint
  implements:
  - CONTROL
  opt_uses:
  - failed_zone_air_temperature_alarm
  - high_zone_air_temperature_alarm
  - low_zone_air_temperature_alarm


HTZOUC:
  guid: "5407057a-7f34-4bc6-bb9f-3b8fa1149f14"
  description: "Gas or electric heater control on zone side (ZC)."
  is_abstract: true
  opt_uses:
  - heater_run_status
  - failed_zone_air_temperature_alarm
  - high_zone_air_temperature_alarm
  - low_zone_air_temperature_alarm
  uses:
  - heater_run_command
  - zone_air_occupied_heating_temperature_setpoint
  - zone_air_temperature_sensor
  - zone_air_unoccupied_heating_temperature_setpoint
  implements:
  - CONTROL


LCC:
  guid: "f686598b-eac2-4397-bcc5-a11a6a34c071"
  description: "Leaving coil temperature control."
  is_abstract: true
  uses:
  - chilled_water_valve_percentage_command
  - leaving_cooling_coil_temperature_sensor
  - leaving_cooling_coil_temperature_setpoint
  implements:
  - CONTROL


LCC2X:
  guid: "ad8c876b-1c34-4148-9f3c-43d91613bcb3"
  description: "Double valve leaving coil temperature control."
  is_abstract: true
  uses:
  - chilled_water_valve_percentage_command_1
  - chilled_water_valve_percentage_command_2
  - leaving_cooling_coil_temperature_sensor
  - leaving_cooling_coil_temperature_setpoint
  implements:
  - CONTROL


SFSS:
  guid: "1e8dd2f7-192a-430b-af2c-db6065664deb"
  description: "Basic combination of supply fan run command and status (start/stop)."
  is_abstract: true
  implements:
  - OPERATIONAL
  opt_uses:
  - supply_air_flowrate_capacity
  - supply_fan_current_sensor
  - supply_fan_power_capacity
  - supply_fan_power_sensor
  - supply_fan_run_mode
  - supply_fan_run_time_accumulator
  - failed_supply_fan_alarm
  - supply_fan_lost_power_alarm
  uses:
  - supply_fan_run_command
  - supply_fan_run_status


RHM:
  guid: "9b13e30c-52b7-45d1-9798-f7c754e959e9"
  description: "Return air humidity monitoring."
  is_abstract: true
  implements:
  - MONITORING
  uses:
  - return_air_relative_humidity_sensor
  opt_uses:
  - high_return_air_relative_humidity_alarm
  - low_return_air_relative_humidity_alarm


RTM:
  guid: "7baf6cba-dc20-47f6-845c-bd71b0fa2ae4"
  description: "Return air temperature monitoring"
  is_abstract: true
  implements:
  - MONITORING
  opt_uses:
  - return_air_relative_humidity_sensor
  - return_air_specificenthalpy_sensor
  - high_return_air_relative_humidity_alarm
  - high_return_air_temperature_alarm
  - low_return_air_relative_humidity_alarm
  - low_return_air_temperature_alarm
  uses:
  - return_air_temperature_sensor


DTC:
  guid: "fa2354f6-694c-4fd6-b5b5-6352eff50fe4"
  description: "Discharge air temperatore control"
  is_abstract: true
  implements:
  - OPERATIONAL
  uses:
  - discharge_air_temperature_sensor
  - discharge_air_temperature_setpoint
  opt_uses:
  - failed_discharge_air_temperature_alarm


STC:
  guid: "68140147-a50c-4ee9-b560-fa78596fbd94"
  description: "Supply air temperature control"
  is_abstract: true
  opt_uses:
  - cooling_request_count
  - heating_request_count
  - high_supply_air_temperature_alarm
  - low_supply_air_temperature_alarm
  uses:
  - supply_air_temperature_sensor
  - supply_air_temperature_setpoint
  implements:
  - OPERATIONAL


RTC:
  guid: "2145865b-f060-452b-b78b-2fafa6c92b4f"
  description: "Return air temperature control"
  is_abstract: true
  implements:
  - OPERATIONAL
  uses:
  - return_air_temperature_sensor
  - return_air_temperature_setpoint
  opt_uses:
  - high_return_air_temperature_alarm
  - low_return_air_temperature_alarm

# Rename to OTM
OA:
  guid: "f6ecf533-f838-4f16-84b2-8392cbf0da84"
  description: "Basic weather station (drybulb temp and humidity)."
  is_abstract: true
  opt_uses:
  - outside_air_co2_concentration_sensor
  - outside_air_dewpoint_temperature_sensor
  - outside_air_pressure_sensor
  - outside_air_rain_level_sensor
  - outside_air_relative_humidity_sensor
  - outside_air_specificenthalpy_sensor
  - outside_air_voc_concentration_sensor
  - outside_air_wetbulb_temperature_sensor
  - wind_direction_angle_sensor
  - wind_linearvelocity_sensor
  - ultraviolet_irradiance_sensor
  - outside_air_pm2pt5_density_sensor
  - outside_air_aqi_sensor
  uses:
  - outside_air_temperature_sensor
  implements:
  - MONITORING


ZA:
  guid: "461b178e-e9be-46e6-b8f1-804c138eb17f"
  description: "Grouped type for zone air psychrometric conditions (RH and temp)"
  is_abstract: true
  uses:
  - zone_air_relative_humidity_sensor
  - zone_air_temperature_sensor
  opt_uses:
  - failed_zone_air_temperature_alarm
  - high_zone_air_temperature_alarm
  - low_zone_air_temperature_alarm


WDT:
  guid: "0f31290a-83fd-4526-ba80-8cd9c34ce1f9"
  description: "Temperature differential across water."
  is_abstract: true
  implements:
  - MONITORING
  uses:
  - return_water_temperature_sensor
  - supply_water_temperature_sensor
  opt_uses:
  - high_supply_water_temperature_alarm
  - low_supply_water_temperature_alarm


CHWDT:
  guid: "0960d44f-87ff-43f5-b576-c19f8a7f2b83"
  description: "Temperature differential across chilled water."
  is_abstract: true
  implements:
  - MONITORING
  uses:
  - chilled_return_water_temperature_sensor
  - chilled_supply_water_temperature_sensor


CHWDPSC:
  guid: "16555397-2e6c-401c-bb6e-3b93affe444e"
  description: "Chilled water valve controlling supply air dewpoint temperature."
  is_abstract: true
  opt_uses:
  - chilled_supply_water_temperature_sensor
  - cooling_thermal_power_capacity
  - leaving_cooling_coil_temperature_sensor
  uses:
  - chilled_water_valve_percentage_command
  - supply_air_dewpoint_temperature_sensor
  - supply_air_dewpoint_temperature_setpoint
  implements:
  - CONTROL


CHWDPSC2X:
  guid: "25b52b13-03b0-4b5b-b241-e088bfdb06c6"
  description: "Chilled water valves (2x) controlling supply air dewpoint temperature."
  is_abstract: true
  opt_uses:
  - cooling_thermal_power_capacity
  - leaving_cooling_coil_temperature_sensor
  uses:
  - chilled_water_valve_percentage_command_1
  - chilled_water_valve_percentage_command_2
  - supply_air_dewpoint_temperature_sensor
  - supply_air_dewpoint_temperature_setpoint
  implements:
  - CONTROL


CWDT:
  guid: "3cf2eb19-0557-4565-a72b-4059950f9ac7"
  description: "Temperature differential across condenser water."
  is_abstract: true
  implements:
  - MONITORING
  uses:
  - condensing_return_water_temperature_sensor
  - condensing_supply_water_temperature_sensor

# Rename SFN TOTAL_
SWTC:
  guid: "7d72e2de-f1db-4be8-852c-210be33b00dd"
  description: "Supply water temperature control."
  is_abstract: true
  implements:
  - OPERATIONAL
  opt_uses:
  - cooling_request_count
  - heating_request_count
  - return_water_temperature_sensor
  - low_return_water_temperature_alarm
  - high_return_water_temperature_alarm
  - run_command
  - cooling_percentage_command
  - high_supply_water_temperature_alarm
  - low_supply_water_temperature_alarm
  uses:
  - supply_water_temperature_sensor
  - supply_water_temperature_setpoint


RWTC:
  guid: "e6ef58f6-fbda-421d-ac06-d573b093aecd"
  description: "Return water temperature control."
  is_abstract: true
  implements:
  - OPERATIONAL
  opt_uses:
  - run_command
  - supply_water_temperature_sensor
  - high_supply_water_temperature_alarm
  - low_supply_water_temperature_alarm
  uses:
  - return_water_temperature_sensor
  - return_water_temperature_setpoint


PSWTC:
  guid: "3846a514-83b2-4ec3-afde-295c476a5624"
  description: "Process water temperature control."
  is_abstract: true
  opt_uses:
  - process_return_water_temperature_sensor
  uses:
  - process_supply_water_temperature_sensor
  - process_supply_water_temperature_setpoint
  implements:
  - OPERATIONAL


SCHWTC:
  guid: "d2af9b79-4eb2-4b63-a03a-dc5483372690"
  description: "Supply chilled water temperature control."
  is_abstract: true
  implements:
  - OPERATIONAL
  opt_uses:
  - chilled_return_water_temperature_sensor
  - cooling_percentage_command
  - cooling_request_count
  uses:
  - chilled_supply_water_temperature_sensor
  - chilled_supply_water_temperature_setpoint


WDPC:
  guid: "86b2c846-0cc3-4828-8648-88c2082c900e"
  description: "Differential pressure control in whichever system."
  is_abstract: true
  implements:
  - OPERATIONAL
  opt_uses:
  - pressurization_request_count
  - high_differential_pressure_alarm
  - low_differential_pressure_alarm
  uses:
  - differential_pressure_sensor
  - differential_pressure_setpoint


CGRWTC:
  guid: "1672a49a-ab80-4989-9ec6-c300d0f44a9e"
  description: "Cogeneration return water temperature control."
  is_abstract: true
  implements:
  - OPERATIONAL
  opt_uses:
  - cogeneration_supply_water_temperature_sensor
  uses:
  - cogeneration_return_water_temperature_sensor
  - cogeneration_return_water_temperature_setpoint


WDPC2X:
  guid: "6e5ff883-c8e2-4e66-8be4-abb9104090c3"
  description: "Differential pressure control in whichever system, 2 sensors."
  is_abstract: true
  implements:
  - OPERATIONAL
  opt_uses:
  - pressurization_request_count
  - run_command
  uses:
  - differential_pressure_sensor_1
  - differential_pressure_sensor_2
  - differential_pressure_setpoint

# Change to low_limit_flowrate_setpoint
MINFC:
  guid: "da585ae8-7eda-452c-b0f8-117faaafd85d"
  description: "Minimum flow control for entire loop."
  is_abstract: true
  implements:
  - CONTROL
  uses:
  - bypass_valve_percentage_command
  - flowrate_sensor
  - min_flowrate_setpoint
  opt_uses:
  - low_flowrate_alarm

# Rename to CPSS
CPC:
  guid: "0dfda014-0c9e-4c4c-8be9-2b303c22e141"
  description: "Circulation pump control"
  is_abstract: true
  uses:
  - circulation_pump_run_command
  - circulation_pump_run_status
  opt_uses:
  - failed_circulation_pump_alarm

### NET NEW TYPES
ETM:
  guid: "97fcba06-cb9c-4b09-b8f2-d2b44192b1de"
  description: "Basic exhaust temperature monitoring."
  is_abstract: true
  uses:
  - exhaust_air_temperature_sensor
  implements:
  - MONITORING
  opt_uses:
  - failed_exhaust_air_temperature_alarm


ED:
  guid: "cfc04603-a257-4077-8181-50b564fbdf96"
  description: "Exhaust air flow control."
  is_abstract: true
  opt_uses:
  - exhaust_air_damper_percentage_sensor
  - exhaust_air_static_pressure_sensor
  uses:
  - exhaust_air_damper_percentage_command
  - exhaust_air_flowrate_sensor
  - exhaust_air_flowrate_setpoint
  implements:
  - CONTROL


RD:
  guid: "0aecbeb0-8b01-44a2-a0b6-027a034fb2a5"
  description: "Return damper flow control."
  is_abstract: true
  uses:
  - return_air_damper_percentage_command
  - return_air_flowrate_sensor
  - return_air_flowrate_setpoint
  implements:
  - CONTROL


MTM:
  guid: "0d7842e9-2af2-4f9f-b2fe-8ba934925103"
  description: "Mixed air temperature monitoring."
  is_abstract: true
  opt_uses:
  - mixed_air_dewpoint_temperature_sensor
  - mixed_air_relative_humidity_sensor
  - failed_mixed_air_temperature_alarm
  uses:
  - mixed_air_temperature_sensor
  implements:
  - MONITORING


MTC:
  guid: "9f3b733e-0af2-4297-8727-8420b6ae595c"
  description: "Mixed air temperature control."
  is_abstract: true
  uses:
  - mixed_air_temperature_sensor
  - mixed_air_temperature_setpoint
  implements:
  - OPERATIONAL
  opt_uses:
  - failed_mixed_air_temperature_alarm


STM:
  guid: "974c8ef0-da06-41a9-ab19-f2f08b14d14f"
  description: "Basic supply temperature monitoring."
  is_abstract: true
  uses:
  - supply_air_temperature_sensor
  implements:
  - MONITORING
  opt_uses:
  - high_supply_air_temperature_alarm
  - low_supply_air_temperature_alarm


STDSPC:
  guid: "8d61249d-297a-471d-aa62-dda04e1fe8c7"
  description: "Supply temperature control dual setpoint."
  is_abstract: true
  opt_uses:
  - cooling_request_count
  - heating_request_count
  - high_supply_air_temperature_alarm
  - low_supply_air_temperature_alarm
  uses:
  - supply_air_cooling_temperature_setpoint
  - supply_air_heating_temperature_setpoint
  - supply_air_temperature_sensor
  implements:
  - OPERATIONAL


DSPRTC:
  guid: "4dcf4685-9635-473c-aa83-53661d2b55be"
  description: "Dual setpoint return air temp control."
  is_abstract: true
  opt_uses:
  - discharge_air_temperature_sensor
  - return_air_relative_humidity_sensor
  - failed_discharge_air_temperature_alarm
  - high_return_air_relative_humidity_alarm
  - high_return_air_temperature_alarm
  - low_return_air_relative_humidity_alarm
  - low_return_air_temperature_alarm
  uses:
  - return_air_cooling_temperature_setpoint
  - return_air_heating_temperature_setpoint
  - return_air_temperature_sensor
  implements:
  - OPERATIONAL


ZHC:
  guid: "88754caa-5420-4224-92a2-a57bbcd865a6"
  description: "Zone relative humidity control."
  is_abstract: true
  uses:
  - zone_air_relative_humidity_sensor
  - zone_air_relative_humidity_setpoint
  implements:
  - OPERATIONAL


RHC:
  guid: "8c138f85-254c-4b40-8e5c-d1183e7985c0"
  description: "Return air relative humidity control."
  is_abstract: true
  opt_uses:
  - humidifier_run_time_accumulator
  - failed_humidifier_alarm
  - high_return_air_relative_humidity_alarm
  - low_return_air_relative_humidity_alarm
  uses:
  - return_air_relative_humidity_sensor
  - return_air_relative_humidity_setpoint
  implements:
  - OPERATIONAL


RHDHC:
  guid: "d2149dc2-ce5c-4589-b7b1-4ceac68cff2c"
  description: "Return humidification/dehumidification control."
  is_abstract: true
  opt_uses:
  - economizer_mode
  - humidification_percentage_command
  - failed_humidifier_alarm
  - high_return_air_relative_humidity_alarm
  - low_return_air_relative_humidity_alarm
  uses:
  - dehumidification_run_command
  - humidification_run_command
  - return_air_relative_humidity_sensor
  - return_air_relative_humidity_setpoint
  implements:
  - CONTROL


ZHDHC:
  guid: "0d8a499a-4934-4860-9d35-277381890e2d"
  description: "Zone humidification/dehumidification control."
  is_abstract: true
  opt_uses:
  - humidification_percentage_command
  - failed_humidifier_alarm
  uses:
  - dehumidification_run_command
  - humidification_run_command
  - zone_air_relative_humidity_sensor
  - zone_air_relative_humidity_setpoint
  implements:
  - CONTROL


RHHC:
  guid: "38ca10af-2a94-4765-be1b-34e9c92ac662"
  description: "Zone humidification control."
  is_abstract: true
  opt_uses:
  - humidification_percentage_command
  - failed_humidifier_alarm
  - high_return_air_relative_humidity_alarm
  - low_return_air_relative_humidity_alarm
  uses:
  - humidification_run_command
  - return_air_relative_humidity_sensor
  - return_air_relative_humidity_setpoint


SHC:
  guid: "c27f33dc-19bc-47f4-937a-eab3293b920f"
  description: "Supply air relative humidity control."
  is_abstract: true
  opt_uses:
  - humidification_percentage_command
  - failed_humidifier_alarm
  uses:
  - dehumidification_run_command
  - humidification_run_command
  - supply_air_dehumidification_relative_humidity_setpoint
  - supply_air_humidification_relative_humidity_setpoint
  - supply_air_relative_humidity_sensor
  implements:
  - OPERATIONAL


SHM:
  guid: "9b5089f5-e0a1-420d-bad9-682ac34d2516"
  description: "Supply air relative humidity monitoring."
  is_abstract: true
  uses:
  - supply_air_relative_humidity_sensor
  implements:
  - MONITORING


REFC:
  guid: "e043f5e2-fcc4-44b1-818f-0f4e7584adf5"
  description: "Refrigerant leak control."
  is_abstract: true
  uses:
  - zone_air_refrigerant_concentration_sensor
  - zone_air_refrigerant_concentration_setpoint
  implements:
  - OPERATIONAL


CREFM:
  guid: "49e6ea15-b389-4741-9a7a-e85c851442e1"
  description: "Cold Room Refrigerator monitoring."
  is_abstract: true
  opt_uses:
  - compressor_run_status
  - run_status
  - run_time_accumulator
  - compressor_lost_power_alarm
  - failed_alarm
  - failed_compressor_alarm
  - failed_zone_air_temperature_alarm
  - frost_alarm
  - high_zone_air_temperature_alarm
  - local_override_alarm
  - low_zone_air_temperature_alarm
  - overload_compressor_alarm
  uses:
  - defrost_temperature_sensor
  - zone_air_temperature_sensor


EPC:
  guid: "3d28895c-d30d-4316-bfb6-1dd70b8ad698"
  description: "Exhaust pressure control."
  is_abstract: true
  uses:
  - exhaust_air_static_pressure_sensor
  - exhaust_air_static_pressure_setpoint
  opt_uses:
  - exhaust_air_flowrate_sensor
  implements:
  - OPERATIONAL


CO2M:
  guid: "c73f80ff-e57e-4fe4-8bd6-26e4581b7269"
  description: "Basic carbon dioxide monitoring."
  is_abstract: true
  uses:
  - zone_air_co2_concentration_sensor
  implements:
  - MONITORING
  opt_uses:
  - high_zone_air_co2_concentration_alarm


VOCM:
  guid: "d1d343aa-9b3a-41aa-99fe-850c2ba355a8"
  description: "Volatile organic compound monitoring."
  is_abstract: true
  uses:
  - zone_air_voc_concentration_sensor
  implements:
  - MONITORING


VOCC:
  guid: "6fec3446-7de8-433e-b644-b760190400df"
  description: "Volatile organic compound control."
  is_abstract: true
  uses:
  - zone_air_voc_concentration_sensor
  - zone_air_voc_concentration_setpoint
  implements:
  - OPERATIONAL


RAVOCC:
  guid: "abaa943a-7d39-42cf-a950-4451cd928316"
  description: "Volatile organic compound control for return air from zone."
  is_abstract: true
  uses:
  - return_air_voc_concentration_sensor
  - return_air_voc_concentration_setpoint
  implements:
  - OPERATIONAL


VOCPC:
  guid: "37c7c6e1-7b21-4f76-b8fc-dad5b1380227"
  description: "Volatile organic compound percentage control."
  is_abstract: true
  uses:
  - zone_air_voc_percentage_sensor
  - zone_air_voc_percentage_setpoint
  implements:
  - OPERATIONAL


BFSS:
  guid: "500147cd-91f7-4b7d-837c-bf6e915196a3"
  description: "Booster fan start-stop and feedback."
  is_abstract: true
  uses:
  - boost_fan_run_command
  - boost_fan_run_status
  implements:
  - OPERATIONAL


DFHLC:
  guid: "4e6e6b09-8b8d-4ba6-bda5-69c581c5ab5f"
  description: "Discharge fan three-speed (high/low/off) speed control."
  is_abstract: true
  opt_uses:
  - discharge_fan_run_command
  - discharge_fan_run_status
  - failed_discharge_fan_alarm
  uses:
  - high_discharge_fan_speed_command
  - low_discharge_fan_speed_command
  implements:
  - OPERATIONAL
  - REMAP_REQUIRED


DFHMLC:
  guid: "95365c14-2db6-4e80-ae49-38a2b3d2349f"
  description: "Discharge fan three-speed (high/medium/low/off) speed control."
  is_abstract: true
  opt_uses:
  - discharge_fan_run_command
  - discharge_fan_run_status
  - failed_discharge_fan_alarm
  uses:
  - high_discharge_fan_speed_command
  - low_discharge_fan_speed_command
  - medium_discharge_fan_speed_command
  implements:
  - OPERATIONAL
  - REMAP_REQUIRED


ESPC:
  guid: "035692f0-48bd-47df-9c7d-53ce80e5e297"
  description: "Exhaust air static pressure control."
  is_abstract: true
  opt_uses:
  - exhaust_fan_speed_percentage_sensor
  - failed_exhaust_fan_alarm
  uses:
  - exhaust_air_damper_percentage_command
  - exhaust_air_static_pressure_sensor
  - exhaust_air_static_pressure_setpoint
  - exhaust_fan_run_command
  - exhaust_fan_run_status
  - exhaust_fan_speed_percentage_command
  implements:
  - OPERATIONAL


SSPM:
  guid: "48f0296b-4fa2-4af8-8edf-3bc7c9ad169b"
  description: "Supply static pressure monitoring."
  is_abstract: true
  uses:
  - supply_air_static_pressure_sensor
  implements:
  - MONITORING
  opt_uses:
  - high_supply_air_static_pressure_alarm
  - low_supply_air_static_pressure_alarm


ZSPC:
  guid: "e7494570-617c-4599-a57e-8e09128e0a07"
  description: "Zone static pressure control."
  is_abstract: true
  opt_uses:
  - exhaust_air_damper_percentage_command
  - high_zone_air_static_pressure_alarm
  - low_zone_air_static_pressure_alarm
  uses:
  - zone_air_static_pressure_sensor
  - zone_air_static_pressure_setpoint
  implements:
  - OPERATIONAL


ZSPM:
  guid: "3c3d1d68-4f41-486e-b38c-ff6309f16f2f"
  description: "Zone static pressure monitoring."
  is_abstract: true
  uses:
  - zone_air_static_pressure_sensor
  implements:
  - MONITORING
  opt_uses:
  - high_zone_air_static_pressure_alarm
  - low_zone_air_static_pressure_alarm


RSPC:
  guid: "5b27a493-430f-4a61-8604-0a672ce3fd55"
  description: "Return air static pressure control."
  is_abstract: true
  uses:
  - return_air_static_pressure_sensor
  - return_air_static_pressure_setpoint
  implements:
  - OPERATIONAL


PWDPC:
  guid: "16200082-13a1-4eea-9868-1b2117bb3871"
  description: "Process water differential pressure control."
  is_abstract: true
  uses:
  - process_water_differential_pressure_sensor
  - process_water_differential_pressure_setpoint
  implements:
  - OPERATIONAL


PWDT:
  guid: "018769f9-995c-4ad7-95fa-eaf02b4c66ee"
  description: "Primary-side water delta-T monitoring."
  is_abstract: true
  uses:
  - primary_return_water_temperature_sensor
  - primary_supply_water_temperature_sensor


CHPM:
  guid: "83b25b74-a334-4297-89b3-30ce005e12fe"
  description: "Chiller pressure monitoring."
  is_abstract: true
  uses:
  - condenser_pressure_sensor
  - differential_pressure_sensor # consider removing or renaming, may not be descriptive enough for WCC
  - evaporator_pressure_sensor
  implements:
  - MONITORING
  opt_uses:
  - high_differential_pressure_alarm
  - low_differential_pressure_alarm


ESFM:
  guid: "71fbb830-8e92-4a1f-8dff-c3ef78825aad"
  description: " An Electrostatic filter used to maintain air quality its run status and alarm monitoring"
  is_abstract: true
  uses:
  - electrostatic_filter_run_status
  opt_uses:
  - electrostatic_filter_alarm
  implements:
  - MONITORING


FDPM:
  guid: "dc6d8a45-8ce6-4ac1-b5b5-cf9fd5727034"
  description: "Filter pressure monitoring."
  is_abstract: true
  uses:
  - filter_differential_pressure_sensor
  implements:
  - MONITORING


FDPSM:
  guid: "9cbbf1cf-51ae-44fd-a5ec-ef9ee7a3fcdf"
  description: "Filter pressure status monitoring."
  is_abstract: true
  uses:
  - filter_differential_pressure_status
  opt_uses:
  - filter_alarm
  implements:
  - MONITORING

# Chilled water valve control

CHWDC:
  guid: "f312b9f0-a690-4d32-97ad-7f59aac34bab"
  description: "Chilled water valve monitoring on discharge side."
  is_abstract: true
  opt_uses:
  - chilled_water_flowrate_sensor
  - chilled_water_valve_percentage_sensor
  - cooling_thermal_power_capacity
  - leaving_cooling_coil_temperature_sensor
  - failed_discharge_air_temperature_alarm
  uses:
  - chilled_water_valve_percentage_command
  - discharge_air_temperature_sensor
  - discharge_air_temperature_setpoint
  implements:
  - CONTROL


CHWSC:
  guid: "63d00128-355e-4e2f-8cdf-b2d940c4168d"
  description: "Chilled water valve monitoring on supply side."
  is_abstract: true
  opt_uses:
  - chilled_supply_water_temperature_sensor
  - chilled_water_valve_percentage_sensor
  - cooling_request_count
  - cooling_thermal_power_capacity
  - leaving_cooling_coil_temperature_sensor
  - supply_air_relative_humidity_sensor
  - high_supply_air_temperature_alarm
  - low_supply_air_temperature_alarm
  uses:
  - chilled_water_valve_percentage_command
  - supply_air_temperature_sensor
  - supply_air_temperature_setpoint
  implements:
  - CONTROL


CHWSDC:
  guid: "291c8966-a4c3-4329-9d9a-89226e3bb571"
  description: "Chilled water valve monitoring on supply side."
  is_abstract: true
  opt_uses:
  - chilled_water_valve_percentage_sensor
  - cooling_thermal_power_capacity
  - leaving_cooling_coil_temperature_sensor
  - high_supply_air_temperature_alarm
  - low_supply_air_temperature_alarm
  uses:
  - chilled_water_valve_percentage_command
  - supply_air_cooling_temperature_setpoint
  - supply_air_heating_temperature_setpoint
  - supply_air_temperature_sensor
  implements:
  - CONTROL


CHW2XSC:
  guid: "fb42698e-029d-410b-b179-92a25de28ccc"
  description: "Two chilled water valves."
  is_abstract: true
  opt_uses:
  - chilled_supply_water_temperature_sensor
  - chilled_water_valve_percentage_sensor
  - cooling_request_count
  - cooling_thermal_power_capacity
  - leaving_cooling_coil_temperature_sensor
  - high_supply_air_temperature_alarm
  - low_supply_air_temperature_alarm
  uses:
  - chilled_water_valve_percentage_command_1
  - chilled_water_valve_percentage_command_2
  - supply_air_temperature_sensor
  - supply_air_temperature_setpoint
  implements:
  - CONTROL


CHWRC:
  guid: "f9bc8b36-ea88-4318-ab5c-703945fcb465"
  description: "Chilled water valve monitoring on return side."
  is_abstract: true
  opt_uses:
  - chilled_water_flowrate_sensor
  - chilled_water_valve_percentage_sensor
  - cooling_thermal_power_capacity
  - discharge_air_temperature_sensor
  - leaving_cooling_coil_temperature_sensor
  - return_air_relative_humidity_sensor
  - failed_discharge_air_temperature_alarm
  - high_return_air_relative_humidity_alarm
  - high_return_air_temperature_alarm
  - low_return_air_relative_humidity_alarm
  - low_return_air_temperature_alarm
  uses:
  - chilled_water_valve_percentage_command
  - return_air_temperature_sensor
  - return_air_temperature_setpoint
  implements:
  - CONTROL


CHWZC:
  guid: "191ee434-574f-4846-a8eb-7415c277804f"
  description: "Chilled water valve monitoring on zone side (DSP, CSP)."
  is_abstract: true
  opt_uses:
  - chilled_supply_water_isolation_valve_command
  - chilled_supply_water_isolation_valve_status
  - chilled_supply_water_temperature_sensor
  - chilled_water_valve_percentage_sensor
  - cooling_thermal_power_capacity
  - discharge_air_temperature_sensor
  - leaving_cooling_coil_temperature_sensor
  - failed_discharge_air_temperature_alarm
  - failed_zone_air_temperature_alarm
  - high_zone_air_temperature_alarm
  - low_zone_air_temperature_alarm
  uses:
  - chilled_water_valve_percentage_command
  - zone_air_cooling_temperature_setpoint
  - zone_air_temperature_sensor
  implements:
  - CONTROL


CHWZTC:
  guid: "5e9244aa-c51e-42bd-a5ed-f3b12a9cf46e"
  description: "Chilled water valve monitoring on zone side (ZTC)."
  is_abstract: true
  opt_uses:
  - chilled_water_flowrate_sensor
  - chilled_water_valve_percentage_sensor
  - cooling_thermal_power_capacity
  - discharge_air_temperature_sensor
  - leaving_cooling_coil_temperature_sensor
  - failed_discharge_air_temperature_alarm
  - failed_zone_air_temperature_alarm
  - high_zone_air_temperature_alarm
  - low_zone_air_temperature_alarm
  uses:
  - chilled_water_valve_percentage_command
  - zone_air_temperature_sensor
  - zone_air_temperature_setpoint
  implements:
  - CONTROL


CHWPVM:
  guid: "751c1130-6108-49c8-9c55-8bfabb762fa8"
  description: "Chilled water pressure valve command and position monitoring (without regard to what controls it)."
  is_abstract: true
  opt_uses:
  - chilled_water_flowrate_sensor
  uses:
  - chilled_water_valve_percentage_sensor
  implements:
  - OPERATIONAL


CHWZTC2X:
  guid: "d4e628ff-e44c-43fd-b48e-bb53d0aaeb00"
  description: "Chilled water valve control on zone side (ZTC) for two separate zones. Chilled water valve controls to the worst zone."
  is_abstract: true
  opt_uses:
  - chilled_water_flowrate_sensor
  - chilled_water_valve_percentage_sensor
  - cooling_thermal_power_capacity
  - discharge_air_temperature_sensor_1
  - discharge_air_temperature_sensor_2
  - leaving_cooling_coil_temperature_sensor
  uses:
  - chilled_water_valve_percentage_command
  - zone_air_temperature_sensor_1
  - zone_air_temperature_sensor_2
  - zone_air_temperature_setpoint_1
  - zone_air_temperature_setpoint_2
  implements:
  - CONTROL

# DX Control

DXZTC:
  guid: "59bf744f-26b7-4b40-865b-5a8c1bd213f4"
  description: "Compressor run control on zone side (ZTC)."
  is_abstract: true
  opt_uses:
  - compressor_run_time_accumulator
  - compressor_speed_percentage_command
  - cooling_percentage_command
  - cooling_thermal_power_capacity
  - discharge_air_temperature_sensor
  - leaving_cooling_coil_temperature_sensor
  - compressor_lost_power_alarm
  - failed_compressor_alarm
  - failed_discharge_air_temperature_alarm
  - failed_zone_air_temperature_alarm
  - high_zone_air_temperature_alarm
  - low_zone_air_temperature_alarm
  - overload_compressor_alarm
  uses:
  - compressor_run_command
  - compressor_run_status
  - zone_air_temperature_sensor
  - zone_air_temperature_setpoint
  implements:
  - CONTROL


DX2ZTC:
  guid: "9f49badc-8a3f-4374-abcb-80ac70291893"
  description: "Compressor run control on zone side (ZTC)."
  is_abstract: true
  opt_uses:
  - compressor_run_time_accumulator_1
  - compressor_run_time_accumulator_2
  - compressor_speed_percentage_command
  - cooling_percentage_command
  - cooling_thermal_power_capacity
  - discharge_air_temperature_sensor
  - leaving_cooling_coil_temperature_sensor
  - failed_discharge_air_temperature_alarm
  - failed_zone_air_temperature_alarm
  - high_zone_air_temperature_alarm
  - low_zone_air_temperature_alarm
  uses:
  - compressor_run_command_1
  - compressor_run_command_2
  - compressor_run_status_1
  - compressor_run_status_2
  - zone_air_temperature_sensor
  - zone_air_temperature_setpoint
  implements:
  - CONTROL


DXZC:
  guid: "a4e45116-d36c-45e7-8f45-4d0cf279e6ea"
  description: "Compressor run control on zone side (DSP, CSP)."
  is_abstract: true
  opt_uses:
  - compressor_speed_percentage_command
  - cooling_percentage_command
  - cooling_thermal_power_capacity
  - discharge_air_temperature_sensor
  - leaving_cooling_coil_temperature_sensor
  - compressor_lost_power_alarm
  - failed_compressor_alarm
  - failed_discharge_air_temperature_alarm
  - failed_zone_air_temperature_alarm
  - high_zone_air_temperature_alarm
  - low_zone_air_temperature_alarm
  - overload_compressor_alarm
  uses:
  - compressor_run_command
  - compressor_run_status
  - zone_air_cooling_temperature_setpoint
  - zone_air_temperature_sensor
  implements:
  - CONTROL


DXDSPRTC:
  guid: "27091121-2856-4912-91f0-c3fb7b0db097"
  description: "Compressor run control with dual return temp control."
  is_abstract: true
  opt_uses:
  - compressor_speed_percentage_command
  - cooling_percentage_command
  - cooling_thermal_power_capacity
  - discharge_air_temperature_sensor
  - leaving_cooling_coil_temperature_sensor
  - compressor_lost_power_alarm
  - failed_compressor_alarm
  - failed_discharge_air_temperature_alarm
  - high_return_air_temperature_alarm
  - low_return_air_temperature_alarm
  - overload_compressor_alarm
  uses:
  - compressor_run_command
  - compressor_run_status
  - return_air_cooling_temperature_setpoint
  - return_air_heating_temperature_setpoint
  - return_air_temperature_sensor
  implements:
  - CONTROL


DX2ZC:
  guid: "5af2620a-fafd-4c5e-a1ab-338b9a340377"
  description: "Two compressor run control on zone side (DSP, CSP)."
  is_abstract: true
  opt_uses:
  - compressor_speed_percentage_command
  - cooling_percentage_command
  - cooling_thermal_power_capacity
  - discharge_air_temperature_sensor
  - leaving_cooling_coil_temperature_sensor
  - failed_discharge_air_temperature_alarm
  - failed_zone_air_temperature_alarm
  - high_zone_air_temperature_alarm
  - low_zone_air_temperature_alarm
  uses:
  - compressor_run_command_1
  - compressor_run_command_2
  - compressor_run_status_1
  - compressor_run_status_2
  - zone_air_cooling_temperature_setpoint
  - zone_air_temperature_sensor
  implements:
  - CONTROL


DX3ZC:
  guid: "f2c6ea3f-6ac8-41b9-83e7-9050429de6de"
  description: "Three compressor run control on zone side."
  is_abstract: true
  opt_uses:
  - compressor_speed_percentage_command
  - cooling_percentage_command
  - cooling_thermal_power_capacity
  - discharge_air_temperature_sensor
  - leaving_cooling_coil_temperature_sensor
  - failed_discharge_air_temperature_alarm
  - failed_zone_air_temperature_alarm
  - high_zone_air_temperature_alarm
  - low_zone_air_temperature_alarm
  uses:
  - compressor_run_command_1
  - compressor_run_command_2
  - compressor_run_command_3
  - compressor_run_status_1
  - compressor_run_status_2
  - compressor_run_status_3
  - zone_air_cooling_temperature_setpoint
  - zone_air_temperature_sensor
  implements:
  - CONTROL


DX4ZC:
  guid: "0153c2a6-73cc-47f2-aa8d-4b0a5e4c5c57"
  description: "Four compressor run control on zone side."
  is_abstract: true
  opt_uses:
  - compressor_speed_percentage_command
  - cooling_percentage_command
  - cooling_thermal_power_capacity
  - discharge_air_temperature_sensor
  - leaving_cooling_coil_temperature_sensor
  - failed_discharge_air_temperature_alarm
  - failed_zone_air_temperature_alarm
  - high_zone_air_temperature_alarm
  - low_zone_air_temperature_alarm
  uses:
  - compressor_run_command_1
  - compressor_run_command_2
  - compressor_run_command_3
  - compressor_run_command_4
  - compressor_run_status_1
  - compressor_run_status_2
  - compressor_run_status_3
  - compressor_run_status_4
  - zone_air_cooling_temperature_setpoint
  - zone_air_temperature_sensor
  implements:
  - CONTROL


DX2ZC2X:
  guid: "5170a167-2521-48b8-9728-66f96ecd1af3"
  description: "Two compressor run control on zone side (DSP, CSP) with two zone temp sensors."
  is_abstract: true
  opt_uses:
  - compressor_speed_percentage_command
  - cooling_percentage_command
  - cooling_thermal_power_capacity
  - discharge_air_temperature_sensor
  - leaving_cooling_coil_temperature_sensor
  - failed_discharge_air_temperature_alarm
  uses:
  - compressor_run_command_1
  - compressor_run_command_2
  - compressor_run_status_1
  - compressor_run_status_2
  - zone_air_cooling_temperature_setpoint
  - zone_air_temperature_sensor_1
  - zone_air_temperature_sensor_2
  implements:
  - CONTROL


DXSC:
  guid: "eb52924b-0813-41ac-aca7-471017f7a5f9"
  description: "Compressor run control on supply air side (STC)."
  is_abstract: true
  opt_uses:
  - compressor_speed_percentage_command
  - cooling_percentage_command #Serves as a duty cycle for single-stage DX sections.
  - cooling_request_count
  - cooling_thermal_power_capacity
  - leaving_cooling_coil_temperature_sensor
  - compressor_lost_power_alarm
  - failed_compressor_alarm
  - high_supply_air_temperature_alarm
  - low_supply_air_temperature_alarm
  - overload_compressor_alarm
  uses:
  - compressor_run_command
  - compressor_run_status
  - supply_air_temperature_sensor
  - supply_air_temperature_setpoint
  implements:
  - CONTROL


DX2SC:
  guid: "a58cf1c3-9a2f-4d92-a7ca-54538c642031"
  description: "Two compressor run control on supply air side."
  is_abstract: true
  opt_uses:
  - compressor_speed_percentage_command
  - cooling_percentage_command
  - cooling_request_count
  - cooling_thermal_power_capacity
  - leaving_cooling_coil_temperature_sensor
  - high_supply_air_temperature_alarm
  - low_supply_air_temperature_alarm
  uses:
  - compressor_run_command_1
  - compressor_run_command_2
  - compressor_run_status_1
  - compressor_run_status_2
  - supply_air_temperature_sensor
  - supply_air_temperature_setpoint
  implements:
  - CONTROL


DX3SC:
  guid: "da5a00a2-6ea1-4838-9bf7-21d695cd21b4"
  description: "Three compressor run control on supply air side."
  is_abstract: true
  opt_uses:
  - compressor_speed_percentage_command
  - cooling_percentage_command
  - cooling_request_count
  - cooling_thermal_power_capacity
  - leaving_cooling_coil_temperature_sensor
  - high_supply_air_temperature_alarm
  - low_supply_air_temperature_alarm
  uses:
  - compressor_run_command_1
  - compressor_run_command_2
  - compressor_run_command_3
  - compressor_run_status_1
  - compressor_run_status_2
  - compressor_run_status_3
  - supply_air_temperature_sensor
  - supply_air_temperature_setpoint
  implements:
  - CONTROL


DX4SC:
  guid: "0d19ab0e-9df1-4dbd-85d9-e1ac214f0882"
  description: "Four compressor run control on supply air side."
  is_abstract: true
  opt_uses:
  - compressor_speed_percentage_command
  - cooling_percentage_command
  - cooling_request_count
  - cooling_thermal_power_capacity
  - leaving_cooling_coil_temperature_sensor
  - high_supply_air_temperature_alarm
  - low_supply_air_temperature_alarm
  uses:
  - compressor_run_command_1
  - compressor_run_command_2
  - compressor_run_command_3
  - compressor_run_command_4
  - compressor_run_status_1
  - compressor_run_status_2
  - compressor_run_status_3
  - compressor_run_status_4
  - supply_air_temperature_sensor
  - supply_air_temperature_setpoint
  implements:
  - CONTROL


DX2SDC:
  guid: "4eca020e-b08e-4da5-9dd0-0c9cf8407c4b"
  description: "Two compressor run control on supply air side (dual temp setpoint)."
  is_abstract: true
  opt_uses:
  - compressor_speed_percentage_command
  - cooling_percentage_command
  - cooling_thermal_power_capacity
  - leaving_cooling_coil_temperature_sensor
  - high_supply_air_temperature_alarm
  - low_supply_air_temperature_alarm
  uses:
  - compressor_run_command_1
  - compressor_run_command_2
  - compressor_run_status_1
  - compressor_run_status_2
  - supply_air_cooling_temperature_setpoint
  - supply_air_heating_temperature_setpoint
  - supply_air_temperature_sensor
  implements:
  - CONTROL


DX4SWC:
  guid: "beb1f5d7-7ccf-4bb6-8f4e-494d3624589d"
  description: "Four compressor run control on supply water side."
  is_abstract: true
  opt_uses:
  - compressor_speed_percentage_command
  - compressor_speed_percentage_sensor
  - cooling_percentage_command
  - cooling_thermal_power_capacity
  - high_supply_water_temperature_alarm
  - low_supply_water_temperature_alarm
  uses:
  - compressor_run_command_1
  - compressor_run_command_2
  - compressor_run_command_3
  - compressor_run_command_4
  - compressor_run_status_1
  - compressor_run_status_2
  - compressor_run_status_3
  - compressor_run_status_4
  - supply_water_temperature_sensor
  - supply_water_temperature_setpoint
  implements:
  - CONTROL


DX2SWC:
  guid: "2b9f2e5b-20f2-45bc-b2f8-68818b02b3ac"
  description: "Two compressor run control on supply water side."
  is_abstract: true
  opt_uses:
  - compressor_speed_percentage_command
  - compressor_speed_percentage_sensor
  - compressor_speed_frequency_sensor
  - cooling_percentage_command
  - cooling_thermal_power_capacity
  - high_supply_water_temperature_alarm
  - low_supply_water_temperature_alarm
  uses:
  - compressor_run_command_1
  - compressor_run_command_2
  - compressor_run_status_1
  - compressor_run_status_2
  - supply_water_temperature_sensor
  - supply_water_temperature_setpoint
  implements:
  - CONTROL


DXSWC:
  guid: "bf02fdd1-5c65-4f62-b552-b629fdace9fb"
  description: "Compressor run control on supply water side."
  is_abstract: true
  opt_uses:
  - compressor_speed_percentage_command
  - compressor_speed_percentage_sensor
  - cooling_percentage_command
  - cooling_thermal_power_capacity
  - compressor_lost_power_alarm
  - failed_compressor_alarm
  - high_supply_water_temperature_alarm
  - low_supply_water_temperature_alarm
  - overload_compressor_alarm
  uses:
  - compressor_run_command
  - compressor_run_status
  - supply_water_temperature_sensor
  - supply_water_temperature_setpoint
  implements:
  - CONTROL


DX5SC:
  guid: "225b9056-c352-4aa7-9613-c97675e97fcd"
  description: "Five compressor run control on supply side."
  is_abstract: true
  opt_uses:
  - compressor_speed_percentage_command
  - cooling_percentage_command
  - cooling_request_count
  - cooling_thermal_power_capacity
  - leaving_cooling_coil_temperature_sensor
  - high_supply_air_temperature_alarm
  - low_supply_air_temperature_alarm
  uses:
  - compressor_run_command_1
  - compressor_run_command_2
  - compressor_run_command_3
  - compressor_run_command_4
  - compressor_run_command_5
  - compressor_run_status_1
  - compressor_run_status_2
  - compressor_run_status_3
  - compressor_run_status_4
  - compressor_run_status_5
  - supply_air_temperature_sensor
  - supply_air_temperature_setpoint
  implements:
  - CONTROL


DXRC:
  guid: "58a6126f-413f-4f11-b88d-a44d8395a10d"
  description: "Compressor run control on return air side (RC)."
  is_abstract: true
  opt_uses:
  - compressor_run_time_accumulator
  - compressor_speed_percentage_command
  - cooling_percentage_command
  - cooling_thermal_power_capacity
  - discharge_air_temperature_sensor
  - leaving_cooling_coil_temperature_sensor
  - compressor_lost_power_alarm
  - failed_compressor_alarm
  - failed_discharge_air_temperature_alarm
  - high_return_air_temperature_alarm
  - low_return_air_temperature_alarm
  - overload_compressor_alarm
  uses:
  - compressor_run_command
  - compressor_run_status
  - return_air_temperature_sensor
  - return_air_temperature_setpoint
  implements:
  - CONTROL


DXDC:
  guid: "db862405-dadc-4c5b-8fcd-520cb40439ec"
  description: "Compressor run control on discharge air side (DTC)."
  is_abstract: true
  opt_uses:
  - compressor_run_time_accumulator
  - compressor_speed_percentage_command
  - cooling_percentage_command
  - cooling_thermal_power_capacity
  - leaving_cooling_coil_temperature_sensor
  - compressor_lost_power_alarm
  - failed_compressor_alarm
  - failed_discharge_air_temperature_alarm
  - overload_compressor_alarm
  uses:
  - compressor_run_command
  - compressor_run_status
  - discharge_air_temperature_sensor
  - discharge_air_temperature_setpoint
  implements:
  - CONTROL


DX2DC:
  guid: "1e397d80-ffc8-4b31-97fb-db086b95400d"
  description: "Two compressor run control on discharge side (DTC)."
  is_abstract: true
  opt_uses:
  - compressor_run_time_accumulator_1
  - compressor_run_time_accumulator_2
  - compressor_speed_percentage_command
  - cooling_percentage_command
  - cooling_thermal_power_capacity
  - leaving_cooling_coil_temperature_sensor
  - failed_discharge_air_temperature_alarm
  uses:
  - compressor_run_command_1
  - compressor_run_command_2
  - compressor_run_status_1
  - compressor_run_status_2
  - discharge_air_temperature_sensor
  - discharge_air_temperature_setpoint
  implements:
  - CONTROL


DX3DC:
  guid: "5958d6ee-4e00-4dbe-a9e7-9faf649ebd54"
  description: "Three compressor run control on discharge side (DTC)."
  is_abstract: true
  opt_uses:
  - compressor_speed_percentage_command
  - cooling_percentage_command
  - cooling_thermal_power_capacity
  - leaving_cooling_coil_temperature_sensor
  - failed_discharge_air_temperature_alarm
  uses:
  - compressor_run_command_1
  - compressor_run_command_2
  - compressor_run_command_3
  - compressor_run_status_1
  - compressor_run_status_2
  - compressor_run_status_3
  - discharge_air_temperature_sensor
  - discharge_air_temperature_setpoint
  implements:
  - CONTROL


HPSC:
  guid: "3b23d237-5e53-48f7-a6b7-2279e6c57384"
  description: "Supply side heat pump control."
  is_abstract: true
  opt_uses:
  - compressor_speed_percentage_command
  - cooling_request_count
  - cooling_thermal_power_capacity
  - heating_request_count
  - heating_thermal_power_capacity
  - compressor_lost_power_alarm
  - failed_compressor_alarm
  - high_supply_air_temperature_alarm
  - low_supply_air_temperature_alarm
  - overload_compressor_alarm
  uses:
  - compressor_run_command
  - compressor_run_status
  - reversing_valve_command
  - supply_air_temperature_sensor
  - supply_air_temperature_setpoint
  implements:
  - CONTROL


HP2SC:
  guid: "69544987-6f30-47e2-80be-84cf8a3aecd2"
  description: "Supply side heat pump control."
  is_abstract: true
  opt_uses:
  - compressor_speed_percentage_command
  - cooling_request_count
  - cooling_thermal_power_capacity
  - heating_request_count
  - heating_thermal_power_capacity
  - high_supply_air_temperature_alarm
  - low_supply_air_temperature_alarm
  uses:
  - compressor_run_command_1
  - compressor_run_command_2
  - compressor_run_status_1
  - compressor_run_status_2
  - reversing_valve_command
  - supply_air_temperature_sensor
  - supply_air_temperature_setpoint
  implements:
  - CONTROL


HPDC:
  guid: "bf9ceadd-45a6-41f3-859c-f67e82348130"
  description: "Discharge side heat pump control."
  is_abstract: true
  opt_uses:
  - compressor_speed_percentage_command
  - cooling_thermal_power_capacity
  - heating_thermal_power_capacity
  - compressor_lost_power_alarm
  - failed_compressor_alarm
  - failed_discharge_air_temperature_alarm
  - overload_compressor_alarm
  uses:
  - compressor_run_command
  - compressor_run_status
  - discharge_air_temperature_sensor
  - discharge_air_temperature_setpoint
  - reversing_valve_command
  implements:
  - CONTROL


HPZTC:
  guid: "0506375b-4a48-4d5d-92ba-5bd1e9ef087b"
  description: "Zone temp heat pump control (ZTC)."
  is_abstract: true
  opt_uses:
  - compressor_speed_percentage_command
  - cooling_thermal_power_capacity
  - discharge_air_temperature_sensor
  - heating_thermal_power_capacity
  - compressor_lost_power_alarm
  - failed_compressor_alarm
  - failed_discharge_air_temperature_alarm
  - failed_zone_air_temperature_alarm
  - high_zone_air_temperature_alarm
  - low_zone_air_temperature_alarm
  - overload_compressor_alarm
  uses:
  - compressor_run_command
  - compressor_run_status
  - reversing_valve_command
  - zone_air_temperature_sensor
  - zone_air_temperature_setpoint
  implements:
  - CONTROL


HPZC:
  guid: "725460fe-6984-4443-9e16-baaa55076649"
  description: "Zone temp heat pump control (CSP or DSP)."
  is_abstract: true
  opt_uses:
  - compressor_speed_percentage_command
  - cooling_thermal_power_capacity
  - discharge_air_temperature_sensor
  - heating_thermal_power_capacity
  - compressor_lost_power_alarm
  - failed_compressor_alarm
  - failed_discharge_air_temperature_alarm
  - failed_zone_air_temperature_alarm
  - high_zone_air_temperature_alarm
  - low_zone_air_temperature_alarm
  - overload_compressor_alarm
  uses:
  - compressor_run_command
  - compressor_run_status
  - reversing_valve_command
  - zone_air_cooling_temperature_setpoint
  - zone_air_heating_temperature_setpoint
  - zone_air_temperature_sensor
  implements:
  - CONTROL


HP2ZC:
  guid: "d0e2eb84-4844-4c2a-a8a8-20c40ee94284"
  description: "Zone temp heat pump control with two compressors."
  is_abstract: true
  opt_uses:
  - compressor_speed_percentage_command
  - cooling_thermal_power_capacity
  - discharge_air_temperature_sensor
  - heating_thermal_power_capacity
  - failed_discharge_air_temperature_alarm
  - failed_zone_air_temperature_alarm
  - high_zone_air_temperature_alarm
  - low_zone_air_temperature_alarm
  uses:
  - compressor_run_command_1
  - compressor_run_command_2
  - compressor_run_status_1
  - compressor_run_status_2
  - reversing_valve_command
  - zone_air_cooling_temperature_setpoint
  - zone_air_heating_temperature_setpoint
  - zone_air_temperature_sensor
  implements:
  - CONTROL


HWDC:
  guid: "353bd503-92eb-4f72-8a82-ec1a91413f89"
  description: "Heating water valve monitoring on discharge air side."
  is_abstract: true
  opt_uses:
  - discharge_air_relative_humidity_sensor
  - heating_thermal_power_capacity
  - heating_water_flowrate_sensor
  - heating_water_valve_percentage_sensor
  - failed_discharge_air_temperature_alarm
  - failed_heating_water_valve_alarm
  uses:
  - discharge_air_temperature_sensor
  - discharge_air_temperature_setpoint
  - heating_water_valve_percentage_command
  implements:
  - CONTROL


HWRC:
  guid: "ad089040-996c-4000-aaac-b66c923e8376"
  description: "Heating water valve monitoring on discharge air side."
  is_abstract: true
  opt_uses:
  - discharge_air_relative_humidity_sensor
  - heating_thermal_power_capacity
  - heating_water_flowrate_sensor
  - heating_water_valve_percentage_sensor
  - high_return_air_temperature_alarm
  - low_return_air_temperature_alarm
  uses:
  - heating_water_valve_percentage_command
  - return_air_temperature_sensor
  - return_air_temperature_setpoint
  implements:
  - CONTROL


HWSC:
  guid: "c74d0eb6-c5b8-4099-9b18-f5880760df44"
  description: "Heating water valve monitoring on supply air side."
  is_abstract: true
  opt_uses:
  - heating_supply_water_temperature_sensor
  - heating_request_count
  - heating_thermal_power_capacity
  - heating_water_valve_percentage_sensor
  - leaving_heating_coil_temperature_sensor
  - high_supply_air_temperature_alarm
  - low_supply_air_temperature_alarm
  uses:
  - heating_water_valve_percentage_command
  - supply_air_temperature_sensor
  - supply_air_temperature_setpoint
  implements:
  - CONTROL


HW2SC:
  guid: "6fed45fd-aa9b-4613-baaa-ed5c44c64f12"
  description: "Two heating water valves on supply air side."
  is_abstract: true
  opt_uses:
  - heating_request_count
  - heating_thermal_power_capacity
  - leaving_heating_coil_temperature_sensor
  - high_supply_air_temperature_alarm
  - low_supply_air_temperature_alarm
  uses:
  - heating_water_valve_percentage_command_1
  - heating_water_valve_percentage_command_2
  - supply_air_temperature_sensor
  - supply_air_temperature_setpoint
  implements:
  - CONTROL


HWZC:
  guid: "c0a7f2ca-171a-4cff-b397-99f8506a8409"
  description: "Heating water valve monitoring on zone side (DSP/CSP)."
  is_abstract: true
  opt_uses:
  - discharge_air_temperature_sensor
  - heating_supply_water_isolation_valve_command
  - heating_supply_water_isolation_valve_status
  - heating_thermal_power_capacity
  - heating_water_valve_percentage_sensor
  - failed_discharge_air_temperature_alarm
  - failed_zone_air_temperature_alarm
  - high_zone_air_temperature_alarm
  - low_zone_air_temperature_alarm
  uses:
  - heating_water_valve_percentage_command
  - zone_air_heating_temperature_setpoint
  - zone_air_temperature_sensor
  implements:
  - CONTROL


HWZTC:
  guid: "fd0e4588-d368-4399-a356-78c8082b282b"
  description: "Heating water valve monitoring on zone side (ZTC)."
  is_abstract: true
  opt_uses:
  - discharge_air_temperature_sensor
  - heating_thermal_power_capacity
  - heating_water_flowrate_sensor
  - heating_water_valve_percentage_sensor
  - failed_discharge_air_temperature_alarm
  - failed_zone_air_temperature_alarm
  - high_zone_air_temperature_alarm
  - low_zone_air_temperature_alarm
  uses:
  - heating_water_valve_percentage_command
  - zone_air_temperature_sensor
  - zone_air_temperature_setpoint
  implements:
  - CONTROL


HWSWC:
  guid: "9e892876-39ed-40ac-befb-c68d96bbb81b"
  description: "Heating water valve monitoring on supply water side."
  is_abstract: true
  opt_uses:
  - heating_thermal_power_capacity
  - heating_water_valve_percentage_sensor
  - return_water_temperature_sensor
  - high_supply_water_temperature_alarm
  - low_supply_water_temperature_alarm
  uses:
  - heating_water_valve_percentage_command
  - supply_water_temperature_sensor
  - supply_water_temperature_setpoint
  implements:
  - CONTROL


PHWSC:
  guid: "0f2f9a53-6aab-4c9c-801f-bb11b021e42a"
  description: "Preheating water valve monitoring on supply air side."
  is_abstract: true
  opt_uses:
  - heating_request_count
  - leaving_air_preheating_coil_temperature_sensor
  - high_supply_air_temperature_alarm
  - low_supply_air_temperature_alarm
  uses:
  - preheating_water_valve_percentage_command
  - supply_air_temperature_sensor
  - supply_air_temperature_setpoint
  implements:
  - CONTROL


HWPVM:
  guid: "0a51d47f-2d53-4a3b-aa9a-f218394b55a7"
  description: "Heating water pressure valve command and position monitoring (without regard to what controls it)."
  is_abstract: true
  opt_uses:
  - heating_water_flowrate_sensor
  uses:
  - heating_water_valve_percentage_sensor
  implements:
  - OPERATIONAL


HTDC:
  guid: "f88f5021-03fa-4aed-a131-c81cac1e354d"
  description: "Gas or electric heater control on discharge side."
  is_abstract: true
  opt_uses:
  - heater_run_status
  - heating_percentage_command
  - heating_thermal_power_capacity
  - failed_discharge_air_temperature_alarm
  uses:
  - discharge_air_temperature_sensor
  - discharge_air_temperature_setpoint
  - heater_run_command
  implements:
  - CONTROL


HT2DC:
  guid: "6ca8cf93-24b1-4479-9cbc-d3506a496d3b"
  description: "Two gas or electric heater control on discharge control."
  is_abstract: true
  opt_uses:
  - heating_percentage_command
  - heating_thermal_power_capacity
  - leaving_heating_coil_temperature_sensor
  - failed_discharge_air_temperature_alarm
  uses:
  - discharge_air_heating_temperature_setpoint
  - discharge_air_temperature_sensor
  - heater_run_command_1
  - heater_run_command_2
  implements:
  - CONTROL


HTSC:
  guid: "bf18254f-acb9-4497-9d54-a7920879f5e5"
  description: "Gas or electric heater control on supply side."
  is_abstract: true
  opt_uses:
  - heater_run_status
  - heating_percentage_command
  - heating_request_count
  - heating_thermal_power_capacity
  - high_supply_air_temperature_alarm
  - low_supply_air_temperature_alarm
  uses:
  - heater_run_command
  - supply_air_temperature_sensor
  - supply_air_temperature_setpoint
  implements:
  - CONTROL


HTSDC:
  guid: "d394c55c-af3d-4956-a3b4-9324e4f32ae9"
  description: "Gas or electric heater control on supply side."
  is_abstract: true
  opt_uses:
  - heater_run_status
  - heating_percentage_command
  - heating_thermal_power_capacity
  - high_supply_air_temperature_alarm
  - low_supply_air_temperature_alarm
  uses:
  - heater_run_command
  - supply_air_cooling_temperature_setpoint
  - supply_air_heating_temperature_setpoint
  - supply_air_temperature_sensor
  implements:
  - CONTROL


HTRC:
  guid: "e51bab3a-ba94-4ef9-892e-3d85dfd53ee1"
  description: "Gas or electric heater control on return side (RC)."
  is_abstract: true
  opt_uses:
  - discharge_air_temperature_sensor
  - heater_run_status
  - heater_run_time_accumulator
  - heating_percentage_command
  - heating_thermal_power_capacity
  - failed_discharge_air_temperature_alarm
  - high_return_air_temperature_alarm
  - low_return_air_temperature_alarm
  uses:
  - heater_run_command
  - return_air_temperature_sensor
  - return_air_temperature_setpoint
  implements:
  - CONTROL


HTZC:
  guid: "35464e33-c1ee-4d66-a2da-aaee5d9713bf"
  description: "Gas or electric heater control on zone side (ZC)."
  is_abstract: true
  opt_uses:
  - discharge_air_temperature_sensor
  - heater_run_status
  - heating_percentage_command
  - heating_thermal_power_capacity
  - failed_discharge_air_temperature_alarm
  - failed_zone_air_temperature_alarm
  - high_zone_air_temperature_alarm
  - low_zone_air_temperature_alarm
  uses:
  - heater_run_command
  - zone_air_heating_temperature_setpoint
  - zone_air_temperature_sensor
  implements:
  - CONTROL


HT2ZC:
  guid: "bcf4b945-b158-4009-9cb9-7cc01dbbe119"
  description: "Two gas or electric heater control on zone side (HSP, DSP)."
  is_abstract: true
  opt_uses:
  - discharge_air_temperature_sensor
  - heating_percentage_command
  - heating_thermal_power_capacity
  - failed_discharge_air_temperature_alarm
  - failed_zone_air_temperature_alarm
  - high_zone_air_temperature_alarm
  - low_zone_air_temperature_alarm
  uses:
  - heater_run_command_1
  - heater_run_command_2
  - zone_air_heating_temperature_setpoint
  - zone_air_temperature_sensor
  implements:
  - CONTROL


HT2XZTC2X:
  guid: "7e2c5241-7e53-4857-ac00-2aec02430150"
  description: "Two separate heating sections going to two different zones on the device, with independent heating control."
  is_abstract: true
  opt_uses:
  - discharge_air_temperature_sensor_1
  - discharge_air_temperature_sensor_2
  - heating_percentage_command_1
  - heating_percentage_command_2
  uses:
  - heater_run_command_1
  - heater_run_command_2
  - heater_run_status_1
  - heater_run_status_2
  - zone_air_temperature_sensor_1
  - zone_air_temperature_sensor_2
  - zone_air_temperature_setpoint_1
  - zone_air_temperature_setpoint_2
  implements:
  - CONTROL


HT3ZC:
  guid: "ec69793a-e539-4b5c-bf30-b092ce59cce5"
  description: "Two gas or electric heater control on zone side (HSP, DSP)."
  is_abstract: true
  opt_uses:
  - discharge_air_temperature_sensor
  - heating_thermal_power_capacity
  - failed_discharge_air_temperature_alarm
  - failed_zone_air_temperature_alarm
  - high_zone_air_temperature_alarm
  - low_zone_air_temperature_alarm
  uses:
  - heater_run_command_1
  - heater_run_command_2
  - heater_run_command_3
  - zone_air_heating_temperature_setpoint
  - zone_air_temperature_sensor
  implements:
  - CONTROL


HTSWC:
  guid: "d38fd0c3-d7b8-48c7-9ea2-93211ff4c59e"
  description: "Two gas or electric heater control on supply water side."
  is_abstract: true
  opt_uses:
  - heating_percentage_command
  - heating_thermal_power_capacity
  - high_supply_water_temperature_alarm
  - low_supply_water_temperature_alarm
  - heater_run_status
  uses:
  - heater_run_command
  - supply_water_temperature_sensor
  - supply_water_temperature_setpoint
  implements:
  - CONTROL

HTRWC:
  guid: "4a0b5a76-9432-4572-832c-2ce41d70a587"
  description: "Gas or electric heater control on return water side."
  is_abstract: true
  opt_uses:
  - heating_percentage_command
  - heating_thermal_power_capacity
  - high_return_water_temperature_alarm
  - low_return_water_temperature_alarm
  - heater_run_status
  uses:
  - heater_run_command
  - return_water_temperature_sensor
  - return_water_temperature_setpoint
  implements:
  - CONTROL

HT2SWC:
  guid: "cc630fcd-8a18-4fbb-a34b-3eae05b8b49b"
  description: "Two gas or electric heater control on supply water side."
  is_abstract: true
  opt_uses:
  - heating_percentage_command
  - heating_thermal_power_capacity
  - high_supply_water_temperature_alarm
  - low_supply_water_temperature_alarm
  uses:
  - heater_run_command_1
  - heater_run_command_2
  - supply_water_temperature_sensor
  - supply_water_temperature_setpoint
  implements:
  - CONTROL


HT4SWC:
  guid: "e8633b6d-6096-4824-a4e0-3cf06f0e2170"
  description: "Four gas or electric heater control on supply water side."
  is_abstract: true
  opt_uses:
  - heating_percentage_command
  - heating_thermal_power_capacity
  - high_supply_water_temperature_alarm
  - low_supply_water_temperature_alarm
  uses:
  - heater_run_command_1
  - heater_run_command_2
  - heater_run_command_3
  - heater_run_command_4
  - supply_water_temperature_sensor
  - supply_water_temperature_setpoint
  implements:
  - CONTROL


HT2SC:
  guid: "5d89ecdf-caaa-4238-8796-1d95a875a81a"
  description: "Two gas or electric heater control on supply side."
  is_abstract: true
  opt_uses:
  - heating_percentage_command
  - heating_request_count
  - heating_thermal_power_capacity
  - high_supply_air_temperature_alarm
  - low_supply_air_temperature_alarm
  uses:
  - heater_run_command_1
  - heater_run_command_2
  - supply_air_temperature_sensor
  - supply_air_temperature_setpoint
  implements:
  - CONTROL


HT3SC:
  guid: "82b35b25-776f-4829-ada6-42691628d84b"
  description: "Three gas or electric heater control on supply side."
  is_abstract: true
  opt_uses:
  - heating_percentage_command
  - heating_request_count
  - heating_thermal_power_capacity
  - high_supply_air_temperature_alarm
  - low_supply_air_temperature_alarm
  uses:
  - heater_run_command_1
  - heater_run_command_2
  - heater_run_command_3
  - supply_air_temperature_sensor
  - supply_air_temperature_setpoint
  implements:
  - CONTROL


HT4SC:
  guid: "211e7507-1925-48ca-a46a-852ca4284c3f"
  description: "Four gas or electric heater control on supply side."
  is_abstract: true
  opt_uses:
  - heating_percentage_command
  - heating_request_count
  - heating_thermal_power_capacity
  - high_supply_air_temperature_alarm
  - low_supply_air_temperature_alarm
  uses:
  - heater_run_command_1
  - heater_run_command_2
  - heater_run_command_3
  - heater_run_command_4
  - supply_air_temperature_sensor
  - supply_air_temperature_setpoint
  implements:
  - CONTROL


HT2SDC:
  guid: "ac906e4b-6e44-445c-90f7-2c6968022b31"
  description: "Two gas or electric heater control on supply side (dual setpoint)."
  is_abstract: true
  opt_uses:
  - heating_percentage_command
  - heating_thermal_power_capacity
  - high_supply_air_temperature_alarm
  - low_supply_air_temperature_alarm
  uses:
  - heater_run_command_1
  - heater_run_command_2
  - supply_air_cooling_temperature_setpoint
  - supply_air_heating_temperature_setpoint
  - supply_air_temperature_sensor
  implements:
  - CONTROL


HTVSC:
  guid: "c2e9d73d-949b-4fcf-8f93-47c25ec15a5e"
  description: "Variable gas to electric control on supply air side."
  is_abstract: true
  opt_uses:
  - heating_request_count
  - heating_thermal_power_capacity
  - high_supply_air_temperature_alarm
  - low_supply_air_temperature_alarm
  uses:
  - heater_run_command
  - heater_run_status
  - heating_percentage_command
  - supply_air_temperature_sensor
  - supply_air_temperature_setpoint
  implements:
  - CONTROL


ECON:
  guid: "d4285023-3238-443e-bd85-2d91e1706b48"
  description: "Economizer mode control"
  is_abstract: true
  opt_uses:
  - low_limit_outside_air_damper_percentage_command
  - outside_air_damper_percentage_sensor
  - outside_air_flowrate_sensor
  - outside_air_flowrate_setpoint
  - outside_air_relative_humidity_sensor
  - return_air_damper_percentage_command
  - supply_air_temperature_sensor
  - failed_mixed_air_temperature_alarm
  - high_return_air_temperature_alarm
  - high_supply_air_temperature_alarm
  - low_return_air_temperature_alarm
  - low_supply_air_temperature_alarm
  uses:
  - economizer_mode
  - mixed_air_temperature_sensor
  - outside_air_damper_percentage_command
  - outside_air_temperature_sensor
  - return_air_temperature_sensor
  - supply_air_temperature_setpoint
  implements:
  - CONTROL


ECOND:
  guid: "2640d584-7b8e-4523-b894-beaf4b13e4c0"
  description: "Economizer mode control - single zone"
  is_abstract: true
  opt_uses:
  - low_limit_outside_air_damper_percentage_command
  - mixed_air_temperature_sensor
  - outside_air_damper_percentage_sensor
  - outside_air_flowrate_sensor
  - outside_air_flowrate_setpoint
  - return_air_damper_percentage_command
  - return_air_temperature_sensor
  - failed_discharge_air_temperature_alarm
  - failed_mixed_air_temperature_alarm
  - high_return_air_temperature_alarm
  - low_return_air_temperature_alarm
  uses:
  - discharge_air_temperature_sensor
  - discharge_air_temperature_setpoint
  - economizer_mode
  - outside_air_damper_percentage_command
  - outside_air_temperature_sensor
  implements:
  - CONTROL


ECONM:
  guid: "729bb0f5-4323-46c6-bfce-176bd4b55869"
  description: "Economizer mode control"
  is_abstract: true
  opt_uses:
  - low_limit_outside_air_damper_percentage_command
  - outside_air_damper_percentage_sensor
  - outside_air_flowrate_sensor
  - outside_air_flowrate_setpoint
  - return_air_damper_percentage_command
  - supply_air_temperature_sensor
  - failed_mixed_air_temperature_alarm
  - high_return_air_temperature_alarm
  - high_supply_air_temperature_alarm
  - low_return_air_temperature_alarm
  - low_supply_air_temperature_alarm
  uses:
  - economizer_mode
  - mixed_air_temperature_sensor
  - mixed_air_temperature_setpoint
  - outside_air_damper_percentage_command
  - outside_air_temperature_sensor
  - return_air_temperature_sensor
  implements:
  - CONTROL


ECONM2X:
  guid: "ebde3e58-1637-466e-9737-934e07bcd807"
  description: "Economizer mode control"
  is_abstract: true
  opt_uses:
  - low_limit_outside_air_damper_percentage_command
  - outside_air_damper_percentage_sensor
  - outside_air_flowrate_sensor
  - outside_air_flowrate_setpoint
  - return_air_damper_percentage_command
  - supply_air_temperature_sensor
  - high_return_air_temperature_alarm
  - high_supply_air_temperature_alarm
  - low_return_air_temperature_alarm
  - low_supply_air_temperature_alarm
  uses:
  - economizer_mode
  - mixed_air_temperature_sensor_1
  - mixed_air_temperature_sensor_2
  - mixed_air_temperature_setpoint
  - outside_air_damper_percentage_command
  - outside_air_temperature_sensor
  - return_air_temperature_sensor
  implements:
  - CONTROL


ECONMD:
  guid: "d19e9024-ddb9-4f1a-8598-f30d52f0beb6"
  description: "Economizer mode control - single zone"
  is_abstract: true
  opt_uses:
  - discharge_air_temperature_sensor
  - low_limit_outside_air_damper_percentage_command
  - outside_air_damper_percentage_sensor
  - outside_air_flowrate_sensor
  - outside_air_flowrate_setpoint
  - return_air_damper_percentage_command
  - return_air_temperature_sensor
  - failed_discharge_air_temperature_alarm
  - failed_mixed_air_temperature_alarm
  - high_return_air_temperature_alarm
  - low_return_air_temperature_alarm
  uses:
  - economizer_mode
  - mixed_air_temperature_sensor
  - mixed_air_temperature_setpoint
  - outside_air_damper_percentage_command
  - outside_air_temperature_sensor
  implements:
  - CONTROL


ECONZ:
  guid: "a0c19e08-9bb2-4dc3-a65c-4ee050111d65"
  description: "Economizer mode control - single room"
  is_abstract: true
  opt_uses:
  - discharge_air_temperature_sensor
  - low_limit_outside_air_damper_percentage_command
  - mixed_air_temperature_sensor
  - outside_air_damper_percentage_sensor
  - outside_air_flowrate_sensor
  - outside_air_flowrate_setpoint
  - outside_air_relative_humidity_sensor
  - return_air_damper_percentage_command
  - return_air_temperature_sensor
  - failed_discharge_air_temperature_alarm
  - failed_mixed_air_temperature_alarm
  - failed_zone_air_temperature_alarm
  - high_return_air_temperature_alarm
  - high_zone_air_temperature_alarm
  - low_return_air_temperature_alarm
  - low_zone_air_temperature_alarm
  uses:
  - economizer_mode
  - outside_air_damper_percentage_command
  - outside_air_temperature_sensor
  - zone_air_cooling_temperature_setpoint
  - zone_air_temperature_sensor
  implements:
  - CONTROL


VOADM:
  guid: "cfb7089c-d3b6-4afd-829a-aeeb05b6ff15"
  description: "Variable outside air damper monitoring."
  is_abstract: true
  opt_uses:
  - economizer_mode
  - low_limit_outside_air_damper_percentage_command
  - mixed_air_temperature_sensor
  - outside_air_damper_percentage_sensor
  - failed_mixed_air_temperature_alarm
  uses:
  - outside_air_damper_percentage_command
  - outside_air_temperature_sensor
  implements:
  - MONITORING


BYPDM:
  guid: "b26b31a9-5a4a-4bd8-87d0-97260e739f32"
  description: "Bypass damper monitoring."
  is_abstract: true
  uses:
  - bypass_air_damper_percentage_command
  implements:
  - MONITORING


OAFM:
  guid: "4d6c951b-f9a2-445d-93d7-a8ab2aa523ad"
  description: "Outside air flow monitoring"
  is_abstract: true
  opt_uses:
  - outside_air_damper_percentage_sensor
  - outside_air_temperature_sensor
  uses:
  - outside_air_flowrate_sensor
  implements:
  - MONITORING


OAFMC:
  guid: "a33ca954-5287-490f-89bc-c3e2b53ceee5"
  description: "Outside air flow control with minimum setpoint."
  is_abstract: true
  opt_uses:
  - economizer_mode
  - mixed_air_temperature_sensor
  - failed_mixed_air_temperature_alarm
  uses:
  - outside_air_damper_percentage_command
  - outside_air_flowrate_sensor
  - ventilation_outside_air_flowrate_setpoint
  implements:
  - CONTROL


OAMC:
  guid: "48885f9d-2f9e-4c67-be4f-e558f801e02f"
  description: "Outside air flow control."
  is_abstract: true
  opt_uses:
  - outside_air_flowrate_sensor
  uses:
  - outside_air_damper_percentage_command
  - outside_air_damper_percentage_sensor
  implements:
  - CONTROL


OFC:
  guid: "9e54468c-0ab4-453c-a0e3-a9e70330fef1"
  description: "Outside air flow control monitoring (without a damper)."
  is_abstract: true
  uses:
  - outside_air_flowrate_sensor
  - outside_air_flowrate_setpoint
  implements:
  - OPERATIONAL


SFM:
  guid: "3dcbf69b-ae92-46e8-9b06-4bbb2b16a71f"
  description: "Supply air flow monitoring."
  is_abstract: true
  uses:
  - supply_air_flowrate_sensor
  implements:
  - MONITORING


DFM:
  guid: "fcf4568f-324c-49d3-8a57-c1d4fad24973"
  description: "Discharge air flow monitoring."
  is_abstract: true
  uses:
  - discharge_air_flowrate_sensor
  implements:
  - MONITORING
  opt_uses:
  - low_discharge_air_flowrate_alarm


SFC:
  guid: "53328995-5e0c-4929-af9f-052104076d11"
  description: "Supply air flow control."
  is_abstract: true
  uses:
  - supply_air_flowrate_sensor
  - supply_air_flowrate_setpoint
  implements:
  - OPERATIONAL


RFC:
  guid: "a8ff3d29-506c-4d34-aead-af60c4b68cb9"
  description: "Return air flow control."
  is_abstract: true
  uses:
  - return_air_flowrate_sensor
  - return_air_flowrate_setpoint
  implements:
  - OPERATIONAL


SARC:
  guid: "8802aca2-e086-43b1-8be2-1df1104a3f5d"
  description: "AHU supply air reset control."
  is_abstract: true
  opt_uses:
  - heating_request_count
  - supply_air_flowrate_sensor
  uses:
  - cooling_request_count
  - pressurization_request_count
  - supply_air_static_pressure_setpoint
  - supply_air_temperature_setpoint
  implements:
  - CONTROL


RWISOVPC:
  guid: "8741bbd4-d41e-4313-9c71-85995078216d"
  description: "Return water isolation valve percentage monitoring."
  is_abstract: true
  opt_uses:
  - run_command
  uses:
  - return_water_valve_percentage_command
  - return_water_valve_percentage_sensor
  implements:
  - OPERATIONAL


CHWISOVM:
  guid: "9d50a373-7c09-49e0-8739-4f1fb18b18b5"
  description: "Chilled water isolation valve monitoring."
  is_abstract: true
  opt_uses:
  - run_command
  uses:
  - chilled_water_isolation_valve_command
  - chilled_water_isolation_valve_status
  implements:
  - MONITORING


CDWISOVM:
  guid: "a90ebfb9-d964-4bc7-aebf-67a72866fd38"
  description: "Condensing water isolation valve monitoring."
  is_abstract: true
  opt_uses:
  - run_command
  uses:
  - condensing_water_isolation_valve_command
  - condensing_water_isolation_valve_status
  implements:
  - MONITORING


CDWISOVPM:
  guid: "8308f584-0b61-4124-abb9-d8f5ca71e880"
  description: "Condensing water isolation valve percentage monitoring."
  is_abstract: true
  opt_uses:
  - run_command
  - local_override_isolation_valve_alarm
  uses:
  - condensing_water_isolation_valve_percentage_command
  - condensing_water_isolation_valve_percentage_sensor
  implements:
  - MONITORING


CDWPVM:
  guid: "588692e6-84a9-4a31-8cc6-09eb599cbe54"
  description: "Condensing water pressure valve command and position monitoring (without regard to what controls it)."
  is_abstract: true
  opt_uses:
  - condensing_water_flowrate_sensor
  uses:
  - condensing_water_valve_percentage_sensor
  implements:
  - OPERATIONAL


CDWFRSM:
  guid: "2a153a56-29ae-403e-9b4d-9b16b3a4794c"
  description: "Condenser water flowrate status monitoring."
  is_abstract: true
  uses:
  - condensing_water_flowrate_status
  implements:
  - OPERATIONAL


BYPVPM:
  guid: "57766034-a856-4dfe-b070-fd65673d8dd0"
  description: "Bypass water valve percentage monitoring."
  is_abstract: true
  opt_uses:
  - bypass_valve_percentage_sensor
  uses:
  - bypass_valve_percentage_command
  implements:
  - MONITORING


MWVPM:
  guid: "bd83e820-585d-4e03-9142-7d4355b41574"
  description: "Make-up water valve percentage monitoring."
  is_abstract: true
  uses:
  - makeup_water_valve_percentage_command
  implements:
  - MONITORING


HXSWISOVPM:
  guid: "04a7805d-e8ff-4b53-9513-d88ede4635ff"
  description: "Heat exchanger supply isolation water valve percentage monitoring."
  is_abstract: true
  uses:
  - heat_exchange_supply_water_isolation_valve_percentage_command
  - heat_exchange_supply_water_isolation_valve_percentage_sensor
  implements:
  - MONITORING


HXRWISOVPM:
  guid: "789cd63d-8168-43fe-9245-c54a8527482c"
  description: "Heat exchanger return isolation water valve percentage monitoring."
  is_abstract: true
  uses:
  - heat_exchange_return_water_isolation_valve_percentage_command
  - heat_exchange_return_water_isolation_valve_percentage_sensor
  implements:
  - MONITORING


HXSWISOVM:
  guid: "3a617a80-2ab5-4eb5-9cf5-c327359a03c6"
  description: "Heat exchanger supply isolation water valve monitoring."
  is_abstract: true
  uses:
  - heat_exchange_supply_water_isolation_valve_command
  - heat_exchange_supply_water_isolation_valve_status
  implements:
  - MONITORING


HXRWISOVM:
  guid: "48cee686-e728-4996-be87-0a280ecf9733"
  description: "Heat exchanger return isolation water valve monitoring."
  is_abstract: true
  uses:
  - heat_exchange_return_water_isolation_valve_command
  - heat_exchange_return_water_isolation_valve_status
  implements:
  - MONITORING


PWISOVM:
  guid: "f4ea38d8-031e-48cd-be80-43883419ed55"
  description: "Process water iso valve monitoring."
  is_abstract: true
  uses:
  - process_water_isolation_valve_command
  implements:
  - MONITORING


PWVPM:
  guid: "2335c3b8-b27f-4ef0-b15b-7df5e8d25e4a"
  description: "Process water valve percentage monitoring."
  is_abstract: true
  uses:
  - process_water_valve_percentage_command
  implements:
  - MONITORING


CHWBZC:
  guid: "cbdecbaf-5ddb-4f77-b85f-2fbd92970a70"
  description: "Chilled water valve binary (open/closed) control."
  is_abstract: true
  implements:
  - OPERATIONAL
  uses:
  - chilled_water_valve_command
  - zone_air_cooling_temperature_setpoint
  - zone_air_temperature_sensor
  opt_uses:
  - failed_chilled_water_valve_alarm
  - failed_zone_air_temperature_alarm
  - high_zone_air_temperature_alarm
  - low_zone_air_temperature_alarm


CHWBYPVPM:
  guid: "68cd5104-bf2e-48f3-8b88-c12192509393"
  description: "Chilled water bypass valve percentage monitoring."
  is_abstract: true
  uses:
  - chilled_water_bypass_valve_percentage_command
  - chilled_water_bypass_valve_percentage_sensor
  implements:
  - MONITORING


MXVPM:
  guid: "4bb25777-d661-4fd3-9f8f-a84b349ada87"
  description: "Mixing valve percent monitoring."
  is_abstract: true
  uses:
  - mixing_valve_percentage_command
  implements:
  - MONITORING


WFRM:
  guid: "f92ea2a3-9bbf-4559-b26d-2864a0a9f973"
  description: "Water flowrate monitoring."
  is_abstract: true
  uses:
  - flowrate_sensor
  implements:
  - MONITORING
  opt_uses:
  - low_flowrate_alarm


WFRC:
  guid: "55e5d148-7001-40e2-b082-d17cafb3309a"
  description: "Water flowrate control."
  is_abstract: true
  uses:
  - flowrate_sensor
  - flowrate_setpoint
  implements:
  - OPERATIONAL
  opt_uses:
  - low_flowrate_alarm


MWFRC:
  guid: "b98a5846-1b69-47e4-8913-87beb392ddcb"
  description: "Minimum water flowrate control."
  is_abstract: true
  uses:
  - flowrate_sensor
  - low_limit_flowrate_setpoint
  implements:
  - OPERATIONAL
  opt_uses:
  - low_flowrate_alarm


CHWFRM:
  guid: "3a9f9c94-7d1e-4ed2-839f-66ce995e58fd"
  description: "Chilled water flowrate monitoring."
  is_abstract: true
  uses:
  - chilled_water_flowrate_sensor
  implements:
  - MONITORING


CHWFRSM:
  guid: "b980da9b-c3de-4aab-b6de-8ab6cbc53178"
  description: "Chilled water flowrate status monitoring."
  is_abstract: true
  uses:
  - chilled_water_flowrate_status
  implements:
  - MONITORING


SEPM:
  guid: "a4c57915-39de-47ef-ae66-643b4e12b180"
  description: "Shade extent monitoring."
  is_abstract: true
  uses:
  - shade_extent_percentage_command
  implements:
  - MONITORING


STPM:
  guid: "8221a52f-102f-486e-8ae2-1c5eee8c31d0"
  description: "Shade tilt monitoring."
  is_abstract: true
  uses:
  - shade_tilt_percentage_command
  implements:
  - MONITORING


IGM:
  guid: "ae569be0-3ab9-4f9e-904e-6839aca72b72"
  description: "Inlet guidevane monitoring."
  is_abstract: true
  uses:
  - inlet_guidevane_percentage_sensor
  implements:
  - OPERATIONAL


CLPM:
  guid: "603cc89d-c8f4-4ab6-bba2-447a2bd2bbab"
  description: "Cooling thermal monitoring."
  is_abstract: true
  uses:
  - cooling_thermal_power_sensor
  implements:
  - MONITORING


PCLPM:
  guid: "876a8eaa-b0a3-4af7-bdf8-fbef6a93aca5"
  description: "Process cooling thermal monitoring."
  is_abstract: true
  uses:
  - process_cooling_thermal_power_sensor
  implements:
  - MONITORING

### POTENTIALLY ONE-OFF TYPES ###
DDCO:
  guid: "0a322cf2-ad41-40f5-9d2f-d2ed8c4d67a8"
  description: "Flow control - dual duct, but only cooling."
  is_abstract: true
  uses:
  - cooling_air_damper_percentage_command_1
  - cooling_air_damper_percentage_command_2
  - cooling_air_flowrate_sensor_1
  - cooling_air_flowrate_sensor_2
  - cooling_air_flowrate_setpoint_1
  - cooling_air_flowrate_setpoint_2
  implements:
  - CONTROL


FDPM2X:
  guid: "7ac01e64-eadc-4690-8c12-1bd9f48cd9b3"
  description: "Filter pressure monitoring (2 sensors)."
  is_abstract: true
  uses:
  - filter_differential_pressure_sensor_1
  - filter_differential_pressure_sensor_2
  implements:
  - MONITORING


FDPSM2X:
  guid: "2d883683-d3fc-47c3-8efd-163df172ae9c"
  description: "Filter pressure status monitoring (2 sensors)."
  is_abstract: true
  uses:
  - filter_differential_pressure_status_1
  - filter_differential_pressure_status_2
  opt_uses:
  - filter_alarm_1
  - filter_alarm_2
  implements:
  - MONITORING


FDPSM4X:
  guid: "1f150c97-8cd5-436c-ba94-f249c076f498"
  description: "Filter pressure status monitoring (4 sensors)."
  is_abstract: true
  uses:
  - filter_differential_pressure_status_1
  - filter_differential_pressure_status_2
  - filter_differential_pressure_status_3
  - filter_differential_pressure_status_4
  opt_uses:
  - filter_alarm_1
  - filter_alarm_2
  - filter_alarm_3
  - filter_alarm_4
  implements:
  - MONITORING


FDPM3X:
  guid: "6b97820b-c413-4c11-ae60-00da68a99b2a"
  description: "Filter pressure monitoring (3 sensors)."
  is_abstract: true
  uses:
  - filter_differential_pressure_sensor_1
  - filter_differential_pressure_sensor_2
  - filter_differential_pressure_sensor_3
  implements:
  - MONITORING


FDPM4X:
  guid: "8d9c1975-d7e4-4e90-829c-8d8454b4bb9d"
  description: "Filter pressure monitoring (4 sensors)."
  is_abstract: true
  uses:
  - filter_differential_pressure_sensor_1
  - filter_differential_pressure_sensor_2
  - filter_differential_pressure_sensor_3
  - filter_differential_pressure_sensor_4
  implements:
  - MONITORING


CO2C2X:
  guid: "4f712687-0690-485d-9e73-4880d30eebf4"
  description: "Carbon dioxide control with dual zone sensors."
  is_abstract: true
  uses:
  - zone_air_co2_concentration_sensor_1
  - zone_air_co2_concentration_sensor_2
  - zone_air_co2_concentration_setpoint
  implements:
  - OPERATIONAL


DSP3X:
  guid: "c3a47cb2-1af2-4bc0-ac17-59fcb019d09f"
  description: "Dual setpoint zone temp control with 3 temp sensors."
  is_abstract: true
  opt_uses:
  - discharge_air_temperature_sensor
  - failed_discharge_air_temperature_alarm
  uses:
  - zone_air_cooling_temperature_setpoint
  - zone_air_heating_temperature_setpoint
  - zone_air_temperature_sensor_1
  - zone_air_temperature_sensor_2
  - zone_air_temperature_sensor_3
  implements:
  - OPERATIONAL


EFSS2X:
  guid: "2088a8dd-7821-4782-be8c-6396601bff6e"
  description: "Exhaust fan start-stop and feedback with two fans."
  is_abstract: true
  opt_uses:
  - exhaust_air_flowrate_capacity
  - exhaust_fan_current_sensor_1
  - exhaust_fan_current_sensor_2
  - exhaust_fan_power_capacity
  - exhaust_fan_power_sensor_1
  - exhaust_fan_power_sensor_2
  uses:
  - exhaust_fan_run_command_1
  - exhaust_fan_run_command_2
  - exhaust_fan_run_status_1
  - exhaust_fan_run_status_2
  implements:
  - OPERATIONAL


EFSS3X:
  guid: "48635fa0-7a1a-4266-96a1-af3a61f172b8"
  description: "Exhaust fan start-stop and feedback with three fans."
  is_abstract: true
  opt_uses:
  - exhaust_air_flowrate_capacity
  - exhaust_fan_current_sensor_1
  - exhaust_fan_current_sensor_2
  - exhaust_fan_current_sensor_3
  - exhaust_fan_power_capacity
  - exhaust_fan_power_sensor_1
  - exhaust_fan_power_sensor_2
  - exhaust_fan_power_sensor_3
  uses:
  - exhaust_fan_run_command_1
  - exhaust_fan_run_command_2
  - exhaust_fan_run_command_3
  - exhaust_fan_run_status_1
  - exhaust_fan_run_status_2
  - exhaust_fan_run_status_3
  implements:
  - OPERATIONAL


EFSS4X:
  guid: "fd0fd629-4909-4bbe-aaae-3210ba66c6fb"
  description: "Exhaust fan start-stop and feedback with four fans."
  is_abstract: true
  opt_uses:
  - exhaust_air_flowrate_capacity
  - exhaust_fan_current_sensor_1
  - exhaust_fan_current_sensor_2
  - exhaust_fan_current_sensor_3
  - exhaust_fan_current_sensor_4
  - exhaust_fan_power_capacity
  - exhaust_fan_power_sensor_1
  - exhaust_fan_power_sensor_2
  - exhaust_fan_power_sensor_3
  - exhaust_fan_power_sensor_4
  uses:
  - exhaust_fan_run_command_1
  - exhaust_fan_run_command_2
  - exhaust_fan_run_command_3
  - exhaust_fan_run_command_4
  - exhaust_fan_run_status_1
  - exhaust_fan_run_status_2
  - exhaust_fan_run_status_3
  - exhaust_fan_run_status_4
  implements:
  - OPERATIONAL


DF2XSS:
  guid: "d869bbc9-3715-498f-a923-94f436664cd0"
  description: "Discharge fan start-stop and feedback (2 pts)."
  is_abstract: true
  opt_uses:
  - discharge_fan_current_sensor
  - discharge_fan_power_sensor
  - discharge_fan_lost_power_alarm
  uses:
  - discharge_fan_run_command_1
  - discharge_fan_run_command_2
  - discharge_fan_run_status_1
  - discharge_fan_run_status_2
  implements:
  - OPERATIONAL


SFSS2X:
  guid: "85ace121-6411-41f7-aea0-03440c7d1352"
  description: "Supply fan start-stop and feedback for two fans."
  is_abstract: true
  opt_uses:
  - supply_air_flowrate_capacity
  - supply_fan_current_sensor_1
  - supply_fan_current_sensor_2
  - supply_fan_power_capacity
  - supply_fan_power_sensor_1
  - supply_fan_power_sensor_2
  - failed_supply_fan_alarm_1
  - failed_supply_fan_alarm_2
  uses:
  - supply_fan_run_command_1
  - supply_fan_run_command_2
  - supply_fan_run_status_1
  - supply_fan_run_status_2
  implements:
  - OPERATIONAL


SFSS3X:
  guid: "e1fba819-60f4-459e-ad37-5da8828618dd"
  description: "Supply fan start-stop and feedback for three fans."
  is_abstract: true
  opt_uses:
  - supply_air_flowrate_capacity
  - supply_fan_current_sensor_1
  - supply_fan_current_sensor_2
  - supply_fan_current_sensor_3
  - supply_fan_power_capacity
  - supply_fan_power_sensor_1
  - supply_fan_power_sensor_2
  - supply_fan_power_sensor_3
  uses:
  - supply_fan_run_command_1
  - supply_fan_run_command_2
  - supply_fan_run_command_3
  - supply_fan_run_status_1
  - supply_fan_run_status_2
  - supply_fan_run_status_3
  implements:
  - OPERATIONAL


SFSS4X:
  guid: "beae050d-0e1e-4a46-a10e-70cf833126a2"
  description: "Supply fan start-stop and feedback for four fans."
  is_abstract: true
  opt_uses:
  - supply_air_flowrate_capacity
  - supply_fan_current_sensor_1
  - supply_fan_current_sensor_2
  - supply_fan_current_sensor_3
  - supply_fan_current_sensor_4
  - supply_fan_power_capacity
  - supply_fan_power_sensor_1
  - supply_fan_power_sensor_2
  - supply_fan_power_sensor_3
  - supply_fan_power_sensor_4
  uses:
  - supply_fan_run_command_1
  - supply_fan_run_command_2
  - supply_fan_run_command_3
  - supply_fan_run_command_4
  - supply_fan_run_status_1
  - supply_fan_run_status_2
  - supply_fan_run_status_3
  - supply_fan_run_status_4
  implements:
  - OPERATIONAL


EFVSC2X:
  guid: "71c4f49c-a3be-4f1b-bbf2-dbbda9a13ec2"
  description: "Exhaust fan variable speed control with feedback and sensoring for two fans."
  is_abstract: true
  opt_uses:
  - exhaust_fan_current_sensor_1
  - exhaust_fan_current_sensor_2
  - exhaust_fan_power_sensor_1
  - exhaust_fan_power_sensor_2
  - exhaust_fan_speed_frequency_sensor_1
  - exhaust_fan_speed_frequency_sensor_2
  - exhaust_fan_speed_percentage_sensor_1
  - exhaust_fan_speed_percentage_sensor_2
  uses:
  - exhaust_fan_run_command_1
  - exhaust_fan_run_command_2
  - exhaust_fan_run_status_1
  - exhaust_fan_run_status_2
  - exhaust_fan_speed_percentage_command_1
  - exhaust_fan_speed_percentage_command_2
  implements:
  - OPERATIONAL


EFVSC3X:
  guid: "d199dfe8-97a9-4f29-aa27-9f48dafef3fd"
  description: "Exhaust fan variable speed control with feedback and sensoring for three fans."
  is_abstract: true
  opt_uses:
  - exhaust_fan_current_sensor_1
  - exhaust_fan_current_sensor_2
  - exhaust_fan_current_sensor_3
  - exhaust_fan_power_sensor_1
  - exhaust_fan_power_sensor_2
  - exhaust_fan_power_sensor_3
  - exhaust_fan_speed_frequency_sensor_1
  - exhaust_fan_speed_frequency_sensor_2
  - exhaust_fan_speed_frequency_sensor_3
  - exhaust_fan_speed_percentage_sensor_1
  - exhaust_fan_speed_percentage_sensor_2
  - exhaust_fan_speed_percentage_sensor_3
  uses:
  - exhaust_fan_run_command_1
  - exhaust_fan_run_command_2
  - exhaust_fan_run_command_3
  - exhaust_fan_run_status_1
  - exhaust_fan_run_status_2
  - exhaust_fan_run_status_3
  - exhaust_fan_speed_percentage_command_1
  - exhaust_fan_speed_percentage_command_2
  - exhaust_fan_speed_percentage_command_3
  implements:
  - OPERATIONAL


EFVSC4X:
  guid: "5c932992-91c9-4184-9f5f-24d62a99e559"
  description: "Exhaust fan variable speed control with feedback and sensoring for four fans."
  is_abstract: true
  opt_uses:
  - exhaust_fan_current_sensor_1
  - exhaust_fan_current_sensor_2
  - exhaust_fan_current_sensor_3
  - exhaust_fan_current_sensor_4
  - exhaust_fan_power_sensor_1
  - exhaust_fan_power_sensor_2
  - exhaust_fan_power_sensor_3
  - exhaust_fan_power_sensor_4
  - exhaust_fan_speed_frequency_sensor_1
  - exhaust_fan_speed_frequency_sensor_2
  - exhaust_fan_speed_frequency_sensor_3
  - exhaust_fan_speed_frequency_sensor_4
  - exhaust_fan_speed_percentage_sensor_1
  - exhaust_fan_speed_percentage_sensor_2
  - exhaust_fan_speed_percentage_sensor_3
  - exhaust_fan_speed_percentage_sensor_4
  uses:
  - exhaust_fan_run_command_1
  - exhaust_fan_run_command_2
  - exhaust_fan_run_command_3
  - exhaust_fan_run_command_4
  - exhaust_fan_run_status_1
  - exhaust_fan_run_status_2
  - exhaust_fan_run_status_3
  - exhaust_fan_run_status_4
  - exhaust_fan_speed_percentage_command_1
  - exhaust_fan_speed_percentage_command_2
  - exhaust_fan_speed_percentage_command_3
  - exhaust_fan_speed_percentage_command_4
  implements:
  - OPERATIONAL


SFVSC2X:
  guid: "4ec491a2-e832-4994-8496-e1034006495e"
  description: "Supply fan variable speed control with feedback and sensoring with two fans."
  is_abstract: true
  opt_uses:
  - supply_fan_current_sensor_1
  - supply_fan_current_sensor_2
  - supply_fan_power_sensor_1
  - supply_fan_power_sensor_2
  - supply_fan_speed_frequency_sensor_1
  - supply_fan_speed_frequency_sensor_2
  - supply_fan_speed_percentage_sensor_1
  - supply_fan_speed_percentage_sensor_2
  uses:
  - supply_fan_run_command_1
  - supply_fan_run_command_2
  - supply_fan_run_status_1
  - supply_fan_run_status_2
  - supply_fan_speed_percentage_command_1
  - supply_fan_speed_percentage_command_2
  implements:
  - OPERATIONAL


SFVSC3X:
  guid: "d60c4c55-8265-4ce8-b7a0-b63b93e2c11e"
  description: "Supply fan variable speed control with feedback and sensoring with three fans."
  is_abstract: true
  opt_uses:
  - ac_voltage_sensor_1
  - ac_voltage_sensor_2
  - ac_voltage_sensor_3
  - dc_voltage_sensor_1
  - dc_voltage_sensor_2
  - dc_voltage_sensor_3
  - supply_fan_current_sensor_1
  - supply_fan_current_sensor_2
  - supply_fan_current_sensor_3
  - supply_fan_power_sensor_1
  - supply_fan_power_sensor_2
  - supply_fan_power_sensor_3
  - supply_fan_run_mode_1
  - supply_fan_run_mode_2
  - supply_fan_run_mode_3
  - supply_fan_run_time_accumulator_1
  - supply_fan_run_time_accumulator_2
  - supply_fan_run_time_accumulator_3
  - supply_fan_speed_frequency_sensor_1
  - supply_fan_speed_frequency_sensor_2
  - supply_fan_speed_frequency_sensor_3
  - supply_fan_speed_percentage_sensor_1
  - supply_fan_speed_percentage_sensor_2
  - supply_fan_speed_percentage_sensor_3
  uses:
  - supply_fan_run_command_1
  - supply_fan_run_command_2
  - supply_fan_run_command_3
  - supply_fan_run_status_1
  - supply_fan_run_status_2
  - supply_fan_run_status_3
  - supply_fan_speed_percentage_command_1
  - supply_fan_speed_percentage_command_2
  - supply_fan_speed_percentage_command_3
  implements:
  - OPERATIONAL


SFVSC4X:
  guid: "8649a013-b152-4412-bfa6-f681d8a962df"
  description: "Supply fan variable speed control with feedback and sensoring with four fans."
  is_abstract: true
  opt_uses:
  - supply_fan_current_sensor_1
  - supply_fan_current_sensor_2
  - supply_fan_current_sensor_3
  - supply_fan_current_sensor_4
  - supply_fan_power_sensor_1
  - supply_fan_power_sensor_2
  - supply_fan_power_sensor_3
  - supply_fan_power_sensor_4
  - supply_fan_speed_frequency_sensor_1
  - supply_fan_speed_frequency_sensor_2
  - supply_fan_speed_frequency_sensor_3
  - supply_fan_speed_frequency_sensor_4
  - supply_fan_speed_percentage_sensor_1
  - supply_fan_speed_percentage_sensor_2
  - supply_fan_speed_percentage_sensor_3
  - supply_fan_speed_percentage_sensor_4
  uses:
  - supply_fan_run_command_1
  - supply_fan_run_command_2
  - supply_fan_run_command_3
  - supply_fan_run_command_4
  - supply_fan_run_status_1
  - supply_fan_run_status_2
  - supply_fan_run_status_3
  - supply_fan_run_status_4
  - supply_fan_speed_percentage_command_1
  - supply_fan_speed_percentage_command_2
  - supply_fan_speed_percentage_command_3
  - supply_fan_speed_percentage_command_4
  implements:
  - OPERATIONAL


BYPSSPC:
  guid: "1811cdec-15d7-4d1d-b819-f7673aa694c2"
  description: "Supply static pressure control with bypass damper."
  is_abstract: true
  opt_uses:
  - supply_air_flowrate_sensor
  - failed_supply_fan_alarm
  - high_supply_air_static_pressure_alarm
  - low_supply_air_static_pressure_alarm
  uses:
  - bypass_air_damper_percentage_command
  - supply_air_static_pressure_sensor
  - supply_air_static_pressure_setpoint
  - supply_fan_run_command
  - supply_fan_run_status
  implements:
  - CONTROL


BYPSSPC2X: # Consider virtual point for instances where dampers control to same value.
  guid: "f4de1232-617b-49c9-adc9-be8810631dbc"
  description: "Supply static pressure control with bypass damper."
  is_abstract: true
  opt_uses:
  - supply_air_flowrate_sensor
  - failed_supply_fan_alarm
  - high_supply_air_static_pressure_alarm
  - low_supply_air_static_pressure_alarm
  uses:
  - bypass_air_damper_percentage_command_1
  - bypass_air_damper_percentage_command_2
  - supply_air_static_pressure_sensor
  - supply_air_static_pressure_setpoint
  - supply_fan_run_command
  - supply_fan_run_status
  implements:
  - CONTROL


SWISOVM:
  guid: "650f3451-5e49-4161-b257-cfc578fb54b4"
  description: "Supply side isolation valve monitoring."
  is_abstract: true
  uses:
  - supply_water_isolation_valve_command
  - supply_water_isolation_valve_status
  implements:
  - MONITORING
  opt_uses:
  - failed_isolation_valve_alarm
  - local_override_isolation_valve_alarm


SWISOVPM:
  guid: "33856563-ebe5-42ee-a928-e8b46d81772d"
  description: "Supply side isolation valve monitoring."
  is_abstract: true
  uses:
  - supply_water_isolation_valve_percentage_command
  - supply_water_isolation_valve_percentage_sensor
  implements:
  - MONITORING


RWISOVM:
  guid: "2d35bbb0-bcad-4f36-a8cb-0c9031d81886"
  description: "Return side isolation valve monitoring."
  is_abstract: true
  uses:
  - return_water_isolation_valve_command
  - return_water_isolation_valve_status
  implements:
  - MONITORING


RWISOVPM:
  guid: "a20fce9d-f8c0-4324-9ffd-8aaa3729b32d"
  description: "Return side isolation valve monitoring."
  is_abstract: true
  uses:
  - return_water_isolation_valve_percentage_command
  - return_water_isolation_valve_percentage_sensor
  implements:
  - MONITORING


CICHVISOVM3X:
  guid: "2fb6be93-58f7-4544-ad33-bae7bf47ff0a"
  description: "Circuit changeover valve for switching between Hot water system and Chiller "
  is_abstract: true
  uses:
  - circulation_changeover_isolation_valve_status_1
  - circulation_changeover_isolation_valve_status_2
  - circulation_changeover_isolation_valve_status_3
  implements:
  - MONITORING


CHWRWISOVPM:
  guid: "0a8333ee-fdc9-440b-9ebc-fb0e19e8cf5c"
  description: "Return side isolation valve monitoring."
  is_abstract: true
  uses:
  - chilled_return_water_isolation_valve_percentage_command
  - chilled_return_water_isolation_valve_percentage_sensor
  implements:
  - MONITORING


CHWRWISOVM:
  guid: "e9680821-b425-4b3f-bef2-b89795524460"
  description: "Return side isolation valve monitoring."
  is_abstract: true
  uses:
  - chilled_return_water_isolation_valve_command
  - chilled_return_water_isolation_valve_status
  implements:
  - MONITORING


CHWSWISOVPM:
  guid: "5f1963bf-1148-4881-8c6f-a20b39600e7e"
  description: "Supply side isolation valve monitoring."
  is_abstract: true
  uses:
  - chilled_supply_water_isolation_valve_percentage_command
  - chilled_supply_water_isolation_valve_percentage_sensor
  implements:
  - MONITORING


CHWSWISOVM:
  guid: "1a187792-767f-4132-9333-161c6db07ce4"
  description: "Supply side isolation valve monitoring."
  is_abstract: true
  uses:
  - chilled_supply_water_isolation_valve_command
  - chilled_supply_water_isolation_valve_status
  implements:
  - MONITORING


PRWDT:
  guid: "cc3605dc-b8bc-4e50-a97c-6a450040bda1"
  description: "Temperature differential across process water."
  is_abstract: true
  implements:
  - MONITORING
  opt_uses:
  - process_cooling_thermal_power_sensor
  uses:
  - process_return_water_temperature_sensor
  - process_supply_water_temperature_sensor


PRWDT2X:
  guid: "a84edaa6-abe2-4496-9d44-9d5210573b13"
  description: "Temperature differential across 2 process water headers."
  is_abstract: true
  implements:
  - MONITORING
  opt_uses:
  - process_cooling_thermal_power_sensor_1
  - process_cooling_thermal_power_sensor_2
  uses:
  - process_return_water_temperature_sensor_1
  - process_return_water_temperature_sensor_2
  - process_supply_water_temperature_sensor_1
  - process_supply_water_temperature_sensor_2


PWFRM:
  guid: "617bdc3e-24b2-4e1f-b03e-9a179ce4fccd"
  description: "Flowrate monitoring for process water."
  is_abstract: true
  implements:
  - MONITORING
  uses:
  - process_water_flowrate_sensor


PWFRM2X:
  guid: "7ee01573-42e1-4b4b-9dae-8c4950ce6e29"
  description: "Flowrate monitoring for 2 process water headers."
  is_abstract: true
  implements:
  - MONITORING
  uses:
  - process_water_flowrate_sensor_1
  - process_water_flowrate_sensor_2


PWDPM:
  guid: "f6ba0e90-e329-4170-96db-1b0ea822db23"
  description: "Differential pressure monitoring for process water."
  is_abstract: true
  implements:
  - MONITORING
  uses:
  - process_water_differential_pressure_sensor


PWDPM2X:
  guid: "95241eea-6d22-400c-aa92-c0e7caf8a4d1"
  description: "Differential pressure monitoring for 2 process water headers."
  is_abstract: true
  implements:
  - MONITORING
  uses:
  - process_water_differential_pressure_sensor_1
  - process_water_differential_pressure_sensor_2


CWRISOVPM:
  guid: "ec4e3b78-417d-47a3-bbbf-d031f31d2d3d"
  description: "Condensing water return isolation monitoring."
  is_abstract: true
  uses:
  - condensing_return_water_isolation_valve_percentage_command
  - condensing_return_water_isolation_valve_percentage_sensor
  implements:
  - MONITORING


CWRISOVM:
  guid: "cb8b8c1e-30c2-48fc-b6c0-44d73468d994"
  description: "Condensing water return isolation monitoring."
  is_abstract: true
  uses:
  - condensing_return_water_isolation_valve_command
  - condensing_return_water_isolation_valve_status
  implements:
  - MONITORING


CWSISOVPM:
  guid: "3221aa75-8df4-4964-82dd-9a5c59c3a73b"
  description: "Condensing water supply isolation monitoring."
  is_abstract: true
  uses:
  - condensing_supply_water_isolation_valve_percentage_command
  - condensing_supply_water_isolation_valve_percentage_sensor
  implements:
  - MONITORING


CWSISOVM:
  guid: "6284c4c0-1261-44f7-bebb-ab6aa11443ca"
  description: "Condensing water supply isolation monitoring."
  is_abstract: true
  uses:
  - condensing_supply_water_isolation_valve_command
  - condensing_supply_water_isolation_valve_status
  implements:
  - MONITORING


CHWRISOVPM:
  guid: "e9fd8609-a3da-4c2a-bd3b-df8692285add"
  description: "Chilled water return isolation monitoring."
  is_abstract: true
  uses:
  - chilled_return_water_isolation_valve_percentage_command
  - chilled_return_water_isolation_valve_percentage_sensor
  implements:
  - MONITORING


WDPM:
  guid: "417a56f9-4c22-454a-8aa9-e6764d9fea8e"
  description: "Differential pressure monitoring."
  is_abstract: true
  uses:
  - differential_pressure_sensor
  opt_uses:
  - high_differential_pressure_alarm
  - low_differential_pressure_alarm


CHWDPM:
  guid: "dcdb66fc-576b-4475-a1cd-f143e16edcde"
  description: "Differential pressure monitoring for chilled water."
  is_abstract: true
  uses:
  - chilled_water_differential_pressure_sensor


CHDX4SC:
  guid: "52c7a4a2-d587-46d5-96c9-d1bdf60daa81"
  description: "Chiller control."
  is_abstract: true
  opt_uses:
  - chilled_return_water_temperature_sensor
  - compressor_speed_frequency_sensor
  - compressor_speed_percentage_command
  - compressor_speed_percentage_sensor
  - cooling_percentage_command
  uses:
  - chilled_supply_water_temperature_sensor
  - chilled_supply_water_temperature_setpoint
  - compressor_run_command_1
  - compressor_run_command_2
  - compressor_run_command_3
  - compressor_run_command_4
  - compressor_run_status_1
  - compressor_run_status_2
  - compressor_run_status_3
  - compressor_run_status_4


CHDX2SC:
  guid: "7383de4b-4fcd-4504-b91a-3fd2576845fb"
  description: "Chiller control."
  is_abstract: true
  opt_uses:
  - chilled_return_water_temperature_sensor
  - compressor_speed_frequency_sensor
  - compressor_speed_percentage_command
  - compressor_speed_percentage_sensor
  - cooling_percentage_command
  - cooling_request_count
  uses:
  - chilled_supply_water_temperature_sensor
  - chilled_supply_water_temperature_setpoint
  - compressor_run_command_1
  - compressor_run_command_2
  - compressor_run_status_1
  - compressor_run_status_2


CHDXSC:
  guid: "cc5a8afe-0752-4b8d-846a-5848bf056ddd"
  description: "Chiller control single stage."
  is_abstract: true
  opt_uses:
  - chilled_return_water_temperature_sensor
  - compressor_speed_frequency_sensor
  - compressor_speed_percentage_command
  - compressor_speed_percentage_sensor
  - cooling_percentage_command
  - compressor_lost_power_alarm
  - failed_compressor_alarm
  - overload_compressor_alarm
  uses:
  - chilled_supply_water_temperature_sensor
  - chilled_supply_water_temperature_setpoint
  - compressor_run_command
  - compressor_run_status


CHDXVSC:
  guid: "7a5e238a-a1b2-4aac-88e3-cffc18960489"
  description: "Variable speed compressor control."
  is_abstract: true
  uses:
  - compressor_run_command
  - compressor_run_status
  - compressor_speed_percentage_sensor
  opt_uses:
  - compressor_current_sensor
  - compressor_speed_frequency_sensor
  - compressor_voltage_sensor
  - compressor_lost_power_alarm
  - failed_compressor_alarm
  - overload_compressor_alarm


CDWFRM:
  guid: "b4cd6a63-df02-4c7b-bf81-3902cd827241"
  description: "Condenser water flowrate monitoring."
  is_abstract: true
  uses:
  - condensing_water_flowrate_sensor
  implements:
  - MONITORING


REFSM:
  guid: "dfcadf28-6b6f-405b-b6f9-c6ac4f445e96"
  description: "Refrigerant saturation monitoring."
  is_abstract: true
  opt_uses:
  - refrigerant_discharge_temperature_sensor
  - refrigerant_suction_temperature_sensor
  uses:
  - refrigerant_condenser_saturation_temperature_sensor
  - refrigerant_evaporator_saturation_temperature_sensor
  implements:
  - MONITORING


PDSCV:
  guid: "b1eac019-247c-4669-bd66-f70f262f9af7"
  description: "Pressure-dependent supply damper control for ventilation purposes (CO2 or VOC)."
  is_abstract: true
  uses:
  - supply_air_damper_percentage_command
  - supply_air_damper_percentage_sensor
  implements:
  - CONTROL


SDBPC:
  guid: "881f3d79-d107-4268-83c6-f16e3ae7fb5a"
  description: "Back-pressure controlling supply damper."
  is_abstract: true
  opt_uses:
  - supply_air_flowrate_sensor
  - high_supply_air_static_pressure_alarm
  - low_supply_air_static_pressure_alarm
  uses:
  - supply_air_damper_percentage_command
  - supply_air_damper_percentage_sensor
  - supply_air_static_pressure_sensor
  - supply_air_static_pressure_setpoint
  implements:
  - MONITORING


HWVM:
  guid: "9e86fa93-01d8-4536-815b-1b031b165f3f"
  description: "Heating water valve command and position monitoring (without regard to what controls it)."
  is_abstract: true
  opt_uses:
  - heating_thermal_power_capacity
  - heating_water_flowrate_sensor
  uses:
  - heating_water_valve_percentage_command
  - heating_water_valve_percentage_sensor
  implements:
  - OPERATIONAL


CHWVM:
  guid: "73411f3e-5c42-40cb-8d6c-82f1e2358844"
  description: "Chilled water valve command and position monitoring (without regard to what controls it)."
  is_abstract: true
  opt_uses:
  - chilled_water_flowrate_sensor
  - cooling_thermal_power_capacity
  - failed_chilled_water_valve_alarm
  uses:
  - chilled_water_valve_percentage_command
  - chilled_water_valve_percentage_sensor
  implements:
  - OPERATIONAL


RMM:
  guid: "162df361-7593-4e36-bf41-e7fa667244dd"
  description: "Run mode monitoring."
  is_abstract: true
  uses:
  - run_mode


DSPZDHC:
  guid: "365e7bc0-cc71-4fdd-937c-c8be0011636e"
  description: "Zone dual setpoint humidification/dehumidification control."
  is_abstract: true
  opt_uses:
  - humidification_percentage_command
  - failed_humidifier_alarm
  uses:
  - dehumidification_run_command
  - humidification_run_command
  - zone_air_dehumidification_relative_humidity_setpoint
  - zone_air_humidification_relative_humidity_setpoint
  - zone_air_relative_humidity_sensor
  implements:
  - CONTROL


EFC:
  guid: "12587490-2e23-4c9c-9b4f-6980f855ed41"
  description: "Exhaust air flow control."
  is_abstract: true
  uses:
  - exhaust_air_flowrate_sensor
  - exhaust_air_flowrate_setpoint
  implements:
  - OPERATIONAL


DXDDC:
  guid: "a3f8ff4c-3cfc-4832-a0f3-1526c82b4e9e"
  description: "DX cooling dual setpoint control on discharge side"
  is_abstract: true
  opt_uses:
  - compressor_run_status
  - cooling_percentage_command
  - compressor_lost_power_alarm
  - failed_compressor_alarm
  - failed_discharge_air_temperature_alarm
  - overload_compressor_alarm
  uses:
  - compressor_run_command
  - discharge_air_cooling_temperature_setpoint
  - discharge_air_heating_temperature_setpoint
  - discharge_air_temperature_sensor
  implements:
  - CONTROL


HTDDC:
  guid: "9e35fc23-e57e-461a-8ad0-09d91a86bb78"
  description: "gas or electric heating dual setpoint control on discharge side"
  is_abstract: true
  opt_uses:
  - heater_run_status
  - heating_percentage_command
  - failed_discharge_air_temperature_alarm
  uses:
  - discharge_air_cooling_temperature_setpoint
  - discharge_air_heating_temperature_setpoint
  - discharge_air_temperature_sensor
  - heater_run_command
  implements:
  - CONTROL


REFSM2X:
  guid: "4690aaf5-e70c-43e0-aabb-38d209b8c2aa"
  description: "Refrigerant temperature monitoring for 2 circuits."
  is_abstract: true
  opt_uses:
  - refrigerant_discharge_temperature_sensor_1
  - refrigerant_discharge_temperature_sensor_2
  - refrigerant_suction_temperature_sensor_1
  - refrigerant_suction_temperature_sensor_2
  uses:
  - refrigerant_condenser_saturation_temperature_sensor_1
  - refrigerant_condenser_saturation_temperature_sensor_2
  - refrigerant_evaporator_saturation_temperature_sensor_1
  - refrigerant_evaporator_saturation_temperature_sensor_2
  implements:
  - MONITORING


REFPM:
  guid: "a2aeaac3-35be-4e06-89fe-560d7ec5935e"
  description: "Refrigerant pressure monitoring for single circuits."
  is_abstract: true
  opt_uses:
  - refrigerant_differential_pressure_sensor
  - refrigerant_high_pressure_status
  - refrigerant_low_pressure_status
  uses:
  - refrigerant_condenser_pressure_sensor
  - refrigerant_evaporator_pressure_sensor
  implements:
  - MONITORING


REFPM2X:
  guid: "6f2fadec-2b16-4410-8fb5-f6e52c6f13e4"
  description: "Refrigerant pressure monitoring for 2 circuits."
  is_abstract: true
  uses:
  - refrigerant_condenser_pressure_sensor_1
  - refrigerant_condenser_pressure_sensor_2
  - refrigerant_evaporator_pressure_sensor_1
  - refrigerant_evaporator_pressure_sensor_2
  implements:
  - MONITORING


SWPSS:
  guid: "0647053a-4f19-483a-9ad4-4dc4d1472775"
  description: "Sweeper pump start stop monitoring."
  is_abstract: true
  uses:
  - sweeper_pump_run_command
  - sweeper_pump_run_status
  implements:
  - OPERATIONAL


DRPM:
  guid: "ae1c0c1a-981c-4a56-9640-afd961cf0f9a"
  description: "Drain pump monitoring."
  is_abstract: true
  opt_uses:
  - input_motor_power_status
  - water_high_level_status
  - water_low_level_status
  - failed_drain_pump_alarm
  uses:
  - drain_pump_run_status
  implements:
  - MONITORING


SDM:
  guid: "40dc57c7-1efd-483d-a2c0-46077595b2b8"
  description: "Supply air damper monitoring."
  is_abstract: true
  uses:
  - supply_air_damper_command
  - supply_air_damper_status


ECDDC:
  guid: "4874434d-75fd-4a18-aca5-70851c77ea0b"
  description: "Evaporative cooler control on discharge side."
  is_abstract: true
  opt_uses:
  - cooling_percentage_sensor
  - evaporative_cooler_run_status
  - failed_discharge_air_temperature_alarm
  uses:
  - discharge_air_cooling_temperature_setpoint
  - discharge_air_heating_temperature_setpoint
  - discharge_air_temperature_sensor
  - evaporative_cooler_run_command
  implements:
  - CONTROL


DXSDC:
  guid: "ea721fc2-16b9-4bb9-9b59-09c9e1ae1362"
  description: "Compressor run control on supply side, dual setpoints."
  is_abstract: true
  opt_uses:
  - compressor_run_status
  - compressor_speed_percentage_command
  - cooling_percentage_command #Serves as a duty cycle for single-stage DX sections.
  - cooling_thermal_power_capacity
  - leaving_cooling_coil_temperature_sensor
  - compressor_lost_power_alarm
  - failed_compressor_alarm
  - high_supply_air_temperature_alarm
  - low_supply_air_temperature_alarm
  - overload_compressor_alarm
  uses:
  - compressor_run_command
  - supply_air_cooling_temperature_setpoint
  - supply_air_heating_temperature_setpoint
  - supply_air_temperature_sensor
  implements:
  - CONTROL


ETM4X:
  guid: "56fb8b0b-74c6-47be-ad97-189b89c4c78a"
  description: "Basic exhaust temperature monitoring."
  is_abstract: true
  uses:
  - exhaust_air_temperature_sensor_1
  - exhaust_air_temperature_sensor_2
  - exhaust_air_temperature_sensor_3
  - exhaust_air_temperature_sensor_4
  implements:
  - MONITORING


DX6SC:
  guid: "f2fed45c-84e5-4905-b01d-5397cffb7a0e"
  description: "Six compressor run control on supply air side."
  is_abstract: true
  opt_uses:
  - compressor_speed_percentage_command
  - cooling_percentage_command
  - cooling_request_count
  - cooling_thermal_power_capacity
  - leaving_cooling_coil_temperature_sensor
  - high_supply_air_temperature_alarm
  - low_supply_air_temperature_alarm
  uses:
  - compressor_run_command_1
  - compressor_run_command_2
  - compressor_run_command_3
  - compressor_run_command_4
  - compressor_run_command_5
  - compressor_run_command_6
  - compressor_run_status_1
  - compressor_run_status_2
  - compressor_run_status_3
  - compressor_run_status_4
  - compressor_run_status_5
  - compressor_run_status_6
  - supply_air_temperature_sensor
  - supply_air_temperature_setpoint
  implements:
  - CONTROL


DX2DSPRTC:
  guid: "d0ac0571-5f48-464c-bd43-dc58ac879fa9"
  description: "Two-stage compressor run control with dual return temp control."
  is_abstract: true
  opt_uses:
  - compressor_speed_percentage_command
  - cooling_percentage_command
  - cooling_stage_run_count
  - cooling_thermal_power_capacity
  - leaving_cooling_coil_temperature_sensor
  - high_return_air_temperature_alarm
  - low_return_air_temperature_alarm
  uses:
  - compressor_run_command_1
  - compressor_run_command_2
  - compressor_run_status_1
  - compressor_run_status_2
  - return_air_cooling_temperature_setpoint
  - return_air_heating_temperature_setpoint
  - return_air_temperature_sensor
  implements:
  - CONTROL


HPDSPRTC:
  guid: "211fecae-8082-4a69-b27d-e39cdaf65362"
  description: "Heat pump run control with dual return temp control."
  is_abstract: true
  opt_uses:
  - compressor_speed_percentage_command
  - cooling_percentage_command
  - cooling_thermal_power_capacity
  - discharge_air_temperature_sensor
  - leaving_cooling_coil_temperature_sensor
  - compressor_lost_power_alarm
  - failed_compressor_alarm
  - failed_discharge_air_temperature_alarm
  - high_return_air_temperature_alarm
  - low_return_air_temperature_alarm
  - overload_compressor_alarm
  uses:
  - compressor_run_command
  - compressor_run_status
  - reversing_valve_command
  - return_air_cooling_temperature_setpoint
  - return_air_heating_temperature_setpoint
  - return_air_temperature_sensor
  implements:
  - CONTROL


DX4DC:
  guid: "f833b8eb-fdb9-4680-893f-77f87a0a991e"
  description: "Compressor run control on discharge air side (DTC)."
  is_abstract: true
  opt_uses:
  - compressor_speed_percentage_command
  - cooling_percentage_command
  - cooling_thermal_power_capacity
  - leaving_cooling_coil_temperature_sensor
  - failed_discharge_air_temperature_alarm
  uses:
  - compressor_run_command_1
  - compressor_run_command_2
  - compressor_run_command_3
  - compressor_run_command_4
  - compressor_run_status_1
  - compressor_run_status_2
  - compressor_run_status_3
  - compressor_run_status_4
  - discharge_air_temperature_sensor
  - discharge_air_temperature_setpoint
  implements:
  - CONTROL


DX6SWC:
  guid: "8b0ee974-bc6c-445f-9f5a-25b311e80740"
  description: "Six compressor run control on supply water side."
  is_abstract: true
  opt_uses:
  - compressor_speed_percentage_command
  - compressor_speed_percentage_sensor
  - cooling_percentage_command
  - cooling_thermal_power_capacity
  - high_supply_water_temperature_alarm
  - low_supply_water_temperature_alarm
  uses:
  - compressor_run_command_1
  - compressor_run_command_2
  - compressor_run_command_3
  - compressor_run_command_4
  - compressor_run_command_5
  - compressor_run_command_6
  - compressor_run_status_1
  - compressor_run_status_2
  - compressor_run_status_3
  - compressor_run_status_4
  - compressor_run_status_5
  - compressor_run_status_6
  - supply_water_temperature_sensor
  - supply_water_temperature_setpoint
  implements:
  - CONTROL


DRSM5X:
  guid: "24163e23-9488-4804-9d07-9a40ae3f693e"
  description: "Dryer status monitoring."
  is_abstract: true
  uses:
  - dryer_run_status_1
  - dryer_run_status_2
  - dryer_run_status_3
  - dryer_run_status_4
  - dryer_run_status_5
  implements:
  - MONITORING


DRSM8X:
  guid: "69f3f878-0bf0-4544-adbc-2192ac3b6138"
  description: "Dryer status monitoring."
  is_abstract: true
  uses:
  - dryer_run_status_1
  - dryer_run_status_2
  - dryer_run_status_3
  - dryer_run_status_4
  - dryer_run_status_5
  - dryer_run_status_6
  - dryer_run_status_7
  - dryer_run_status_8
  implements:
  - MONITORING


AHAC:
  guid: "f34854e7-cf5e-4477-baaa-e72f80a28bcd"
  description: "Tag to indicate an after hours activation method e.g. push button associated with this device."
  is_abstract: true
  uses:
  - user_occupancy_override_status
  - zone_occupancy_status
  implements:
  - OPERATIONAL


DFFC:
  guid: "118449f6-f7e1-4c5b-ab15-fe67d43a2718"
  description: "Discharge fan flow control"
  is_abstract: true
  uses:
  - discharge_air_flowrate_sensor
  - discharge_air_flowrate_setpoint
  - discharge_fan_run_command
  - discharge_fan_run_status
  - discharge_fan_speed_percentage_command
  implements:
  - CONTROL
  opt_uses:
  - failed_discharge_fan_alarm
  - low_discharge_air_flowrate_alarm


EFM:
  guid: "2dba33f6-54ef-47eb-93ca-d8892ee84a06"
  description: "Exhaust air flow monitoring"
  is_abstract: true
  uses:
  - exhaust_air_flowrate_sensor
  implements:
  - OPERATIONAL


SWTM:
  guid: "353200de-deca-44b5-a664-e725c857a24f"
  description: "Supply water temperature monitoring."
  is_abstract: true
  implements:
  - MONITORING
  opt_uses:
  - cooling_request_count
  - heating_request_count
  - return_water_temperature_sensor
  - high_supply_water_temperature_alarm
  - low_supply_water_temperature_alarm
  uses:
  - supply_water_temperature_sensor


CWDPM:
  guid: "d71e1e0d-35d6-4b53-a570-2e12959c951b"
  description: "Differential pressure monitoring for condenser water."
  is_abstract: true
  implements:
  - MONITORING
  uses:
  - condensing_water_differential_pressure_sensor


DICM:
  guid: "0c42ee3c-eb6c-4624-a4ab-4f8f0f483778"
  description: "Damper isolation control and monitoring. "
  is_abstract: true
  uses:
  - supply_air_isolation_damper_closed_status
  - supply_air_isolation_damper_command
  - supply_air_isolation_damper_open_status


UV:
  guid: "6f7a15ff-40b1-4c49-b70b-18e409db171b"
  description: "Ultraviolet lamp operation."
  is_abstract: true
  opt_uses:
  - ultraviolet_lamp_run_mode
  uses:
  - ultraviolet_lamp_run_command
  - ultraviolet_lamp_run_status


H3X:
  guid: "dd956d92-525a-4970-86f8-c48ed8e5282a"
  description: "Heater monitoring."
  is_abstract: true
  implements:
  - MONITORING
  uses:
  - heater_run_command_1
  - heater_run_command_2
  - heater_run_command_3
  - heater_run_status_1
  - heater_run_status_2
  - heater_run_status_3


CHWBRC:
  guid: "4732dcec-2cab-418e-8c7c-d805f86905e7"
  description: "Chilled water valve binary (open/closed) monitoring/controlling. Return air temperature control."
  is_abstract: true
  implements:
  - OPERATIONAL
  uses:
  - chilled_water_valve_command
  - return_air_temperature_sensor
  - return_air_temperature_setpoint
  opt_uses:
  - failed_chilled_water_valve_alarm
  - high_return_air_temperature_alarm
  - low_return_air_temperature_alarm


CHWISOVPM:
  guid: "d9f7e2fd-391e-48cf-9483-f3f6e19b1b6d"
  description: "Chllled water isolation valve control."
  is_abstract: true
  implements:
  - OPERATIONAL
  uses:
  - chilled_water_isolation_valve_percentage_command
  - chilled_water_isolation_valve_percentage_sensor


CWCS:
  guid: "e186aea0-5702-4c18-b384-0d95851764c2"
  description: "Condensing water valve control."
  is_abstract: true
  implements:
  - OPERATIONAL
  uses:
  - condensing_water_valve_percentage_command
  - condensing_water_valve_percentage_sensor


DPM:
  guid: "b848804b-3954-4982-9333-5232eae0bd00"
  description: "Damper percentage control."
  is_abstract: true
  implements:
  - OPERATIONAL
  uses:
  - damper_percentage_command
  - damper_percentage_sensor


DFVSMC:
  guid: "1e59e4d6-d645-4685-b1a5-e113d5e2100f"
  description: "Variable speed control mode for discharge fans."
  is_abstract: true
  uses:
  - discharge_fan_run_command
  - discharge_fan_run_status
  - discharge_fan_speed_mode
  implements:
  - OPERATIONAL
  opt_uses:
  - failed_discharge_fan_alarm


DFVDSC:
  guid: "38648763-53c2-4464-9133-b42d40dcead3"
  description: "Discharge fan control with toggled variable or discrete speed control. This allows the fan to run either VFD or discrete speed stages (LOW/MED/HIGH, etc.) and to switch between the mode."
  is_abstract: true
  uses:
  - discharge_fan_run_command
  - discharge_fan_run_status
  - discharge_fan_speed_mode
  - discharge_fan_speed_percentage_command
  implements:
  - OPERATIONAL
  opt_uses:
  - failed_discharge_fan_alarm


DFVDSFC:
  guid: "a59a9de7-dd3b-4503-b4fe-49a747fd4a32"
  description: "Discharge fan control with toggled variable or discrete speed (frequency) control. This allows the fan to run either VFD or discrete speed stages (LOW/MED/HIGH, etc.) and to switch between the mode."
  is_abstract: true
  uses:
  - discharge_fan_run_command
  - discharge_fan_run_status
  - discharge_fan_speed_frequency_command
  - discharge_fan_speed_mode
  implements:
  - OPERATIONAL
  opt_uses:
  - failed_discharge_fan_alarm


SSPCSCM:
  guid: "68f3b34c-09a7-45d5-ad58-79ae6bd78e0b"
  description: "Supply air static pressure control for supervisor control (Machine learning)."
  is_abstract: true
  uses:
  - program_supply_air_static_pressure_setpoint
  - supervisor_control_mode
  - supervisor_supply_air_static_pressure_setpoint
  - supply_air_static_pressure_setpoint
  opt_uses:
  - supervisor_alarm


STCSCM:
  guid: "73c2d23e-eb23-41eb-8b1e-f657a2e6fc89"
  description: "Supply air temperature control for supervisor control (Machine learning)."
  is_abstract: true
  uses:
  - program_supply_air_temperature_setpoint
  - supervisor_control_mode
  - supervisor_supply_air_temperature_setpoint
  - supply_air_temperature_setpoint
  opt_uses:
  - supervisor_alarm


SWTCSCM:
  guid: "f612f2d0-4b59-4036-ba7d-c1398d12de27"
  description: "Supply water temperature control for supervisor control (Machine learning)."
  is_abstract: true
  uses:
  - program_supply_water_temperature_setpoint
  - supervisor_control_mode
  - supervisor_supply_water_temperature_setpoint
  - supply_water_temperature_setpoint
  opt_uses:
  - supervisor_alarm


WDPCSCM:
  guid: "40d1d42d-50b9-4c13-8213-fa836e3069de"
  description: "Water differential pressure control for supervisor control (Machine learning)."
  is_abstract: true
  uses:
  - differential_pressure_setpoint
  - program_differential_pressure_setpoint
  - supervisor_control_mode
  - supervisor_differential_pressure_setpoint
  opt_uses:
  - supervisor_alarm


CSWIVS:
  guid: "e1e35fec-c621-4346-9992-4c85d31acaac"
  description: "Condensing return water isolation valve control."
  is_abstract: true
  implements:
  - OPERATIONAL
  uses:
  - condensing_return_water_isolation_valve_command_1
  - condensing_return_water_isolation_valve_command_2
  - condensing_return_water_isolation_valve_command_3
  - condensing_return_water_isolation_valve_command_4
  - condensing_return_water_isolation_valve_command_5
  - condensing_return_water_isolation_valve_command_6
  - condensing_return_water_isolation_valve_command_7
  - condensing_return_water_isolation_valve_status_1
  - condensing_return_water_isolation_valve_status_10
  - condensing_return_water_isolation_valve_status_11
  - condensing_return_water_isolation_valve_status_12
  - condensing_return_water_isolation_valve_status_13
  - condensing_return_water_isolation_valve_status_14
  - condensing_return_water_isolation_valve_status_2
  - condensing_return_water_isolation_valve_status_3
  - condensing_return_water_isolation_valve_status_4
  - condensing_return_water_isolation_valve_status_5
  - condensing_return_water_isolation_valve_status_6
  - condensing_return_water_isolation_valve_status_7
  - condensing_return_water_isolation_valve_status_8
  - condensing_return_water_isolation_valve_status_9


CRWIVS:
  guid: "8ea0f73c-6a13-4196-a63d-f68011597239"
  description: "Condensing supply water isolation valve control."
  is_abstract: true
  implements:
  - OPERATIONAL
  uses:
  - condensing_supply_water_isolation_valve_command_1
  - condensing_supply_water_isolation_valve_command_2
  - condensing_supply_water_isolation_valve_command_3
  - condensing_supply_water_isolation_valve_command_4
  - condensing_supply_water_isolation_valve_command_5
  - condensing_supply_water_isolation_valve_command_6
  - condensing_supply_water_isolation_valve_command_7
  - condensing_supply_water_isolation_valve_status_1
  - condensing_supply_water_isolation_valve_status_10
  - condensing_supply_water_isolation_valve_status_11
  - condensing_supply_water_isolation_valve_status_12
  - condensing_supply_water_isolation_valve_status_13
  - condensing_supply_water_isolation_valve_status_14
  - condensing_supply_water_isolation_valve_status_2
  - condensing_supply_water_isolation_valve_status_3
  - condensing_supply_water_isolation_valve_status_4
  - condensing_supply_water_isolation_valve_status_5
  - condensing_supply_water_isolation_valve_status_6
  - condensing_supply_water_isolation_valve_status_7
  - condensing_supply_water_isolation_valve_status_8
  - condensing_supply_water_isolation_valve_status_9


CSWTC:
  guid: "1e4bca21-e4df-42e2-86ac-d3b2db91e7d2"
  description: "Condensing supply water temperature control."
  is_abstract: true
  implements:
  - OPERATIONAL
  uses:
  - condensing_supply_water_temperature_sensor
  - condensing_supply_water_temperature_setpoint


HTWHLSTC:
  guid: "f05a9fca-0e82-41d5-bee2-2db157b5630b"
  description: "Heat wheel which controls supply temperature using speed control."
  is_abstract: true
  implements:
  - CONTROL
  opt_uses:
  - exhaust_air_temperature_sensor
  - heat_wheel_speed_percentage_sensor
  - return_air_temperature_sensor
  - failed_exhaust_air_temperature_alarm
  - high_return_air_temperature_alarm
  - high_supply_air_temperature_alarm
  - low_return_air_temperature_alarm
  - low_supply_air_temperature_alarm
  uses:
  - heat_wheel_run_command
  - heat_wheel_run_status
  - heat_wheel_speed_percentage_command
  - outside_air_temperature_sensor
  - supply_air_temperature_sensor
  - supply_air_temperature_setpoint

#New abstracts for CH ZRH EURD
CAM:
  guid: "c37a0e19-19c0-4246-8a8b-f376aa089d56"
  description: "ztc alarm monitoring based on moisture sensor on coil or in pan."
  is_abstract: true
  implements:
  - MONITORING
  uses:
  - condensate_water_alarm


DPHCC:
  guid: "4719b91a-9a90-4336-a6cb-8d2109d8e572"
  description: "Two-pipe heating and cooling control. Has a single control valve
    that is fed by two separate headers for heating and cooling water. There is an
    isolation valve for each incoming system and a single control valve. Valve and
    mode control to zone temperature (heating/cooling setpoint configuration)."
  is_abstract: true
  opt_uses:
  - chilled_return_water_isolation_valve_percentage_command
  - chilled_supply_water_isolation_valve_percentage_command
  - heating_return_water_isolation_valve_percentage_command
  - heating_supply_water_isolation_valve_percentage_command
  - supply_water_valve_flowrate_sensor
  - zone_air_cooling_temperature_setpoint
  - zone_air_heating_temperature_setpoint
  - zone_conditioning_mode
  - condensate_water_alarm
  - failed_zone_air_temperature_alarm
  - high_zone_air_temperature_alarm
  - low_zone_air_temperature_alarm
  uses:
  - supply_water_valve_percentage_command
  - water_riser_mode
  - zone_air_temperature_sensor


HHCDM:
  guid: "60e8ae3a-2331-40e2-828c-e9b61a560352"
  description: "Hydronic heating and cooling distribution monitoring"
  is_abstract: true
  implements:
  - MONITORING
  uses:
  - chilled_return_water_isolation_valve_percentage_command
  - chilled_supply_water_isolation_valve_percentage_command
  - cooling_request_count
  - heating_request_count
  - heating_return_water_isolation_valve_percentage_command
  - heating_supply_water_isolation_valve_percentage_command
  opt_uses:
  - average_zone_air_temperature_sensor


HHRU:
  guid: "29f20adc-716d-43ce-81a7-3a8af3bc039d"
  description: "Hydronic heat recovery unit for ahu's with bypass valve and circulation pump"
  is_abstract: true
  implements:
  - MONITORING
  uses:
  - return_air_temperature_sensor
  - supply_air_temperature_sensor
  - supply_air_temperature_setpoint
  - supply_water_temperature_sensor
  - supply_water_valve_percentage_command
  - supply_water_valve_percentage_sensor
  opt_uses:
  - exhaust_air_temperature_sensor
  - outside_air_temperature_sensor
  - failed_exhaust_air_temperature_alarm
  - high_return_air_temperature_alarm
  - high_supply_air_temperature_alarm
  - high_supply_water_temperature_alarm
  - low_return_air_temperature_alarm
  - low_supply_air_temperature_alarm
  - low_supply_water_temperature_alarm


PHRU:
  guid: "708f68a9-f6f6-4563-b3a0-9d8f17637ced"
  description: "heat recovery unit for ahu's with plate heat exchanger valve and  bypass damper"
  is_abstract: true
  implements:
  - MONITORING
  uses:
  - bypass_air_damper_percentage_command
  - return_air_temperature_sensor
  - supply_air_temperature_sensor
  - supply_air_temperature_setpoint
  opt_uses:
  - bypass_air_damper_command
  - bypass_air_damper_status
  - bypass_air_damper_percentage_sensor
  - exhaust_air_temperature_sensor
  - outside_air_temperature_sensor
  - failed_exhaust_air_temperature_alarm
  - high_return_air_temperature_alarm
  - high_supply_air_temperature_alarm
  - low_return_air_temperature_alarm
  - low_supply_air_temperature_alarm


CHWDT2X:
  guid: "956a597b-e5e5-4c1c-9c06-834b7b8d28b4"
  description: "Temperature differential across chilled water with two sets of sensors."
  is_abstract: true
  implements:
  - MONITORING
  uses:
  - chilled_return_water_temperature_sensor_1
  - chilled_return_water_temperature_sensor_2
  - chilled_supply_water_temperature_sensor_1
  - chilled_supply_water_temperature_sensor_2


HLSAFS:
  guid: "15bc5aa4-939f-420f-9146-17f6835badc0"
  description: "Duct VAV type with high and low limit setpoint"
  is_abstract: true
  uses:
  - high_limit_supply_air_flowrate_setpoint
  - low_limit_supply_air_flowrate_setpoint
  - supply_air_flowrate_setpoint
  implements:
  - CONTROL


RHDHS:
  guid: "8b06668f-b1c3-4cda-9fc6-967d06239ae8"
  description: "Return humidification/dehumidification monitor."
  is_abstract: true
  uses:
  - dehumidification_run_status
  - humidification_run_status
  - return_air_relative_humidity_sensor
  - return_air_relative_humidity_setpoint
  implements:
  - MONITORING
  opt_uses:
  - failed_humidifier_alarm
  - high_return_air_relative_humidity_alarm
  - low_return_air_relative_humidity_alarm


CO2DFVSC:
  guid: "e52dd216-585b-447a-9f30-2efe9639f949"
  description: "Carbon dioxide levels controlled by a variable speed discharge fan."
  is_abstract: true
  uses:
  - discharge_fan_speed_percentage_command
  - zone_air_co2_concentration_sensor
  - zone_air_co2_concentration_setpoint
  implements:
  - CONTROL
  opt_uses:
  - high_zone_air_co2_concentration_alarm


CO2EFVSC:
  guid: "9100a54f-3a01-439a-b009-7b4df6bedc1c"
  description: "Carbon dioxide levels controlled by a variable speed exhaust fan."
  is_abstract: true
  opt_uses:
  - exhaust_fan_speed_percentage_sensor
  - high_zone_air_co2_concentration_alarm
  uses:
  - exhaust_fan_speed_percentage_command
  - zone_air_co2_concentration_sensor
  - zone_air_co2_concentration_setpoint
  implements:
  - CONTROL


RACO2C:
  guid: "38ba1a66-8aa5-4c79-b755-734804901626"
  description: "Returned air carbon dioxide levels controls."
  is_abstract: true
  uses:
  - return_air_co2_concentration_sensor
  - return_air_co2_concentration_setpoint


DX2DDC:
  guid: "fbee3bb9-dc8b-4a49-a3eb-97439d0851bc"
  description: "Two compressor run control with dual setpoint control on discharge side"
  is_abstract: true
  opt_uses:
  - compressor_speed_percentage_command
  - cooling_percentage_command
  - failed_discharge_air_temperature_alarm
  uses:
  - compressor_run_command_1
  - compressor_run_command_2
  - compressor_run_status_1
  - compressor_run_status_2
  - discharge_air_cooling_temperature_setpoint
  - discharge_air_heating_temperature_setpoint
  - discharge_air_temperature_sensor
  implements:
  - CONTROL


HWDT:
  guid: "197d48e2-b069-492d-8ae4-4545b844e3a8"
  description: "Temperature differential across heating water for heat recovery chiller."
  is_abstract: true
  implements:
  - MONITORING
  uses:
  - heating_return_water_temperature_sensor
  - heating_supply_water_temperature_sensor


HPDDC:
  guid: "002edb3a-e58d-4802-9c4b-6dc924d261dc"
  description: "Dual setpoint discharge side heat pump control."
  is_abstract: true
  opt_uses:
  - compressor_speed_percentage_command
  - cooling_percentage_command
  - cooling_thermal_power_capacity
  - heating_thermal_power_capacity
  - compressor_lost_power_alarm
  - failed_compressor_alarm
  - failed_discharge_air_temperature_alarm
  - overload_compressor_alarm
  uses:
  - compressor_run_command
  - compressor_run_status
  - discharge_air_cooling_temperature_setpoint
  - discharge_air_heating_temperature_setpoint
  - discharge_air_temperature_sensor
  - reversing_valve_command
  implements:
  - CONTROL


EC2SC:
  guid: "6bf5cfa7-5659-4919-8c34-d60c8e931492"
  description: "Evaporative cooler control on supply side."
  is_abstract: true
  opt_uses:
  - cooling_percentage_sensor
  - cooling_request_count
  - evaporative_cooler_run_status_1
  - evaporative_cooler_run_status_2
  - high_supply_air_temperature_alarm
  - low_supply_air_temperature_alarm
  uses:
  - evaporative_cooler_run_command_1
  - evaporative_cooler_run_command_2
  - supply_air_temperature_sensor
  - supply_air_temperature_setpoint
  implements:
  - CONTROL


HWDDC:
  guid: "b257d777-1ff2-41d7-8230-58a18d568f40"
  description: "Heating water valve with dual setpoint control on discharge side."
  is_abstract: true
  opt_uses:
  - discharge_air_relative_humidity_sensor
  - heating_thermal_power_capacity
  - heating_water_flowrate_sensor
  - heating_water_valve_percentage_sensor
  - failed_discharge_air_temperature_alarm
  uses:
  - discharge_air_heating_temperature_setpoint
  - discharge_air_temperature_sensor
  - heating_water_valve_percentage_command
  implements:
  - CONTROL


CFDPM:
  guid: "be3e3bc0-e927-46a1-9b63-62717fa740ca"
  description: "Carbon filter pressure monitoring, where specific filter type is required."
  is_abstract: true
  uses:
  - carbon_filter_differential_pressure_sensor
  implements:
  - MONITORING


VOADM2X:
  guid: "bce9e194-e5cc-459f-be23-d73af8394b25"
  description: "Variable outside air damper monitoring, where there are two separate, equal sets of dampers that operate in conjunction."
  is_abstract: true
  opt_uses:
  - economizer_mode
  - low_limit_outside_air_damper_percentage_command
  - mixed_air_temperature_sensor
  - outside_air_damper_percentage_sensor_1
  - outside_air_damper_percentage_sensor_2
  - outside_air_flowrate_sensor_1
  - outside_air_flowrate_sensor_2
  - failed_mixed_air_temperature_alarm
  uses:
  - outside_air_damper_percentage_command_1
  - outside_air_damper_percentage_command_2
  - outside_air_temperature_sensor
  implements:
  - MONITORING


EHHRC:
  guid: "350243a7-bac9-45b8-b614-6ada6cf48ef6"
  description: "Exhaust hydronic heat recovery coil with an isolation valve."
  is_abstract: true
  uses:
  - entering_heat_recovery_coil_temperature_sensor
  - exhaust_air_flowrate_sensor
  - heat_recovery_water_isolation_valve_command
  - leaving_heat_recovery_coil_temperature_sensor
  implements:
  - MONITORING


DPBHCC:
  guid: "064adc2f-b5aa-4bc6-bd8e-4d72bed60070"
  description: "Two-pipe binary (open/closed) heating and cooling control. There
    is an isolation valve for each incoming system. Valve and mode control to zone
    temperature (heating/cooling setpoint configuration)."
  is_abstract: true
  opt_uses:
  - cooling_request_count
  - heating_request_count
  - zone_air_relative_humidity_sensor
  - failed_zone_air_temperature_alarm
  - high_zone_air_temperature_alarm
  - low_zone_air_temperature_alarm
  uses:
  - chilled_supply_water_isolation_valve_command
  - chilled_supply_water_isolation_valve_status
  - heating_supply_water_isolation_valve_command
  - heating_supply_water_isolation_valve_status
  - zone_air_cooling_temperature_setpoint
  - zone_air_heating_temperature_setpoint
  - zone_air_temperature_sensor
  implements:
  - CONTROL


FTC:
  guid: "26877aed-9bea-44a8-afca-c7dea27d9b35"
  description: "Floor temperature control, where the temperature sensors are embedded in the floor (as opposed to open to the air)."
  is_abstract: true
  uses:
  - zone_floor_temperature_sensor
  - zone_floor_temperature_setpoint
  implements:
  - OPERATIONAL


DPCHWHRWSC:
  guid: "e7feffef-9d26-4393-b02c-8b5a26be97d6"
  description: "Two-pipe chilled water and heat recovery water control using the same coils."
  is_abstract: true
  opt_uses:
  - chilled_return_water_isolation_valve_status
  - chilled_return_water_temperature_sensor
  - chilled_supply_water_isolation_valve_status
  - chilled_supply_water_temperature_sensor
  - heat_recovery_return_water_isolation_valve_status
  - heat_recovery_return_water_temperature_sensor
  - heat_recovery_supply_water_isolation_valve_status
  - heat_recovery_supply_water_temperature_sensor
  - leaving_coil_temperature_sensor
  - supply_water_valve_percentage_sensor
  - high_supply_air_temperature_alarm
  - low_supply_air_temperature_alarm
  uses:
  - chilled_supply_water_isolation_valve_command
  - heat_recovery_run_command
  - heat_recovery_supply_water_isolation_valve_command
  - supply_air_temperature_sensor
  - supply_air_temperature_setpoint
  - supply_water_valve_percentage_command
  implements:
  - CONTROL


CPVSC2X:
  guid: "1be3e1ba-1a25-4b9a-9784-e4bbd9313db5"
  description: "Circulation pump variable speed control with 2 circulation pumps."
  is_abstract: true
  uses:
  - circulation_pump_run_command_1
  - circulation_pump_run_command_2
  - circulation_pump_run_status_1
  - circulation_pump_run_status_2
  - circulation_pump_speed_percentage_command_1
  - circulation_pump_speed_percentage_command_2
  implements:
  - OPERATIONAL


HWTTC:
  guid: "141c33da-9691-4e45-a572-3b06402a54d7"
  description: "Hot water tank temperature control."
  is_abstract: true
  opt_uses:
  - high_water_temperature_alarm
  uses:
  - hot_water_tank_temperature_sensor
  - hot_water_tank_temperature_setpoint
  implements:
  - OPERATIONAL


PHWTTC:
  guid: "8da5a38c-e6de-43c1-9888-689c7cd35ff2"
  description: "Preheating water tank temperature control."
  is_abstract: true
  uses:
  - preheating_water_tank_temperature_sensor
  - preheating_water_tank_temperature_setpoint
  implements:
  - OPERATIONAL


RCKTM:
  guid: "8ea49daa-0f94-46fe-a919-8614752b1f9f"
  description: "Refrigeration circuit monitoring for a DX compressor loop."
  is_abstract: true
  uses:
  - refrigerant_discharge_pressure_sensor
  - refrigerant_discharge_temperature_sensor
  - refrigerant_liquid_pressure_sensor
  - refrigerant_liquid_saturation_temperature_sensor
  - refrigerant_liquid_temperature_sensor
  - refrigerant_subcooling_temperature_sensor
  - refrigerant_suction_pressure_sensor
  - refrigerant_suction_saturation_temperature_sensor
  - refrigerant_suction_superheat_temperature_sensor
  - refrigerant_suction_temperature_sensor


RCKTM2X:
  guid: "c8303789-9f0f-4a0f-9f27-474771b554a3"
  description: "Refrigeration circuits (2x) monitoring for a DX compressor loop."
  is_abstract: true
  uses:
  - refrigerant_discharge_pressure_sensor_1
  - refrigerant_discharge_pressure_sensor_2
  - refrigerant_discharge_temperature_sensor_1
  - refrigerant_discharge_temperature_sensor_2
  - refrigerant_liquid_pressure_sensor_1
  - refrigerant_liquid_pressure_sensor_2
  - refrigerant_liquid_saturation_temperature_sensor_1
  - refrigerant_liquid_saturation_temperature_sensor_2
  - refrigerant_liquid_temperature_sensor_1
  - refrigerant_liquid_temperature_sensor_2
  - refrigerant_subcooling_temperature_sensor_1
  - refrigerant_subcooling_temperature_sensor_2
  - refrigerant_suction_pressure_sensor_1
  - refrigerant_suction_pressure_sensor_2
  - refrigerant_suction_saturation_temperature_sensor_1
  - refrigerant_suction_saturation_temperature_sensor_2
  - refrigerant_suction_superheat_temperature_sensor_1
  - refrigerant_suction_superheat_temperature_sensor_2
  - refrigerant_suction_temperature_sensor_1
  - refrigerant_suction_temperature_sensor_2


CCM:
  guid: "4690242f-f5fe-47cb-9340-771cfc6cecb3"
  description: "Compressor current monitoring."
  is_abstract: true
  uses:
  - compressor_current_sensor
  - compressor_run_command


CC2XM:
  guid: "6eabfba1-1cc6-43d7-a46a-baaaeb0782d5"
  description: "Compressor current monitoring for 2 compressors."
  is_abstract: true
  uses:
  - compressor_current_sensor_1
  - compressor_current_sensor_2
  - compressor_run_command_1
  - compressor_run_command_2


SSSPC:
  guid: "f933f42e-faf1-4039-801a-83f3eff24461"
  description: "Supply static steam pressure control for steam/water heat exchanger"
  is_abstract: true
  uses:
  - steam_valve_percentage_command
  - supply_steam_static_pressure_sensor
  - supply_steam_static_pressure_setpoint
  implements:
  - CONTROL


SCHWISOVPM:
  guid: "39e76027-e924-48af-a507-dd33948e455b"
  description: "Secondary chilled water return side isolation valve percentage monitoring."
  is_abstract: true
  uses:
  - secondary_chilled_return_water_isolation_valve_percentage_command
  - secondary_chilled_return_water_isolation_valve_percentage_sensor
  implements:
  - MONITORING


SCHWDT:
  guid: "bafc8c7a-fd40-4cd6-8b95-e3beb268eac9"
  description: "Secondary-side chilled water delta-T monitoring."
  is_abstract: true
  implements:
  - MONITORING
  uses:
  - secondary_chilled_return_water_temperature_sensor
  - secondary_chilled_supply_water_temperature_sensor


SHWDT:
  guid: "6dd5a198-e339-406e-9f43-f2682218bd9c"
  description: "Secondary-side heating water delta-T monitoring."
  is_abstract: true
  implements:
  - MONITORING
  uses:
  - secondary_heating_return_water_temperature_sensor
  - secondary_heating_supply_water_temperature_sensor


PCHWDT:
  guid: "cfb74347-2e51-4034-8e5d-0015bdbe59a5"
  description: "Temperature differential across primary chilled water loop."
  is_abstract: true
  implements:
  - MONITORING
  uses:
  - primary_chilled_return_water_temperature_sensor
  - primary_chilled_supply_water_temperature_sensor


PHWDT:
  guid: "06e84e2c-8935-4c9a-80cb-f08890005f4a"
  description: "Temperature differential across primary heating water loop."
  is_abstract: true
  implements:
  - MONITORING
  uses:
  - primary_heating_return_water_temperature_sensor
  - primary_heating_supply_water_temperature_sensor


TDTM:
  guid: "5c4a89f4-a163-4b73-9064-aa3dfd8361e7"
  description: "water tank delta-T monitoring."
  is_abstract: true
  uses:
  - entering_water_tank_temperature_sensor
  - leaving_water_tank_temperature_sensor
  implements:
  - MONITORING


HLPM:
  guid: "ae617b98-6deb-4c17-8d63-4504feea2988"
  description: "Heating thermal power sensor."
  is_abstract: true
  uses:
  - heating_thermal_power_sensor
  implements:
  - MONITORING


CWRWISOVM:
  guid: "857f28d7-c853-41bb-929c-23b942bcb5b8"
  description: "Condensing water supply side isolation valve monitoring."
  is_abstract: true
  uses:
  - condensing_return_water_isolation_valve_command
  - condensing_return_water_isolation_valve_status
  implements:
  - MONITORING


CWRWISOVPM:
  guid: "f9c6f9f6-aad8-4ea8-ab7d-fbd343a53830"
  description: "Condensing water return side isolation valve percentage monitoring."
  is_abstract: true
  uses:
  - condensing_return_water_isolation_valve_percentage_command
  - condensing_return_water_isolation_valve_percentage_sensor
  implements:
  - MONITORING


OCWRWISOVM:
  guid: "daec7559-f465-4117-9606-92353b8a1ae1"
  description: "Open-loop CDW return side isolation valve monitoring."
  is_abstract: true
  uses:
  - outside_condensing_loop_return_water_isolation_valve_command
  - outside_condensing_loop_return_water_isolation_valve_status
  implements:
  - MONITORING


OCWRWISOVPM:
  guid: "16a303e1-ab6a-49d1-8c3b-6e02c6a78cca"
  description: "Open-loop CDW return side isolation valve monitoring."
  is_abstract: true
  uses:
  - outside_condensing_loop_return_water_isolation_valve_percentage_command
  - outside_condensing_loop_return_water_isolation_valve_percentage_sensor
  implements:
  - MONITORING


HWRWISOVM:
  guid: "a2ca0c24-c44d-44ea-95cb-728da67d7c78"
  description: "Heating return side isolation valve monitoring."
  is_abstract: true
  uses:
  - heating_return_water_isolation_valve_command
  - heating_return_water_isolation_valve_status
  implements:
  - MONITORING


HWSWISOVM:
  guid: "1f0a45f0-b5fd-47b3-a870-bd11dccb7239"
  description: "Heating supply side isolation valve monitoring."
  is_abstract: true
  uses:
  - heating_supply_water_isolation_valve_command
  - heating_supply_water_isolation_valve_status
  implements:
  - MONITORING


HWRWISOVPM:
  guid: "b02b1e0e-ca30-4fb0-8700-84225bf8d635"
  description: "Heating return side isolation valve percentage monitoring."
  is_abstract: true
  uses:
  - heating_return_water_isolation_valve_percentage_command
  - heating_return_water_isolation_valve_percentage_sensor
  implements:
  - MONITORING


DEFSS:
  guid: "7102dc2c-4f27-4bbb-a9a4-965e71f3ac79"
  description: "defrost run command and status (start/stop) "
  is_abstract: true
  uses:
  - defrost_run_command
  - defrost_run_status
  implements:
  - MONITORING
  opt_uses:
  - frost_alarm


DEFSTC:
  guid: "c52e2a01-3e72-449c-9215-93d4af12ffc6"
  description: "Defrost temperature control."
  is_abstract: true
  uses:
  - defrost_temperature_sensor
  - defrost_temperature_setpoint
  opt_uses:
  - frost_alarm


VOADC2X:
  guid: "c3072c9a-71f4-41e8-a728-c2730f327fc6"
  description: "Variable outside air damper control and monitoring, where there are two separate, equal sets of dampers that operate in conjunction."
  is_abstract: true
  uses:
  - outside_air_damper_percentage_command_1
  - outside_air_damper_percentage_command_2
  - outside_air_damper_percentage_sensor_1
  - outside_air_damper_percentage_sensor_2
  implements:
  - OPERATIONAL


RAIDC:
  guid: "07b8b6ca-5fb7-471d-a50e-2ad266eb4a31"
  description: "Return air isolation damper control and monitoring."
  is_abstract: true
  uses:
  - return_air_isolation_damper_command
  - return_air_isolation_damper_status
  opt_uses:
  - failed_return_air_isolation_damper_alarm


RAIDC3X:
  guid: "8d678b8d-244a-41b3-9e2b-e72fd5dd1778"
  description: "Return air isolation damper control and monitoring, where there are three separate, equal sets of dampers that operate in conjunction."
  is_abstract: true
  uses:
  - return_air_isolation_damper_command_1
  - return_air_isolation_damper_command_2
  - return_air_isolation_damper_command_3
  - return_air_isolation_damper_status_1
  - return_air_isolation_damper_status_2
  - return_air_isolation_damper_status_3
  implements:
  - MONITORING


RAIDC2X:
  guid: "a75ae9d1-c1bd-4fb5-9908-cc59f6b2f321"
  description: "Return air isolation damper control and monitoring, where there are two separate, equal sets of dampers that operate in conjunction."
  is_abstract: true
  uses:
  - return_air_isolation_damper_command_1
  - return_air_isolation_damper_command_2
  - return_air_isolation_damper_status_1
  - return_air_isolation_damper_status_2
  implements:
  - MONITORING


DAIDC2X:
  guid: "a31bfc83-51f3-4c0f-8f60-eb21bf9e5688"
  description: "Discharge air isolation damper control and monitoring, where there are two separate, equal sets of dampers that operate in conjunction."
  is_abstract: true
  uses:
  - discharge_air_isolation_damper_command_1
  - discharge_air_isolation_damper_command_2
  - discharge_air_isolation_damper_status_1
  - discharge_air_isolation_damper_status_2
  implements:
  - MONITORING


DAIDC:
  guid: "35f6ae55-3f74-4fcc-bfb2-3412670f8d60"
  description: "Discharge air isolation damper control and monitoring."
  is_abstract: true
  uses:
  - discharge_air_isolation_damper_command
  - discharge_air_isolation_damper_status
  implements:
  - MONITORING
  opt_uses:
  - failed_discharge_air_isolation_damper_alarm


RAIDC4X:
  guid: "2a234621-dfb8-4aab-a825-49e3bfc107b6"
  description: "Return air isolation damper control and monitoring, where there are four separate, equal sets of dampers that operate in conjunction."
  is_abstract: true
  uses:
  - return_air_isolation_damper_command_1
  - return_air_isolation_damper_command_2
  - return_air_isolation_damper_command_3
  - return_air_isolation_damper_command_4
  - return_air_isolation_damper_status_1
  - return_air_isolation_damper_status_2
  - return_air_isolation_damper_status_3
  - return_air_isolation_damper_status_4
  implements:
  - MONITORING


SAIDC:
  guid: "9c0ec280-99e6-4f44-9b67-7ea5f4bdfeba"
  description: "isolation damper status monitoring and control on the supply side."
  is_abstract: true
  uses:
  - supply_air_isolation_damper_command
  - supply_air_isolation_damper_status
  implements:
  - MONITORING
  opt_uses:
  - failed_supply_air_isolation_damper_alarm


SAIDC2X:
  guid: "2fd14ae4-e0c5-4057-a998-9fe72d27a494"
  description: "isolation damper status monitoring and control on the supply side, where there are two separate, equal sets of dampers that operate in conjunction."
  is_abstract: true
  uses:
  - supply_air_isolation_damper_command_1
  - supply_air_isolation_damper_command_2
  - supply_air_isolation_damper_status_1
  - supply_air_isolation_damper_status_2
  implements:
  - MONITORING


SAIDC3X:
  guid: "2ad5c08c-1d77-4df3-af6b-92aecc5b8eaa"
  description: "isolation damper status monitoring and control on the supply side, where there are three separate, equal sets of dampers that operate in conjunction."
  is_abstract: true
  uses:
  - supply_air_isolation_damper_command_1
  - supply_air_isolation_damper_command_2
  - supply_air_isolation_damper_command_3
  - supply_air_isolation_damper_status_1
  - supply_air_isolation_damper_status_2
  - supply_air_isolation_damper_status_3
  implements:
  - MONITORING


SSPC2X:
  guid: "52328bf9-1e7e-42b3-a66d-fbdeabf1105f"
  description: "Supply static pressure control via supply fan speed with 2 sensors"
  is_abstract: true
  opt_uses:
  - average_supply_air_static_pressure_sensor
  - pressurization_request_count
  - supply_air_damper_percentage_command
  - supply_air_flowrate_sensor
  - supply_fan_run_command
  - supply_fan_run_status
  - supply_fan_speed_frequency_sensor
  - supply_fan_speed_percentage_command
  - failed_supply_fan_alarm
  uses:
  - supply_air_static_pressure_sensor_1
  - supply_air_static_pressure_sensor_2
  - supply_air_static_pressure_setpoint_1
  - supply_air_static_pressure_setpoint_2
  implements:
  - OPERATIONAL


SFMSC:
  guid: "b95a77b1-35fd-4447-8a8a-f156f6b363b6"
  description: "Supply fan multi-speed control."
  is_abstract: true
  uses:
  - supply_fan_run_command
  - supply_fan_run_mode
  - supply_fan_run_status
  - supply_fan_speed_mode
  opt_uses:
  - schedule_run_command
  - failed_supply_fan_alarm


MIPVCM:
  guid: "59c2ed91-daa7-4f30-916d-78ac67105014"
  description: "Motor phase-level input current and voltage monitoring."
  is_abstract: true
  implements:
  - MONITORING
  uses:
  - input_phase1_line_motor_current_sensor
  - input_phase1_phase2_line_motor_voltage_sensor
  - input_phase1_phase3_line_motor_voltage_sensor
  - input_phase2_line_motor_current_sensor
  - input_phase2_phase3_line_motor_voltage_sensor
  - input_phase3_line_motor_current_sensor
  opt_uses:
  - average_input_inter_line_motor_voltage_sensor
  - average_input_line_motor_current_sensor


MIPWM:
  guid: "c859ef99-c44d-4f64-9fa7-461af73ede05"
  description: "Motor input power monitoring."
  is_abstract: true
  implements:
  - MONITORING
  uses:
  - input_motor_power_sensor
  opt_uses:
  - input_motor_frequency_sensor
  - motor_powerfactor_sensor


MSM:
  guid: "6994d3a0-7a74-44df-b5d6-88ea384fa22a"
  description: "Motor speed monitoring for fan."
  is_abstract: true
  implements:
  - MONITORING
  uses:
  - discharge_fan_run_status
  - high_discharge_fan_speed_status
  - low_discharge_fan_speed_status
  opt_uses:
  - failed_discharge_fan_alarm


INVOPWM:
  guid: "3fe50f00-5db3-4fea-9838-111e78ce489f"
  description: "Inverter (VFD) output power monitoring."
  is_abstract: true
  implements:
  - MONITORING
  uses:
  - output_inverter_power_sensor
  opt_uses:
  - input_inverter_frequency_sensor
  - output_inverter_voltage_sensor


INVIPCM:
  guid: "d830e49e-08d3-4ae6-a741-7ac12f5215e8"
  description: "Inverter (VFD) 3-phase input current monitoring."
  is_abstract: true
  implements:
  - MONITORING
  uses:
  - input_phase1_line_inverter_current_sensor
  - input_phase2_line_inverter_current_sensor
  - input_phase3_line_inverter_current_sensor


CWSWISOVPM:
  guid: "70698046-b9b1-462c-bb75-3c06d9b7628c"
  description: "Condensing water supply side isolation valve percentage monitoring."
  is_abstract: true
  uses:
  - condensing_supply_water_isolation_valve_percentage_command
  - condensing_supply_water_isolation_valve_percentage_sensor
  implements:
  - MONITORING


GTWFCISOVM:
  guid: "649fa2ba-7374-49a7-8989-6b6ac728178e"
  description: "Geothermal water free-cooling isolation valve monitoring; exclusively using ground as heat sink for building load."
  is_abstract: true
  uses:
  - chilled_side_ground_return_economizer_isolation_valve_command
  - chilled_side_ground_return_economizer_isolation_valve_status
  - chilled_side_ground_supply_economizer_isolation_valve_status
  implements:
  - MONITORING


GTWGRISOVM:
  guid: "a323f1e9-8722-4126-a5be-d8e9c2e27f7d"
  description: "Geothermal water ground-recharge isolation valve monitoring; rejecting ground heat to atmosphere via cooling towers."
  is_abstract: true
  uses:
  - heating_side_ground_return_economizer_isolation_valve_command
  - heating_side_ground_return_economizer_isolation_valve_status
  - heating_side_ground_supply_economizer_isolation_valve_status
  implements:
  - MONITORING


GTWHEISOVM:
  guid: "0568720c-dc0f-404a-8139-af79401d0c43"
  description: "Geothermal water heat-extraction isolation valve monitoring; extracting ground heat to to use in building."
  is_abstract: true
  uses:
  - chilled_side_ground_return_water_isolation_valve_status
  - chilled_side_ground_supply_water_isolation_valve_command
  - chilled_side_ground_supply_water_isolation_valve_status
  implements:
  - MONITORING


GTWHRISOVM:
  guid: "c17a6215-3493-4693-bef1-52e8d079742f"
  description: "Geothermal water heat-rejection isolation valve monitoring; rejecting building heat to ground."
  is_abstract: true
  uses:
  - heating_side_ground_return_water_isolation_valve_status
  - heating_side_ground_supply_water_isolation_valve_command
  - heating_side_ground_supply_water_isolation_valve_status
  implements:
  - MONITORING


COCDSP:
  guid: "c4c91584-0506-4ba5-95ad-f49d57eb3c67"
  description: "Dual setpoint CO concentration control."
  is_abstract: true
  uses:
  - high_limit_zone_air_co_concentration_setpoint
  - low_limit_zone_air_co_concentration_setpoint
  - zone_air_co_concentration_sensor
  implements:
  - CONTROL
  opt_uses:
  - high_zone_air_co_concentration_alarm


NOCDSP:
  guid: "df6c124a-fdd8-4422-b33d-56f46d66dbc8"
  description: "Dual setpoint NO concentration control."
  is_abstract: true
  uses:
  - high_limit_zone_air_no_concentration_setpoint
  - low_limit_zone_air_no_concentration_setpoint
  - zone_air_no_concentration_sensor
  implements:
  - CONTROL


EFHLC:
  guid: "6951a8f3-40e6-461a-a225-70041409441f"
  description: "Two-speed exhaust fan (low/high)."
  is_abstract: true
  uses:
  - high_exhaust_fan_speed_command
  - high_exhaust_fan_speed_status
  - low_exhaust_fan_speed_command
  - low_exhaust_fan_speed_status
  implements:
  - OPERATIONAL


SWCM:
  guid: "b82c4b84-96ae-48ee-a36b-29f274f6a41a"
  description: "Solenoid water valve control and monitoring."
  is_abstract: true
  uses:
  - valve_command
  - valve_status


SCRSS:
  guid: "636b1262-b08b-4e1b-b130-e1a510b79a0c"
  description: "Scurbber start stop monitoring."
  is_abstract: true
  opt_uses:
  - bypass_air_damper_percentage_command
  - bypass_air_damper_percentage_sensor
  - differential_pressure_sensor
  - differential_pressure_setpoint
  - scrubber_run_mode
  - filter_alarm
  - fire_alarm
  - high_differential_pressure_alarm
  - low_differential_pressure_alarm
  uses:
  - scrubber_run_command
  - scrubber_run_status
  implements:
  - OPERATIONAL

##Abstracts for sensors
PCM:
  guid: "b661d7aa-4f70-41c8-817a-7514a74ccebc"
  description: "General particulate matter monitoring."
  is_abstract: true
  uses:
  - particle_concentration_sensor
  implements:
  - MONITORING


PMM:
  guid: "9c7fa9be-b9ec-46e1-8986-8e70b4ab04e3"
  description: "Zone air particulate matter monitoring."
  is_abstract: true
  uses:
  - zone_air_pm10pt0_concentration_sensor
  - zone_air_pm2pt5_concentration_sensor
  implements:
  - MONITORING


PHWTC:
  guid: "f2d309b1-dc35-4aa3-8cf8-dc986cc05a79"
  description: "potable water temperature monitoring and control."
  is_abstract: true
  uses:
  - potable_hot_water_temperature_sensor


LM:
  guid: "debce299-ec12-4d13-86fd-93e0cf10102e"
  description: "level monitoring of devices storing media."
  is_abstract: true
  uses:
  - level_status
  - percentage_sensor


PLPM:
  guid: "87da5960-a441-49a1-8f80-05acdbf32426"
  description: "Pipeline Fluid pressure monitoring"
  is_abstract: true
  uses:
  - line_pressure_sensor


CO2M4X:
  guid: "860e4db3-a171-4575-ad91-0002b01ea783"
  description: "Basic carbon dioxide monitoring for 4 Zones."
  is_abstract: true
  uses:
  - zone_air_co2_concentration_sensor_1
  - zone_air_co2_concentration_sensor_2
  - zone_air_co2_concentration_sensor_3
  - zone_air_co2_concentration_sensor_4
  implements:
  - MONITORING


CO2M6X:
  guid: "3bea6d49-a70b-42c4-bd0c-592991dbf0f5"
  description: "Basic carbon dioxide monitoring for 6 Zones."
  is_abstract: true
  opt_uses:
  - average_zone_air_co2_concentration_sensor
  - max_zone_air_co2_concentration_sensor
  uses:
  - zone_air_co2_concentration_sensor_1
  - zone_air_co2_concentration_sensor_2
  - zone_air_co2_concentration_sensor_3
  - zone_air_co2_concentration_sensor_4
  - zone_air_co2_concentration_sensor_5
  - zone_air_co2_concentration_sensor_6
  implements:
  - MONITORING


MIPCVM:
  guid: "17630266-40d3-4bc5-a9cd-9d70f10ef839"
  description: "Motor phase-level input current and voltage monitoring."
  is_abstract: true
  implements:
  - MONITORING
  uses:
  - average_input_inter_line_motor_voltage_sensor
  - average_input_line_motor_current_sensor
  - input_motor_power_sensor


EPM:
  guid: "5976839e-9e26-48ef-8d7f-24106a6b7f97"
  description: "Basic Electrical parameter monitoring."
  is_abstract: true
  opt_uses:
  - power_status
  uses:
  - current_sensor
  - energy_accumulator
  - power_sensor
  - voltage_sensor
  implements:
  - MONITORING


DFRMM:
  guid: "055a7881-d815-4bcd-aba5-2fac9a0d8e42"
  description: "Discharge fan run mode monitoring."
  is_abstract: true
  uses:
  - discharge_fan_run_mode
  implements:
  - MONITORING


RDC:
  guid: "ca7914b6-f639-4d67-a6fc-22f5a4e613ff"
  description: "Return air damper percentage monitoring"
  is_abstract: true
  uses:
  - return_air_damper_percentage_command
  - return_air_damper_percentage_sensor
  implements:
  - MONITORING


RFSS:
  guid: "2ca79174-7d36-4341-a820-0db83cd9470c"
  description: "Basic combination of return fan run command and status (start/stop)."
  is_abstract: true
  opt_uses:
  - return_fan_current_sensor
  - return_fan_power_sensor
  uses:
  - return_fan_run_command
  - return_fan_run_status
  implements:
  - OPERATIONAL


RFSS2X:
  guid: "8a0e3c63-308e-49d1-bab5-2780998cc6ac"
  description: "Return fan start-stop and feedback with two fan."
  is_abstract: true
  opt_uses:
  - return_fan_current_sensor_1
  - return_fan_current_sensor_2
  - return_fan_power_sensor_1
  - return_fan_power_sensor_2
  uses:
  - return_fan_run_command_1
  - return_fan_run_command_2
  - return_fan_run_status_1
  - return_fan_run_status_2
  implements:
  - OPERATIONAL


RFVSC:
  guid: "e36cc2ed-5694-4171-94b0-d32a94bb271c"
  description: "Variable speed control for a return fan."
  is_abstract: true
  opt_uses:
  - return_fan_current_sensor
  - return_fan_power_sensor
  - return_fan_speed_frequency_sensor
  - return_fan_speed_percentage_sensor
  uses:
  - return_fan_run_command
  - return_fan_run_status
  - return_fan_speed_percentage_command
  implements:
  - OPERATIONAL


RFVSC2X:
  guid: "3326bd01-506e-4dba-a410-9a34252b2d59"
  description: "Return fan variable speed control with feedback and sensoring for two fans."
  is_abstract: true
  opt_uses:
  - return_fan_current_sensor_1
  - return_fan_current_sensor_2
  - return_fan_power_sensor_1
  - return_fan_power_sensor_2
  - return_fan_speed_frequency_sensor_1
  - return_fan_speed_frequency_sensor_2
  - return_fan_speed_percentage_sensor_1
  - return_fan_speed_percentage_sensor_2
  uses:
  - return_fan_run_command_1
  - return_fan_run_command_2
  - return_fan_run_status_1
  - return_fan_run_status_2
  - return_fan_speed_percentage_command_1
  - return_fan_speed_percentage_command_2
  implements:
  - OPERATIONAL

SEWTM:
  guid: "bca463b0-2ecb-41df-8ad9-aab7690751d7"
  description: "Secondary water temperature monitoring"
  opt_uses:
  - secondary_supply_water_temperature_sensor
  uses:
  - secondary_return_water_temperature_sensor
  implements:
  - MONITORING

EXTOR:
  guid: "6f650a5a-06d3-4316-af26-7d4b8241aecf"
  description: "shade control with extension monitoring based on outside illuminance"
  is_abstract: true
  uses:
  - shade_extent_percentage_command
  - outside_illuminance_sensor
  - low_limit_illuminance_setpoint
  - high_limit_illuminance_setpoint

DPHC2:
  guid: "6393d7b6-c538-4f2c-a43e-224f6f36ca6c"
  description: "Two-pipe heating and cooling control for radiant panels"
  is_abstract: true
  opt_uses:
  - supply_water_temperature_sensor
  - return_water_temperature_sensor
  uses:
  - water_riser_mode
  - supply_water_valve_percentage_command

DPHC4:
  guid: "3d81e58b-2596-4a8a-97d2-8ef62de6b823"
  description: "Four pipe heating and cooling controls for radiant panels"
  is_abstract: true
  opt_uses:
  - heating_supply_water_temperature_sensor
  - heating_return_water_temperature_sensor
  - chilled_supply_water_temperature_sensor
  - chilled_return_water_temperature_sensor
  uses:
  - cooling_output_percentage_command
  - heating_output_percentage_command

HHCD42:
  guid: "994cd48f-ef49-4aa6-8be6-98f05d17c0b7"
  description: "Hydronic heating and cooling distribution monitoring for change over group with a heat and a cold exchanger. Primary side: Four-pipe installation 
                with flow control valves for cooling and heating. Two pipe installation with isolation valves on the secondary side towards the radiant panels. 
                Heating or cooling only"
  is_abstract: true
  implements:
  - MONITORING
  uses:
  - heating_supply_water_isolation_valve_status
  - heating_return_water_isolation_valve_status
  - chilled_supply_water_isolation_valve_status
  - chilled_return_water_isolation_valve_status
  - chilled_water_valve_percentage_command
  - heating_water_valve_percentage_command
  - secondary_heating_supply_water_temperature_sensor
  - secondary_heating_return_water_temperature_sensor
  - secondary_chilled_supply_water_temperature_sensor
  - secondary_chilled_return_water_temperature_sensor
  - heating_request_count
  - cooling_request_count
  opt_uses:
  - average_zone_air_temperature_sensor
  - primary_chilled_supply_water_temperature_sensor
  - primary_heating_supply_water_temperature_sensor

HHCD44:
  guid: "da375227-c57b-4818-91ab-c7e9060ad1cc"
  description: "Hydronic heating and cooling distribution monitoring for change over group with a heat and a cold exchanger. Primary side: Four-pipe installation 
                with flow control valves for cooling and heating. Four pipe installation with isolation valves on the secondary side towards the radiant panels.
                Heating and cooling in parallel"
  is_abstract: true
  implements:
  - MONITORING
  uses:
  - heating_supply_water_isolation_valve_status
  - heating_return_water_isolation_valve_status
  - chilled_supply_water_isolation_valve_status
  - chilled_return_water_isolation_valve_status
  - chilled_water_valve_percentage_command
  - heating_water_valve_percentage_command
  - secondary_heating_supply_water_temperature_sensor
  - secondary_heating_return_water_temperature_sensor
  - secondary_chilled_supply_water_temperature_sensor
  - secondary_chilled_return_water_temperature_sensor
  - heating_request_count
  - cooling_request_count
  opt_uses:
  - average_zone_air_temperature_sensor
  - primary_chilled_supply_water_temperature_sensor
  - primary_heating_supply_water_temperature_sensor

RCO2M:
  guid: "09a6c4bb-9bb3-4318-aa43-8ad379493788"
  description: "Return air co2 monitoring"
  is_abstract: true
  uses:
  - return_air_co2_concentration_sensor
  implements:
  - MONITORING

VMADC:
  guid: "796e1551-7648-40cf-962d-9bbb28c8056b"
  description: "Variable mixed air damper monitoring (for recirculated air in AHU)."
  is_abstract: true
  uses:
  - mixed_air_damper_percentage_command
  - mixed_air_damper_percentage_sensor
  implements:
  - CONTROL

<<<<<<< HEAD
SEFC:
  description: "Supply fan and exhaust fan control."
  is_abstract: true
  uses:
  - supply_fan_run_command
  - supply_fan_speed_percentage_command
  - exhaust_fan_run_command
  - exhaust_fan_speed_percentage_command
  - supply_air_flowrate_setpoint
  - exhaust_air_flowrate_setpoint
  opt_uses:
  - failed_supply_fan_alarm
  - failed_exhaust_fan_alarm
  - return_fan_speed_percentage_command
  implements:
  - CONTROL

HRC:
  description: "Heat recovery run mode control"
  is_abstract: true
  uses:
  - heat_recovery_run_command
  - heat_recovery_run_mode
  implements:
  - CONTROL
=======
OAQM:
  guid: "99e4f482-278e-40ee-9524-9f687c41ba22"
  description: "Outside air quality monitoring (particulates and gases)"
  is_abstract: true
  uses:
  - outside_air_pm1pt0_density_sensor
  - outside_air_pm2pt5_density_sensor
  - outside_air_pm10pt0_density_sensor
  - outside_air_no_density_sensor
  - outside_air_no2_density_sensor
  - outside_air_so2_density_sensor
  - outside_air_co_concentration_sensor
  opt_uses:
  - outside_air_co2_concentration_sensor
  implements:
  - MONITORING
>>>>>>> d4087bd6
<|MERGE_RESOLUTION|>--- conflicted
+++ resolved
@@ -6675,7 +6675,6 @@
   implements:
   - CONTROL
 
-<<<<<<< HEAD
 SEFC:
   description: "Supply fan and exhaust fan control."
   is_abstract: true
@@ -6701,7 +6700,7 @@
   - heat_recovery_run_mode
   implements:
   - CONTROL
-=======
+
 OAQM:
   guid: "99e4f482-278e-40ee-9524-9f687c41ba22"
   description: "Outside air quality monitoring (particulates and gases)"
@@ -6718,4 +6717,3 @@
   - outside_air_co2_concentration_sensor
   implements:
   - MONITORING
->>>>>>> d4087bd6

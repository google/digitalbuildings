# Copyright 2020 Google LLC
#
# Licensed under the Apache License, Version 2.0 (the License);
# you may not use this file except in compliance with the License.
# You may obtain a copy of the License at
#
#    https://www.apache.org/licenses/LICENSE-2.0
#
# Unless required by applicable law or agreed to in writing, software
# distributed under the License is distributed on an AS IS BASIS,
# WITHOUT WARRANTIES OR CONDITIONS OF ANY KIND, either express or implied.
# See the License for the specific language governing permissions and
# limitations under the License.

### ABSTRACT TYPES

# This defines subtypes by function. They are not necessarily specific to any type of equipment.
# TODO: Variable speed compressors?
# TODO: For types which use multiple sensors as control points (e.g. differential_pressure_sensor_1
# and _2) they should be reconstructed using virtual points (and the 2X types should be deprecated).

SD:
  id: "11449987124388954112"
  description: "Single duct VAV type, with basic airflow control."
  is_abstract: true
  opt_uses:
  - run_command
  - supply_air_ventilation_flowrate_requirement
  - supply_air_cooling_flowrate_capacity
  - supply_air_heating_flowrate_capacity
  - cooling_thermal_power_capacity
  - supply_air_temperature_sensor
  uses:
  - supply_air_flowrate_sensor
  - supply_air_flowrate_setpoint
  - supply_air_damper_percentage_command
  implements:
  - CONTROL

DD:
  id: "8927971333061476352"
  description: "Dual duct flow control (hot deck, cold deck)."
  is_abstract: true
  opt_uses:
  - supply_air_ventilation_flowrate_requirement
  - supply_air_cooling_flowrate_capacity
  - supply_air_heating_flowrate_capacity
  - cooling_thermal_power_capacity
  - heating_thermal_power_capacity
  - discharge_air_temperature_sensor
  - run_command
  uses:
  - cooling_air_damper_percentage_command
  - cooling_air_flowrate_sensor
  - cooling_air_flowrate_setpoint
  - heating_air_damper_percentage_command
  - heating_air_flowrate_sensor
  - heating_air_flowrate_setpoint
  implements:
  - CONTROL

# Not deprecated but probably not useful
OADM:
  id: "13985513714598543360"
  description: "Outside air damper monitoring."
  uses:
  - outside_air_damper_command

MOAFC:
  id: "1519549946037010432"
  description: "Minimum (ventilation) outside air flow control."
  is_abstract: true
  opt_uses:
  - economizer_mode
  uses:
  - ventilation_outside_air_damper_percentage_command
  - ventilation_outside_air_flowrate_setpoint
  - ventilation_outside_air_flowrate_sensor
  implements:
  - CONTROL

OAFC:
  id: "12724505818934804480"
  description: "Outside Air Flow Control"
  is_abstract: true
  opt_uses:
  - economizer_mode
  - mixed_air_temperature_sensor
  uses:
  - outside_air_flowrate_setpoint
  - outside_air_flowrate_sensor
  - outside_air_damper_percentage_command
  implements:
  - CONTROL

ZTM:
  id: "5662861603217866752"
  description: "Zone temperature monitoring."
  is_abstract: true
  opt_uses:
  - discharge_air_temperature_sensor
  uses:
  - zone_air_temperature_sensor
  implements:
  - MONITORING

REFM:
  id: "18151343369916252160"
  description: "Refrigerant leak monitoring."
  is_abstract: true
  implements:
  - MONITORING
  uses:
  - zone_air_refrigerant_concentration_sensor


CSP:
  id: "2456298668530073600"
  description: "Single cooling setpoint control (IDF room typically)."
  is_abstract: true
  implements:
  - OPERATIONAL
  opt_uses:
  - zone_air_relative_humidity_sensor
  - discharge_air_temperature_sensor
  uses:
  - zone_air_temperature_sensor
  - zone_air_cooling_temperature_setpoint

ZTC:
  id: "10742921982891786240"
  description: "Single control setpoint with deadband."
  is_abstract: true
  implements:
  - OPERATIONAL
  opt_uses:
  - zone_air_deadband_temperature_setpoint
  - zone_air_relative_humidity_sensor
  uses:
  - zone_air_temperature_setpoint
  - zone_air_temperature_sensor

DSARC:
  id: "9767289031682424832"
  description: "AHU dual supply air reset control."
  is_abstract: true
  opt_uses:
  - supply_air_flowrate_sensor
  - heating_request_count
  uses:
  - supply_air_cooling_temperature_setpoint
  - supply_air_heating_temperature_setpoint
  - supply_air_static_pressure_setpoint
  - cooling_request_count
  - pressurization_request_count
  implements:
  - CONTROL

DFMSS:
  id: "15946227720434745344"
  description: "Discharge fan Start Stop with uneven statuses."
  is_abstract: true
  implements:
  - OPERATIONAL
  opt_uses:
  - discharge_air_flowrate_capacity
  - discharge_fan_power_capacity
  - discharge_fan_current_sensor
  - discharge_fan_power_sensor
  uses:
  - discharge_fan_run_command
  - discharge_fan_run_status_1
  - discharge_fan_run_status_2

DX2RC:
  id: "14529282687673303040"
  description: "Compressor run control on retun side (RC)."
  is_abstract: true
  opt_uses:
  - discharge_air_temperature_sensor
  - leaving_cooling_coil_temperature_sensor
  - cooling_thermal_power_capacity
  - cooling_percentage_command
  - compressor_speed_percentage_command
  uses:
  - return_air_temperature_setpoint
  - return_air_temperature_sensor
  - compressor_run_command_1
  - compressor_run_command_2
  - compressor_run_status_1
  - compressor_run_status_2
  implements:
  - CONTROL

DFSMC:
  id: "2774887660236308480"
  description: "Discharge fan multi-speed control."
  is_abstract: true
  uses:
  - discharge_fan_run_command
  - discharge_fan_speed_mode

DSP:
  id: "8112819800507416576"
  description: "Dual setpoint control (heating/cooling thresholds with deadband in between)."
  is_abstract: true
  implements:
  - OPERATIONAL
  opt_uses:
  - discharge_air_temperature_sensor
  - zone_air_relative_humidity_sensor
  uses:
  - zone_air_temperature_sensor
  - zone_air_cooling_temperature_setpoint
  - zone_air_heating_temperature_setpoint

DDSP:
  id: "15044396188704964608"
  description: "Dual setpoint control (heating/cooling thresholds with deadband in between) with two zone temp sensors."
  is_abstract: true
  implements:
  - OPERATIONAL
  opt_uses:
  - discharge_air_temperature_sensor
  uses:
  - zone_air_temperature_sensor_1
  - zone_air_temperature_sensor_2
  - zone_air_cooling_temperature_setpoint
  - zone_air_heating_temperature_setpoint

CO2C:
  id: "14886233640072642560"
  description: "Carbon dioxide control."
  is_abstract: true
  implements:
  - OPERATIONAL
  uses:
  - zone_air_co2_concentration_sensor
  - zone_air_co2_concentration_setpoint

COC:
  id: "11679670705384849408"
  description: "Carbon monoxide control."
  is_abstract: true
  implements:
  - OPERATIONAL
  uses:
  - zone_air_co_concentration_sensor
  - zone_air_co_concentration_setpoint

BPC:
  id: "16869691043929391104"
  description: "Building pressure control (stand-alone fan)."
  is_abstract: true
  uses:
  - building_air_static_pressure_sensor
  - building_air_static_pressure_setpoint
  implements:
  - OPERATIONAL

EDPM:
  id: "18075318737925308416"
  description: "Exhaust air damper percentage monitoring."
  is_abstract: true
  uses:
  - exhaust_air_damper_percentage_command
  - exhaust_air_damper_percentage_sensor

EDM:
  id: "3621015733879701504"
  description: "Exhaust air damper monitoring."
  is_abstract: true
  uses:
  - exhaust_air_damper_command
  - exhaust_air_damper_status

EDBPC:
  id: "15769475728711614464"
  description: "Building static control with exhaust damper."
  is_abstract: true
  opt_uses:
  - exhaust_air_differential_pressure_sensor
  - exhaust_air_damper_percentage_sensor
  uses:
  - building_air_static_pressure_sensor
  - building_air_static_pressure_setpoint
  - exhaust_air_damper_percentage_command
  implements:
  - CONTROL

EFFC:
  id: "3108154032661725184"
  description: "Exhaust fan flow control."
  is_abstract: true
  uses:
  - speed_percentage_command
  - exhaust_air_flowrate_setpoint
  - exhaust_air_flowrate_sensor
  implements:
  - CONTROL

BSPC:
  id: "6131235964464398336"
  description: "Building static pressure control (as part of a composite device)."
  is_abstract: true
  opt_uses:
  - exhaust_air_damper_percentage_command
  - exhaust_fan_run_status
  uses:
  - building_air_static_pressure_sensor
  - building_air_static_pressure_setpoint
  - exhaust_fan_run_command
  implements:
  - CONTROL

VSC:
  id: "3357018594004172800"
  description: "Variable speed control generic."
  is_abstract: true
  opt_uses:
  - current_sensor
  - speed_percentage_sensor
  - speed_frequency_sensor
  - power_sensor
  - voltage_sensor
  uses:
  - speed_percentage_command
  - run_status
  - run_command
  implements:
  - OPERATIONAL

EFVSC:
  id: "12580390630858948608"
  description: "Variable speed control for exhaust fans."
  is_abstract: true
  opt_uses:
  - exhaust_fan_speed_frequency_sensor
  - exhaust_fan_speed_percentage_sensor
  - exhaust_fan_current_sensor
  - exhaust_fan_power_sensor
  uses:
  - exhaust_fan_run_command
  - exhaust_fan_run_status
  - exhaust_fan_speed_percentage_command
  implements:
  - OPERATIONAL

VSFC:
  id: "17941929285778407424"
  description: "Variable speed control or monitor in frequency"
  is_abstract: true
  uses:
  - speed_frequency_command
  - speed_frequency_sensor
 

SFVSC:
  id: "16291356723812237312"
  description: "Variable speed control for supply fans."
  is_abstract: true
  opt_uses:
  - supply_fan_speed_frequency_sensor
  - supply_fan_speed_percentage_sensor
  - supply_fan_current_sensor
  - supply_fan_power_sensor
  uses:
  - supply_fan_run_command
  - supply_fan_run_status
  - supply_fan_speed_percentage_command
  implements:
  - OPERATIONAL

DFVSC:
  id: "3825392955250704384"
  description: "Variable speed control for discharge fans."
  is_abstract: true
  opt_uses:
  - discharge_fan_current_sensor
  - discharge_fan_power_sensor
  - discharge_fan_speed_frequency_sensor
  - discharge_fan_speed_percentage_sensor
  - discharge_fan_lost_power_alarm
  uses:
  - discharge_fan_speed_percentage_command
  - discharge_fan_run_status
  - discharge_fan_run_command
  implements:
  - OPERATIONAL

DFVSC2X:
  id: "2339665773590478848"
  description: "Variable speed control for discharge fans for 2 separate zones."
  is_abstract: true
  opt_uses:
  - discharge_fan_current_sensor_1
  - discharge_fan_power_sensor_1
  - discharge_fan_speed_frequency_sensor_1
  - discharge_fan_speed_percentage_sensor_1
  - discharge_fan_lost_power_alarm_1
  - discharge_fan_current_sensor_2
  - discharge_fan_power_sensor_2
  - discharge_fan_speed_frequency_sensor_2
  - discharge_fan_speed_percentage_sensor_2
  - discharge_fan_lost_power_alarm_2
  uses:
  - discharge_fan_speed_percentage_command_1
  - discharge_fan_run_status_1
  - discharge_fan_run_command_1
  - discharge_fan_speed_percentage_command_2
  - discharge_fan_run_status_2
  - discharge_fan_run_command_2
  implements:
  - OPERATIONAL


DFVSFC:
  id: "3819485279274663936"
  description: "Variable speed control with frequency setting for discharge fans."
  is_abstract: true
  uses:
  - discharge_fan_speed_frequency_command
  - discharge_fan_run_status
  - discharge_fan_run_command
  opt_uses:
  - discharge_fan_speed_frequency_sensor
  implements:
  - OPERATIONAL

DFMSC:
  id: "13122696153957138432"
  description: "Discharge fan multi-speed control."
  is_abstract: true
  uses:
  - discharge_fan_run_command
  - discharge_fan_run_status
  - discharge_fan_speed_mode

ZHM:
  id: "17192076649286336512"
  description: "Zone humidity monitoring."
  is_abstract: true
  implements:
  - MONITORING
  uses:
  - zone_air_relative_humidity_sensor

DTM:
  id: "7968704612431560704"
  description: "Discharge temperature monitoring."
  is_abstract: true
  opt_uses:
  - discharge_air_relative_humidity_sensor
  - discharge_air_specificenthalpy_sensor
  uses:
  - discharge_air_temperature_sensor
  implements:
  - MONITORING

SS:
  id: "2875133433875529728"
  description: "Basic combination of run command and status (start/stop)."
  is_abstract: true
  implements:
  - /SS
  - OPERATIONAL
  opt_uses:
  - power_capacity
  - flowrate_capacity
  - powerfactor_sensor
  - current_sensor
  - power_sensor

SSPC:
  id: "10526749200778002432"
  description: "Supply static pressure control via supply fan speed"
  is_abstract: true
  opt_uses:
  - supply_fan_speed_frequency_sensor
  - supply_fan_run_command
  - supply_fan_run_status
  - pressurization_request_count
  - supply_air_damper_percentage_command
  - supply_air_flowrate_sensor
  - supply_fan_speed_percentage_command
  uses:
  - supply_air_static_pressure_sensor
  - supply_air_static_pressure_setpoint
  implements:
  - OPERATIONAL

SPSS:
  id: "8029265712889462784"
  description: "Spray pump start stop monitoring."
  is_abstract: true
  uses:
  - spray_pump_run_command
  - spray_pump_run_status
  implements:
  - OPERATIONAL

EFSS:
  id: "618830020562911232"
  description: "Basic combination of exhaust fan run command and status (start/stop)."
  is_abstract: true
  implements:
  - OPERATIONAL
  opt_uses:
  - exhaust_fan_current_sensor
  - exhaust_fan_power_sensor
  - exhaust_air_flowrate_capacity
  - exhaust_fan_power_capacity
  uses:
  - exhaust_fan_run_command
  - exhaust_fan_run_status

DFSS:
  id: "8437078973678092288"
  description: "Basic combination of discharge fan run command and status (start/stop)."
  is_abstract: true
  implements:
  - OPERATIONAL
  opt_uses:
  - discharge_air_flowrate_capacity
  - discharge_fan_power_capacity
  - discharge_fan_current_sensor
  - discharge_fan_power_sensor
  - discharge_air_static_pressure_sensor
  - discharge_fan_lost_power_alarm
  - discharge_fan_run_time_accumulator
  uses:
  - discharge_fan_run_command
  - discharge_fan_run_status

HT2RC:
  id: "12331526069516500992"
  description: "Two gas or electric heater control on zone side (HSP, DSP)."
  is_abstract: true
  opt_uses:
  - discharge_air_temperature_sensor
  - heating_thermal_power_capacity
  - heating_percentage_command
  uses:
  - heater_run_command_1
  - heater_run_command_2
  - return_air_temperature_setpoint
  - return_air_temperature_sensor
  implements:
  - CONTROL

HTZTC:
  id: "4417012674366275584"
  description: "Gas or electric heater control on zone side (ZC)."
  is_abstract: true
  opt_uses:
  - heating_thermal_power_capacity
  - discharge_air_temperature_sensor
  - heating_percentage_command
  - heater_run_status
  uses:
  - heater_run_command
  - zone_air_temperature_setpoint
  - zone_air_temperature_sensor
  implements:
  - CONTROL

HT3ZTC:
  id: "5155603013255036928"
  description: "Two gas or electric heater control on zone side (HSP, ZTC)."
  is_abstract: true
  opt_uses:
  - discharge_air_temperature_sensor
  - heating_thermal_power_capacity
  - heating_percentage_command
  uses:
  - heater_run_command_1
  - heater_run_command_2
  - heater_run_command_3
  - zone_air_temperature_setpoint
  - zone_air_temperature_sensor
  implements:
  - CONTROL

HSOUC:
  id: "3000067641604833280"
  description: "Heating occupied/unoccupied setpoint control."
  is_abstract: true
  uses:
  - zone_air_unoccupied_heating_temperature_setpoint
  - zone_air_occupied_heating_temperature_setpoint
  - zone_air_temperature_sensor
  implements:
  - CONTROL

HTZOUC:
  id: "11998259697091084288"
  description: "Gas or electric heater control on zone side (ZC)."
  is_abstract: true
  opt_uses:
  - heater_run_status
  uses:
  - heater_run_command
  - zone_air_unoccupied_heating_temperature_setpoint
  - zone_air_occupied_heating_temperature_setpoint
  - zone_air_temperature_sensor
  implements:
  - CONTROL

LCC:
  id: "7719840051089113088"
  description: "Leaving coil temperature control."
  is_abstract: true
  uses:
  - leaving_cooling_coil_temperature_sensor
  - leaving_cooling_coil_temperature_setpoint
  - chilled_water_valve_percentage_command
  implements:
  - CONTROL

LCC2X:
  id: "13640384711221051392"
  description: "Double valve leaving coil temperature control."
  is_abstract: true
  uses:
  - leaving_cooling_coil_temperature_sensor
  - leaving_cooling_coil_temperature_setpoint
  - chilled_water_valve_percentage_command_1
  - chilled_water_valve_percentage_command_2
  implements:
  - CONTROL

SFSS:
  id: "5180976443089223680"
  description: "Basic combination of supply fan run command and status (start/stop)."
  is_abstract: true
  implements:
  - OPERATIONAL
  opt_uses:
  - supply_air_flowrate_capacity
  - supply_fan_power_capacity
  - supply_fan_current_sensor
  - supply_fan_power_sensor
  uses:
  - supply_fan_run_command
  - supply_fan_run_status

RHM:
  id: "14781568929201389568"
  description: "Return air humidity monitoring."
  is_abstract: true
  implements:
  - MONITORING
  uses:
  - return_air_relative_humidity_sensor

RTM:
  id: "2924673029776605184"
  description: "Return air temperature monitoring"
  implements:
  - MONITORING
  opt_uses:
  - return_air_relative_humidity_sensor
  - return_air_specificenthalpy_sensor
  uses:
  - return_air_temperature_sensor

DTC:
  id: "14404348479943999488"
  description: "Discharge air temperatore control"
  is_abstract: true
  implements:
  - OPERATIONAL
  uses:
  - discharge_air_temperature_setpoint
  - discharge_air_temperature_sensor

STC:
  id: "2204097089397325824"
  description: "Supply air temperature control"
  is_abstract: true
  opt_uses:
  - heating_request_count
  - cooling_request_count
  uses:
  - supply_air_temperature_setpoint
  - supply_air_temperature_sensor
  implements:
  - OPERATIONAL

RTC:
  id: "7486819452302917632"
  description: "Return air temperature control"
  is_abstract: true
  implements:
  - OPERATIONAL
  uses:
  - return_air_temperature_sensor
  - return_air_temperature_setpoint

# Rename to OTM
OA:
  id: "15138435219205390336"
  description: "Basic weather station (drybulb temp and humidity)."
  is_abstract: true
  opt_uses:
  - outside_air_relative_humidity_sensor
  - outside_air_dewpoint_temperature_sensor
  - outside_air_wetbulb_temperature_sensor
  - outside_air_specificenthalpy_sensor
  - outside_air_pressure_sensor
  uses:
  - outside_air_temperature_sensor
  implements:
  - MONITORING

ZA:
  id: "3244379125296660480"
  description: "Grouped type for zone air psychrometric conditions (RH and temp)"
  is_abstract: true
  uses:
  - zone_air_temperature_sensor
  - zone_air_relative_humidity_sensor

WDT:
  id: "12148045066631380992"
  description: "Temperature differential across water."
  is_abstract: true
  implements:
  - MONITORING
  uses:
  - return_water_temperature_sensor
  - supply_water_temperature_sensor

CHWDT:
  id: "6815783107824713728"
  description: "Temperature differential across chilled water."
  is_abstract: true
  implements:
  - MONITORING
  uses:
  - chilled_return_water_temperature_sensor
  - chilled_supply_water_temperature_sensor

CHWDPSC:
  id: "9028698692793663488"
  description: "Chilled water valve controlling supply air dewpoint temperature."
  is_abstract: true
  opt_uses:
  - leaving_cooling_coil_temperature_sensor
  - cooling_thermal_power_capacity
  - chilled_supply_water_temperature_sensor
  uses:
  - supply_air_dewpoint_temperature_sensor
  - supply_air_dewpoint_temperature_setpoint
  - chilled_water_valve_percentage_command
  implements:
  - CONTROL

CHWDPSC2X:
  id: "14378975050109812736"
  description: "Chilled water valves (2x) controlling supply air dewpoint temperature."
  is_abstract: true
  opt_uses:
  - leaving_cooling_coil_temperature_sensor
  - cooling_thermal_power_capacity
  uses:
  - supply_air_dewpoint_temperature_sensor
  - supply_air_dewpoint_temperature_setpoint
  - chilled_water_valve_percentage_command_1
  - chilled_water_valve_percentage_command_2
  implements:
  - CONTROL

CWDT:
  id: "16710191489157693440"
  description: "Temperature differential across condenser water."
  is_abstract: true
  implements:
  - MONITORING
  uses:
  - condensing_return_water_temperature_sensor
  - condensing_supply_water_temperature_sensor

# Rename SFN TOTAL_
SWTC:
  id: "3609220173136920576"
  description: "Supply water temperature control."
  is_abstract: true
  implements:
  - OPERATIONAL
  opt_uses:
  - cooling_request_count
  - heating_request_count
  - return_water_temperature_sensor
  - run_command
  uses:
  - supply_water_temperature_setpoint
  - supply_water_temperature_sensor

RWTC:
  id: "4684780039613448192"
  description: "Return water temperature control."
  is_abstract: true
  implements:
  - OPERATIONAL
  opt_uses:
  - supply_water_temperature_sensor
  - run_command
  uses:
  - return_water_temperature_setpoint
  - return_water_temperature_sensor


PSWTC:
  id: "10474579573063286784"
  description: "Process water temperature control."
  is_abstract: true
  opt_uses:
  - process_return_water_temperature_sensor
  uses:
  - process_supply_water_temperature_sensor
  - process_supply_water_temperature_setpoint
  implements:
  - OPERATIONAL

SCHWTC:
  id: "10166461230588362752"
  description: "Supply chilled water temperature control."
  is_abstract: true
  implements:
  - OPERATIONAL
  opt_uses:
  - cooling_request_count
  - chilled_return_water_temperature_sensor
  - cooling_percentage_command
  uses:
  - chilled_supply_water_temperature_setpoint
  - chilled_supply_water_temperature_sensor

WDPC:
  id: "7536359048203993088"
  description: "Differential pressure control in whichever system."
  is_abstract: true
  implements:
  - OPERATIONAL
  opt_uses:
  - pressurization_request_count
  uses:
  - differential_pressure_sensor
  - differential_pressure_setpoint

CGRWTC:
  id: "8601082128077160448"
  description: "Cogeneration return water temperature control."
  is_abstract: true
  implements:
  - OPERATIONAL
  opt_uses:
  - cogeneration_supply_water_temperature_sensor
  uses:
  - cogeneration_return_water_temperature_sensor
  - cogeneration_return_water_temperature_setpoint

WDPC2X:
  id: "14149516868997611520"
  description: "Differential pressure control in whichever system, 2 sensors."
  is_abstract: true
  implements:
  - OPERATIONAL
  opt_uses:
  - pressurization_request_count
  - run_command
  uses:
  - differential_pressure_sensor_1
  - differential_pressure_sensor_2
  - differential_pressure_setpoint

# Change to low_limit_flowrate_setpoint
MINFC:
  id: "16039155144679489536"
  description: "Minimum flow control for entire loop."
  is_abstract: true
  implements:
  - CONTROL
  uses:
  - bypass_valve_percentage_command
  - min_flowrate_setpoint
  - flowrate_sensor

# Rename to CPSS
CPC:
  id: "1722211929268682752"
  description: "Circulation pump control"
  is_abstract: true
  uses:
  - circulation_pump_run_status
  - circulation_pump_run_command


### NET NEW TYPES
ETM:
  id: "13050638559919210496"
  description: "Basic exhaust temperature monitoring."
  is_abstract: true
  uses:
  - exhaust_air_temperature_sensor
  implements:
  - MONITORING

ED:
  id: "8438952541491822592"
  description: "Exhaust air flow control."
  is_abstract: true
  opt_uses:
  - exhaust_air_damper_percentage_sensor
  - exhaust_air_static_pressure_sensor
  uses:
  - exhaust_air_flowrate_setpoint
  - exhaust_air_flowrate_sensor
  - exhaust_air_damper_percentage_command
  implements:
  - CONTROL

RD:
  id: "17662324578346598400"
  description: "Return damper flow control."
  is_abstract: true
  uses:
  - return_air_flowrate_setpoint
  - return_air_flowrate_sensor
  - return_air_damper_percentage_command
  implements:
  - CONTROL

MTM:
  id: "944962761547317248"
  description: "Mixed air temperature monitoring."
  is_abstract: true
  opt_uses:
  - mixed_air_relative_humidity_sensor
  - mixed_air_dewpoint_temperature_sensor
  uses:
  - mixed_air_temperature_sensor
  implements:
  - MONITORING

MTC:
  id: "10168334798402093056"
  description: "Mixed air temperature control."
  is_abstract: true
  uses:
  - mixed_air_temperature_sensor
  - mixed_air_temperature_setpoint
  implements:
  - OPERATIONAL

STM:
  id: "5556648779974705152"
  description: "Basic supply temperature monitoring."
  is_abstract: true
  uses:
  - supply_air_temperature_sensor
  implements:
  - MONITORING

STDSPC:
  id: "14780020816829480960"
  description: "Supply temperature control dual setpoint."
  is_abstract: true
  opt_uses:
  - heating_request_count
  - cooling_request_count
  uses:
  - supply_air_cooling_temperature_setpoint
  - supply_air_heating_temperature_setpoint
  - supply_air_temperature_sensor
  implements:
  - OPERATIONAL

DSPRTC:
  id: "3250805770761011200"
  description: "Dual setpoint return air temp control."
  is_abstract: true
  opt_uses:
  - discharge_air_temperature_sensor
  - return_air_relative_humidity_sensor
  uses:
  - return_air_temperature_sensor
  - return_air_cooling_temperature_setpoint
  - return_air_heating_temperature_setpoint
  implements:
  - OPERATIONAL

ZHC:
  id: "7286031036884975616"
  description: "Zone relative humidity control."
  is_abstract: true
  uses:
  - zone_air_relative_humidity_sensor
  - zone_air_relative_humidity_setpoint
  implements:
  - OPERATIONAL

RHC:
  id: "2169941860192092160"
  description: "Return air relative humidity control."
  is_abstract: true
  uses:
  - return_air_relative_humidity_sensor
  - return_air_relative_humidity_setpoint
  implements:
  - OPERATIONAL

RHDHC:
  id: "18310842924687949824"
  description: "Return humidification/dehumidification control."
  is_abstract: true
  opt_uses:
  - economizer_mode
  - humidification_percentage_command
  uses:
  - return_air_relative_humidity_sensor
  - return_air_relative_humidity_setpoint
  - dehumidification_run_command
  - humidification_run_command
  implements:
  - CONTROL

ZHDHC:
  id: "4475784869405786112"
  description: "Zone humidification/dehumidification control."
  is_abstract: true
  opt_uses:
  - humidification_percentage_command
  uses:
  - zone_air_relative_humidity_sensor
  - zone_air_relative_humidity_setpoint
  - dehumidification_run_command
  - humidification_run_command
  implements:
  - CONTROL

RHHC:
  id: "8019953948913827840"
  description: "Zone humidification control."
  is_abstract: true
  opt_uses:
  - humidification_percentage_command
  uses:
  - humidification_run_command
  - return_air_relative_humidity_setpoint
  - return_air_relative_humidity_sensor

SHC:
  id: "12474177807615787008"
  description: "Supply air relative humidity control."
  is_abstract: true
  opt_uses:
  - humidification_percentage_command
  uses:
  - dehumidification_run_command
  - humidification_run_command
  - supply_air_dehumidification_relative_humidity_setpoint
  - supply_air_humidification_relative_humidity_setpoint
  - supply_air_relative_humidity_sensor
  implements:
  - OPERATIONAL

SHM:
  id: "2378937030399754240"
  description: "Supply air relative humidity monitoring."
  is_abstract: true
  uses:
  - supply_air_relative_humidity_sensor
  implements:
  - MONITORING

REFC:
  id: "3034632988647227392"
  description: "Refrigerant leak control."
  is_abstract: true
  uses:
  - zone_air_refrigerant_concentration_setpoint
  - zone_air_refrigerant_concentration_sensor
  implements:
  - OPERATIONAL

EPC:
  id: "11105083520895156224"
  description: "Exhaust pressure control."
  is_abstract: true
  uses:
  - exhaust_air_static_pressure_sensor
  - exhaust_air_static_pressure_setpoint
  opt_uses:
  - exhaust_air_flowrate_sensor
  implements:
  - OPERATIONAL

CO2M:
  id: "7862491789188399104"
  description: "Basic carbon dioxide monitoring."
  is_abstract: true
  uses:
  - zone_air_co2_concentration_sensor
  implements:
  - MONITORING

VOCM:
  id: "17085863826043174912"
  description: "Volatile organic compound monitoring."
  is_abstract: true
  uses:
  - zone_air_voc_concentration_sensor
  implements:
  - MONITORING

VOCC:
  id: "2097884266154164224"
  description: "Volatile organic compound control."
  is_abstract: true
  uses:
  - zone_air_voc_concentration_setpoint
  - zone_air_voc_concentration_sensor
  implements:
  - OPERATIONAL

VOCPC:
  id: "668891884487180288"
  description: "Volatile organic compound percentage control."
  is_abstract: true
  uses:
  - zone_air_voc_percentage_setpoint
  - zone_air_voc_percentage_sensor
  implements:
  - OPERATIONAL

BFSS:
  id: "11321256303008940032"
  description: "Booster fan start-stop and feedback."
  is_abstract: true
  uses:
  - boost_fan_run_command
  - boost_fan_run_status
  implements:
  - OPERATIONAL

DFHLC:
  id: "3539036146912722944"
  description: "Discharge fan three-speed (high/low/off) speed control."
  is_abstract: true
  opt_uses:
  - discharge_fan_run_status
  - discharge_fan_run_command
  uses:
  - low_discharge_fan_speed_command
  - high_discharge_fan_speed_command
  implements:
  - OPERATIONAL
  - REMAP_REQUIRED

DFHMLC:
  id: "8727182917643534336"
  description: "Discharge fan three-speed (high/medium/low/off) speed control."
  is_abstract: true
  opt_uses:
  - discharge_fan_run_status
  - discharge_fan_run_command
  uses:
  - low_discharge_fan_speed_command
  - medium_discharge_fan_speed_command
  - high_discharge_fan_speed_command
  implements:
  - OPERATIONAL
  - REMAP_REQUIRED

ESPC:
  id: "6709570284581552128"
  description: "Exhaust air static pressure control."
  is_abstract: true
  uses:
  - exhaust_air_damper_percentage_command
  - exhaust_fan_run_command
  - exhaust_fan_run_status
  - exhaust_fan_speed_percentage_command
  - exhaust_air_static_pressure_sensor
  - exhaust_air_static_pressure_setpoint
  implements:
  - OPERATIONAL

SSPM:
  id: "15932942321436327936"
  description: "Supply static pressure monitoring."
  is_abstract: true
  uses:
  - supply_air_static_pressure_sensor
  implements:
  - MONITORING

ZSPC:
  id: "4403727275367858176"
  description: "Zone static pressure control."
  is_abstract: true
  uses:
  - zone_air_static_pressure_setpoint
  - zone_air_static_pressure_sensor
  implements:
  - OPERATIONAL

ZSPM:
  id: "13627099312222633984"
  description: "Zone static pressure monitoring."
  is_abstract: true
  uses:
  - zone_air_static_pressure_sensor
  implements:
  - MONITORING

RSPC:
  id: "9015413293795246080"
  description: "Return air static pressure control."
  is_abstract: true
  uses:
  - return_air_static_pressure_sensor
  - return_air_static_pressure_setpoint
  implements:
  - OPERATIONAL

PWDPC:
  id: "18238785330650021888"
  description: "Process water differential pressure control."
  is_abstract: true
  uses:
  - process_water_differential_pressure_sensor
  - process_water_differential_pressure_setpoint
  implements:
  - OPERATIONAL

PWDT:
  id: "289266803299844096"
  description: "Primary-side water delta-T monitoring."
  is_abstract: true
  uses:
  - primary_supply_water_temperature_sensor
  - primary_return_water_temperature_sensor


CHPM:
  id: "224386821168037888"
  description: "Chiller pressure monitoring."
  is_abstract: true
  uses:
  - evaporator_pressure_sensor
  - condenser_pressure_sensor
  - differential_pressure_sensor # consider removing or renaming, may not be descriptive enough for WCC
  implements:
  - MONITORING

FDPM:
  id: "9447758858022813696"
  description: "Filter pressure monitoring."
  is_abstract: true
  uses:
  - filter_differential_pressure_sensor
  implements:
  - MONITORING

# Chilled water valve control

CHWDC:
  id: "16581460667777679360"
  description: "Chilled water valve monitoring on discharge side."
  is_abstract: true
  opt_uses:
  - leaving_cooling_coil_temperature_sensor
  - cooling_thermal_power_capacity
  - chilled_water_valve_percentage_sensor
  - chilled_water_flowrate_sensor
  uses:
  - discharge_air_temperature_sensor
  - discharge_air_temperature_setpoint
  - chilled_water_valve_percentage_command
  implements:
  - CONTROL

CHWSC:
  id: "4836072839595425792"
  description: "Chilled water valve monitoring on supply side."
  is_abstract: true
  opt_uses:
  - leaving_cooling_coil_temperature_sensor
  - cooling_thermal_power_capacity
  - chilled_supply_water_temperature_sensor
  - chilled_water_valve_percentage_sensor
  - cooling_request_count
  uses:
  - supply_air_temperature_sensor
  - supply_air_temperature_setpoint
  - chilled_water_valve_percentage_command
  implements:
  - CONTROL

CHWSDC:
  id: "2207518769582964736"
  description: "Chilled water valve monitoring on supply side."
  is_abstract: true
  opt_uses:
  - leaving_cooling_coil_temperature_sensor
  - cooling_thermal_power_capacity
  - chilled_water_valve_percentage_sensor
  uses:
  - supply_air_temperature_sensor
  - supply_air_heating_temperature_setpoint
  - supply_air_cooling_temperature_setpoint
  - chilled_water_valve_percentage_command
  implements:
  - CONTROL

CHW2XSC:
  id: "14565396147087605760"
  description: "Two chilled water valves."
  is_abstract: true
  opt_uses:
  - leaving_cooling_coil_temperature_sensor
  - cooling_thermal_power_capacity
  - chilled_supply_water_temperature_sensor
  - chilled_water_valve_percentage_sensor
  - cooling_request_count
  uses:
  - supply_air_temperature_sensor
  - supply_air_temperature_setpoint
  - chilled_water_valve_percentage_command_1
  - chilled_water_valve_percentage_command_2
  implements:
  - CONTROL

CHWRC:
  id: "10816853144743444480"
  description: "Chilled water valve monitoring on return side."
  is_abstract: true
  opt_uses:
  - discharge_air_temperature_sensor
  - leaving_cooling_coil_temperature_sensor
  - cooling_thermal_power_capacity
  - return_air_relative_humidity_sensor
  - chilled_water_valve_percentage_sensor
  - chilled_water_flowrate_sensor
  uses:
  - return_air_temperature_setpoint
  - return_air_temperature_sensor
  - chilled_water_valve_percentage_command
  implements:
  - CONTROL

CHWZC:
  id: "2746402612495515648"
  description: "Chilled water valve monitoring on zone side (DSP, CSP)."
  is_abstract: true
  opt_uses:
  - discharge_air_temperature_sensor
  - leaving_cooling_coil_temperature_sensor
  - cooling_thermal_power_capacity
  - chilled_water_valve_percentage_sensor
  - chilled_supply_water_isolation_valve_command
  - chilled_supply_water_isolation_valve_status
  - chilled_supply_water_temperature_sensor
  uses:
  - zone_air_cooling_temperature_setpoint
  - zone_air_temperature_sensor
  - chilled_water_valve_percentage_command
  implements:
  - CONTROL

CHWZTC:
  id: "14203560064526057472"
  description: "Chilled water valve monitoring on zone side (ZTC)."
  is_abstract: true
  opt_uses:
  - discharge_air_temperature_sensor
  - leaving_cooling_coil_temperature_sensor
  - cooling_thermal_power_capacity
  - chilled_water_flowrate_sensor
  - chilled_water_valve_percentage_sensor
  uses:
  - zone_air_temperature_setpoint
  - zone_air_temperature_sensor
  - chilled_water_valve_percentage_command
  implements:
  - CONTROL

CHWPVM:
  id: "10410116305838407680"
  description: "Chilled water pressure valve command and position monitoring (without regard to what controls it)."
  is_abstract: true
  opt_uses:
  - chilled_water_flowrate_sensor
  uses:
  - chilled_water_valve_percentage_sensor
  implements:
  - OPERATIONAL

CHWZTC2X:
  id: "12977168093439590400"
  description: "Chilled water valve control on zone side (ZTC) for two separate zones. Chilled water valve controls to the worst zone."
  is_abstract: true
  opt_uses:
  - discharge_air_temperature_sensor_1
  - discharge_air_temperature_sensor_2
  - leaving_cooling_coil_temperature_sensor
  - cooling_thermal_power_capacity
  - chilled_water_flowrate_sensor
  - chilled_water_valve_percentage_sensor
  uses:
  - zone_air_temperature_setpoint_1
  - zone_air_temperature_setpoint_2
  - zone_air_temperature_sensor_1
  - zone_air_temperature_sensor_2
  - chilled_water_valve_percentage_command
  implements:
  - CONTROL

# DX Control

DXZTC:
  id: "13699156906260561920"
  description: "Compressor run control on zone side (ZTC)."
  is_abstract: true
  opt_uses:
  - discharge_air_temperature_sensor
  - leaving_cooling_coil_temperature_sensor
  - cooling_thermal_power_capacity
  - cooling_percentage_command
  - compressor_speed_percentage_command
  uses:
  - zone_air_temperature_setpoint
  - zone_air_temperature_sensor
  - compressor_run_command
  - compressor_run_status
  implements:
  - CONTROL

DX2ZTC:
  id: "7764960709758156800"
  description: "Compressor run control on zone side (ZTC)."
  is_abstract: true
  opt_uses:
  - discharge_air_temperature_sensor
  - leaving_cooling_coil_temperature_sensor
  - cooling_thermal_power_capacity
  - cooling_percentage_command
  - compressor_speed_percentage_command
  uses:
  - zone_air_temperature_setpoint
  - zone_air_temperature_sensor
  - compressor_run_command_1
  - compressor_run_command_2
  - compressor_run_status_1
  - compressor_run_status_2
  implements:
  - CONTROL

DXZC:
  id: "5052245621709209600"
  description: "Compressor run control on zone side (DSP, CSP)."
  is_abstract: true
  opt_uses:
  - discharge_air_temperature_sensor
  - leaving_cooling_coil_temperature_sensor
  - cooling_thermal_power_capacity
  - cooling_percentage_command
  - compressor_speed_percentage_command
  uses:
  - zone_air_cooling_temperature_setpoint
  - zone_air_temperature_sensor
  - compressor_run_command
  - compressor_run_status
  implements:
  - CONTROL


DXDSPRTC:
  id: "13463632719497920512"
  description: "Compressor run control with dual return temp control."
  is_abstract: true
  opt_uses:
  - discharge_air_temperature_sensor
  - leaving_cooling_coil_temperature_sensor
  - cooling_thermal_power_capacity
  - cooling_percentage_command
  - compressor_speed_percentage_command
  uses:
  - return_air_cooling_temperature_setpoint
  - return_air_heating_temperature_setpoint
  - return_air_temperature_sensor
  - compressor_run_command
  - compressor_run_status
  implements:
  - CONTROL


DX2ZC:
  id: "5844879156126416896"
  description: "Two compressor run control on zone side (DSP, CSP)."
  is_abstract: true
  opt_uses:
  - discharge_air_temperature_sensor
  - leaving_cooling_coil_temperature_sensor
  - cooling_thermal_power_capacity
  - cooling_percentage_command
  - compressor_speed_percentage_command
  uses:
  - zone_air_cooling_temperature_setpoint
  - zone_air_temperature_sensor
  - compressor_run_command_1
  - compressor_run_command_2
  - compressor_run_status_1
  - compressor_run_status_2
  implements:
  - CONTROL

DX3ZC:
  id: "14059444876450201600"
  description: "Three compressor run control on zone side."
  is_abstract: true
  opt_uses:
  - discharge_air_temperature_sensor
  - leaving_cooling_coil_temperature_sensor
  - cooling_thermal_power_capacity
  - cooling_percentage_command
  - compressor_speed_percentage_command
  uses:
  - compressor_run_command_1
  - compressor_run_command_2
  - compressor_run_command_3
  - compressor_run_status_1
  - compressor_run_status_2
  - compressor_run_status_3
  - zone_air_temperature_sensor
  - zone_air_cooling_temperature_setpoint
  implements:
  - CONTROL

DX4ZC:
  id: "7395665540313776128"
  description: "Four compressor run control on zone side."
  is_abstract: true
  opt_uses:
  - discharge_air_temperature_sensor
  - leaving_cooling_coil_temperature_sensor
  - cooling_thermal_power_capacity
  - cooling_percentage_command
  - compressor_speed_percentage_command
  uses:
  - compressor_run_command_1
  - compressor_run_command_2
  - compressor_run_command_3
  - compressor_run_command_4
  - compressor_run_status_1
  - compressor_run_status_2
  - compressor_run_status_3
  - compressor_run_status_4
  - zone_air_temperature_sensor
  - zone_air_cooling_temperature_setpoint
  implements:
  - CONTROL

DX2ZC2X:
  id: "2288583562875633664"
  description: "Two compressor run control on zone side (DSP, CSP) with two zone temp sensors."
  is_abstract: true
  opt_uses:
  - discharge_air_temperature_sensor
  - leaving_cooling_coil_temperature_sensor
  - cooling_thermal_power_capacity
  - cooling_percentage_command
  - compressor_speed_percentage_command
  uses:
  - zone_air_cooling_temperature_setpoint
  - zone_air_temperature_sensor_1
  - zone_air_temperature_sensor_2
  - compressor_run_command_1
  - compressor_run_command_2
  - compressor_run_status_1
  - compressor_run_status_2
  implements:
  - CONTROL

DXSC:
  id: "2530229830381731840"
  description: "Compressor run control on supply air side (STC)."
  opt_uses:
  - leaving_cooling_coil_temperature_sensor
  - cooling_thermal_power_capacity
  - cooling_percentage_command #Serves as a duty cycle for single-stage DX sections.
  - compressor_speed_percentage_command
  - cooling_request_count
  uses:
  - compressor_run_status
  - compressor_run_command
  - supply_air_temperature_sensor
  - supply_air_temperature_setpoint
  implements:
  - CONTROL

DX2SC:
  id: "11753601867236507648"
  description: "Two compressor run control on supply air side."
  is_abstract: true
  opt_uses:
  - leaving_cooling_coil_temperature_sensor
  - cooling_thermal_power_capacity
  - cooling_percentage_command
  - compressor_speed_percentage_command
  - cooling_request_count
  uses:
  - compressor_run_command_1
  - compressor_run_command_2
  - compressor_run_status_1
  - compressor_run_status_2
  - supply_air_temperature_sensor
  - supply_air_temperature_setpoint
  implements:
  - CONTROL

DX3SC:
  id: "7141915848809119744"
  description: "Three compressor run control on supply air side."
  is_abstract: true
  opt_uses:
  - leaving_cooling_coil_temperature_sensor
  - cooling_thermal_power_capacity
  - cooling_percentage_command
  - compressor_speed_percentage_command
  - cooling_request_count
  uses:
  - compressor_run_command_1
  - compressor_run_command_2
  - compressor_run_command_3
  - compressor_run_status_1
  - compressor_run_status_2
  - compressor_run_status_3
  - supply_air_temperature_sensor
  - supply_air_temperature_setpoint
  implements:
  - CONTROL

DX4SC:
  id: "16365287885663895552"
  description: "Four compressor run control on supply air side."
  is_abstract: true
  opt_uses:
  - leaving_cooling_coil_temperature_sensor
  - cooling_thermal_power_capacity
  - cooling_percentage_command
  - compressor_speed_percentage_command
  - cooling_request_count
  uses:
  - compressor_run_status_1
  - compressor_run_status_2
  - compressor_run_status_3
  - compressor_run_status_4
  - compressor_run_command_1
  - compressor_run_command_2
  - compressor_run_command_3
  - compressor_run_command_4
  - supply_air_temperature_sensor
  - supply_air_temperature_setpoint
  implements:
  - CONTROL


DX2SDC:
  id: "17195498329471975424"
  description: "Two compressor run control on supply air side (dual temp setpoint)."
  is_abstract: true
  opt_uses:
  - leaving_cooling_coil_temperature_sensor
  - cooling_thermal_power_capacity
  - cooling_percentage_command
  - compressor_speed_percentage_command
  uses:
  - compressor_run_command_1
  - compressor_run_command_2
  - compressor_run_status_1
  - compressor_run_status_2
  - supply_air_temperature_sensor
  - supply_air_heating_temperature_setpoint
  - supply_air_cooling_temperature_setpoint
  implements:
  - CONTROL


DX4SWC:
  id: "1377308325774884864"
  description: "Four compressor run control on supply water side."
  is_abstract: true
  opt_uses:
  - cooling_thermal_power_capacity
  - cooling_percentage_command
  - compressor_speed_percentage_command
  - compressor_speed_percentage_sensor
  uses:
  - compressor_run_command_1
  - compressor_run_command_2
  - compressor_run_command_3
  - compressor_run_command_4
  - compressor_run_status_1
  - compressor_run_status_2
  - compressor_run_status_3
  - compressor_run_status_4
  - supply_water_temperature_sensor
  - supply_water_temperature_setpoint
  implements:
  - CONTROL

DX2SWC:
  id: "8232701752307089408"
  description: "Two compressor run control on supply water side."
  is_abstract: true
  opt_uses:
  - cooling_thermal_power_capacity
  - cooling_percentage_command
  - compressor_speed_percentage_command
  - compressor_speed_percentage_sensor
  uses:
  - compressor_run_command_1
  - compressor_run_command_2
  - compressor_run_status_1
  - compressor_run_status_2
  - supply_water_temperature_sensor
  - supply_water_temperature_setpoint
  implements:
  - CONTROL


DXSWC:
  id: "11457067979271831552"
  description: "Compressor run control on supply water side."
  is_abstract: true
  opt_uses:
  - cooling_thermal_power_capacity
  - cooling_percentage_command
  - compressor_speed_percentage_command
  - compressor_speed_percentage_sensor
  uses:
  - compressor_run_command
  - compressor_run_status
  - supply_water_temperature_sensor
  - supply_water_temperature_setpoint
  implements:
  - CONTROL

DX5SC:
  id: "10600680362629660672"
  description: "Five compressor run control on supply side."
  is_abstract: true
  opt_uses:
  - leaving_cooling_coil_temperature_sensor
  - cooling_thermal_power_capacity
  - cooling_percentage_command
  - compressor_speed_percentage_command
  - cooling_request_count
  uses:
  - compressor_run_command_1
  - compressor_run_command_2
  - compressor_run_command_3
  - compressor_run_command_4
  - compressor_run_command_5
  - compressor_run_status_1
  - compressor_run_status_2
  - compressor_run_status_3
  - compressor_run_status_4
  - compressor_run_status_5
  - supply_air_temperature_sensor
  - supply_air_temperature_setpoint
  implements:
  - CONTROL

DXRC:
  id: "5628706374012633088"
  description: "Compressor run control on return air side (RC)."
  opt_uses:
  - discharge_air_temperature_sensor
  - leaving_cooling_coil_temperature_sensor
  - cooling_thermal_power_capacity
  - cooling_percentage_command
  - compressor_speed_percentage_command
  uses:
  - return_air_temperature_setpoint
  - return_air_temperature_sensor
  - compressor_run_command
  - compressor_run_status
  implements:
  - CONTROL

DXDC:
  id: "5988994344202272768"
  description: "Compressor run control on discharge air side (DTC)."
  opt_uses:
  - leaving_cooling_coil_temperature_sensor
  - cooling_thermal_power_capacity
  - cooling_percentage_command
  - compressor_speed_percentage_command
  uses:
  - compressor_run_status
  - compressor_run_command
  - discharge_air_temperature_sensor
  - discharge_air_temperature_setpoint
  implements:
  - CONTROL

DX2DC:
  id: "8944903812129226752"
  description: "Two compressor run control on discharge side (DTC)."
  is_abstract: true
  opt_uses:
  - leaving_cooling_coil_temperature_sensor
  - cooling_thermal_power_capacity
  - cooling_percentage_command
  - compressor_speed_percentage_command
  uses:
  - discharge_air_temperature_sensor
  - discharge_air_temperature_setpoint
  - compressor_run_command_1
  - compressor_run_command_2
  - compressor_run_status_1
  - compressor_run_status_2
  implements:
  - CONTROL

DX3DC:
  id: "13988935394784182272"
  description: "Three compressor run control on discharge side (DTC)."
  is_abstract: true
  opt_uses:
  - leaving_cooling_coil_temperature_sensor
  - cooling_thermal_power_capacity
  - cooling_percentage_command
  - compressor_speed_percentage_command
  uses:
  - discharge_air_temperature_sensor
  - discharge_air_temperature_setpoint
  - compressor_run_command_1
  - compressor_run_command_2
  - compressor_run_command_3
  - compressor_run_status_1
  - compressor_run_status_2
  - compressor_run_status_3
  implements:
  - CONTROL

HPSC:
  id: "15212366381057048576"
  description: "Supply side heat pump control."
  is_abstract: true
  opt_uses:
  - cooling_thermal_power_capacity
  - heating_thermal_power_capacity
  - compressor_speed_percentage_command
  - cooling_request_count
  - heating_request_count
  uses:
  - supply_air_temperature_sensor
  - supply_air_temperature_setpoint
  - compressor_run_command
  - compressor_run_status
  - reversing_valve_command
  implements:
  - CONTROL

HP2SC:
  id: "3360440274189811712"
  description: "Supply side heat pump control."
  is_abstract: true
  opt_uses:
  - cooling_thermal_power_capacity
  - heating_thermal_power_capacity
  - compressor_speed_percentage_command
  - cooling_request_count
  - heating_request_count
  uses:
  - supply_air_temperature_sensor
  - supply_air_temperature_setpoint
  - compressor_run_command_1
  - compressor_run_command_2
  - compressor_run_status_1
  - compressor_run_status_2
  - reversing_valve_command
  implements:
  - CONTROL

HPDC:
  id: "3683151334988578816"
  description: "Discharge side heat pump control."
  is_abstract: true
  opt_uses:
  - cooling_thermal_power_capacity
  - heating_thermal_power_capacity
  - compressor_speed_percentage_command
  uses:
  - discharge_air_temperature_sensor
  - discharge_air_temperature_setpoint
  - compressor_run_command
  - compressor_run_status
  - reversing_valve_command
  implements:
  - CONTROL

HPZTC:
  id: "4115496899216146432"
  description: "Zone temp heat pump control (ZTC)."
  is_abstract: true
  opt_uses:
  - discharge_air_temperature_sensor
  - cooling_thermal_power_capacity
  - heating_thermal_power_capacity
  - compressor_speed_percentage_command
  uses:
  - zone_air_temperature_setpoint
  - zone_air_temperature_sensor
  - compressor_run_command
  - compressor_run_status
  - reversing_valve_command
  implements:
  - CONTROL

HPZC:
  id: "15428539163170832384"
  description: "Zone temp heat pump control (CSP or DSP)."
  is_abstract: true
  opt_uses:
  - discharge_air_temperature_sensor
  - cooling_thermal_power_capacity
  - heating_thermal_power_capacity
  - compressor_speed_percentage_command
  uses:
  - zone_air_cooling_temperature_setpoint
  - zone_air_heating_temperature_setpoint
  - zone_air_temperature_sensor
  - compressor_run_command
  - compressor_run_status
  - reversing_valve_command
  implements:
  - CONTROL

HP2ZC:
  id: "16221172697588039680"
  description: "Zone temp heat pump control with two compressors."
  is_abstract: true
  opt_uses:
  - discharge_air_temperature_sensor
  - cooling_thermal_power_capacity
  - heating_thermal_power_capacity
  - compressor_speed_percentage_command
  uses:
  - zone_air_cooling_temperature_setpoint
  - zone_air_heating_temperature_setpoint
  - zone_air_temperature_sensor
  - compressor_run_command_1
  - compressor_run_command_2
  - compressor_run_status_1
  - compressor_run_status_2
  - reversing_valve_command
  implements:
  - CONTROL

HWDC:
  id: "16507327195786510336"
  description: "Heating water valve monitoring on discharge air side."
  is_abstract: true
  opt_uses:
  - heating_water_valve_percentage_sensor
  - heating_thermal_power_capacity
  - discharge_air_relative_humidity_sensor
  - heating_water_flowrate_sensor
  uses:
  - heating_water_valve_percentage_command
  - discharge_air_temperature_setpoint
  - discharge_air_temperature_sensor
  implements:
  - CONTROL

HWRC:
  id: "17386253701286461440"
  description: "Heating water valve monitoring on discharge air side."
  is_abstract: true
  opt_uses:
  - heating_water_valve_percentage_sensor
  - heating_thermal_power_capacity
  - discharge_air_relative_humidity_sensor
  - heating_water_flowrate_sensor
  uses:
  - heating_water_valve_percentage_command
  - return_air_temperature_setpoint
  - return_air_temperature_sensor
  implements:
  - CONTROL

HWSC:
  id: "12906523371843354624"
  description: "Heating water valve monitoring on supply air side."
  is_abstract: true
  opt_uses:
  - heating_water_valve_percentage_sensor
  - heating_thermal_power_capacity
  - leaving_heating_coil_temperature_sensor
  - heating_request_count
  uses:
  - heating_water_valve_percentage_command
  - supply_air_temperature_setpoint
  - supply_air_temperature_sensor
  implements:
  - CONTROL

HW2SC:
  id: "15111346551231873024"
  description: "Two heating water valves on supply air side."
  is_abstract: true
  opt_uses:
  - heating_thermal_power_capacity
  - leaving_heating_coil_temperature_sensor
  - heating_request_count
  uses:
  - heating_water_valve_percentage_command_1
  - heating_water_valve_percentage_command_2
  - supply_air_temperature_setpoint
  - supply_air_temperature_sensor
  implements:
  - CONTROL

HWZC:
  id: "12546235401653714944"
  description: "Heating water valve monitoring on zone side (DSP/CSP)."
  is_abstract: true
  opt_uses:
  - discharge_air_temperature_sensor
  - heating_water_valve_percentage_sensor
  - heating_thermal_power_capacity
  - heating_supply_water_isolation_valve_command
  - heating_supply_water_isolation_valve_status
  uses:
  - heating_water_valve_percentage_command
  - zone_air_heating_temperature_setpoint
  - zone_air_temperature_sensor
  implements:
  - CONTROL

HWZTC:
  id: "2674345018457587712"
  description: "Heating water valve monitoring on zone side (ZTC)."
  is_abstract: true
  opt_uses:
  - discharge_air_temperature_sensor
  - heating_water_valve_percentage_sensor
  - heating_thermal_power_capacity
  - heating_water_flowrate_sensor
  uses:
  - heating_water_valve_percentage_command
  - zone_air_temperature_setpoint
  - zone_air_temperature_sensor
  implements:
  - CONTROL

HWSWC:
  id: "8294837353415966720"
  description: "Heating water valve monitoring on supply water side."
  is_abstract: true
  opt_uses:
  - heating_water_valve_percentage_sensor
  - heating_thermal_power_capacity
  - return_water_temperature_sensor
  uses:
  - heating_water_valve_percentage_command
  - supply_water_temperature_setpoint
  - supply_water_temperature_sensor
  implements:
  - CONTROL

PHWSC:
  id: "17518209390270742528"
  description: "Preheating water valve monitoring on supply air side."
  is_abstract: true
  opt_uses:
  - leaving_air_preheating_coil_temperature_sensor
  uses:
  - preheating_water_valve_percentage_command
  - supply_air_temperature_setpoint
  - supply_air_temperature_sensor
  implements:
  - CONTROL
  
HWPVM:
  id: "5829955484802613248"
  description: "Heating water pressure valve command and position monitoring (without regard to what controls it)."
  is_abstract: true
  opt_uses:
  - heating_water_flowrate_sensor
  uses:
  - heating_water_valve_percentage_sensor
  implements:
  - OPERATIONAL
  

HTDC:
  id: "656732385395605504"
  description: "Gas or electric heater control on discharge side."
  is_abstract: true
  opt_uses:
  - heating_thermal_power_capacity
  - heating_percentage_command
  - heater_run_status
  uses:
  - heater_run_command
  - discharge_air_temperature_setpoint
  - discharge_air_temperature_sensor
  implements:
  - CONTROL

HT2DC:
  id: "5268418403822993408"
  description: "Two gas or electric heater control on discharge control."
  is_abstract: true
  opt_uses:
  - heating_thermal_power_capacity
  - heating_percentage_command
  - leaving_heating_coil_temperature_sensor
  uses:
  - heater_run_command_1
  - heater_run_command_2
  - discharge_air_heating_temperature_setpoint
  - discharge_air_temperature_sensor
  implements:
  - CONTROL


HTSC:
  id: "800847573471461376"
  description: "Gas or electric heater control on supply side."
  is_abstract: true
  opt_uses:
  - heating_thermal_power_capacity
  - heating_percentage_command
  - heater_run_status
  - heating_request_count
  uses:
  - heater_run_command
  - supply_air_temperature_setpoint
  - supply_air_temperature_sensor
  implements:
  - CONTROL


HTSDC:
  id: "16700102370461220864"
  description: "Gas or electric heater control on supply side."
  is_abstract: true
  opt_uses:
  - heating_thermal_power_capacity
  - heater_run_status
  - heating_percentage_command
  uses:
  - heater_run_command
  - supply_air_heating_temperature_setpoint
  - supply_air_cooling_temperature_setpoint
  - supply_air_temperature_sensor
  implements:
  - CONTROL



HTRC:
  id: "80271633092182016"
  description: "Gas or electric heater control on return side (RC)."
  is_abstract: true
  opt_uses:
  - heating_thermal_power_capacity
  - discharge_air_temperature_sensor
  - heating_percentage_command
  - heater_run_status
  uses:
  - heater_run_command
  - return_air_temperature_setpoint
  - return_air_temperature_sensor
  implements:
  - CONTROL

HTZC:
  id: "2386114642305875968"
  description: "Gas or electric heater control on zone side (ZC)."
  is_abstract: true
  opt_uses:
  - heating_thermal_power_capacity
  - discharge_air_temperature_sensor
  - heating_percentage_command
  - heater_run_status
  uses:
  - heater_run_command
  - zone_air_heating_temperature_setpoint
  - zone_air_temperature_sensor
  implements:
  - CONTROL

HT2ZC:
  id: "6997800660733263872"
  description: "Two gas or electric heater control on zone side (HSP, DSP)."
  is_abstract: true
  opt_uses:
  - discharge_air_temperature_sensor
  - heating_thermal_power_capacity
  - heating_percentage_command
  uses:
  - heater_run_command_1
  - heater_run_command_2
  - zone_air_heating_temperature_setpoint
  - zone_air_temperature_sensor
  implements:
  - CONTROL

HT2XZTC2X:
  id: "18111271668641955840"
  description: "Two separate heating sections going to two different zones on the device, with independent heating control."
  is_abstract: true
  opt_uses:
  - heating_percentage_command_1
  - discharge_air_temperature_sensor_1
  - heating_percentage_command_2
  - discharge_air_temperature_sensor_2
  uses:
  - zone_air_temperature_setpoint_1
  - zone_air_temperature_sensor_1
  - heater_run_command_1
  - heater_run_status_1
  - zone_air_temperature_setpoint_2
  - zone_air_temperature_sensor_2
  - heater_run_command_2
  - heater_run_status_2
  implements:
  - CONTROL

HT3ZC:
  id: "3504555462265667584"
  description: "Two gas or electric heater control on zone side (HSP, DSP)."
  is_abstract: true
  opt_uses:
  - discharge_air_temperature_sensor
  - heating_thermal_power_capacity
  uses:
  - heater_run_command_1
  - heater_run_command_2
  - heater_run_command_3
  - zone_air_heating_temperature_setpoint
  - zone_air_temperature_sensor
  implements:
  - CONTROL



HTSWC:
  id: "2162764248285970432"
  description: "Two gas or electric heater control on supply water side."
  is_abstract: true
  opt_uses:
  - heating_thermal_power_capacity
  - heating_percentage_command
  uses:
  - heater_run_command
  - supply_water_temperature_sensor
  - supply_water_temperature_setpoint
  implements:
  - CONTROL


HT2SWC:
  id: "10024219610326237184"
  description: "Two gas or electric heater control on supply water side."
  is_abstract: true
  opt_uses:
  - heating_thermal_power_capacity
  - heating_percentage_command
  uses:
  - heater_run_command_1
  - heater_run_command_2
  - supply_water_temperature_sensor
  - supply_water_temperature_setpoint
  implements:
  - CONTROL

HT4SWC:
  id: "15090909928606400512"
  description: "Four gas or electric heater control on supply water side."
  is_abstract: true
  opt_uses:
  - heating_thermal_power_capacity
  - heating_percentage_command
  uses:
  - heater_run_command_1
  - heater_run_command_2
  - heater_run_command_3
  - heater_run_command_4
  - supply_water_temperature_sensor
  - supply_water_temperature_setpoint
  implements:
  - CONTROL


HT2SC:
  id: "5412533591898849280"
  description: "Two gas or electric heater control on supply side."
  is_abstract: true
  opt_uses:
  - heating_thermal_power_capacity
  - heating_percentage_command
  - heating_request_count
  uses:
  - heater_run_command_1
  - heater_run_command_2
  - supply_air_temperature_sensor
  - supply_air_temperature_setpoint
  implements:
  - CONTROL


HT3SC:
  id: "10953790720913178624"
  description: "Three gas or electric heater control on supply side."
  is_abstract: true
  opt_uses:
  - heating_thermal_power_capacity
  - heating_percentage_command
  - heating_request_count
  uses:
  - heater_run_command_1
  - heater_run_command_2
  - heater_run_command_3
  - supply_air_temperature_sensor
  - supply_air_temperature_setpoint
  implements:
  - CONTROL


HT4SC:
  id: "13793873235923697664"
  description: "Four gas or electric heater control on supply side."
  is_abstract: true
  opt_uses:
  - heating_thermal_power_capacity
  - heating_percentage_command
  - heating_request_count
  uses:
  - heater_run_command_1
  - heater_run_command_2
  - heater_run_command_3
  - heater_run_command_4
  - supply_air_temperature_sensor
  - supply_air_temperature_setpoint
  implements:
  - CONTROL

HT2SDC:
  id: "7476730333606445056"
  description: "Two gas or electric heater control on supply side (dual setpoint)."
  is_abstract: true
  opt_uses:
  - heating_thermal_power_capacity
  - heating_percentage_command
  uses:
  - heater_run_command_1
  - heater_run_command_2
  - supply_air_temperature_sensor
  - supply_air_heating_temperature_setpoint
  - supply_air_cooling_temperature_setpoint
  implements:
  - CONTROL

HTVSC:
  id: "14635905628753625088"
  description: "Variable gas to electric control on supply air side."
  is_abstract: true
  opt_uses:
  - heating_thermal_power_capacity
  - heating_request_count
  uses:
  - heater_run_command
  - heater_run_status
  - heating_percentage_command
  - supply_air_temperature_setpoint
  - supply_air_temperature_sensor
  implements:
  - CONTROL

ECON:
  id: "3106690582685155328"
  description: "Economizer mode control"
  is_abstract: true
  opt_uses:
  - low_limit_outside_air_damper_percentage_command
  - supply_air_temperature_sensor
  - outside_air_flowrate_sensor
  - outside_air_flowrate_setpoint
  - return_air_damper_percentage_command
  uses:
  - outside_air_temperature_sensor
  - economizer_mode
  - mixed_air_temperature_sensor
  - supply_air_temperature_setpoint
  - outside_air_damper_percentage_command
  - return_air_temperature_sensor
  implements:
  - CONTROL


ECOND:
  id: "2000353186723921920"
  description: "Economizer mode control - single zone"
  is_abstract: true
  opt_uses:
  - return_air_temperature_sensor
  - outside_air_flowrate_sensor
  - outside_air_flowrate_setpoint
  - mixed_air_temperature_sensor
  - outside_air_damper_percentage_sensor
  - low_limit_outside_air_damper_percentage_command
  - return_air_damper_percentage_command
  uses:
  - outside_air_temperature_sensor
  - economizer_mode
  - discharge_air_temperature_sensor
  - discharge_air_temperature_setpoint
  - outside_air_damper_percentage_command
  implements:
  - CONTROL

ECONM:
  id: "8728731030015442944"
  description: "Economizer mode control"
  is_abstract: true
  opt_uses:
  - outside_air_flowrate_sensor
  - outside_air_flowrate_setpoint
  - supply_air_temperature_sensor
  - outside_air_damper_percentage_sensor
  - low_limit_outside_air_damper_percentage_command
  - return_air_damper_percentage_command
  uses:
  - outside_air_temperature_sensor
  - economizer_mode
  - mixed_air_temperature_sensor
  - mixed_air_temperature_setpoint
  - outside_air_damper_percentage_command
  - return_air_temperature_sensor
  implements:
  - CONTROL

ECONM2X:
  id: "10998545242210172928"
  description: "Economizer mode control"
  is_abstract: true
  opt_uses:
  - outside_air_flowrate_sensor
  - outside_air_flowrate_setpoint
  - supply_air_temperature_sensor
  - outside_air_damper_percentage_sensor
  - low_limit_outside_air_damper_percentage_command
  - return_air_damper_percentage_command
  uses:
  - outside_air_temperature_sensor
  - economizer_mode
  - mixed_air_temperature_sensor_1
  - mixed_air_temperature_sensor_2
  - mixed_air_temperature_setpoint
  - outside_air_damper_percentage_command
  - return_air_temperature_sensor
  implements:
  - CONTROL

ECONMD:
  id: "15646260057656524800"
  description: "Economizer mode control - single zone"
  is_abstract: true
  opt_uses:
  - low_limit_outside_air_damper_percentage_command
  - discharge_air_temperature_sensor
  - outside_air_flowrate_sensor
  - outside_air_flowrate_setpoint
  - return_air_temperature_sensor
  - outside_air_damper_percentage_sensor
  - return_air_damper_percentage_command
  uses:
  - outside_air_temperature_sensor
  - economizer_mode
  - mixed_air_temperature_sensor
  - mixed_air_temperature_setpoint
  - outside_air_damper_percentage_command
  implements:
  - CONTROL

ECONZ:
  id: "10070803718971850752"
  description: "Economizer mode control - single room"
  is_abstract: true
  opt_uses:
  - low_limit_outside_air_damper_percentage_command
  - discharge_air_temperature_sensor
  - outside_air_flowrate_sensor
  - outside_air_relative_humidity_sensor
  - outside_air_flowrate_setpoint
  - return_air_temperature_sensor
  - mixed_air_temperature_sensor
  - outside_air_damper_percentage_sensor
  - return_air_damper_percentage_command
  uses:
  - outside_air_temperature_sensor
  - economizer_mode
  - zone_air_temperature_sensor
  - zone_air_cooling_temperature_setpoint
  - outside_air_damper_percentage_command
  implements:
  - CONTROL
VOADM:
  id: "12330062619539931136"
  description: "Variable outside air damper monitoring."
  is_abstract: true
  opt_uses:
  - economizer_mode
  - mixed_air_temperature_sensor
  - outside_air_damper_percentage_sensor
  - low_limit_outside_air_damper_percentage_command
  uses:
  - outside_air_temperature_sensor
  - outside_air_damper_percentage_command
  implements:
  - MONITORING

BYPDM:
  id: "7718376601112543232"
  description: "Bypass damper monitoring."
  is_abstract: true
  uses:
  - bypass_air_damper_percentage_command
  implements:
  - MONITORING


OAFM:
  id: "7386573678663696384"
  description: "Outside air flow monitoring"
  is_abstract: true
  opt_uses:
  - outside_air_temperature_sensor
  - outside_air_damper_percentage_sensor
  uses:
  - outside_air_flowrate_sensor
  implements:
  - MONITORING

OAFMC:
  id: "16941748637967319040"
  description: "Outside air flow control with minimum setpoint."
  is_abstract: true
  opt_uses:
  - economizer_mode
  - mixed_air_temperature_sensor
  uses:
  - ventilation_outside_air_flowrate_setpoint
  - outside_air_flowrate_sensor
  - outside_air_damper_percentage_command
  implements:
  - CONTROL

OAMC:
  id: "9583248377378766848"
  description: "Outside air flow control."
  is_abstract: true
  opt_uses:
  - outside_air_flowrate_sensor
  uses:
  - outside_air_damper_percentage_sensor
  - outside_air_damper_percentage_command
  implements:
  - CONTROL


OFC:
  id: "18252070729648439296"
  description: "Outside air flow control monitoring (without a damper)."
  is_abstract: true
  uses:
  - outside_air_flowrate_setpoint
  - outside_air_flowrate_sensor
  implements:
  - OPERATIONAL

SFM:
  id: "1953769078078308352"
  description: "Supply air flow monitoring."
  is_abstract: true
  uses:
  - supply_air_flowrate_sensor
  implements:
  - MONITORING

SFC:
  id: "11177141114933084160"
  description: "Supply air flow control."
  is_abstract: true
  uses:
  - supply_air_flowrate_setpoint
  - supply_air_flowrate_sensor
  implements:
  - OPERATIONAL

RFC:
  id: "6565455096505696256"
  description: "Return air flow control."
  is_abstract: true
  uses:
  - return_air_flowrate_setpoint
  - return_air_flowrate_sensor
  implements:
  - OPERATIONAL

SARC:
  id: "15788827133360472064"
  description: "AHU supply air reset control."
  is_abstract: true
  opt_uses:
  - supply_air_flowrate_sensor
  - heating_request_count
  uses:
  - supply_air_temperature_setpoint
  - supply_air_static_pressure_setpoint
  - cooling_request_count
  - pressurization_request_count
  implements:
  - CONTROL

RWISOVPC:
  id: "13482984124146778112"
  description: "Return water isolation valve percentage monitoring."
  is_abstract: true
  opt_uses:
  - run_command
  uses:
  - return_water_valve_percentage_sensor
  - return_water_valve_percentage_command
  implements:
  - OPERATIONAL

CHWISOVM:
  id: "8871298105719390208"
  description: "Chilled water isolation valve monitoring."
  is_abstract: true
  opt_uses:
  - run_command
  uses:
  - chilled_water_isolation_valve_command
  - chilled_water_isolation_valve_status
  implements:
  - MONITORING

CDWISOVM:
  id: "18094670142574166016"
  description: "Condensing water isolation valve monitoring."
  is_abstract: true
  opt_uses:
  - run_command
  uses:
  - condensing_water_isolation_valve_command
  - condensing_water_isolation_valve_status
  implements:
  - MONITORING

CDWISOVPM:
  id: "512617197319749632"
  description: "Condensing water isolation valve percentage monitoring."
  is_abstract: true
  opt_uses:
  - run_command
  uses:
  - condensing_water_isolation_valve_percentage_command
  - condensing_water_isolation_valve_percentage_sensor
  implements:
  - MONITORING

CDWPVM:
  id: "7446747751028621312"
  description: "Condensing water pressure valve command and position monitoring (without regard to what controls it)."
  is_abstract: true
  opt_uses:
  - condensing_water_flowrate_sensor
  uses:
  - condensing_water_valve_percentage_sensor
  implements:
  - OPERATIONAL

BYPVPM:
  id: "9735989234174525440"
  description: "Bypass water valve percentage monitoring."
  is_abstract: true
  opt_uses:
  - bypass_valve_percentage_sensor
  uses:
  - bypass_valve_percentage_command
  implements:
  - MONITORING

MWVPM:
  id: "5124303215747137536"
  description: "Make-up water valve percentage monitoring."
  is_abstract: true
  uses:
  - makeup_water_valve_percentage_command
  implements:
  - MONITORING

HXSWISOVPM:
  id: "11812289399880679424"
  description: "Heat exchanger supply isolation water valve percentage monitoring."
  is_abstract: true
  uses:
  - heat_exchange_supply_water_isolation_valve_percentage_command
  - heat_exchange_supply_water_isolation_valve_percentage_sensor
  implements:
  - MONITORING

HXRWISOVPM:
  id: "14124324858582007808"
  description: "Heat exchanger return isolation water valve percentage monitoring."
  is_abstract: true
  uses:
  - heat_exchange_return_water_isolation_valve_percentage_command
  - heat_exchange_return_water_isolation_valve_percentage_sensor
  implements:
  - MONITORING

HXSWISOVM:
  id: "18037952934766968832"
  description: "Heat exchanger supply isolation water valve monitoring."
  is_abstract: true
  uses:
  - heat_exchange_supply_water_isolation_valve_command
  - heat_exchange_supply_water_isolation_valve_status
  implements:
  - MONITORING

HXRWISOVM:
  id: "9182187217496309760"
  description: "Heat exchanger return isolation water valve monitoring."
  is_abstract: true
  uses:
  - heat_exchange_return_water_isolation_valve_command
  - heat_exchange_return_water_isolation_valve_status
  implements:
  - MONITORING

PWISOVM:
  id: "2818460206533443584"
  description: "Process water iso valve monitoring."
  is_abstract: true
  uses:
  - process_water_isolation_valve_command
  implements:
  - MONITORING

PWVPM:
  id: "12041832243388219392"
  description: "Process water valve percentage monitoring."
  is_abstract: true
  uses:
  - process_water_valve_percentage_command
  implements:
  - MONITORING

CHWBZC:
  id: "16609945715518472192"
  description: "Chilled water valve binary (open/closed) control."
  is_abstract: true
  implements:
  - OPERATIONAL
  uses:
  - chilled_water_valve_command
  - zone_air_temperature_sensor
  - zone_air_cooling_temperature_setpoint

CHWBYPVPM:
  id: "7430146224960831488"
  description: "Chilled water bypass valve percentage monitoring."
  is_abstract: true
  uses:
  - chilled_water_bypass_valve_percentage_sensor
  - chilled_water_bypass_valve_percentage_command
  implements:
  - MONITORING

MXVPM:
  id: "16653518261815607296"
  description: "Mixing valve percent monitoring."
  is_abstract: true
  uses:
  - mixing_valve_percentage_command
  implements:
  - MONITORING

WFRM:
  id: "1665538701926596608"
  description: "Water flowrate monitoring."
  is_abstract: true
  uses:
  - flowrate_sensor
  implements:
  - MONITORING

WFRC:
  id: "10888910738781372416"
  description: "Water flowrate control."
  is_abstract: true
  uses:
  - flowrate_sensor
  - flowrate_setpoint
  implements:
  - OPERATIONAL

MWFRC:
  id: "6277224720353984512"
  description: "Minimum water flowrate control."
  is_abstract: true
  uses:
  - flowrate_sensor
  - low_limit_flowrate_setpoint
  implements:
  - OPERATIONAL

CHWFRM:
  id: "15500596757208760320"
  description: "Chilled water flowrate monitoring."
  is_abstract: true
  uses:
  - chilled_water_flowrate_sensor
  implements:
  - MONITORING

SEPM:
  id: "3971381711140290560"
  description: "Shade extent monitoring."
  is_abstract: true
  uses:
  - shade_extent_percentage_command
  implements:
  - MONITORING

STPM:
  id: "13194753747995066368"
  description: "Shade tilt monitoring."
  is_abstract: true
  uses:
  - shade_tilt_percentage_command
  implements:
  - MONITORING

IGM:
  id: "8583067729567678464"
  description: "Inlet guidevane monitoring."
  is_abstract: true
  uses:
  - inlet_guidevane_percentage_sensor
  implements:
  - OPERATIONAL

CLPM:
  id: "17806439766422454272"
  description: "Cooling thermal monitoring."
  is_abstract: true
  uses:
  - cooling_thermal_power_sensor
  implements:
  - MONITORING

PCLPM:
  id: "1089077949623173120"
  description: "Process cooling thermal monitoring."
  is_abstract: true
  uses:
  - process_cooling_thermal_power_sensor
  implements:
  - MONITORING


### POTENTIALLY ONE-OFF TYPES ###
DDCO:
  id: "10312449986477948928"
  description: "Flow control - dual duct, but only cooling."
  is_abstract: true
  uses:
  - cooling_air_flowrate_setpoint_2
  - cooling_air_flowrate_setpoint_1
  - cooling_air_flowrate_sensor_2
  - cooling_air_flowrate_sensor_1
  - cooling_air_damper_percentage_command_2
  - cooling_air_damper_percentage_command_1
  implements:
  - CONTROL

FDPM2X:
  id: "871492295067697152"
  description: "Filter pressure monitoring (2 sensors)."
  is_abstract: true
  uses:
  - filter_differential_pressure_sensor_1
  - filter_differential_pressure_sensor_2
  implements:
  - MONITORING

FDPM3X:
  id: "16670119787883397120"
  description: "Filter pressure monitoring (3 sensors)."
  is_abstract: true
  uses:
  - filter_differential_pressure_sensor_1
  - filter_differential_pressure_sensor_2
  - filter_differential_pressure_sensor_3
  implements:
  - MONITORING

FDPM4X:
  id: "5700763968050561024"
  description: "Filter pressure monitoring (4 sensors)."
  is_abstract: true
  uses:
  - filter_differential_pressure_sensor_1
  - filter_differential_pressure_sensor_2
  - filter_differential_pressure_sensor_3
  - filter_differential_pressure_sensor_4
  implements:
  - MONITORING

CO2C2X:
  id: "14924136004905336832"
  description: "Carbon dioxide control with dual zone sensors."
  is_abstract: true
  uses:
  - zone_air_co2_concentration_setpoint
  - zone_air_co2_concentration_sensor_1
  - zone_air_co2_concentration_sensor_2
  implements:
  - OPERATIONAL

DSP3X:
  id: "3394920958836867072"
  description: "Dual setpoint zone temp control with 3 temp sensors."
  is_abstract: true
  opt_uses:
  - discharge_air_temperature_sensor
  uses:
  - zone_air_temperature_sensor_1
  - zone_air_temperature_sensor_2
  - zone_air_temperature_sensor_3
  - zone_air_cooling_temperature_setpoint
  - zone_air_heating_temperature_setpoint
  implements:
  - OPERATIONAL


EFSS2X:
  id: "12618292995691642880"
  description: "Exhaust fan start-stop and feedback with two fans."
  is_abstract: true
  opt_uses:
  - exhaust_fan_current_sensor_1
  - exhaust_fan_power_sensor_1
  - exhaust_fan_current_sensor_2
  - exhaust_fan_power_sensor_2
  - exhaust_air_flowrate_capacity
  - exhaust_fan_power_capacity
  uses:
  - exhaust_fan_run_command_1
  - exhaust_fan_run_status_1
  - exhaust_fan_run_command_2
  - exhaust_fan_run_status_2
  implements:
  - OPERATIONAL

EFSS3X:
  id: "8006606977264254976"
  description: "Exhaust fan start-stop and feedback with three fans."
  is_abstract: true
  opt_uses:
  - exhaust_fan_current_sensor_1
  - exhaust_fan_power_sensor_1
  - exhaust_fan_current_sensor_2
  - exhaust_fan_power_sensor_2
  - exhaust_fan_current_sensor_3
  - exhaust_fan_power_sensor_3
  - exhaust_air_flowrate_capacity
  - exhaust_fan_power_capacity
  uses:
  - exhaust_fan_run_command_1
  - exhaust_fan_run_status_1
  - exhaust_fan_run_command_2
  - exhaust_fan_run_status_2
  - exhaust_fan_run_command_3
  - exhaust_fan_run_status_3
  implements:
  - OPERATIONAL

EFSS4X:
  id: "17229979014119030784"
  description: "Exhaust fan start-stop and feedback with four fans."
  is_abstract: true
  opt_uses:
  - exhaust_air_flowrate_capacity
  - exhaust_fan_power_capacity
  - exhaust_fan_current_sensor_1
  - exhaust_fan_power_sensor_1
  - exhaust_fan_current_sensor_2
  - exhaust_fan_power_sensor_2
  - exhaust_fan_current_sensor_3
  - exhaust_fan_power_sensor_3
  - exhaust_fan_current_sensor_4
  - exhaust_fan_power_sensor_4
  uses:
  - exhaust_fan_run_command_1
  - exhaust_fan_run_status_1
  - exhaust_fan_run_command_2
  - exhaust_fan_run_status_2
  - exhaust_fan_run_command_3
  - exhaust_fan_run_status_3
  - exhaust_fan_run_command_4
  - exhaust_fan_run_status_4
  implements:
  - OPERATIONAL

DF2XSS:
  id: "9591874046098669568"
  description: "Discharge fan start-stop and feedback (2 pts)."
  is_abstract: true
  opt_uses:
  - discharge_fan_current_sensor
  - discharge_fan_power_sensor
  uses:
  - discharge_fan_run_status_1
  - discharge_fan_run_status_2
  - discharge_fan_run_command_1
  - discharge_fan_run_command_2
  implements:
  - OPERATIONAL

SFSS2X:
  id: "2241999454230020096"
  description: "Supply fan start-stop and feedback for two fans."
  is_abstract: true
  opt_uses:
  - supply_air_flowrate_capacity
  - supply_fan_power_capacity
  - supply_fan_current_sensor_1
  - supply_fan_current_sensor_2
  - supply_fan_power_sensor_1
  - supply_fan_power_sensor_2
  uses:
  - supply_fan_run_command_1
  - supply_fan_run_status_1
  - supply_fan_run_command_2
  - supply_fan_run_status_2
  implements:
  - OPERATIONAL

SFSS3X:
  id: "11465371491084795904"
  description: "Supply fan start-stop and feedback for three fans."
  is_abstract: true
  opt_uses:
  - supply_air_flowrate_capacity
  - supply_fan_power_capacity
  - supply_fan_current_sensor_1
  - supply_fan_current_sensor_2
  - supply_fan_current_sensor_3
  - supply_fan_power_sensor_1
  - supply_fan_power_sensor_2
  - supply_fan_power_sensor_3
  uses:
  - supply_fan_run_command_1
  - supply_fan_run_status_1
  - supply_fan_run_command_2
  - supply_fan_run_status_2
  - supply_fan_run_command_3
  - supply_fan_run_status_3
  implements:
  - OPERATIONAL

SFSS4X:
  id: "12662092041384099840"
  description: "Supply fan start-stop and feedback for four fans."
  is_abstract: true
  opt_uses:
  - supply_air_flowrate_capacity
  - supply_fan_power_capacity
  - supply_fan_current_sensor_1
  - supply_fan_current_sensor_2
  - supply_fan_current_sensor_3
  - supply_fan_current_sensor_4
  - supply_fan_power_sensor_1
  - supply_fan_power_sensor_2
  - supply_fan_power_sensor_3
  - supply_fan_power_sensor_4
  uses:
  - supply_fan_run_command_1
  - supply_fan_run_status_1
  - supply_fan_run_command_2
  - supply_fan_run_status_2
  - supply_fan_run_command_3
  - supply_fan_run_status_3
  - supply_fan_run_command_4
  - supply_fan_run_status_4
  implements:
  - OPERATIONAL

EFVSC2X:
  id: "6853685472657408000"
  description: "Exhaust fan variable speed control with feedback and sensoring for two fans."
  is_abstract: true
  opt_uses:
  - exhaust_fan_speed_frequency_sensor_1
  - exhaust_fan_speed_percentage_sensor_1
  - exhaust_fan_current_sensor_1
  - exhaust_fan_power_sensor_1
  - exhaust_fan_speed_frequency_sensor_2
  - exhaust_fan_speed_percentage_sensor_2
  - exhaust_fan_current_sensor_2
  - exhaust_fan_power_sensor_2
  uses:
  - exhaust_fan_run_command_1
  - exhaust_fan_run_status_1
  - exhaust_fan_speed_percentage_command_1
  - exhaust_fan_run_command_2
  - exhaust_fan_run_status_2
  - exhaust_fan_speed_percentage_command_2
  implements:
  - OPERATIONAL

EFVSC3X:
  id: "16077057509512183808"
  description: "Exhaust fan variable speed control with feedback and sensoring for three fans."
  is_abstract: true
  opt_uses:
  - exhaust_fan_speed_frequency_sensor_1
  - exhaust_fan_speed_percentage_sensor_1
  - exhaust_fan_current_sensor_1
  - exhaust_fan_power_sensor_1
  - exhaust_fan_speed_frequency_sensor_2
  - exhaust_fan_speed_percentage_sensor_2
  - exhaust_fan_current_sensor_2
  - exhaust_fan_power_sensor_2
  - exhaust_fan_speed_frequency_sensor_3
  - exhaust_fan_speed_percentage_sensor_3
  - exhaust_fan_current_sensor_3
  - exhaust_fan_power_sensor_3
  uses:
  - exhaust_fan_run_command_1
  - exhaust_fan_run_status_1
  - exhaust_fan_speed_percentage_command_1
  - exhaust_fan_run_command_2
  - exhaust_fan_run_status_2
  - exhaust_fan_speed_percentage_command_2
  - exhaust_fan_run_command_3
  - exhaust_fan_run_status_3
  - exhaust_fan_speed_percentage_command_3
  implements:
  - OPERATIONAL

EFVSC4X:
  id: "4547842463443714048"
  description: "Exhaust fan variable speed control with feedback and sensoring for four fans."
  is_abstract: true
  opt_uses:
  - exhaust_fan_speed_frequency_sensor_1
  - exhaust_fan_speed_percentage_sensor_1
  - exhaust_fan_current_sensor_1
  - exhaust_fan_power_sensor_1
  - exhaust_fan_speed_frequency_sensor_2
  - exhaust_fan_speed_percentage_sensor_2
  - exhaust_fan_current_sensor_2
  - exhaust_fan_power_sensor_2
  - exhaust_fan_speed_frequency_sensor_3
  - exhaust_fan_speed_percentage_sensor_3
  - exhaust_fan_current_sensor_3
  - exhaust_fan_power_sensor_3
  - exhaust_fan_speed_frequency_sensor_4
  - exhaust_fan_speed_percentage_sensor_4
  - exhaust_fan_current_sensor_4
  - exhaust_fan_power_sensor_4
  uses:
  - exhaust_fan_run_command_1
  - exhaust_fan_run_status_1
  - exhaust_fan_speed_percentage_command_1
  - exhaust_fan_run_command_2
  - exhaust_fan_run_status_2
  - exhaust_fan_speed_percentage_command_2
  - exhaust_fan_run_command_3
  - exhaust_fan_run_status_3
  - exhaust_fan_speed_percentage_command_3
  - exhaust_fan_run_command_4
  - exhaust_fan_run_status_4
  - exhaust_fan_speed_percentage_command_4
  implements:
  - OPERATIONAL

SFVSC2X:
  id: "13771214500298489856"
  description: "Supply fan variable speed control with feedback and sensoring with two fans."
  is_abstract: true
  opt_uses:
  - supply_fan_speed_frequency_sensor_1
  - supply_fan_speed_percentage_sensor_1
  - supply_fan_current_sensor_1
  - supply_fan_power_sensor_1
  - supply_fan_speed_frequency_sensor_2
  - supply_fan_speed_percentage_sensor_2
  - supply_fan_current_sensor_2
  - supply_fan_power_sensor_2
  uses:
  - supply_fan_run_command_1
  - supply_fan_run_status_1
  - supply_fan_speed_percentage_command_1
  - supply_fan_run_command_2
  - supply_fan_run_status_2
  - supply_fan_speed_percentage_command_2
  implements:
  - OPERATIONAL

SFVSC3X:
  id: "6519182149650743296"
  description: "Supply fan variable speed control with feedback and sensoring with three fans."
  is_abstract: true
  opt_uses:
  - supply_fan_speed_frequency_sensor_1
  - supply_fan_speed_percentage_sensor_1
  - supply_fan_current_sensor_1
  - supply_fan_power_sensor_1
  - supply_fan_speed_frequency_sensor_2
  - supply_fan_speed_percentage_sensor_2
  - supply_fan_current_sensor_2
  - supply_fan_power_sensor_2
  - supply_fan_speed_frequency_sensor_3
  - supply_fan_speed_percentage_sensor_3
  - supply_fan_current_sensor_3
  - supply_fan_power_sensor_3
  uses:
  - supply_fan_run_command_1
  - supply_fan_run_status_1
  - supply_fan_speed_percentage_command_1
  - supply_fan_run_command_2
  - supply_fan_run_status_2
  - supply_fan_speed_percentage_command_2
  - supply_fan_run_command_3
  - supply_fan_run_status_3
  - supply_fan_speed_percentage_command_3
  implements:
  - OPERATIONAL

SFVSC4X:
  id: "17733145221803278336"
  description: "Supply fan variable speed control with feedback and sensoring with four fans."
  is_abstract: true
  opt_uses:
  - supply_fan_speed_frequency_sensor_1
  - supply_fan_speed_percentage_sensor_1
  - supply_fan_current_sensor_1
  - supply_fan_power_sensor_1
  - supply_fan_speed_frequency_sensor_2
  - supply_fan_speed_percentage_sensor_2
  - supply_fan_current_sensor_2
  - supply_fan_power_sensor_2
  - supply_fan_speed_frequency_sensor_3
  - supply_fan_speed_percentage_sensor_3
  - supply_fan_current_sensor_3
  - supply_fan_power_sensor_3
  - supply_fan_speed_frequency_sensor_4
  - supply_fan_speed_percentage_sensor_4
  - supply_fan_current_sensor_4
  - supply_fan_power_sensor_4
  uses:
  - supply_fan_run_command_1
  - supply_fan_run_status_1
  - supply_fan_speed_percentage_command_1
  - supply_fan_run_command_2
  - supply_fan_run_status_2
  - supply_fan_speed_percentage_command_2
  - supply_fan_run_command_3
  - supply_fan_run_status_3
  - supply_fan_speed_percentage_command_3
  - supply_fan_run_command_4
  - supply_fan_run_status_4
  - supply_fan_speed_percentage_command_4
  implements:
  - OPERATIONAL

BYPSSPC:
  id: "622251700748550144"
  description: "Supply static pressure control with bypass damper."
  is_abstract: true
  opt_uses:
  - supply_air_flowrate_sensor
  uses:
  - supply_air_static_pressure_sensor
  - supply_air_static_pressure_setpoint
  - supply_fan_run_command
  - supply_fan_run_status
  - bypass_air_damper_percentage_command
  implements:
  - CONTROL

BYPSSPC2X: # Consider virtual point for instances where dampers control to same value.
  id: "7071406367143100416"
  description: "Supply static pressure control with bypass damper."
  is_abstract: true
  opt_uses:
  - supply_air_flowrate_sensor
  uses:
  - supply_air_static_pressure_sensor
  - supply_air_static_pressure_setpoint
  - supply_fan_run_command
  - supply_fan_run_status
  - bypass_air_damper_percentage_command_1
  - bypass_air_damper_percentage_command_2
  implements:
  - CONTROL

SWISOVM:
  id: "5867537891751624704"
  description: "Supply side isolation valve monitoring."
  is_abstract: true
  uses:
  - supply_water_isolation_valve_command
  - supply_water_isolation_valve_status
  implements:
  - MONITORING

SWISOVPM:
  id: "3561694882537930752"
  description: "Supply side isolation valve monitoring."
  is_abstract: true
  uses:
  - supply_water_isolation_valve_percentage_command
  - supply_water_isolation_valve_percentage_sensor
  implements:
  - MONITORING

RWISOVM:
  id: "9884748759366107136"
  description: "Return side isolation valve monitoring."
  is_abstract: true
  uses:
  - return_water_isolation_valve_command
  - return_water_isolation_valve_status
  implements:
  - MONITORING

RWISOVPM:
  id: "5273062740938719232"
  description: "Return side isolation valve monitoring."
  is_abstract: true
  uses:
  - return_water_isolation_valve_percentage_command
  - return_water_isolation_valve_percentage_sensor
  implements:
  - MONITORING

CHWRWISOVPM:
  id: "10432710170277576704"
  description: "Return side isolation valve monitoring."
  is_abstract: true
  uses:
  - chilled_return_water_isolation_valve_percentage_command
  - chilled_return_water_isolation_valve_percentage_sensor
  implements:
  - MONITORING

CHWRWISOVM:
  id: "10538544761520783360"
  description: "Return side isolation valve monitoring."
  is_abstract: true
  uses:
  - chilled_return_water_isolation_valve_command
  - chilled_return_water_isolation_valve_status
  implements:
  - MONITORING


CHWSWISOVPM:
  id: "493265792670892032"
  description: "Supply side isolation valve monitoring."
  is_abstract: true
  uses:
  - chilled_supply_water_isolation_valve_percentage_command
  - chilled_supply_water_isolation_valve_percentage_sensor
  implements:
  - MONITORING

CHWSWISOVM:
  id: "16767023046174179328"
  description: "Supply side isolation valve monitoring."
  is_abstract: true
  uses:
  - chilled_supply_water_isolation_valve_command
  - chilled_supply_water_isolation_valve_status
  implements:
  - MONITORING


PRWDT:
  id: "73094021186060288"
  description: "Temperature differential across process water."
  is_abstract: true
  implements:
  - MONITORING
  opt_uses:
  - process_cooling_thermal_power_sensor
  uses:
  - process_return_water_temperature_sensor
  - process_supply_water_temperature_sensor

PRWDT2X:
  id: "2264658189855227904"
  description: "Temperature differential across 2 process water headers."
  is_abstract: true
  implements:
  - MONITORING
  opt_uses:
  - process_cooling_thermal_power_sensor_1
  - process_cooling_thermal_power_sensor_2
  uses:
  - process_return_water_temperature_sensor_1
  - process_return_water_temperature_sensor_2
  - process_supply_water_temperature_sensor_1
  - process_supply_water_temperature_sensor_2


PWFRM:
  id: "2595109812513538048"
  description: "Flowrate monitoring for process water."
  is_abstract: true
  implements:
  - MONITORING
  uses:
  - process_water_flowrate_sensor

PWFRM2X:
  id: "9296466058040836096"
  description: "Flowrate monitoring for 2 process water headers."
  is_abstract: true
  implements:
  - MONITORING
  uses:
  - process_water_flowrate_sensor_1
  - process_water_flowrate_sensor_2

PWDPM:
  id: "455899989512552448"
  description: "Differential pressure monitoring for process water."
  is_abstract: true
  implements:
  - MONITORING
  uses:
  - process_water_differential_pressure_sensor

PWDPM2X:
  id: "7200603381453291520"
  description: "Differential pressure monitoring for 2 process water headers."
  is_abstract: true
  implements:
  - MONITORING
  uses:
  - process_water_differential_pressure_sensor_1
  - process_water_differential_pressure_sensor_2


CWRISOVPM:
  id: "5821024151850188800"
  description: "Condensing water return isolation monitoring."
  is_abstract: true
  uses:
  - condensing_return_water_isolation_valve_percentage_sensor
  - condensing_return_water_isolation_valve_percentage_command
  implements:
  - MONITORING

CWRISOVM:
  id: "8126867161063882752"
  description: "Condensing water return isolation monitoring."
  is_abstract: true
  uses:
  - condensing_return_water_isolation_valve_status
  - condensing_return_water_isolation_valve_command
  implements:
  - MONITORING


CWSISOVPM:
  id: "9716637829525667840"
  description: "Condensing water supply isolation monitoring."
  is_abstract: true
  uses:
  - condensing_supply_water_isolation_valve_percentage_sensor
  - condensing_supply_water_isolation_valve_percentage_command
  implements:
  - MONITORING

CWSISOVM:
  id: "1779043486285168640"
  description: "Condensing water supply isolation monitoring."
  is_abstract: true
  uses:
  - condensing_supply_water_isolation_valve_status
  - condensing_supply_water_isolation_valve_command
  implements:
  - MONITORING




CHWRISOVPM:
  id: "17456073789161865216"
  description: "Chilled water return isolation monitoring."
  is_abstract: true
  uses:
  - chilled_return_water_isolation_valve_percentage_sensor
  - chilled_return_water_isolation_valve_percentage_command
  implements:
  - MONITORING


WDPM:
  id: "6845381960844443648"
  description: "Differential pressure monitoring."
  is_abstract: true
  uses:
  - differential_pressure_sensor


CHWDPM:
  id: "17350239197918658560"
  description: "Differential pressure monitoring for chilled water."
  is_abstract: true
  uses:
  - chilled_water_differential_pressure_sensor


CHDX4SC:
  id: "5104951811098279936"
  description: "Chiller control."
  is_abstract: true
  opt_uses:
  - chilled_return_water_temperature_sensor
  - cooling_percentage_command
  - compressor_speed_frequency_sensor
  - compressor_speed_percentage_command
  - compressor_speed_percentage_sensor
  uses:
  - compressor_run_command_1
  - compressor_run_command_2
  - compressor_run_command_3
  - compressor_run_command_4
  - compressor_run_status_1
  - compressor_run_status_2
  - compressor_run_status_3
  - compressor_run_status_4
  - chilled_supply_water_temperature_sensor
  - chilled_supply_water_temperature_setpoint

CHDX2SC:
  id: "11002415523139944448"
  description: "Chiller control."
  is_abstract: true
  opt_uses:
  - chilled_return_water_temperature_sensor
  - cooling_percentage_command
  - compressor_speed_frequency_sensor
  - compressor_speed_percentage_command
  - compressor_speed_percentage_sensor
  - cooling_request_count
  uses:
  - compressor_run_command_1
  - compressor_run_command_2
  - compressor_run_status_1
  - compressor_run_status_2
  - chilled_supply_water_temperature_sensor
  - chilled_supply_water_temperature_setpoint


CHDXSC:
  id: "738711972362584064"
  description: "Chiller control single stage."
  is_abstract: true
  opt_uses:
  - chilled_return_water_temperature_sensor
  - cooling_percentage_command
  - compressor_speed_frequency_sensor
  - compressor_speed_percentage_command
  - compressor_speed_percentage_sensor
  uses:
  - compressor_run_command
  - compressor_run_status
  - chilled_supply_water_temperature_sensor
  - chilled_supply_water_temperature_setpoint

CHDXVSC:
  id: "16068753997699219456"
  description: "Variable speed compressor control."
  is_abstract: true
  uses:
  - compressor_speed_percentage_sensor
  - compressor_run_command
  - compressor_run_status

CDWFRM:
  id: "632877381119377408"
  description: "Condenser water flowrate monitoring."
  is_abstract: true
  uses:
  - condensing_water_flowrate_sensor
  implements:
  - MONITORING

REFSM:
  id: "14328323847953055744"
  description: "Refrigerant saturation monitoring."
  is_abstract: true
  opt_uses:
  - refrigerant_discharge_temperature_sensor
  - refrigerant_suction_temperature_sensor
  uses:
  - refrigerant_condenser_saturation_temperature_sensor
  - refrigerant_evaporator_saturation_temperature_sensor
  implements:
  - MONITORING


PDSCV:
  id: "2539113884334161920"
  description: "Pressure-dependent supply damper control for ventilation purposes (CO2 or VOC)."
  is_abstract: true
  uses:
  - supply_air_damper_percentage_command
  - supply_air_damper_percentage_sensor
  implements:
  - CONTROL

SDBPC:
  id: "11762485921188937728"
  description: "Back-pressure controlling supply damper."
  is_abstract: true
  opt_uses:
  - supply_air_flowrate_sensor
  uses:
  - supply_air_static_pressure_sensor
  - supply_air_static_pressure_setpoint
  - supply_air_damper_percentage_command
  - supply_air_damper_percentage_sensor
  implements:
  - MONITORING

HWVM:
  id: "12990740464972857344"
  description: "Heating water valve command and position monitoring (without regard to what controls it)."
  is_abstract: true
  opt_uses:
  - heating_thermal_power_capacity
  - heating_water_flowrate_sensor
  uses:
  - heating_water_valve_percentage_sensor
  - heating_water_valve_percentage_command
  implements:
  - OPERATIONAL

CHWVM:
  id: "16809792948983037952"
  description: "Chilled water valve command and position monitoring (without regard to what controls it)."
  is_abstract: true
  opt_uses:
  - cooling_thermal_power_capacity
  - chilled_water_flowrate_sensor
  - chilled_water_valve_failed_alarm
  uses:
  - chilled_water_valve_percentage_sensor
  - chilled_water_valve_percentage_command
  implements:
  - OPERATIONAL

RMM:
  id: "16071202610094276608"
  description: "Run mode monitoring."
  is_abstract: true
  uses:
  - run_mode

DSPZDHC:
  id: "8195635016311504896"
  description: "Zone dual setpoint humidification/dehumidification control."
  is_abstract: true
  opt_uses:
  - humidification_percentage_command
  uses:
  - zone_air_relative_humidity_sensor
  - zone_air_dehumidification_relative_humidity_setpoint
  - zone_air_humidification_relative_humidity_setpoint
  - dehumidification_run_command
  - humidification_run_command
  implements:
  - CONTROL

EFC:
  id: "9564729303032135680"
  description: "Exhaust air flow control."
  is_abstract: true
  uses:
  - exhaust_air_flowrate_sensor
  - exhaust_air_flowrate_setpoint
  implements:
  - OPERATIONAL

DXDDC:
  id: "14536703291649163264"
  description: "DX cooling dual setpoint control on discharge side"
  is_abstract: true
  opt_uses:
  - cooling_percentage_command
  - compressor_run_status
  uses:
  - compressor_run_command
  - discharge_air_heating_temperature_setpoint
  - discharge_air_cooling_temperature_setpoint
  - discharge_air_temperature_sensor
  implements:
  - CONTROL

HTDDC:
  id: "11978658703302721536"
  description: "gas or electric heating dual setpoint control on discharge side"
  is_abstract: true
  opt_uses:
  - heating_percentage_command
  - heater_run_status
  uses:
  - heater_run_command
  - discharge_air_heating_temperature_setpoint
  - discharge_air_cooling_temperature_setpoint
  - discharge_air_temperature_sensor
  implements:
  - CONTROL

REFSM2X:
  id: "16374171939616325632"
  description: "Refrigerant temperature monitoring for 2 circuits."
  is_abstract: true
  opt_uses:
  - refrigerant_discharge_temperature_sensor_1
  - refrigerant_discharge_temperature_sensor_2
  - refrigerant_suction_temperature_sensor_1
  - refrigerant_suction_temperature_sensor_2
  uses:
  - refrigerant_condenser_saturation_temperature_sensor_1
  - refrigerant_evaporator_saturation_temperature_sensor_1
  - refrigerant_condenser_saturation_temperature_sensor_2
  - refrigerant_evaporator_saturation_temperature_sensor_2
  implements:
  - MONITORING

REFPM:
  id: "5061129675661639680"
  description: "Refrigerant pressure monitoring for single circuits."
  is_abstract: true
  opt_uses:
  - refrigerant_differential_pressure_sensor
  uses:
  - refrigerant_evaporator_pressure_sensor
  - refrigerant_condenser_pressure_sensor
  implements:
  - MONITORING

REFPM2X:
  id: "3800121779997900800"
  description: "Refrigerant pressure monitoring for 2 circuits."
  is_abstract: true
  uses:
  - refrigerant_evaporator_pressure_sensor_1
  - refrigerant_condenser_pressure_sensor_1
  - refrigerant_evaporator_pressure_sensor_2
  - refrigerant_condenser_pressure_sensor_2
  implements:
  - MONITORING

SWPSS:
  id: "14653796881960796160"
  description: "Sweeper pump start stop monitoring."
  is_abstract: true
  uses:
  - sweeper_pump_run_command
  - sweeper_pump_run_status
  implements:
  - OPERATIONAL

SDM:
  id: "5997878398154702848"
  description: "Supply air damper monitoring."
  is_abstract: true
  uses:
  - supply_air_damper_command
  - supply_air_damper_status

ECDDC:
  id: "17635179835280064512"
  description: "Evaporative cooler control on discharge side."
  is_abstract: true
  opt_uses:
  - evaporative_cooler_run_status
  - cooling_percentage_sensor
  uses:
  - evaporative_cooler_run_command
  - discharge_air_temperature_sensor
  - discharge_air_cooling_temperature_setpoint
  - discharge_air_heating_temperature_setpoint
  implements:
  - CONTROL

DXSDC:
  id: "3007488245580693504"
  description: "Compressor run control on supply side, dual setpoints."
  is_abstract: true
  opt_uses:
  - leaving_cooling_coil_temperature_sensor
  - cooling_thermal_power_capacity
  - cooling_percentage_command #Serves as a duty cycle for single-stage DX sections.
  - compressor_speed_percentage_command
  - compressor_run_status
  uses:
  - compressor_run_command
  - supply_air_cooling_temperature_setpoint
  - supply_air_heating_temperature_setpoint
  - supply_air_temperature_sensor
  implements:
  - CONTROL

ETM4X:
  id: "11771493120443678720"
  description: "Basic exhaust temperature monitoring."
  is_abstract: true
  uses:
  - exhaust_air_temperature_sensor_1
  - exhaust_air_temperature_sensor_2
  - exhaust_air_temperature_sensor_3
  - exhaust_air_temperature_sensor_4
  implements:
  - MONITORING

DX6SC:
  id: "7258886293818441728"
  description: "Six compressor run control on supply air side."
  is_abstract: true
  opt_uses:
  - leaving_cooling_coil_temperature_sensor
  - cooling_thermal_power_capacity
  - cooling_percentage_command
  - compressor_speed_percentage_command
  - cooling_request_count
  uses:
  - compressor_run_status_1
  - compressor_run_status_2
  - compressor_run_status_3
  - compressor_run_status_4
  - compressor_run_status_5
  - compressor_run_status_6
  - compressor_run_command_1
  - compressor_run_command_2
  - compressor_run_command_3
  - compressor_run_command_4
  - compressor_run_command_5
  - compressor_run_command_6
  - supply_air_temperature_sensor
  - supply_air_temperature_setpoint
  implements:
  - CONTROL

DX2DSPRTC:
  id: "3583948997884116992"
  description: "Two-stage compressor run control with dual return temp control."
  is_abstract: true
  opt_uses:
  - leaving_cooling_coil_temperature_sensor
  - cooling_thermal_power_capacity
  - cooling_percentage_command
  - compressor_speed_percentage_command
  - cooling_stage_run_count
  uses:
  - return_air_cooling_temperature_setpoint
  - return_air_heating_temperature_setpoint
  - return_air_temperature_sensor
  - compressor_run_command_1
  - compressor_run_status_1
  - compressor_run_command_2
  - compressor_run_status_2
  implements:
  - CONTROL

DX4DC:
  id: "233270875120467968"
  description: "Compressor run control on discharge air side (DTC)."
  is_abstract: true
  opt_uses:
  - leaving_cooling_coil_temperature_sensor
  - cooling_thermal_power_capacity
  - cooling_percentage_command
  - compressor_speed_percentage_command
  uses:
  - compressor_run_status_1
  - compressor_run_command_1
  - compressor_run_status_2
  - compressor_run_command_2
  - compressor_run_status_3
  - compressor_run_command_3
  - compressor_run_status_4
  - compressor_run_command_4
  - discharge_air_temperature_sensor
  - discharge_air_temperature_setpoint
  implements:
  - CONTROL


DX6SWC:
  id: "10609564416582090752"
  description: "Six compressor run control on supply water side."
  is_abstract: true
  opt_uses:
  - cooling_thermal_power_capacity
  - cooling_percentage_command
  - compressor_speed_percentage_command
  - compressor_speed_percentage_sensor
  uses:
  - compressor_run_command_1
  - compressor_run_status_1
  - compressor_run_command_2
  - compressor_run_status_2
  - compressor_run_command_3
  - compressor_run_status_3
  - compressor_run_command_4
  - compressor_run_status_4
  - compressor_run_command_5
  - compressor_run_status_5
  - compressor_run_command_6
  - compressor_run_status_6
  - supply_water_temperature_sensor
  - supply_water_temperature_setpoint
  implements:
  - CONTROL


DRSM5X:
  id: "7159807102016290816"
  description: "Dryer status monitoring."
  is_abstract: true
  uses:
  - dryer_run_status_1
  - dryer_run_status_2
  - dryer_run_status_3
  - dryer_run_status_4
  - dryer_run_status_5
  implements:
  - MONITORING

DRSM8X:
  id: "4953043284604747776"
  description: "Dryer status monitoring."
  is_abstract: true
  uses:
  - dryer_run_status_1
  - dryer_run_status_2
  - dryer_run_status_3
  - dryer_run_status_4
  - dryer_run_status_5
  - dryer_run_status_6
  - dryer_run_status_7
  - dryer_run_status_8
  implements:
  - MONITORING
  
AHAC:
  id: "529218723387539456"
  description: "Tag to indicate an after hours activation method e.g. push button associated with this device."
  is_abstract: true
  uses:  
  - user_occupancy_override_status
  - zone_occupancy_status
  implements:
  - OPERATIONAL
  
DFFC:
  id: "10094864331922472960"
  description: "Discharge fan flow control"
  is_abstract: true
  uses:
  - discharge_fan_run_command
  - discharge_fan_run_status
  - discharge_fan_speed_percentage_command
  - discharge_air_flowrate_setpoint
  - discharge_air_flowrate_sensor
  implements:
  - CONTROL

EFM:
  id: "1682140227994386432"
  description: "Exhaust air flow monitoring"
  is_abstract: true
  uses:
  - exhaust_air_flowrate_sensor  
  implements:
  - OPERATIONAL

SWTM:
  id: "12058433769456009216"
  description: "Supply water temperature monitoring."
  is_abstract: true
  implements:
  - MONITORING
  opt_uses:
  - cooling_request_count
  - heating_request_count
  - return_water_temperature_sensor
  uses:
  - supply_water_temperature_sensor  

CWDPM:
  id: "16174723828872642560"
  description: "Differential pressure monitoring for condenser water."
  is_abstract: true
  implements:
  - MONITORING
  uses:
  - condensing_water_differential_pressure_sensor

DICM:
  id: "4971562358951378944"
  description: "Damper isolation control and monitoring. "
  is_abstract: true
  uses:
   - supply_air_isolation_damper_closed_status
   - supply_air_isolation_damper_open_status
   - supply_air_isolation_damper_command

UV:
  id: "6143342686997839872"
  description: "Ultraviolet lamp operation."
  is_abstract: true
  opt_uses:
  - ultraviolet_lamp_run_mode
  uses:
  - ultraviolet_lamp_run_command
  - ultraviolet_lamp_run_status

H3X:
  id: "3243024526971240448"
  description: "Heater monitoring."
  is_abstract: true
  implements:
  - MONITORING
  uses:
  - heater_run_status_1
  - heater_run_status_2
  - heater_run_status_3
  - heater_run_command_1
  - heater_run_command_2
  - heater_run_command_3

CHWBRC:
  id: "9602107200818380800"
  description: "Chilled water valve binary (open/closed) monitoring/controlling. Return air temperature control."
  is_abstract: true
  implements:
  - OPERATIONAL
  uses:
  - chilled_water_valve_command
  - return_air_temperature_sensor
  - return_air_temperature_setpoint

CHWISOVPM:
  id: "10952342664099397632"
  description: "Chllled water isolation valve control."
  is_abstract: true
  implements:
  - OPERATIONAL
  uses:
  - chilled_water_isolation_valve_percentage_command
  - chilled_water_isolation_valve_percentage_sensor

CWCS:
  id: "1207397495399776256"
  description: "Condensing water valve control."
  is_abstract: true
  implements:
  - OPERATIONAL
  uses:
  - condensing_water_valve_percentage_command
  - condensing_water_valve_percentage_sensor

DPM:
  id: "14194934395806154752"
  description: "Damper percentage control."
  is_abstract: true
  implements:
    - OPERATIONAL
  uses:
  - damper_percentage_command
  - damper_percentage_sensor

DFVSMC:
  id: "6412714239709937664"
  description: "Variable speed control mode for discharge fans."
  is_abstract: true
  uses:
  - discharge_fan_speed_mode
  - discharge_fan_run_status
  - discharge_fan_run_command
  implements:
  - OPERATIONAL

DFVDSC:
  id: "7493578150278856704"
  description: "Discharge fan control with toggled variable or discrete speed control. This allows the fan to run either VFD or discrete speed stages (LOW/MED/HIGH, etc.) and to switch between the mode."
  is_abstract: true
  uses:
  - discharge_fan_speed_percentage_command
  - discharge_fan_speed_mode
  - discharge_fan_run_status
  - discharge_fan_run_command
  implements:
  - OPERATIONAL

DFVDSFC:
  id: "15636086276564713472"
  description: "Discharge fan control with toggled variable or discrete speed (frequency) control. This allows the fan to run either VFD or discrete speed stages (LOW/MED/HIGH, etc.) and to switch between the mode."
  is_abstract: true
  uses:
  - discharge_fan_speed_frequency_command
  - discharge_fan_speed_mode
  - discharge_fan_run_status
  - discharge_fan_run_command
  implements:
  - OPERATIONAL

SSPCSCM:
  id: "6685507472607674368"
  description: "Supply air static pressure control for supervisor control (Machine learning)."
  is_abstract: true
  uses:
  - supervisor_control_mode
  - supervisor_supply_air_static_pressure_setpoint
  - program_supply_air_static_pressure_setpoint
  - supply_air_static_pressure_setpoint

STCSCM:
  id: "6577421081550782464"
  description: "Supply air temperature control for supervisor control (Machine learning)."
  is_abstract: true
  uses:
  - supervisor_control_mode
  - supervisor_supply_air_temperature_setpoint
  - program_supply_air_temperature_setpoint
  - supply_air_temperature_setpoint

SWTCSCM:
  id: "8591656014892236800"
  description: "Supply water temperature control for supervisor control (Machine learning)."
  is_abstract: true
  uses:
  - supervisor_control_mode
  - supervisor_supply_water_temperature_setpoint
  - program_supply_water_temperature_setpoint
  - supply_water_temperature_setpoint

WDPCSCM:
  id: "11032607012927045632"
  description: "Water differential pressure control for supervisor control (Machine learning)."
  is_abstract: true
  uses:
  - supervisor_control_mode
  - supervisor_differential_pressure_setpoint
  - program_differential_pressure_setpoint
  - differential_pressure_setpoint

CSWIVS:
  id: "359876340523991040"
  description: "Condensing return water isolation valve control."
  is_abstract: true
  implements:
  - OPERATIONAL
  uses:
  - condensing_return_water_isolation_valve_command_1
  - condensing_return_water_isolation_valve_command_2
  - condensing_return_water_isolation_valve_command_3
  - condensing_return_water_isolation_valve_command_4
  - condensing_return_water_isolation_valve_command_5
  - condensing_return_water_isolation_valve_command_6
  - condensing_return_water_isolation_valve_command_7
  - condensing_return_water_isolation_valve_status_1
  - condensing_return_water_isolation_valve_status_2
  - condensing_return_water_isolation_valve_status_3
  - condensing_return_water_isolation_valve_status_4
  - condensing_return_water_isolation_valve_status_5
  - condensing_return_water_isolation_valve_status_6
  - condensing_return_water_isolation_valve_status_7
  - condensing_return_water_isolation_valve_status_8
  - condensing_return_water_isolation_valve_status_9
  - condensing_return_water_isolation_valve_status_10
  - condensing_return_water_isolation_valve_status_11
  - condensing_return_water_isolation_valve_status_12
  - condensing_return_water_isolation_valve_status_13
  - condensing_return_water_isolation_valve_status_14

CRWIVS:
  id: "10755028705425227776"
  description: "Condensing supply water isolation valve control."
  is_abstract: true
  implements:
  - OPERATIONAL
  uses:
  - condensing_supply_water_isolation_valve_command_1
  - condensing_supply_water_isolation_valve_command_2
  - condensing_supply_water_isolation_valve_command_3
  - condensing_supply_water_isolation_valve_command_4
  - condensing_supply_water_isolation_valve_command_5
  - condensing_supply_water_isolation_valve_command_6
  - condensing_supply_water_isolation_valve_command_7
  - condensing_supply_water_isolation_valve_status_1
  - condensing_supply_water_isolation_valve_status_2
  - condensing_supply_water_isolation_valve_status_3
  - condensing_supply_water_isolation_valve_status_4
  - condensing_supply_water_isolation_valve_status_5
  - condensing_supply_water_isolation_valve_status_6
  - condensing_supply_water_isolation_valve_status_7
  - condensing_supply_water_isolation_valve_status_8
  - condensing_supply_water_isolation_valve_status_9
  - condensing_supply_water_isolation_valve_status_10
  - condensing_supply_water_isolation_valve_status_11
  - condensing_supply_water_isolation_valve_status_12
  - condensing_supply_water_isolation_valve_status_13
  - condensing_supply_water_isolation_valve_status_14

CSWTC:
  id: "14772239573039710208"
  description: "Condensing supply water temperature control."
  is_abstract: true
  implements:
  - OPERATIONAL
  uses:
  - condensing_supply_water_temperature_setpoint
  - condensing_supply_water_temperature_sensor

HTWHLSTC:
  id: "5798430287411019776"
  description: "Heat wheel which controls supply temperature using speed control."
  is_abstract: true
  implements:
  - CONTROL
  opt_uses:
  - heat_wheel_speed_percentage_sensor
  - exhaust_air_temperature_sensor
  - return_air_temperature_sensor
  uses:
  - heat_wheel_speed_percentage_command
  - heat_wheel_run_command
  - heat_wheel_run_status
  - outside_air_temperature_sensor
  - supply_air_temperature_sensor
  - supply_air_temperature_setpoint

#New abstracts for CH ZRH EURD
CAM:
  id: "10932006097032052736"
  description: "ztc alarm monitoring based on moisture sensor on coil or in pan."
  is_abstract: true
  implements:
  - MONITORING
  uses:
  - condensate_water_alarm

DPHCC:
  id: "12422697573691686912"
  description: "Two-pipe heating and cooling control. Has a single control
    valve that is fed by two separate headers for heating and cooling water.
    There is an isolation valve for each incoming system and a single control
    valve. Valve and mode control to zone temperature (heating/cooling
    setpoint configuration)."
  is_abstract: true
  opt_uses:
  - chilled_return_water_isolation_valve_percentage_command
  - heating_return_water_isolation_valve_percentage_command
  - heating_supply_water_isolation_valve_percentage_command
  - chilled_supply_water_isolation_valve_percentage_command
  - zone_air_cooling_temperature_setpoint
  - zone_air_heating_temperature_setpoint
  - condensate_water_alarm
  - zone_conditioning_mode
  - supply_water_valve_flowrate_sensor
  uses:
  - supply_water_valve_percentage_command
  - zone_air_temperature_sensor
  - water_riser_mode

HHCDM:
  id: "3582131505163403264"
  description: "Hydronic heating and cooling distribution monitoring"
  is_abstract: true
  implements:
  - MONITORING
  uses:
  - chilled_supply_water_isolation_valve_percentage_command
  - chilled_return_water_isolation_valve_percentage_command
  - heating_supply_water_isolation_valve_percentage_command
  - heating_return_water_isolation_valve_percentage_command
  - heating_request_count
  - cooling_request_count
  opt_uses:
  - average_zone_air_temperature_sensor


HHRU:
  id: "9211631039376523264"
  description: "Hydronic heat recovery unit for ahu's with bypass valve and circulation pump"
  is_abstract: true
  implements:
  - MONITORING
  uses:
  - supply_air_temperature_sensor
  - supply_air_temperature_setpoint
  - return_air_temperature_sensor
  - supply_water_temperature_sensor
  - supply_water_valve_percentage_command
  - supply_water_valve_percentage_sensor
  opt_uses:
  - exhaust_air_temperature_sensor
  - outside_air_temperature_sensor

PHRU:
  id: "5194420171762040832"
  description: "heat recovery unit for ahu's with plate heat exchanger valve and bypass damper"
  is_abstract: true
  implements:
  - MONITORING
  uses:
  - supply_air_temperature_sensor
  - supply_air_temperature_setpoint
  - return_air_temperature_sensor
  - bypass_air_damper_percentage_command
  opt_uses:
  - exhaust_air_temperature_sensor
  - outside_air_temperature_sensor
  - bypass_air_damper_command
  - bypass_air_damper_status

CHWDT2X:
  id: "17588854111866978304"
  description: "Temperature differential across chilled water with two sets of sensors."
  is_abstract: true
  implements:
  - MONITORING
  uses:
  - chilled_return_water_temperature_sensor_1
  - chilled_supply_water_temperature_sensor_1
  - chilled_return_water_temperature_sensor_2
  - chilled_supply_water_temperature_sensor_2

HLSAFS:
  id: "3550799821818298368"
  description: "Duct VAV type with high and low limit setpoint"
  is_abstract: true
  uses:
  - high_limit_supply_air_flowrate_setpoint
  - low_limit_supply_air_flowrate_setpoint
  - supply_air_flowrate_setpoint
  implements:
  - CONTROL

RHDHS:
  id: "15197108458198401024"
  description: "Return humidification/dehumidification monitor."
  is_abstract: true
  uses:
  - return_air_relative_humidity_sensor
  - return_air_relative_humidity_setpoint
  - dehumidification_run_status
  - humidification_run_status
  implements:
  - MONITORING

CO2DFVSC:
  id: "4574242837138243584"
  description: "Carbon dioxide levels controlled by a variable speed discharge fan."
  uses:
  - zone_air_co2_concentration_sensor
  - zone_air_co2_concentration_setpoint
  - discharge_fan_speed_percentage_command
  implements:
  - CONTROL

RACO2C:
  id: "15503353232859594752"
  description: "Returned air carbon dioxide levels controls."
  uses:
  - return_air_co2_concentration_sensor
  - return_air_co2_concentration_setpoint
  
DX2DDC:
  id: "6446737527519838208"
  description: "Two compressor run control with dual setpoint control on discharge side"
  is_abstract: true
  opt_uses:
  - cooling_percentage_command
  - compressor_speed_percentage_command
  uses:
  - compressor_run_command_1
  - compressor_run_command_2
  - compressor_run_status_1
  - compressor_run_status_2
  - discharge_air_heating_temperature_setpoint
  - discharge_air_cooling_temperature_setpoint
  - discharge_air_temperature_sensor
  implements:
  - CONTROL

HWDT:
  id: "6441530240450691072"
  description: "Temperature differential across heating water for heat recovery chiller."
  is_abstract: true
  implements:
  - MONITORING
  uses:
  - heating_return_water_temperature_sensor
  - heating_supply_water_temperature_sensor

HPDDC:
  id: "5130419798932455424"
  description: "Dual setpoint discharge side heat pump control."
  is_abstract: true
  opt_uses:
  - cooling_thermal_power_capacity
  - heating_thermal_power_capacity
  - compressor_speed_percentage_command
  - cooling_percentage_command
  uses:
  - discharge_air_temperature_sensor
  - discharge_air_cooling_temperature_setpoint
  - discharge_air_heating_temperature_setpoint
  - compressor_run_command
  - compressor_run_status
  - reversing_valve_command
  implements:
  - CONTROL

EC2SC:
  id: "9093587471018491904"
  description: "Evaporative cooler control on supply side."
  is_abstract: true
  opt_uses:
  - evaporative_cooler_run_status_1
  - evaporative_cooler_run_status_2
  - cooling_percentage_sensor
  - cooling_request_count
  uses:
  - evaporative_cooler_run_command_1
  - evaporative_cooler_run_command_2
  - supply_air_temperature_sensor
  - supply_air_temperature_setpoint
  implements:
  - CONTROL

HWDDC:
  id: "5695815066213941248"
  description: "Heating water valve with dual setpoint control on discharge side."
  is_abstract: true
  opt_uses:
  - heating_water_valve_percentage_sensor
  - heating_thermal_power_capacity
  - discharge_air_relative_humidity_sensor
  - heating_water_flowrate_sensor
  uses:
  - heating_water_valve_percentage_command
  - discharge_air_heating_temperature_setpoint
  - discharge_air_temperature_sensor
  implements:
  - CONTROL

CFDPM:
  id: "13838358376871886848"
  description: "Carbon filter pressure monitoring, where specific filter type is required."
  is_abstract: true
  uses:
  - carbon_filter_differential_pressure_sensor
  implements:
  - MONITORING
 
VOADM2X:
  id: "13507343804260155392"
  description: "Variable outside air damper monitoring, where there are two separate, equal sets of dampers that operate in conjunction."
  is_abstract: true
  opt_uses:
  - economizer_mode
  - mixed_air_temperature_sensor
  - outside_air_damper_percentage_sensor_1
  - outside_air_damper_percentage_sensor_2
  - low_limit_outside_air_damper_percentage_command
  - outside_air_flowrate_sensor_1
  - outside_air_flowrate_sensor_2
  uses:
  - outside_air_temperature_sensor
  - outside_air_damper_percentage_command_1
  - outside_air_damper_percentage_command_2
  implements:
  - MONITORING
 
EHHRC:
  id: "3300321589723136"
  description: "Exhaust hydronic heat recovery coil with an isolation valve."
  is_abstract: true
  uses:
  - heat_recovery_water_isolation_valve_command
  - leaving_heat_recovery_coil_temperature_sensor
  - entering_heat_recovery_coil_temperature_sensor
  - exhaust_air_flowrate_sensor
  implements:
  - MONITORING
 
DPBHCC:
  id: "6697901167675965440"
  description: "Two-pipe binary (open/closed) heating and cooling control. There is
  an isolation valve for each incoming system. Valve and mode control to zone temperature
  (heating/cooling setpoint configuration)."
  is_abstract: true
  opt_uses:
  - cooling_request_count
  - heating_request_count
  - zone_air_relative_humidity_sensor
  uses:
  - chilled_supply_water_isolation_valve_command
  - chilled_supply_water_isolation_valve_status
  - heating_supply_water_isolation_valve_command
  - heating_supply_water_isolation_valve_status
  - zone_air_cooling_temperature_setpoint
  - zone_air_heating_temperature_setpoint
  - zone_air_temperature_sensor
  implements:
  - CONTROL
 
FTC:
  id: "18010943431630651392"
  description: "Floor temperature control, where the temperature sensors are embedded in the floor (as opposed to open to the air)."
  is_abstract: true
  uses:
  - zone_floor_temperature_sensor
  - zone_floor_temperature_setpoint
  implements:
  - OPERATIONAL
 
DPCHWHRWSC:
  id: "370343691220418560"
  description: "Two-pipe chilled water and heat recovery water control using the same coils."
  is_abstract: true
  opt_uses:
  - leaving_coil_temperature_sensor
  - chilled_supply_water_temperature_sensor
  - chilled_return_water_temperature_sensor
  - heat_recovery_supply_water_temperature_sensor
  - heat_recovery_return_water_temperature_sensor
  - supply_water_valve_percentage_sensor
  - heat_recovery_return_water_isolation_valve_status
  - heat_recovery_supply_water_isolation_valve_status
  - chilled_return_water_isolation_valve_status
  - chilled_supply_water_isolation_valve_status
  uses:
  - supply_air_temperature_sensor
  - supply_air_temperature_setpoint
  - supply_water_valve_percentage_command
  - heat_recovery_run_command
  - heat_recovery_supply_water_isolation_valve_command
  - chilled_supply_water_isolation_valve_command
  implements:
  - CONTROL

CPVSC2X:
  id: "2309143330803417088"
  description: "Circulation pump variable speed control with 2 circulation pumps."
  is_abstract: true
  uses:
  - circulation_pump_run_command_1
  - circulation_pump_run_status_1
  - circulation_pump_speed_percentage_command_1
  - circulation_pump_run_command_2
  - circulation_pump_run_status_2
  - circulation_pump_speed_percentage_command_2
  implements:
  - OPERATIONAL

HWTTC:
  id: "8895657785832767488"
  description: "Hot water tank temperature control."
  is_abstract: true
  uses:
  - hot_water_tank_temperature_setpoint
  - hot_water_tank_temperature_sensor
  implements:
  - OPERATIONAL

PHWTTC:
  id: "15921273204530741248"
  description: "Preheating water tank temperature control."
  is_abstract: true
  uses:
  - preheating_water_tank_temperature_setpoint
  - preheating_water_tank_temperature_sensor
  implements:
  - OPERATIONAL
  

RCKTM:
  id: "4150552628444528640"
  description: "Refrigeration circuit monitoring for a DX compressor loop."
  is_abstract: true
  uses:
  - refrigerant_discharge_pressure_sensor
  - refrigerant_discharge_temperature_sensor
  - refrigerant_liquid_pressure_sensor
  - refrigerant_liquid_saturation_temperature_sensor
  - refrigerant_liquid_temperature_sensor
  - refrigerant_subcooling_temperature_sensor
  - refrigerant_suction_pressure_sensor
  - refrigerant_suction_saturation_temperature_sensor
  - refrigerant_suction_superheat_temperature_sensor
  - refrigerant_suction_temperature_sensor


RCKTM2X:
  id: "9248627406627930112"
  description: "Refrigeration circuits (2x) monitoring for a DX compressor loop."
  is_abstract: true
  uses:
  - refrigerant_discharge_pressure_sensor_1
  - refrigerant_discharge_temperature_sensor_1
  - refrigerant_liquid_pressure_sensor_1
  - refrigerant_liquid_saturation_temperature_sensor_1
  - refrigerant_liquid_temperature_sensor_1
  - refrigerant_subcooling_temperature_sensor_1
  - refrigerant_suction_pressure_sensor_1
  - refrigerant_suction_saturation_temperature_sensor_1
  - refrigerant_suction_superheat_temperature_sensor_1
  - refrigerant_suction_temperature_sensor_1
  - refrigerant_discharge_pressure_sensor_2
  - refrigerant_discharge_temperature_sensor_2
  - refrigerant_liquid_pressure_sensor_2
  - refrigerant_liquid_saturation_temperature_sensor_2
  - refrigerant_liquid_temperature_sensor_2
  - refrigerant_subcooling_temperature_sensor_2
  - refrigerant_suction_pressure_sensor_2
  - refrigerant_suction_saturation_temperature_sensor_2
  - refrigerant_suction_superheat_temperature_sensor_2
  - refrigerant_suction_temperature_sensor_2


CCM:
  id: "7375129961641803776"
  description: "Compressor current monitoring."
  is_abstract: true
  uses:
  - compressor_run_command
  - compressor_current_sensor

CC2XM:
  id: "15229407711775948800"
  description: "Compressor current monitoring for 2 compressors."
  is_abstract: true
  uses:
  - compressor_run_command_1
  - compressor_current_sensor_1
  - compressor_run_command_2
  - compressor_current_sensor_2

SSSPC:
  id: "12462508690710200320"
  description: "Supply static steam pressure control for steam/water heat exchanger"
  is_abstract: true
  uses:
  - supply_steam_static_pressure_sensor
  - supply_steam_static_pressure_setpoint
  - steam_valve_percentage_command
  implements:
  - CONTROL

SCHWISOVPM:
  id: "428890486376235008"
  description: "Secondary chilled water return side isolation valve percentage monitoring."
  is_abstract: true
  uses:
  - secondary_chilled_return_water_isolation_valve_percentage_command
  - secondary_chilled_return_water_isolation_valve_percentage_sensor
  implements:
  - MONITORING

SCHWDT:
  id: "9593715728075194368"
  description: "Secondary-side chilled water delta-T monitoring."
  is_abstract: true
  implements:
  - MONITORING
  uses:
  - secondary_chilled_supply_water_temperature_sensor
  - secondary_chilled_return_water_temperature_sensor

SHWDT:
  id: "11532515367658192896"
  description: "Secondary-side heating water delta-T monitoring."
  is_abstract: true
  implements:
  - MONITORING
  uses:
  - secondary_heating_supply_water_temperature_sensor
  - secondary_heating_return_water_temperature_sensor

PCHWDT:
  id: "18119029822687543296"
  description: "Temperature differential across primary chilled water loop."
  is_abstract: true
  implements:
  - MONITORING
  uses:
  - primary_chilled_return_water_temperature_sensor
  - primary_chilled_supply_water_temperature_sensor

PHWDT:
  id: "4392058158462271488"
  description: "Temperature differential across primary heating water loop."
  is_abstract: true
  implements:
  - MONITORING
  uses:
  - primary_heating_return_water_temperature_sensor
  - primary_heating_supply_water_temperature_sensor

TDTM:
  id: "9652262523231010816"
  description: "water tank delta-T monitoring."
  is_abstract: true
  uses:
  - leaving_water_tank_temperature_sensor
  - entering_water_tank_temperature_sensor 
  implements:
  - MONITORING

HLPM:
  id: "4982029709647806464"
  description: "Heating thermal power sensor."
  is_abstract: true
  uses:
  - heating_thermal_power_sensor
  implements:
  - MONITORING

CWRWISOVM:
  id: "15646553627261140992"
  description: "Condensing water supply side isolation valve monitoring."
  is_abstract: true
  uses:
  - condensing_return_water_isolation_valve_command
  - condensing_return_water_isolation_valve_status
  implements:
  - MONITORING

CWRWISOVPM:
  id: "7850822672282812416"
  description: "Condensing water return side isolation valve percentage monitoring."
  is_abstract: true
  uses:
  - condensing_return_water_isolation_valve_percentage_command
  - condensing_return_water_isolation_valve_percentage_sensor
  implements:
  - MONITORING

OCWRWISOVM:
  id: "18443288995858219008"
  description: "Open-loop CDW return side isolation valve monitoring."
  is_abstract: true
  uses:
  - outside_condensing_loop_return_water_isolation_valve_command
  - outside_condensing_loop_return_water_isolation_valve_status
  implements:
  - MONITORING

OCWRWISOVPM:
  id: "15705100422416957440"
  description: "Open-loop CDW return side isolation valve monitoring."
  is_abstract: true
  uses:
  - outside_condensing_loop_return_water_isolation_valve_percentage_command
  - outside_condensing_loop_return_water_isolation_valve_percentage_sensor
  implements:
  - MONITORING

HWRWISOVM:
  id: "8729024599620059136"
  description: "Heating return side isolation valve monitoring."
  is_abstract: true
  uses:
  - heating_return_water_isolation_valve_command
  - heating_return_water_isolation_valve_status
  implements:
  - MONITORING

HWSWISOVM:
  id: "4614986340017111040"
  description: "Heating supply side isolation valve monitoring."
  is_abstract: true
  uses:
  - heating_supply_water_isolation_valve_command
  - heating_supply_water_isolation_valve_status
  implements:
  - MONITORING

HWRWISOVPM:
  id: "13399257413203263488"
  description: "Heating return side isolation valve percentage monitoring."
  is_abstract: true
  uses:
  - heating_return_water_isolation_valve_percentage_command
  - heating_return_water_isolation_valve_percentage_sensor
  implements:

  - MONITORING 

DEFSS:
  description: "defrost run command and status (start/stop) "
  is_abstract: true
  uses:
  - defrost_run_status
  - defrost_run_command  
  implements:
  - MONITORING

MIPVCM:
  id: "10283962739713900544"
  description: "Motor phase-level input current and voltage monitoring."
  is_abstract: true
  implements:
  - MONITORING
  uses:
  - input_phase1_phase3_line_motor_voltage_sensor
  - input_phase1_phase2_line_motor_voltage_sensor
  - input_phase2_phase3_line_motor_voltage_sensor
  - input_phase1_line_motor_current_sensor
  - input_phase2_line_motor_current_sensor
  - input_phase3_line_motor_current_sensor
  opt_uses:
  - average_input_line_motor_current_sensor
  - average_input_inter_line_motor_voltage_sensor

MIPWM:
  id: "2094166817340653568"
  description: "Motor input power monitoring."
  is_abstract: true
  implements:
  - MONITORING
  uses:
  - input_motor_power_sensor
  opt_uses:
  - motor_powerfactor_sensor
  - input_motor_frequency_sensor

INVOPWM:
  id: "10056530958531690496"
  description: "Inverter (VFD) output power monitoring."
  is_abstract: true
  implements:
  - MONITORING
  uses:
  - output_inverter_power_sensor
  opt_uses:
  - output_inverter_voltage_sensor
  - input_inverter_frequency_sensor

INVIPCM:
  id: "3240332922506444800"
  description: "Inverter (VFD) 3-phase input current monitoring."
  is_abstract: true
  implements:
  - MONITORING
  uses:
  - input_phase1_line_inverter_current_sensor
  - input_phase2_line_inverter_current_sensor
  - input_phase3_line_inverter_current_sensor

CWSWISOVPM:
  id: "14769547968574914560"
  description: "Condensing water supply side isolation valve percentage monitoring."
  is_abstract: true
  uses:
  - condensing_supply_water_isolation_valve_percentage_command
  - condensing_supply_water_isolation_valve_percentage_sensor
  implements:
  - MONITORING

GTWFCISOVM:
  id: "5444844940104302592"
  description: "Geothermal water free-cooling isolation valve monitoring; exclusively using ground as heat sink for building load."
  is_abstract: true  
  uses:
  - chilled_side_ground_supply_economizer_isolation_valve_status
  - chilled_side_ground_return_economizer_isolation_valve_status
  - chilled_side_ground_return_economizer_isolation_valve_command
  implements:
  - MONITORING

GTWGRISOVM:
  id: "12463704959361220608"
  description: "Geothermal water ground-recharge isolation valve monitoring; rejecting ground heat to atmosphere via cooling towers."
  is_abstract: true  
  uses:
  - heating_side_ground_supply_economizer_isolation_valve_status
  - heating_side_ground_return_economizer_isolation_valve_status
  - heating_side_ground_return_economizer_isolation_valve_command
  implements:
  - MONITORING

GTWHEISOVM:
  id: "3366433712072818688"
  description: "Geothermal water heat-extraction isolation valve monitoring; extracting ground heat to to use in building."
  is_abstract: true
  uses:
  - chilled_side_ground_return_water_isolation_valve_status
  - chilled_side_ground_supply_water_isolation_valve_status
  - chilled_side_ground_supply_water_isolation_valve_command
  implements:
  - MONITORING

GTWHRISOVM:
  id: "11317538854195429376"
  description: "Geothermal water heat-rejection isolation valve monitoring; rejecting building heat to ground."
  is_abstract: true  
  uses:
  - heating_side_ground_return_water_isolation_valve_status
  - heating_side_ground_supply_water_isolation_valve_status
  - heating_side_ground_supply_water_isolation_valve_command
  implements:
  - MONITORING
  
COCDSP:
  id: "3620605616042541056"
  description: "Dual setpoint CO concentration control."
  is_abstract: true
  uses:
  - low_limit_zone_air_co_concentration_setpoint
  - high_limit_zone_air_co_concentration_setpoint
  - zone_air_co_concentration_sensor
  implements:
  - CONTROL

NOCDSP:
  id: "10177846673493983232"
  description: "Dual setpoint NO concentration control."
  is_abstract: true
  uses:
  - low_limit_zone_air_no_concentration_setpoint
  - high_limit_zone_air_no_concentration_setpoint
  - zone_air_no_concentration_sensor
  implements:
  - CONTROL

EFHLC:
  id: "16708066133181202432"
  description: "Two-speed exhaust fan (low/high)."
  is_abstract: true
  uses:
  - low_exhaust_fan_speed_command
  - high_exhaust_fan_speed_command
  - low_exhaust_fan_speed_status
  - high_exhaust_fan_speed_status
  implements:
<<<<<<< HEAD

  - OPERATIONAL


DFVSC3X:
  description: "Variable speed control for discharge fans for 3 separate zones."
  is_abstract: true
  opt_uses:
  - discharge_fan_current_sensor_1
  - discharge_fan_power_sensor_1
  - discharge_fan_speed_frequency_sensor_1
  - discharge_fan_speed_percentage_sensor_1
  - discharge_fan_lost_power_alarm_1
  - dc_voltage_sensor_1
  - ac_voltage_sensor_1
  - discharge_fan_run_time_accumulator_1
  - discharge_fan_run_mode_1
  - discharge_fan_current_sensor_2
  - discharge_fan_power_sensor_2
  - discharge_fan_speed_frequency_sensor_2
  - discharge_fan_speed_percentage_sensor_2
  - discharge_fan_lost_power_alarm_2
  - dc_voltage_sensor_2
  - ac_voltage_sensor_2
  - discharge_fan_run_time_accumulator_2
  - discharge_fan_run_mode_2
  - discharge_fan_current_sensor_3
  - discharge_fan_power_sensor_3
  - discharge_fan_speed_frequency_sensor_3
  - discharge_fan_speed_percentage_sensor_3
  - discharge_fan_lost_power_alarm_3
  - dc_voltage_sensor_3
  - ac_voltage_sensor_3
  - discharge_fan_run_time_accumulator_3
  - discharge_fan_run_mode_3
  uses:
  - discharge_fan_speed_percentage_command_1
  - discharge_fan_run_status_1
  - discharge_fan_run_command_1
  - discharge_fan_speed_percentage_command_2
  - discharge_fan_run_status_2
  - discharge_fan_run_command_2
  - discharge_fan_speed_percentage_command_3
  - discharge_fan_run_status_3
  - discharge_fan_run_command_3
  implements:
  - OPERATIONAL
=======
  - OPERATIONAL
>>>>>>> 777ed393
<|MERGE_RESOLUTION|>--- conflicted
+++ resolved
@@ -4977,7 +4977,7 @@
   - low_exhaust_fan_speed_status
   - high_exhaust_fan_speed_status
   implements:
-<<<<<<< HEAD
+
 
   - OPERATIONAL
 
@@ -5025,6 +5025,6 @@
   - discharge_fan_run_command_3
   implements:
   - OPERATIONAL
-=======
-  - OPERATIONAL
->>>>>>> 777ed393
+
+  - OPERATIONAL
+

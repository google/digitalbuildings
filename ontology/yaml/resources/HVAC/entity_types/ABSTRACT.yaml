--- conflicted
+++ resolved
@@ -344,13 +344,11 @@
   - speed_frequency_sensor
   - power_sensor
   - voltage_sensor
-<<<<<<< HEAD
   - failed_alarm
   - motor_temperature_sensor
   - torque_sensor
   - energy_accumulator
   - run_time_accumulator
-=======
   - speed_mode
   - run_mode
   - run_time_accumulator
@@ -359,7 +357,6 @@
   - torque_sensor
   - failed_alarm
   - control_mode
->>>>>>> 220f1888
   uses:
   - speed_percentage_command
   - run_status

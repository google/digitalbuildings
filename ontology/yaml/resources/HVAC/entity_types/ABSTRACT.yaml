--- conflicted
+++ resolved
@@ -3878,11 +3878,7 @@
   - compressor_lost_power_alarm
   - compressor_speed_frequency_sensor
   - failed_compressor_alarm
-<<<<<<< HEAD
-
-=======
- 
->>>>>>> faf70baf
+
 CDWFRM:
   id: "632877381119377408"
   description: "Condenser water flowrate monitoring."

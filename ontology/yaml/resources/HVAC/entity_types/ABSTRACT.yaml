--- conflicted
+++ resolved
@@ -4313,7 +4313,16 @@
   implements:
   - CONTROL
 
-<<<<<<< HEAD
+HWDT:
+  id: "6441530240450691072"
+  description: "Temperature differential across heating water for heat recovery chiller."
+  is_abstract: true
+  implements:
+  - MONITORING
+  uses:
+  - heating_return_water_temperature_sensor
+  - heating_supply_water_temperature_sensor
+
 HPDDC:
   description: "Dual setpoint discharge side heat pump control."
   is_abstract: true
@@ -4345,16 +4354,4 @@
   - supply_air_temperature_sensor
   - supply_air_temperature_setpoint
   implements:
-  - CONTROL
-=======
-HWDT:
-  id: "6441530240450691072"
-  description: "Temperature differential across heating water for heat recovery chiller."
-  is_abstract: true
-  implements:
-  - MONITORING
-  uses:
-  - heating_return_water_temperature_sensor
-  - heating_supply_water_temperature_sensor
-  
->>>>>>> 0adecbb3
+  - CONTROL
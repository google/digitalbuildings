# Copyright 2020 Google LLC
#
# Licensed under the Apache License, Version 2.0 (the License);
# you may not use this file except in compliance with the License.
# You may obtain a copy of the License at
#
#    https://www.apache.org/licenses/LICENSE-2.0
#
# Unless required by applicable law or agreed to in writing, software
# distributed under the License is distributed on an AS IS BASIS,
# WITHOUT WARRANTIES OR CONDITIONS OF ANY KIND, either express or implied.
# See the License for the specific language governing permissions and
# limitations under the License.

### ABSTRACT TYPES

# This defines subtypes by function. They are not necessarily specific to any type of equipment.
# TODO: Variable speed compressors?
# TODO: For types which use multiple sensors as control points (e.g. differential_pressure_sensor_1
# and _2) they should be reconstructed using virtual points (and the 2X types should be deprecated).

SD:
  id: "11449987124388954112"
  description: "Single duct VAV type, with basic airflow control."
  is_abstract: true
  opt_uses:
  - run_command
  - supply_air_ventilation_flowrate_requirement
  - supply_air_cooling_flowrate_capacity
  - supply_air_heating_flowrate_capacity
  - cooling_thermal_power_capacity
  - supply_air_temperature_sensor
  uses:
  - supply_air_flowrate_sensor
  - supply_air_flowrate_setpoint
  - supply_air_damper_percentage_command
  implements:
  - CONTROL
  
RDM:
  description: "Very basic system run duration monitoring. "
  is_abstract: true
  uses:
  - run_time_accumulator
  implements:
  - MONITORING
  
DD:
  id: "8927971333061476352"
  description: "Dual duct flow control (hot deck, cold deck)."
  is_abstract: true
  opt_uses:
  - supply_air_ventilation_flowrate_requirement
  - supply_air_cooling_flowrate_capacity
  - supply_air_heating_flowrate_capacity
  - cooling_thermal_power_capacity
  - heating_thermal_power_capacity
  - discharge_air_temperature_sensor
  - run_command
  uses:
  - cooling_air_damper_percentage_command
  - cooling_air_flowrate_sensor
  - cooling_air_flowrate_setpoint
  - heating_air_damper_percentage_command
  - heating_air_flowrate_sensor
  - heating_air_flowrate_setpoint
  implements:
  - CONTROL
<<<<<<< HEAD
  
=======

RDM:
  id: "10008693406630412288"
  description: "Very basic system run duration monitoring. "
  is_abstract: true
  uses:
  - run_time_accumulator
  implements:
  - MONITORING
>>>>>>> 92e752e9

SRC:
  id: "6232425119080251392"
  description: "Very basic run scheduling command. "
  is_abstract: true
  uses:
  - schedule_run_command
  implements:
  - CONTROL  

# Not deprecated but probably not useful
OADM:
  id: "13985513714598543360"
  description: "Outside air damper monitoring."
  uses:
  - outside_air_damper_command

MOAFC:
  id: "1519549946037010432"
  description: "Minimum (ventilation) outside air flow control."
  is_abstract: true
  opt_uses:
  - economizer_mode
  uses:
  - ventilation_outside_air_damper_percentage_command
  - ventilation_outside_air_flowrate_setpoint
  - ventilation_outside_air_flowrate_sensor
  implements:
  - CONTROL

OAFC:
  id: "12724505818934804480"
  description: "Outside Air Flow Control"
  is_abstract: true
  opt_uses:
  - economizer_mode
  - mixed_air_temperature_sensor
  uses:
  - outside_air_flowrate_setpoint
  - outside_air_flowrate_sensor
  - outside_air_damper_percentage_command
  implements:
  - CONTROL

ZTM:
  id: "5662861603217866752"
  description: "Zone temperature monitoring."
  is_abstract: true
  opt_uses:
  - discharge_air_temperature_sensor
  uses:
  - zone_air_temperature_sensor
  implements:
  - MONITORING

REFM:
  id: "18151343369916252160"
  description: "Refrigerant leak monitoring."
  is_abstract: true
  implements:
  - MONITORING
  uses:
  - zone_air_refrigerant_concentration_sensor

CSP:
  id: "2456298668530073600"
  description: "Single cooling setpoint control (IDF room typically)."
  is_abstract: true
  implements:
  - OPERATIONAL
  opt_uses:
  - zone_air_relative_humidity_sensor
  - discharge_air_temperature_sensor
  uses:
  - zone_air_temperature_sensor
  - zone_air_cooling_temperature_setpoint

ZTC:
  id: "10742921982891786240"
  description: "Single control setpoint with deadband."
  is_abstract: true
  implements:
  - OPERATIONAL
  opt_uses:
  - zone_air_deadband_temperature_setpoint
  - zone_air_relative_humidity_sensor
  uses:
  - zone_air_temperature_setpoint
  - zone_air_temperature_sensor

DSARC:
  id: "9767289031682424832"
  description: "AHU dual supply air reset control."
  is_abstract: true
  opt_uses:
  - supply_air_flowrate_sensor
  - heating_request_count
  uses:
  - supply_air_cooling_temperature_setpoint
  - supply_air_heating_temperature_setpoint
  - supply_air_static_pressure_setpoint
  - cooling_request_count
  - pressurization_request_count
  implements:
  - CONTROL

DFMSS:
  id: "15946227720434745344"
  description: "Discharge fan Start Stop with uneven statuses."
  is_abstract: true
  implements:
  - OPERATIONAL
  opt_uses:
  - discharge_air_flowrate_capacity
  - discharge_fan_power_capacity
  - discharge_fan_current_sensor
  - discharge_fan_power_sensor
  uses:
  - discharge_fan_run_command
  - discharge_fan_run_status_1
  - discharge_fan_run_status_2

DX2RC:
  id: "14529282687673303040"
  description: "Compressor run control on retun side (RC)."
  is_abstract: true
  opt_uses:
  - discharge_air_temperature_sensor
  - leaving_cooling_coil_temperature_sensor
  - cooling_thermal_power_capacity
  - cooling_percentage_command
  - compressor_speed_percentage_command
  uses:
  - return_air_temperature_setpoint
  - return_air_temperature_sensor
  - compressor_run_command_1
  - compressor_run_command_2
  - compressor_run_status_1
  - compressor_run_status_2
  implements:
  - CONTROL

DFSMC:
  id: "2774887660236308480"
  description: "Discharge fan multi-speed control."
  is_abstract: true
  uses:
  - discharge_fan_run_command
  - discharge_fan_speed_mode

DSP:
  id: "8112819800507416576"
  description: "Dual setpoint control (heating/cooling thresholds with deadband in between)."
  is_abstract: true
  implements:
  - OPERATIONAL
  opt_uses:
  - discharge_air_temperature_sensor
  - zone_air_relative_humidity_sensor
  uses:
  - zone_air_temperature_sensor
  - zone_air_cooling_temperature_setpoint
  - zone_air_heating_temperature_setpoint

DDSP:
  id: "15044396188704964608"
  description: "Dual setpoint control (heating/cooling thresholds with deadband in between) with two zone temp sensors."
  is_abstract: true
  implements:
  - OPERATIONAL
  opt_uses:
  - discharge_air_temperature_sensor
  uses:
  - zone_air_temperature_sensor_1
  - zone_air_temperature_sensor_2
  - zone_air_cooling_temperature_setpoint
  - zone_air_heating_temperature_setpoint

CO2C:
  id: "14886233640072642560"
  description: "Carbon dioxide control."
  is_abstract: true
  implements:
  - OPERATIONAL
  uses:
  - zone_air_co2_concentration_sensor
  - zone_air_co2_concentration_setpoint

COC:
  id: "11679670705384849408"
  description: "Carbon monoxide control."
  is_abstract: true
  implements:
  - OPERATIONAL
  uses:
  - zone_air_co_concentration_sensor
  - zone_air_co_concentration_setpoint

BPC:
  id: "16869691043929391104"
  description: "Building pressure control (stand-alone fan)."
  is_abstract: true
  uses:
  - building_air_static_pressure_sensor
  - building_air_static_pressure_setpoint
  implements:
  - OPERATIONAL

EDPM:
  id: "18075318737925308416"
  description: "Exhaust air damper percentage monitoring."
  is_abstract: true
  uses:
  - exhaust_air_damper_percentage_command
  - exhaust_air_damper_percentage_sensor

EDM:
  id: "3621015733879701504"
  description: "Exhaust air damper monitoring."
  is_abstract: true
  uses:
  - exhaust_air_damper_command
  - exhaust_air_damper_status

EDBPC:
  id: "15769475728711614464"
  description: "Building static control with exhaust damper."
  is_abstract: true
  opt_uses:
  - exhaust_air_differential_pressure_sensor
  - exhaust_air_damper_percentage_sensor
  uses:
  - building_air_static_pressure_sensor
  - building_air_static_pressure_setpoint
  - exhaust_air_damper_percentage_command
  implements:
  - CONTROL

EFFC:
  id: "3108154032661725184"
  description: "Exhaust fan flow control."
  is_abstract: true
  uses:
  - speed_percentage_command
  - exhaust_air_flowrate_setpoint
  - exhaust_air_flowrate_sensor
  implements:
  - CONTROL

BSPC:
  id: "6131235964464398336"
  description: "Building static pressure control (as part of a composite device)."
  is_abstract: true
  opt_uses:
  - exhaust_air_damper_percentage_command
  - exhaust_fan_run_status
  uses:
  - building_air_static_pressure_sensor
  - building_air_static_pressure_setpoint
  - exhaust_fan_run_command
  implements:
  - CONTROL

VSC:
  id: "3357018594004172800"
  description: "Variable speed control generic."
  is_abstract: true
  opt_uses:
  - current_sensor
  - speed_percentage_sensor
  - speed_frequency_sensor
  - power_sensor
  - voltage_sensor
  uses:
  - speed_percentage_command
  - run_status
  - run_command
  implements:
  - OPERATIONAL

EFVSC:
  id: "12580390630858948608"
  description: "Variable speed control for exhaust fans."
  is_abstract: true
  opt_uses:
  - exhaust_fan_speed_frequency_sensor
  - exhaust_fan_speed_percentage_sensor
  - exhaust_fan_current_sensor
  - exhaust_fan_power_sensor
  uses:
  - exhaust_fan_run_command
  - exhaust_fan_run_status
  - exhaust_fan_speed_percentage_command
  implements:
  - OPERATIONAL

VSFC:
  id: "17941929285778407424"
  description: "Variable speed control or monitor in frequency"
  is_abstract: true
  uses:
  - speed_frequency_command
  - speed_frequency_sensor
 

SFVSC:
  id: "16291356723812237312"
  description: "Variable speed control for supply fans."
  is_abstract: true
  opt_uses:
  - supply_fan_speed_frequency_sensor
  - supply_fan_speed_percentage_sensor
  - supply_fan_current_sensor
  - supply_fan_power_sensor
  - supply_fan_power_status
  - supply_fan_voltage_sensor
  - supply_fan_failed_alarm
  - supply_fan_energy_accumulator
  uses:
  - supply_fan_run_command
  - supply_fan_run_status
  - supply_fan_speed_percentage_command
  implements:
  - OPERATIONAL

DFVSC:
  id: "3825392955250704384"
  description: "Variable speed control for discharge fans."
  is_abstract: true
  opt_uses:
  - discharge_fan_current_sensor
  - discharge_fan_power_sensor
  - discharge_fan_speed_frequency_sensor
  - discharge_fan_speed_percentage_sensor
  - discharge_fan_lost_power_alarm
  - discharge_fan_voltage_sensor
  - discharge_fan_energy_accumulator  
  uses:
  - discharge_fan_speed_percentage_command
  - discharge_fan_run_status
  - discharge_fan_run_command
  implements:
  - OPERATIONAL

DFVSC2X:
  id: "2339665773590478848"
  description: "Variable speed control for discharge fans for 2 separate zones."
  is_abstract: true
  opt_uses:
  - discharge_fan_current_sensor_1
  - discharge_fan_power_sensor_1
  - discharge_fan_speed_frequency_sensor_1
  - discharge_fan_speed_percentage_sensor_1
  - discharge_fan_lost_power_alarm_1
  - discharge_fan_current_sensor_2
  - discharge_fan_power_sensor_2
  - discharge_fan_speed_frequency_sensor_2
  - discharge_fan_speed_percentage_sensor_2
  - discharge_fan_lost_power_alarm_2
  uses:
  - discharge_fan_speed_percentage_command_1
  - discharge_fan_run_status_1
  - discharge_fan_run_command_1
  - discharge_fan_speed_percentage_command_2
  - discharge_fan_run_status_2
  - discharge_fan_run_command_2
  implements:
  - OPERATIONAL

DFVSFC:
  id: "3819485279274663936"
  description: "Variable speed control with frequency setting for discharge fans."
  is_abstract: true
  uses:
  - discharge_fan_speed_frequency_command
  - discharge_fan_run_status
  - discharge_fan_run_command
  opt_uses:
  - discharge_fan_speed_frequency_sensor
  implements:
  - OPERATIONAL

DFMSC:
  id: "13122696153957138432"
  description: "Discharge fan multi-speed control."
  is_abstract: true
  uses:
  - discharge_fan_run_command
  - discharge_fan_run_status
  - discharge_fan_speed_mode
  opt_uses:
  - discharge_fan_run_mode
  - schedule_run_command 
  
 

ZHM:
  id: "17192076649286336512"
  description: "Zone humidity monitoring."
  is_abstract: true
  implements:
  - MONITORING
  uses:
  - zone_air_relative_humidity_sensor

DTM:
  id: "7968704612431560704"
  description: "Discharge temperature monitoring."
  is_abstract: true
  opt_uses:
  - discharge_air_relative_humidity_sensor
  - discharge_air_specificenthalpy_sensor
  uses:
  - discharge_air_temperature_sensor
  implements:
  - MONITORING

SS:
  id: "2875133433875529728"
  description: "Basic combination of run command and status (start/stop)."
  is_abstract: true
  implements:
  - /SS
  - OPERATIONAL
  opt_uses:
  - power_capacity
  - flowrate_capacity
  - powerfactor_sensor
  - current_sensor
  - power_sensor
  
SSPC:
  id: "10526749200778002432"
  description: "Supply static pressure control via supply fan speed"
  is_abstract: true
  opt_uses:
  - supply_fan_speed_frequency_sensor
  - supply_fan_run_command
  - supply_fan_run_status
  - pressurization_request_count
  - supply_air_damper_percentage_command
  - supply_air_flowrate_sensor
  - supply_fan_speed_percentage_command
  uses:
  - supply_air_static_pressure_sensor
  - supply_air_static_pressure_setpoint
  implements:
  - OPERATIONAL

SPSS:
  id: "8029265712889462784"
  description: "Spray pump start stop monitoring."
  is_abstract: true
  uses:
  - spray_pump_run_command
  - spray_pump_run_status
  implements:
  - OPERATIONAL

EFSS:
  id: "618830020562911232"
  description: "Basic combination of exhaust fan run command and status (start/stop)."
  is_abstract: true
  implements:
  - OPERATIONAL
  opt_uses:
  - exhaust_fan_current_sensor
  - exhaust_fan_power_sensor
  - exhaust_air_flowrate_capacity
  - exhaust_fan_power_capacity
  - exhaust_fan_run_mode
  uses:
  - exhaust_fan_run_command
  - exhaust_fan_run_status

DFSS:
  id: "8437078973678092288"
  description: "Basic combination of discharge fan run command and status (start/stop)."
  is_abstract: true
  implements:
  - OPERATIONAL
  opt_uses:
  - discharge_air_flowrate_capacity
  - discharge_fan_power_capacity
  - discharge_fan_current_sensor
  - discharge_fan_power_sensor
  - discharge_air_static_pressure_sensor
  - discharge_fan_lost_power_alarm
  - schedule_run_command
  - discharge_fan_run_time_accumulator
  uses:
  - discharge_fan_run_command
  - discharge_fan_run_status

HT2RC:
  id: "12331526069516500992"
  description: "Two gas or electric heater control on zone side (HSP, DSP)."
  is_abstract: true
  opt_uses:
  - discharge_air_temperature_sensor
  - heating_thermal_power_capacity
  - heating_percentage_command
  uses:
  - heater_run_command_1
  - heater_run_command_2
  - return_air_temperature_setpoint
  - return_air_temperature_sensor
  implements:
  - CONTROL

HTZTC:
  id: "4417012674366275584"
  description: "Gas or electric heater control on zone side (ZC)."
  is_abstract: true
  opt_uses:
  - heating_thermal_power_capacity
  - discharge_air_temperature_sensor
  - heating_percentage_command
  - heater_run_status
  uses:
  - heater_run_command
  - zone_air_temperature_setpoint
  - zone_air_temperature_sensor
  implements:
  - CONTROL

HT3ZTC:
  id: "5155603013255036928"
  description: "Two gas or electric heater control on zone side (HSP, ZTC)."
  is_abstract: true
  opt_uses:
  - discharge_air_temperature_sensor
  - heating_thermal_power_capacity
  - heating_percentage_command
  uses:
  - heater_run_command_1
  - heater_run_command_2
  - heater_run_command_3
  - zone_air_temperature_setpoint
  - zone_air_temperature_sensor
  implements:
  - CONTROL

HSOUC:
  id: "3000067641604833280"
  description: "Heating occupied/unoccupied setpoint control."
  is_abstract: true
  uses:
  - zone_air_unoccupied_heating_temperature_setpoint
  - zone_air_occupied_heating_temperature_setpoint
  - zone_air_temperature_sensor
  implements:
  - CONTROL

HTZOUC:
  id: "11998259697091084288"
  description: "Gas or electric heater control on zone side (ZC)."
  is_abstract: true
  opt_uses:
  - heater_run_status
  uses:
  - heater_run_command
  - zone_air_unoccupied_heating_temperature_setpoint
  - zone_air_occupied_heating_temperature_setpoint
  - zone_air_temperature_sensor
  implements:
  - CONTROL

LCC:
  id: "7719840051089113088"
  description: "Leaving coil temperature control."
  is_abstract: true
  uses:
  - leaving_cooling_coil_temperature_sensor
  - leaving_cooling_coil_temperature_setpoint
  - chilled_water_valve_percentage_command
  implements:
  - CONTROL

LCC2X:
  id: "13640384711221051392"
  description: "Double valve leaving coil temperature control."
  is_abstract: true
  uses:
  - leaving_cooling_coil_temperature_sensor
  - leaving_cooling_coil_temperature_setpoint
  - chilled_water_valve_percentage_command_1
  - chilled_water_valve_percentage_command_2
  implements:
  - CONTROL

SFSS:
  id: "5180976443089223680"
  description: "Basic combination of supply fan run command and status (start/stop)."
  is_abstract: true
  implements:
  - OPERATIONAL
  opt_uses:
  - supply_air_flowrate_capacity
  - supply_fan_power_capacity
  - supply_fan_current_sensor
  - supply_fan_power_sensor
  - supply_fan_run_time_accumulator
  uses:
  - supply_fan_run_command
  - supply_fan_run_status

RHM:
  id: "14781568929201389568"
  description: "Return air humidity monitoring."
  is_abstract: true
  implements:
  - MONITORING
  uses:
  - return_air_relative_humidity_sensor

RTM:
  id: "2924673029776605184"
  description: "Return air temperature monitoring"
  implements:
  - MONITORING
  opt_uses:
  - return_air_relative_humidity_sensor
  - return_air_specificenthalpy_sensor
  uses:
  - return_air_temperature_sensor

DTC:
  id: "14404348479943999488"
  description: "Discharge air temperatore control"
  is_abstract: true
  implements:
  - OPERATIONAL
  uses:
  - discharge_air_temperature_setpoint
  - discharge_air_temperature_sensor

STC:
  id: "2204097089397325824"
  description: "Supply air temperature control"
  is_abstract: true
  opt_uses:
  - heating_request_count
  - cooling_request_count
  uses:
  - supply_air_temperature_setpoint
  - supply_air_temperature_sensor
  implements:
  - OPERATIONAL

RTC:
  id: "7486819452302917632"
  description: "Return air temperature control"
  is_abstract: true
  implements:
  - OPERATIONAL
  uses:
  - return_air_temperature_sensor
  - return_air_temperature_setpoint

# Rename to OTM
OA:
  id: "15138435219205390336"
  description: "Basic weather station (drybulb temp and humidity)."
  is_abstract: true
  opt_uses:
  - outside_air_relative_humidity_sensor
  - outside_air_dewpoint_temperature_sensor
  - outside_air_wetbulb_temperature_sensor
  - outside_air_specificenthalpy_sensor
  - outside_air_pressure_sensor
  uses:
  - outside_air_temperature_sensor
  implements:
  - MONITORING

ZA:
  id: "3244379125296660480"
  description: "Grouped type for zone air psychrometric conditions (RH and temp)"
  is_abstract: true
  uses:
  - zone_air_temperature_sensor
  - zone_air_relative_humidity_sensor

WDT:
  id: "12148045066631380992"
  description: "Temperature differential across water."
  is_abstract: true
  implements:
  - MONITORING
  uses:
  - return_water_temperature_sensor
  - supply_water_temperature_sensor

CHWDT:
  id: "6815783107824713728"
  description: "Temperature differential across chilled water."
  is_abstract: true
  implements:
  - MONITORING
  uses:
  - chilled_return_water_temperature_sensor
  - chilled_supply_water_temperature_sensor

CHWDPSC:
  id: "9028698692793663488"
  description: "Chilled water valve controlling supply air dewpoint temperature."
  is_abstract: true
  opt_uses:
  - leaving_cooling_coil_temperature_sensor
  - cooling_thermal_power_capacity
  - chilled_supply_water_temperature_sensor
  uses:
  - supply_air_dewpoint_temperature_sensor
  - supply_air_dewpoint_temperature_setpoint
  - chilled_water_valve_percentage_command
  implements:
  - CONTROL

CHWDPSC2X:
  id: "14378975050109812736"
  description: "Chilled water valves (2x) controlling supply air dewpoint temperature."
  is_abstract: true
  opt_uses:
  - leaving_cooling_coil_temperature_sensor
  - cooling_thermal_power_capacity
  uses:
  - supply_air_dewpoint_temperature_sensor
  - supply_air_dewpoint_temperature_setpoint
  - chilled_water_valve_percentage_command_1
  - chilled_water_valve_percentage_command_2
  implements:
  - CONTROL

CWDT:
  id: "16710191489157693440"
  description: "Temperature differential across condenser water."
  is_abstract: true
  implements:
  - MONITORING
  uses:
  - condensing_return_water_temperature_sensor
  - condensing_supply_water_temperature_sensor

# Rename SFN TOTAL_
SWTC:
  id: "3609220173136920576"
  description: "Supply water temperature control."
  is_abstract: true
  implements:
  - OPERATIONAL
  opt_uses:
  - cooling_request_count
  - heating_request_count
  - return_water_temperature_sensor
  - run_command
  uses:
  - supply_water_temperature_setpoint
  - supply_water_temperature_sensor

RWTC:
  id: "4684780039613448192"
  description: "Return water temperature control."
  is_abstract: true
  implements:
  - OPERATIONAL
  opt_uses:
  - supply_water_temperature_sensor
  - run_command
  uses:
  - return_water_temperature_setpoint
  - return_water_temperature_sensor

PSWTC:
  id: "10474579573063286784"
  description: "Process water temperature control."
  is_abstract: true
  opt_uses:
  - process_return_water_temperature_sensor
  uses:
  - process_supply_water_temperature_sensor
  - process_supply_water_temperature_setpoint
  implements:
  - OPERATIONAL

SCHWTC:
  id: "10166461230588362752"
  description: "Supply chilled water temperature control."
  is_abstract: true
  implements:
  - OPERATIONAL
  opt_uses:
  - cooling_request_count
  - chilled_return_water_temperature_sensor
  - cooling_percentage_command
  uses:
  - chilled_supply_water_temperature_setpoint
  - chilled_supply_water_temperature_sensor

WDPC:
  id: "7536359048203993088"
  description: "Differential pressure control in whichever system."
  is_abstract: true
  implements:
  - OPERATIONAL
  opt_uses:
  - pressurization_request_count
  uses:
  - differential_pressure_sensor
  - differential_pressure_setpoint

CGRWTC:
  id: "8601082128077160448"
  description: "Cogeneration return water temperature control."
  is_abstract: true
  implements:
  - OPERATIONAL
  opt_uses:
  - cogeneration_supply_water_temperature_sensor
  uses:
  - cogeneration_return_water_temperature_sensor
  - cogeneration_return_water_temperature_setpoint

WDPC2X:
  id: "14149516868997611520"
  description: "Differential pressure control in whichever system, 2 sensors."
  is_abstract: true
  implements:
  - OPERATIONAL
  opt_uses:
  - pressurization_request_count
  - run_command
  uses:
  - differential_pressure_sensor_1
  - differential_pressure_sensor_2
  - differential_pressure_setpoint

# Change to low_limit_flowrate_setpoint
MINFC:
  id: "16039155144679489536"
  description: "Minimum flow control for entire loop."
  is_abstract: true
  implements:
  - CONTROL
  uses:
  - bypass_valve_percentage_command
  - min_flowrate_setpoint
  - flowrate_sensor

# Rename to CPSS
CPC:
  id: "1722211929268682752"
  description: "Circulation pump control"
  is_abstract: true
  uses:
  - circulation_pump_run_status
  - circulation_pump_run_command


### NET NEW TYPES
ETM:
  id: "13050638559919210496"
  description: "Basic exhaust temperature monitoring."
  is_abstract: true
  uses:
  - exhaust_air_temperature_sensor
  implements:
  - MONITORING

ED:
  id: "8438952541491822592"
  description: "Exhaust air flow control."
  is_abstract: true
  opt_uses:
  - exhaust_air_damper_percentage_sensor
  - exhaust_air_static_pressure_sensor
  uses:
  - exhaust_air_flowrate_setpoint
  - exhaust_air_flowrate_sensor
  - exhaust_air_damper_percentage_command
  implements:
  - CONTROL

RD:
  id: "17662324578346598400"
  description: "Return damper flow control."
  is_abstract: true
  uses:
  - return_air_flowrate_setpoint
  - return_air_flowrate_sensor
  - return_air_damper_percentage_command
  implements:
  - CONTROL

MTM:
  id: "944962761547317248"
  description: "Mixed air temperature monitoring."
  is_abstract: true
  opt_uses:
  - mixed_air_relative_humidity_sensor
  - mixed_air_dewpoint_temperature_sensor
  uses:
  - mixed_air_temperature_sensor
  implements:
  - MONITORING

MTC:
  id: "10168334798402093056"
  description: "Mixed air temperature control."
  is_abstract: true
  uses:
  - mixed_air_temperature_sensor
  - mixed_air_temperature_setpoint
  implements:
  - OPERATIONAL

STM:
  id: "5556648779974705152"
  description: "Basic supply temperature monitoring."
  is_abstract: true
  uses:
  - supply_air_temperature_sensor
  implements:
  - MONITORING

STDSPC:
  id: "14780020816829480960"
  description: "Supply temperature control dual setpoint."
  is_abstract: true
  opt_uses:
  - heating_request_count
  - cooling_request_count
  uses:
  - supply_air_cooling_temperature_setpoint
  - supply_air_heating_temperature_setpoint
  - supply_air_temperature_sensor
  implements:
  - OPERATIONAL

DSPRTC:
  id: "3250805770761011200"
  description: "Dual setpoint return air temp control."
  is_abstract: true
  opt_uses:
  - discharge_air_temperature_sensor
  - return_air_relative_humidity_sensor
  uses:
  - return_air_temperature_sensor
  - return_air_cooling_temperature_setpoint
  - return_air_heating_temperature_setpoint
  implements:
  - OPERATIONAL

ZHC:
  id: "7286031036884975616"
  description: "Zone relative humidity control."
  is_abstract: true
  uses:
  - zone_air_relative_humidity_sensor
  - zone_air_relative_humidity_setpoint
  implements:
  - OPERATIONAL

RHC:
  id: "2169941860192092160"
  description: "Return air relative humidity control."
  is_abstract: true
  uses:
  - return_air_relative_humidity_sensor
  - return_air_relative_humidity_setpoint
  implements:
  - OPERATIONAL

RHDHC:
  id: "18310842924687949824"
  description: "Return humidification/dehumidification control."
  is_abstract: true
  opt_uses:
  - economizer_mode
  - humidification_percentage_command
  uses:
  - return_air_relative_humidity_sensor
  - return_air_relative_humidity_setpoint
  - dehumidification_run_command
  - humidification_run_command
  implements:
  - CONTROL

ZHDHC:
  id: "4475784869405786112"
  description: "Zone humidification/dehumidification control."
  is_abstract: true
  opt_uses:
  - humidification_percentage_command
  uses:
  - zone_air_relative_humidity_sensor
  - zone_air_relative_humidity_setpoint
  - dehumidification_run_command
  - humidification_run_command
  implements:
  - CONTROL

RHHC:
  id: "8019953948913827840"
  description: "Zone humidification control."
  is_abstract: true
  opt_uses:
  - humidification_percentage_command
  uses:
  - humidification_run_command
  - return_air_relative_humidity_setpoint
  - return_air_relative_humidity_sensor

SHC:
  id: "12474177807615787008"
  description: "Supply air relative humidity control."
  is_abstract: true
  opt_uses:
  - humidification_percentage_command
  uses:
  - dehumidification_run_command
  - humidification_run_command
  - supply_air_dehumidification_relative_humidity_setpoint
  - supply_air_humidification_relative_humidity_setpoint
  - supply_air_relative_humidity_sensor
  implements:
  - OPERATIONAL

SHM:
  id: "2378937030399754240"
  description: "Supply air relative humidity monitoring."
  is_abstract: true
  uses:
  - supply_air_relative_humidity_sensor
  implements:
  - MONITORING

REFC:
  id: "3034632988647227392"
  description: "Refrigerant leak control."
  is_abstract: true
  uses:
  - zone_air_refrigerant_concentration_setpoint
  - zone_air_refrigerant_concentration_sensor
  implements:
  - OPERATIONAL

EPC:
  id: "11105083520895156224"
  description: "Exhaust pressure control."
  is_abstract: true
  uses:
  - exhaust_air_static_pressure_sensor
  - exhaust_air_static_pressure_setpoint
  opt_uses:
  - exhaust_air_flowrate_sensor
  implements:
  - OPERATIONAL

CO2M:
  id: "7862491789188399104"
  description: "Basic carbon dioxide monitoring."
  is_abstract: true
  uses:
  - zone_air_co2_concentration_sensor
  implements:
  - MONITORING

VOCM:
  id: "17085863826043174912"
  description: "Volatile organic compound monitoring."
  is_abstract: true
  uses:
  - zone_air_voc_concentration_sensor
  implements:
  - MONITORING

VOCC:
  id: "2097884266154164224"
  description: "Volatile organic compound control."
  is_abstract: true
  uses:
  - zone_air_voc_concentration_setpoint
  - zone_air_voc_concentration_sensor
  implements:
  - OPERATIONAL

VOCPC:
  id: "668891884487180288"
  description: "Volatile organic compound percentage control."
  is_abstract: true
  uses:
  - zone_air_voc_percentage_setpoint
  - zone_air_voc_percentage_sensor
  implements:
  - OPERATIONAL

BFSS:
  id: "11321256303008940032"
  description: "Booster fan start-stop and feedback."
  is_abstract: true
  uses:
  - boost_fan_run_command
  - boost_fan_run_status
  implements:
  - OPERATIONAL

DFHLC:
  id: "3539036146912722944"
  description: "Discharge fan three-speed (high/low/off) speed control."
  is_abstract: true
  opt_uses:
  - discharge_fan_run_status
  - discharge_fan_run_command
  uses:
  - low_discharge_fan_speed_command
  - high_discharge_fan_speed_command
  implements:
  - OPERATIONAL
  - REMAP_REQUIRED

DFHMLC:
  id: "8727182917643534336"
  description: "Discharge fan three-speed (high/medium/low/off) speed control."
  is_abstract: true
  opt_uses:
  - discharge_fan_run_status
  - discharge_fan_run_command
  uses:
  - low_discharge_fan_speed_command
  - medium_discharge_fan_speed_command
  - high_discharge_fan_speed_command
  implements:
  - OPERATIONAL
  - REMAP_REQUIRED

ESPC:
  id: "6709570284581552128"
  description: "Exhaust air static pressure control."
  is_abstract: true
  uses:
  - exhaust_air_damper_percentage_command
  - exhaust_fan_run_command
  - exhaust_fan_run_status
  - exhaust_fan_speed_percentage_command
  - exhaust_air_static_pressure_sensor
  - exhaust_air_static_pressure_setpoint
  implements:
  - OPERATIONAL

SSPM:
  id: "15932942321436327936"
  description: "Supply static pressure monitoring."
  is_abstract: true
  uses:
  - supply_air_static_pressure_sensor
  implements:
  - MONITORING

ZSPC:
  id: "4403727275367858176"
  description: "Zone static pressure control."
  is_abstract: true
  uses:
  - zone_air_static_pressure_setpoint
  - zone_air_static_pressure_sensor
  implements:
  - OPERATIONAL

ZSPM:
  id: "13627099312222633984"
  description: "Zone static pressure monitoring."
  is_abstract: true
  uses:
  - zone_air_static_pressure_sensor
  implements:
  - MONITORING

RSPC:
  id: "9015413293795246080"
  description: "Return air static pressure control."
  is_abstract: true
  uses:
  - return_air_static_pressure_sensor
  - return_air_static_pressure_setpoint
  implements:
  - OPERATIONAL

PWDPC:
  id: "18238785330650021888"
  description: "Process water differential pressure control."
  is_abstract: true
  uses:
  - process_water_differential_pressure_sensor
  - process_water_differential_pressure_setpoint
  implements:
  - OPERATIONAL

PWDT:
  id: "289266803299844096"
  description: "Primary-side water delta-T monitoring."
  is_abstract: true
  uses:
  - primary_supply_water_temperature_sensor
  - primary_return_water_temperature_sensor


CHPM:
  id: "224386821168037888"
  description: "Chiller pressure monitoring."
  is_abstract: true
  uses:
  - evaporator_pressure_sensor
  - condenser_pressure_sensor
  - differential_pressure_sensor # consider removing or renaming, may not be descriptive enough for WCC
  implements:
  - MONITORING

FDPM:
  id: "9447758858022813696"
  description: "Filter pressure monitoring."
  is_abstract: true
  uses:
  - filter_differential_pressure_sensor
  implements:
  - MONITORING

FDPSM:
  id: "5397007388203024384"
  description: "Filter pressure status monitoring."
  is_abstract: true
  uses:
  - filter_differential_pressure_status
  opt_uses:
  - filter_alarm
  implements:
  - MONITORING

# Chilled water valve control

CHWDC:
  id: "16581460667777679360"
  description: "Chilled water valve monitoring on discharge side."
  is_abstract: true
  opt_uses:
  - leaving_cooling_coil_temperature_sensor
  - cooling_thermal_power_capacity
  - chilled_water_valve_percentage_sensor
  - chilled_water_flowrate_sensor
  uses:
  - discharge_air_temperature_sensor
  - discharge_air_temperature_setpoint
  - chilled_water_valve_percentage_command
  implements:
  - CONTROL

CHWSC:
  id: "4836072839595425792"
  description: "Chilled water valve monitoring on supply side."
  is_abstract: true
  opt_uses:
  - leaving_cooling_coil_temperature_sensor
  - cooling_thermal_power_capacity
  - chilled_supply_water_temperature_sensor
  - chilled_water_valve_percentage_sensor
  - cooling_request_count
  - supply_air_relative_humidity_sensor
  uses:
  - supply_air_temperature_sensor
  - supply_air_temperature_setpoint
  - chilled_water_valve_percentage_command
  implements:
  - CONTROL

CHWSDC:
  id: "2207518769582964736"
  description: "Chilled water valve monitoring on supply side."
  is_abstract: true
  opt_uses:
  - leaving_cooling_coil_temperature_sensor
  - cooling_thermal_power_capacity
  - chilled_water_valve_percentage_sensor
  uses:
  - supply_air_temperature_sensor
  - supply_air_heating_temperature_setpoint
  - supply_air_cooling_temperature_setpoint
  - chilled_water_valve_percentage_command
  implements:
  - CONTROL

CHW2XSC:
  id: "14565396147087605760"
  description: "Two chilled water valves."
  is_abstract: true
  opt_uses:
  - leaving_cooling_coil_temperature_sensor
  - cooling_thermal_power_capacity
  - chilled_supply_water_temperature_sensor
  - chilled_water_valve_percentage_sensor
  - cooling_request_count
  uses:
  - supply_air_temperature_sensor
  - supply_air_temperature_setpoint
  - chilled_water_valve_percentage_command_1
  - chilled_water_valve_percentage_command_2
  implements:
  - CONTROL

CHWRC:
  id: "10816853144743444480"
  description: "Chilled water valve monitoring on return side."
  is_abstract: true
  opt_uses:
  - discharge_air_temperature_sensor
  - leaving_cooling_coil_temperature_sensor
  - cooling_thermal_power_capacity
  - return_air_relative_humidity_sensor
  - chilled_water_valve_percentage_sensor
  - chilled_water_flowrate_sensor
  uses:
  - return_air_temperature_setpoint
  - return_air_temperature_sensor
  - chilled_water_valve_percentage_command
  implements:
  - CONTROL

CHWZC:
  id: "2746402612495515648"
  description: "Chilled water valve monitoring on zone side (DSP, CSP)."
  is_abstract: true
  opt_uses:
  - discharge_air_temperature_sensor
  - leaving_cooling_coil_temperature_sensor
  - cooling_thermal_power_capacity
  - chilled_water_valve_percentage_sensor
  - chilled_supply_water_isolation_valve_command
  - chilled_supply_water_isolation_valve_status
  - chilled_supply_water_temperature_sensor
  uses:
  - zone_air_cooling_temperature_setpoint
  - zone_air_temperature_sensor
  - chilled_water_valve_percentage_command
  implements:
  - CONTROL

CHWZTC:
  id: "14203560064526057472"
  description: "Chilled water valve monitoring on zone side (ZTC)."
  is_abstract: true
  opt_uses:
  - discharge_air_temperature_sensor
  - leaving_cooling_coil_temperature_sensor
  - cooling_thermal_power_capacity
  - chilled_water_flowrate_sensor
  - chilled_water_valve_percentage_sensor
  uses:
  - zone_air_temperature_setpoint
  - zone_air_temperature_sensor
  - chilled_water_valve_percentage_command
  implements:
  - CONTROL

CHWPVM:
  id: "10410116305838407680"
  description: "Chilled water pressure valve command and position monitoring (without regard to what controls it)."
  is_abstract: true
  opt_uses:
  - chilled_water_flowrate_sensor
  uses:
  - chilled_water_valve_percentage_sensor
  implements:
  - OPERATIONAL

CHWZTC2X:
  id: "12977168093439590400"
  description: "Chilled water valve control on zone side (ZTC) for two separate zones. Chilled water valve controls to the worst zone."
  is_abstract: true
  opt_uses:
  - discharge_air_temperature_sensor_1
  - discharge_air_temperature_sensor_2
  - leaving_cooling_coil_temperature_sensor
  - cooling_thermal_power_capacity
  - chilled_water_flowrate_sensor
  - chilled_water_valve_percentage_sensor
  uses:
  - zone_air_temperature_setpoint_1
  - zone_air_temperature_setpoint_2
  - zone_air_temperature_sensor_1
  - zone_air_temperature_sensor_2
  - chilled_water_valve_percentage_command
  implements:
  - CONTROL

# DX Control

DXZTC:
  id: "13699156906260561920"
  description: "Compressor run control on zone side (ZTC)."
  is_abstract: true
  opt_uses:
  - discharge_air_temperature_sensor
  - leaving_cooling_coil_temperature_sensor
  - cooling_thermal_power_capacity
  - cooling_percentage_command
  - compressor_speed_percentage_command
  - compressor_run_time_accumulator
  uses:
  - zone_air_temperature_setpoint
  - zone_air_temperature_sensor
  - compressor_run_command
  - compressor_run_status
  implements:
  - CONTROL

DX2ZTC:
  id: "7764960709758156800"
  description: "Compressor run control on zone side (ZTC)."
  is_abstract: true
  opt_uses:
  - discharge_air_temperature_sensor
  - leaving_cooling_coil_temperature_sensor
  - cooling_thermal_power_capacity
  - cooling_percentage_command
  - compressor_speed_percentage_command
  - compressor_run_time_accumulator_1
  - compressor_run_time_accumulator_2   
  uses:
  - zone_air_temperature_setpoint
  - zone_air_temperature_sensor
  - compressor_run_command_1
  - compressor_run_command_2
  - compressor_run_status_1
  - compressor_run_status_2
  implements:
  - CONTROL

DXZC:
  id: "5052245621709209600"
  description: "Compressor run control on zone side (DSP, CSP)."
  is_abstract: true
  opt_uses:
  - discharge_air_temperature_sensor
  - leaving_cooling_coil_temperature_sensor
  - cooling_thermal_power_capacity
  - cooling_percentage_command
  - compressor_speed_percentage_command
  uses:
  - zone_air_cooling_temperature_setpoint
  - zone_air_temperature_sensor
  - compressor_run_command
  - compressor_run_status
  implements:
  - CONTROL


DXDSPRTC:
  id: "13463632719497920512"
  description: "Compressor run control with dual return temp control."
  is_abstract: true
  opt_uses:
  - discharge_air_temperature_sensor
  - leaving_cooling_coil_temperature_sensor
  - cooling_thermal_power_capacity
  - cooling_percentage_command
  - compressor_speed_percentage_command
  uses:
  - return_air_cooling_temperature_setpoint
  - return_air_heating_temperature_setpoint
  - return_air_temperature_sensor
  - compressor_run_command
  - compressor_run_status
  implements:
  - CONTROL


DX2ZC:
  id: "5844879156126416896"
  description: "Two compressor run control on zone side (DSP, CSP)."
  is_abstract: true
  opt_uses:
  - discharge_air_temperature_sensor
  - leaving_cooling_coil_temperature_sensor
  - cooling_thermal_power_capacity
  - cooling_percentage_command
  - compressor_speed_percentage_command
  uses:
  - zone_air_cooling_temperature_setpoint
  - zone_air_temperature_sensor
  - compressor_run_command_1
  - compressor_run_command_2
  - compressor_run_status_1
  - compressor_run_status_2
  implements:
  - CONTROL

DX3ZC:
  id: "14059444876450201600"
  description: "Three compressor run control on zone side."
  is_abstract: true
  opt_uses:
  - discharge_air_temperature_sensor
  - leaving_cooling_coil_temperature_sensor
  - cooling_thermal_power_capacity
  - cooling_percentage_command
  - compressor_speed_percentage_command
  uses:
  - compressor_run_command_1
  - compressor_run_command_2
  - compressor_run_command_3
  - compressor_run_status_1
  - compressor_run_status_2
  - compressor_run_status_3
  - zone_air_temperature_sensor
  - zone_air_cooling_temperature_setpoint
  implements:
  - CONTROL

DX4ZC:
  id: "7395665540313776128"
  description: "Four compressor run control on zone side."
  is_abstract: true
  opt_uses:
  - discharge_air_temperature_sensor
  - leaving_cooling_coil_temperature_sensor
  - cooling_thermal_power_capacity
  - cooling_percentage_command
  - compressor_speed_percentage_command
  uses:
  - compressor_run_command_1
  - compressor_run_command_2
  - compressor_run_command_3
  - compressor_run_command_4
  - compressor_run_status_1
  - compressor_run_status_2
  - compressor_run_status_3
  - compressor_run_status_4
  - zone_air_temperature_sensor
  - zone_air_cooling_temperature_setpoint
  implements:
  - CONTROL

DX2ZC2X:
  id: "2288583562875633664"
  description: "Two compressor run control on zone side (DSP, CSP) with two zone temp sensors."
  is_abstract: true
  opt_uses:
  - discharge_air_temperature_sensor
  - leaving_cooling_coil_temperature_sensor
  - cooling_thermal_power_capacity
  - cooling_percentage_command
  - compressor_speed_percentage_command
  uses:
  - zone_air_cooling_temperature_setpoint
  - zone_air_temperature_sensor_1
  - zone_air_temperature_sensor_2
  - compressor_run_command_1
  - compressor_run_command_2
  - compressor_run_status_1
  - compressor_run_status_2
  implements:
  - CONTROL

DXSC:
  id: "2530229830381731840"
  description: "Compressor run control on supply air side (STC)."
  opt_uses:
  - leaving_cooling_coil_temperature_sensor
  - cooling_thermal_power_capacity
  - cooling_percentage_command #Serves as a duty cycle for single-stage DX sections.
  - compressor_speed_percentage_command
  - cooling_request_count
  uses:
  - compressor_run_status
  - compressor_run_command
  - supply_air_temperature_sensor
  - supply_air_temperature_setpoint
  implements:
  - CONTROL

DX2SC:
  id: "11753601867236507648"
  description: "Two compressor run control on supply air side."
  is_abstract: true
  opt_uses:
  - leaving_cooling_coil_temperature_sensor
  - cooling_thermal_power_capacity
  - cooling_percentage_command
  - compressor_speed_percentage_command
  - cooling_request_count
  uses:
  - compressor_run_command_1
  - compressor_run_command_2
  - compressor_run_status_1
  - compressor_run_status_2
  - supply_air_temperature_sensor
  - supply_air_temperature_setpoint
  implements:
  - CONTROL

DX3SC:
  id: "7141915848809119744"
  description: "Three compressor run control on supply air side."
  is_abstract: true
  opt_uses:
  - leaving_cooling_coil_temperature_sensor
  - cooling_thermal_power_capacity
  - cooling_percentage_command
  - compressor_speed_percentage_command
  - cooling_request_count
  uses:
  - compressor_run_command_1
  - compressor_run_command_2
  - compressor_run_command_3
  - compressor_run_status_1
  - compressor_run_status_2
  - compressor_run_status_3
  - supply_air_temperature_sensor
  - supply_air_temperature_setpoint
  implements:
  - CONTROL

DX4SC:
  id: "16365287885663895552"
  description: "Four compressor run control on supply air side."
  is_abstract: true
  opt_uses:
  - leaving_cooling_coil_temperature_sensor
  - cooling_thermal_power_capacity
  - cooling_percentage_command
  - compressor_speed_percentage_command
  - cooling_request_count
  uses:
  - compressor_run_status_1
  - compressor_run_status_2
  - compressor_run_status_3
  - compressor_run_status_4
  - compressor_run_command_1
  - compressor_run_command_2
  - compressor_run_command_3
  - compressor_run_command_4
  - supply_air_temperature_sensor
  - supply_air_temperature_setpoint
  implements:
  - CONTROL


DX2SDC:
  id: "17195498329471975424"
  description: "Two compressor run control on supply air side (dual temp setpoint)."
  is_abstract: true
  opt_uses:
  - leaving_cooling_coil_temperature_sensor
  - cooling_thermal_power_capacity
  - cooling_percentage_command
  - compressor_speed_percentage_command
  uses:
  - compressor_run_command_1
  - compressor_run_command_2
  - compressor_run_status_1
  - compressor_run_status_2
  - supply_air_temperature_sensor
  - supply_air_heating_temperature_setpoint
  - supply_air_cooling_temperature_setpoint
  implements:
  - CONTROL


DX4SWC:
  id: "1377308325774884864"
  description: "Four compressor run control on supply water side."
  is_abstract: true
  opt_uses:
  - cooling_thermal_power_capacity
  - cooling_percentage_command
  - compressor_speed_percentage_command
  - compressor_speed_percentage_sensor
  uses:
  - compressor_run_command_1
  - compressor_run_command_2
  - compressor_run_command_3
  - compressor_run_command_4
  - compressor_run_status_1
  - compressor_run_status_2
  - compressor_run_status_3
  - compressor_run_status_4
  - supply_water_temperature_sensor
  - supply_water_temperature_setpoint
  implements:
  - CONTROL

DX2SWC:
  id: "8232701752307089408"
  description: "Two compressor run control on supply water side."
  is_abstract: true
  opt_uses:
  - cooling_thermal_power_capacity
  - cooling_percentage_command
  - compressor_speed_percentage_command
  - compressor_speed_percentage_sensor
  uses:
  - compressor_run_command_1
  - compressor_run_command_2
  - compressor_run_status_1
  - compressor_run_status_2
  - supply_water_temperature_sensor
  - supply_water_temperature_setpoint
  implements:
  - CONTROL


DXSWC:
  id: "11457067979271831552"
  description: "Compressor run control on supply water side."
  is_abstract: true
  opt_uses:
  - cooling_thermal_power_capacity
  - cooling_percentage_command
  - compressor_speed_percentage_command
  - compressor_speed_percentage_sensor
  uses:
  - compressor_run_command
  - compressor_run_status
  - supply_water_temperature_sensor
  - supply_water_temperature_setpoint
  implements:
  - CONTROL

DX5SC:
  id: "10600680362629660672"
  description: "Five compressor run control on supply side."
  is_abstract: true
  opt_uses:
  - leaving_cooling_coil_temperature_sensor
  - cooling_thermal_power_capacity
  - cooling_percentage_command
  - compressor_speed_percentage_command
  - cooling_request_count
  uses:
  - compressor_run_command_1
  - compressor_run_command_2
  - compressor_run_command_3
  - compressor_run_command_4
  - compressor_run_command_5
  - compressor_run_status_1
  - compressor_run_status_2
  - compressor_run_status_3
  - compressor_run_status_4
  - compressor_run_status_5
  - supply_air_temperature_sensor
  - supply_air_temperature_setpoint
  implements:
  - CONTROL

DXRC:
  id: "5628706374012633088"
  description: "Compressor run control on return air side (RC)."
  opt_uses:
  - discharge_air_temperature_sensor
  - leaving_cooling_coil_temperature_sensor
  - cooling_thermal_power_capacity
  - cooling_percentage_command
  - compressor_speed_percentage_command
  uses:
  - return_air_temperature_setpoint
  - return_air_temperature_sensor
  - compressor_run_command
  - compressor_run_status
  implements:
  - CONTROL

DXDC:
  id: "5988994344202272768"
  description: "Compressor run control on discharge air side (DTC)."
  opt_uses:
  - leaving_cooling_coil_temperature_sensor
  - cooling_thermal_power_capacity
  - cooling_percentage_command
  - compressor_speed_percentage_command
  uses:
  - compressor_run_status
  - compressor_run_command
  - discharge_air_temperature_sensor
  - discharge_air_temperature_setpoint
  implements:
  - CONTROL

DX2DC:
  id: "8944903812129226752"
  description: "Two compressor run control on discharge side (DTC)."
  is_abstract: true
  opt_uses:
  - leaving_cooling_coil_temperature_sensor
  - cooling_thermal_power_capacity
  - cooling_percentage_command
  - compressor_speed_percentage_command
  uses:
  - discharge_air_temperature_sensor
  - discharge_air_temperature_setpoint
  - compressor_run_command_1
  - compressor_run_command_2
  - compressor_run_status_1
  - compressor_run_status_2
  implements:
  - CONTROL

DX3DC:
  id: "13988935394784182272"
  description: "Three compressor run control on discharge side (DTC)."
  is_abstract: true
  opt_uses:
  - leaving_cooling_coil_temperature_sensor
  - cooling_thermal_power_capacity
  - cooling_percentage_command
  - compressor_speed_percentage_command
  uses:
  - discharge_air_temperature_sensor
  - discharge_air_temperature_setpoint
  - compressor_run_command_1
  - compressor_run_command_2
  - compressor_run_command_3
  - compressor_run_status_1
  - compressor_run_status_2
  - compressor_run_status_3
  implements:
  - CONTROL

HPSC:
  id: "15212366381057048576"
  description: "Supply side heat pump control."
  is_abstract: true
  opt_uses:
  - cooling_thermal_power_capacity
  - heating_thermal_power_capacity
  - compressor_speed_percentage_command
  - cooling_request_count
  - heating_request_count
  uses:
  - supply_air_temperature_sensor
  - supply_air_temperature_setpoint
  - compressor_run_command
  - compressor_run_status
  - reversing_valve_command
  implements:
  - CONTROL

HP2SC:
  id: "3360440274189811712"
  description: "Supply side heat pump control."
  is_abstract: true
  opt_uses:
  - cooling_thermal_power_capacity
  - heating_thermal_power_capacity
  - compressor_speed_percentage_command
  - cooling_request_count
  - heating_request_count
  uses:
  - supply_air_temperature_sensor
  - supply_air_temperature_setpoint
  - compressor_run_command_1
  - compressor_run_command_2
  - compressor_run_status_1
  - compressor_run_status_2
  - reversing_valve_command
  implements:
  - CONTROL

HPDC:
  id: "3683151334988578816"
  description: "Discharge side heat pump control."
  is_abstract: true
  opt_uses:
  - cooling_thermal_power_capacity
  - heating_thermal_power_capacity
  - compressor_speed_percentage_command
  uses:
  - discharge_air_temperature_sensor
  - discharge_air_temperature_setpoint
  - compressor_run_command
  - compressor_run_status
  - reversing_valve_command
  implements:
  - CONTROL

HPZTC:
  id: "4115496899216146432"
  description: "Zone temp heat pump control (ZTC)."
  is_abstract: true
  opt_uses:
  - discharge_air_temperature_sensor
  - cooling_thermal_power_capacity
  - heating_thermal_power_capacity
  - compressor_speed_percentage_command
  uses:
  - zone_air_temperature_setpoint
  - zone_air_temperature_sensor
  - compressor_run_command
  - compressor_run_status
  - reversing_valve_command
  implements:
  - CONTROL

HPZC:
  id: "15428539163170832384"
  description: "Zone temp heat pump control (CSP or DSP)."
  is_abstract: true
  opt_uses:
  - discharge_air_temperature_sensor
  - cooling_thermal_power_capacity
  - heating_thermal_power_capacity
  - compressor_speed_percentage_command
  uses:
  - zone_air_cooling_temperature_setpoint
  - zone_air_heating_temperature_setpoint
  - zone_air_temperature_sensor
  - compressor_run_command
  - compressor_run_status
  - reversing_valve_command
  implements:
  - CONTROL

HP2ZC:
  id: "16221172697588039680"
  description: "Zone temp heat pump control with two compressors."
  is_abstract: true
  opt_uses:
  - discharge_air_temperature_sensor
  - cooling_thermal_power_capacity
  - heating_thermal_power_capacity
  - compressor_speed_percentage_command
  uses:
  - zone_air_cooling_temperature_setpoint
  - zone_air_heating_temperature_setpoint
  - zone_air_temperature_sensor
  - compressor_run_command_1
  - compressor_run_command_2
  - compressor_run_status_1
  - compressor_run_status_2
  - reversing_valve_command
  implements:
  - CONTROL

HWDC:
  id: "16507327195786510336"
  description: "Heating water valve monitoring on discharge air side."
  is_abstract: true
  opt_uses:
  - heating_water_valve_percentage_sensor
  - heating_thermal_power_capacity
  - discharge_air_relative_humidity_sensor
  - heating_water_flowrate_sensor
  uses:
  - heating_water_valve_percentage_command
  - discharge_air_temperature_setpoint
  - discharge_air_temperature_sensor
  implements:
  - CONTROL

HWRC:
  id: "17386253701286461440"
  description: "Heating water valve monitoring on discharge air side."
  is_abstract: true
  opt_uses:
  - heating_water_valve_percentage_sensor
  - heating_thermal_power_capacity
  - discharge_air_relative_humidity_sensor
  - heating_water_flowrate_sensor
  uses:
  - heating_water_valve_percentage_command
  - return_air_temperature_setpoint
  - return_air_temperature_sensor
  implements:
  - CONTROL

HWSC:
  id: "12906523371843354624"
  description: "Heating water valve monitoring on supply air side."
  is_abstract: true
  opt_uses:
  - heating_water_valve_percentage_sensor
  - heating_thermal_power_capacity
  - leaving_heating_coil_temperature_sensor
  - heating_request_count
  uses:
  - heating_water_valve_percentage_command
  - supply_air_temperature_setpoint
  - supply_air_temperature_sensor
  implements:
  - CONTROL

HW2SC:
  id: "15111346551231873024"
  description: "Two heating water valves on supply air side."
  is_abstract: true
  opt_uses:
  - heating_thermal_power_capacity
  - leaving_heating_coil_temperature_sensor
  - heating_request_count
  uses:
  - heating_water_valve_percentage_command_1
  - heating_water_valve_percentage_command_2
  - supply_air_temperature_setpoint
  - supply_air_temperature_sensor
  implements:
  - CONTROL

HWZC:
  id: "12546235401653714944"
  description: "Heating water valve monitoring on zone side (DSP/CSP)."
  is_abstract: true
  opt_uses:
  - discharge_air_temperature_sensor
  - heating_water_valve_percentage_sensor
  - heating_thermal_power_capacity
  - heating_supply_water_isolation_valve_command
  - heating_supply_water_isolation_valve_status
  uses:
  - heating_water_valve_percentage_command
  - zone_air_heating_temperature_setpoint
  - zone_air_temperature_sensor
  implements:
  - CONTROL

HWZTC:
  id: "2674345018457587712"
  description: "Heating water valve monitoring on zone side (ZTC)."
  is_abstract: true
  opt_uses:
  - discharge_air_temperature_sensor
  - heating_water_valve_percentage_sensor
  - heating_thermal_power_capacity
  - heating_water_flowrate_sensor
  uses:
  - heating_water_valve_percentage_command
  - zone_air_temperature_setpoint
  - zone_air_temperature_sensor
  implements:
  - CONTROL

HWSWC:
  id: "8294837353415966720"
  description: "Heating water valve monitoring on supply water side."
  is_abstract: true
  opt_uses:
  - heating_water_valve_percentage_sensor
  - heating_thermal_power_capacity
  - return_water_temperature_sensor
  uses:
  - heating_water_valve_percentage_command
  - supply_water_temperature_setpoint
  - supply_water_temperature_sensor
  implements:
  - CONTROL

PHWSC:
  id: "17518209390270742528"
  description: "Preheating water valve monitoring on supply air side."
  is_abstract: true
  opt_uses:
  - leaving_air_preheating_coil_temperature_sensor
  uses:
  - preheating_water_valve_percentage_command
  - supply_air_temperature_setpoint
  - supply_air_temperature_sensor
  implements:
  - CONTROL
  
HWPVM:
  id: "5829955484802613248"
  description: "Heating water pressure valve command and position monitoring (without regard to what controls it)."
  is_abstract: true
  opt_uses:
  - heating_water_flowrate_sensor
  uses:
  - heating_water_valve_percentage_sensor
  implements:
  - OPERATIONAL
  

HTDC:
  id: "656732385395605504"
  description: "Gas or electric heater control on discharge side."
  is_abstract: true
  opt_uses:
  - heating_thermal_power_capacity
  - heating_percentage_command
  - heater_run_status
  uses:
  - heater_run_command
  - discharge_air_temperature_setpoint
  - discharge_air_temperature_sensor
  implements:
  - CONTROL

HT2DC:
  id: "5268418403822993408"
  description: "Two gas or electric heater control on discharge control."
  is_abstract: true
  opt_uses:
  - heating_thermal_power_capacity
  - heating_percentage_command
  - leaving_heating_coil_temperature_sensor
  uses:
  - heater_run_command_1
  - heater_run_command_2
  - discharge_air_heating_temperature_setpoint
  - discharge_air_temperature_sensor
  implements:
  - CONTROL


HTSC:
  id: "800847573471461376"
  description: "Gas or electric heater control on supply side."
  is_abstract: true
  opt_uses:
  - heating_thermal_power_capacity
  - heating_percentage_command
  - heater_run_status
  - heating_request_count
  uses:
  - heater_run_command
  - supply_air_temperature_setpoint
  - supply_air_temperature_sensor
  implements:
  - CONTROL


HTSDC:
  id: "16700102370461220864"
  description: "Gas or electric heater control on supply side."
  is_abstract: true
  opt_uses:
  - heating_thermal_power_capacity
  - heater_run_status
  - heating_percentage_command
  uses:
  - heater_run_command
  - supply_air_heating_temperature_setpoint
  - supply_air_cooling_temperature_setpoint
  - supply_air_temperature_sensor
  implements:
  - CONTROL



HTRC:
  id: "80271633092182016"
  description: "Gas or electric heater control on return side (RC)."
  is_abstract: true
  opt_uses:
  - heating_thermal_power_capacity
  - discharge_air_temperature_sensor
  - heating_percentage_command
  - heater_run_status
  uses:
  - heater_run_command
  - return_air_temperature_setpoint
  - return_air_temperature_sensor
  implements:
  - CONTROL

HTZC:
  id: "2386114642305875968"
  description: "Gas or electric heater control on zone side (ZC)."
  is_abstract: true
  opt_uses:
  - heating_thermal_power_capacity
  - discharge_air_temperature_sensor
  - heating_percentage_command
  - heater_run_status
  uses:
  - heater_run_command
  - zone_air_heating_temperature_setpoint
  - zone_air_temperature_sensor
  implements:
  - CONTROL

HT2ZC:
  id: "6997800660733263872"
  description: "Two gas or electric heater control on zone side (HSP, DSP)."
  is_abstract: true
  opt_uses:
  - discharge_air_temperature_sensor
  - heating_thermal_power_capacity
  - heating_percentage_command
  uses:
  - heater_run_command_1
  - heater_run_command_2
  - zone_air_heating_temperature_setpoint
  - zone_air_temperature_sensor
  implements:
  - CONTROL

HT2XZTC2X:
  id: "18111271668641955840"
  description: "Two separate heating sections going to two different zones on the device, with independent heating control."
  is_abstract: true
  opt_uses:
  - heating_percentage_command_1
  - discharge_air_temperature_sensor_1
  - heating_percentage_command_2
  - discharge_air_temperature_sensor_2
  uses:
  - zone_air_temperature_setpoint_1
  - zone_air_temperature_sensor_1
  - heater_run_command_1
  - heater_run_status_1
  - zone_air_temperature_setpoint_2
  - zone_air_temperature_sensor_2
  - heater_run_command_2
  - heater_run_status_2
  implements:
  - CONTROL

HT3ZC:
  id: "3504555462265667584"
  description: "Two gas or electric heater control on zone side (HSP, DSP)."
  is_abstract: true
  opt_uses:
  - discharge_air_temperature_sensor
  - heating_thermal_power_capacity
  uses:
  - heater_run_command_1
  - heater_run_command_2
  - heater_run_command_3
  - zone_air_heating_temperature_setpoint
  - zone_air_temperature_sensor
  implements:
  - CONTROL



HTSWC:
  id: "2162764248285970432"
  description: "Two gas or electric heater control on supply water side."
  is_abstract: true
  opt_uses:
  - heating_thermal_power_capacity
  - heating_percentage_command
  uses:
  - heater_run_command
  - supply_water_temperature_sensor
  - supply_water_temperature_setpoint
  implements:
  - CONTROL


HT2SWC:
  id: "10024219610326237184"
  description: "Two gas or electric heater control on supply water side."
  is_abstract: true
  opt_uses:
  - heating_thermal_power_capacity
  - heating_percentage_command
  uses:
  - heater_run_command_1
  - heater_run_command_2
  - supply_water_temperature_sensor
  - supply_water_temperature_setpoint
  implements:
  - CONTROL

HT4SWC:
  id: "15090909928606400512"
  description: "Four gas or electric heater control on supply water side."
  is_abstract: true
  opt_uses:
  - heating_thermal_power_capacity
  - heating_percentage_command
  uses:
  - heater_run_command_1
  - heater_run_command_2
  - heater_run_command_3
  - heater_run_command_4
  - supply_water_temperature_sensor
  - supply_water_temperature_setpoint
  implements:
  - CONTROL


HT2SC:
  id: "5412533591898849280"
  description: "Two gas or electric heater control on supply side."
  is_abstract: true
  opt_uses:
  - heating_thermal_power_capacity
  - heating_percentage_command
  - heating_request_count
  uses:
  - heater_run_command_1
  - heater_run_command_2
  - supply_air_temperature_sensor
  - supply_air_temperature_setpoint
  implements:
  - CONTROL


HT3SC:
  id: "10953790720913178624"
  description: "Three gas or electric heater control on supply side."
  is_abstract: true
  opt_uses:
  - heating_thermal_power_capacity
  - heating_percentage_command
  - heating_request_count
  uses:
  - heater_run_command_1
  - heater_run_command_2
  - heater_run_command_3
  - supply_air_temperature_sensor
  - supply_air_temperature_setpoint
  implements:
  - CONTROL


HT4SC:
  id: "13793873235923697664"
  description: "Four gas or electric heater control on supply side."
  is_abstract: true
  opt_uses:
  - heating_thermal_power_capacity
  - heating_percentage_command
  - heating_request_count
  uses:
  - heater_run_command_1
  - heater_run_command_2
  - heater_run_command_3
  - heater_run_command_4
  - supply_air_temperature_sensor
  - supply_air_temperature_setpoint
  implements:
  - CONTROL

HT2SDC:
  id: "7476730333606445056"
  description: "Two gas or electric heater control on supply side (dual setpoint)."
  is_abstract: true
  opt_uses:
  - heating_thermal_power_capacity
  - heating_percentage_command
  uses:
  - heater_run_command_1
  - heater_run_command_2
  - supply_air_temperature_sensor
  - supply_air_heating_temperature_setpoint
  - supply_air_cooling_temperature_setpoint
  implements:
  - CONTROL

HTVSC:
  id: "14635905628753625088"
  description: "Variable gas to electric control on supply air side."
  is_abstract: true
  opt_uses:
  - heating_thermal_power_capacity
  - heating_request_count
  uses:
  - heater_run_command
  - heater_run_status
  - heating_percentage_command
  - supply_air_temperature_setpoint
  - supply_air_temperature_sensor
  implements:
  - CONTROL

ECON:
  id: "3106690582685155328"
  description: "Economizer mode control"
  is_abstract: true
  opt_uses:
  - low_limit_outside_air_damper_percentage_command
  - supply_air_temperature_sensor
  - outside_air_flowrate_sensor
  - outside_air_flowrate_setpoint
  - return_air_damper_percentage_command
  uses:
  - outside_air_temperature_sensor
  - economizer_mode
  - mixed_air_temperature_sensor
  - supply_air_temperature_setpoint
  - outside_air_damper_percentage_command
  - return_air_temperature_sensor
  implements:
  - CONTROL


ECOND:
  id: "2000353186723921920"
  description: "Economizer mode control - single zone"
  is_abstract: true
  opt_uses:
  - return_air_temperature_sensor
  - outside_air_flowrate_sensor
  - outside_air_flowrate_setpoint
  - mixed_air_temperature_sensor
  - outside_air_damper_percentage_sensor
  - low_limit_outside_air_damper_percentage_command
  - return_air_damper_percentage_command
  uses:
  - outside_air_temperature_sensor
  - economizer_mode
  - discharge_air_temperature_sensor
  - discharge_air_temperature_setpoint
  - outside_air_damper_percentage_command
  implements:
  - CONTROL

ECONM:
  id: "8728731030015442944"
  description: "Economizer mode control"
  is_abstract: true
  opt_uses:
  - outside_air_flowrate_sensor
  - outside_air_flowrate_setpoint
  - supply_air_temperature_sensor
  - outside_air_damper_percentage_sensor
  - low_limit_outside_air_damper_percentage_command
  - return_air_damper_percentage_command
  uses:
  - outside_air_temperature_sensor
  - economizer_mode
  - mixed_air_temperature_sensor
  - mixed_air_temperature_setpoint
  - outside_air_damper_percentage_command
  - return_air_temperature_sensor
  implements:
  - CONTROL

ECONM2X:
  id: "10998545242210172928"
  description: "Economizer mode control"
  is_abstract: true
  opt_uses:
  - outside_air_flowrate_sensor
  - outside_air_flowrate_setpoint
  - supply_air_temperature_sensor
  - outside_air_damper_percentage_sensor
  - low_limit_outside_air_damper_percentage_command
  - return_air_damper_percentage_command
  uses:
  - outside_air_temperature_sensor
  - economizer_mode
  - mixed_air_temperature_sensor_1
  - mixed_air_temperature_sensor_2
  - mixed_air_temperature_setpoint
  - outside_air_damper_percentage_command
  - return_air_temperature_sensor
  implements:
  - CONTROL

ECONMD:
  id: "15646260057656524800"
  description: "Economizer mode control - single zone"
  is_abstract: true
  opt_uses:
  - low_limit_outside_air_damper_percentage_command
  - discharge_air_temperature_sensor
  - outside_air_flowrate_sensor
  - outside_air_flowrate_setpoint
  - return_air_temperature_sensor
  - outside_air_damper_percentage_sensor
  - return_air_damper_percentage_command
  uses:
  - outside_air_temperature_sensor
  - economizer_mode
  - mixed_air_temperature_sensor
  - mixed_air_temperature_setpoint
  - outside_air_damper_percentage_command
  implements:
  - CONTROL

ECONZ:
  id: "10070803718971850752"
  description: "Economizer mode control - single room"
  is_abstract: true
  opt_uses:
  - low_limit_outside_air_damper_percentage_command
  - discharge_air_temperature_sensor
  - outside_air_flowrate_sensor
  - outside_air_relative_humidity_sensor
  - outside_air_flowrate_setpoint
  - return_air_temperature_sensor
  - mixed_air_temperature_sensor
  - outside_air_damper_percentage_sensor
  - return_air_damper_percentage_command
  uses:
  - outside_air_temperature_sensor
  - economizer_mode
  - zone_air_temperature_sensor
  - zone_air_cooling_temperature_setpoint
  - outside_air_damper_percentage_command
  implements:
  - CONTROL
VOADM:
  id: "12330062619539931136"
  description: "Variable outside air damper monitoring."
  is_abstract: true
  opt_uses:
  - economizer_mode
  - mixed_air_temperature_sensor
  - outside_air_damper_percentage_sensor
  - low_limit_outside_air_damper_percentage_command
  uses:
  - outside_air_temperature_sensor
  - outside_air_damper_percentage_command
  implements:
  - MONITORING

BYPDM:
  id: "7718376601112543232"
  description: "Bypass damper monitoring."
  is_abstract: true
  uses:
  - bypass_air_damper_percentage_command
  implements:
  - MONITORING


OAFM:
  id: "7386573678663696384"
  description: "Outside air flow monitoring"
  is_abstract: true
  opt_uses:
  - outside_air_temperature_sensor
  - outside_air_damper_percentage_sensor
  uses:
  - outside_air_flowrate_sensor
  implements:
  - MONITORING

OAFMC:
  id: "16941748637967319040"
  description: "Outside air flow control with minimum setpoint."
  is_abstract: true
  opt_uses:
  - economizer_mode
  - mixed_air_temperature_sensor
  uses:
  - ventilation_outside_air_flowrate_setpoint
  - outside_air_flowrate_sensor
  - outside_air_damper_percentage_command
  implements:
  - CONTROL

OAMC:
  id: "9583248377378766848"
  description: "Outside air flow control."
  is_abstract: true
  opt_uses:
  - outside_air_flowrate_sensor
  uses:
  - outside_air_damper_percentage_sensor
  - outside_air_damper_percentage_command
  implements:
  - CONTROL


OFC:
  id: "18252070729648439296"
  description: "Outside air flow control monitoring (without a damper)."
  is_abstract: true
  uses:
  - outside_air_flowrate_setpoint
  - outside_air_flowrate_sensor
  implements:
  - OPERATIONAL

SFM:
  id: "1953769078078308352"
  description: "Supply air flow monitoring."
  is_abstract: true
  uses:
  - supply_air_flowrate_sensor
  implements:
  - MONITORING

SFC:
  id: "11177141114933084160"
  description: "Supply air flow control."
  is_abstract: true
  uses:
  - supply_air_flowrate_setpoint
  - supply_air_flowrate_sensor
  implements:
  - OPERATIONAL

RFC:
  id: "6565455096505696256"
  description: "Return air flow control."
  is_abstract: true
  uses:
  - return_air_flowrate_setpoint
  - return_air_flowrate_sensor
  implements:
  - OPERATIONAL

SARC:
  id: "15788827133360472064"
  description: "AHU supply air reset control."
  is_abstract: true
  opt_uses:
  - supply_air_flowrate_sensor
  - heating_request_count
  uses:
  - supply_air_temperature_setpoint
  - supply_air_static_pressure_setpoint
  - cooling_request_count
  - pressurization_request_count
  implements:
  - CONTROL

RWISOVPC:
  id: "13482984124146778112"
  description: "Return water isolation valve percentage monitoring."
  is_abstract: true
  opt_uses:
  - run_command
  uses:
  - return_water_valve_percentage_sensor
  - return_water_valve_percentage_command
  implements:
  - OPERATIONAL

CHWISOVM:
  id: "8871298105719390208"
  description: "Chilled water isolation valve monitoring."
  is_abstract: true
  opt_uses:
  - run_command
  uses:
  - chilled_water_isolation_valve_command
  - chilled_water_isolation_valve_status
  implements:
  - MONITORING

CDWISOVM:
  id: "18094670142574166016"
  description: "Condensing water isolation valve monitoring."
  is_abstract: true
  opt_uses:
  - run_command
  uses:
  - condensing_water_isolation_valve_command
  - condensing_water_isolation_valve_status
  implements:
  - MONITORING

CDWISOVPM:
  id: "512617197319749632"
  description: "Condensing water isolation valve percentage monitoring."
  is_abstract: true
  opt_uses:
  - run_command
  uses:
  - condensing_water_isolation_valve_percentage_command
  - condensing_water_isolation_valve_percentage_sensor
  implements:
  - MONITORING

CDWPVM:
  id: "7446747751028621312"
  description: "Condensing water pressure valve command and position monitoring (without regard to what controls it)."
  is_abstract: true
  opt_uses:
  - condensing_water_flowrate_sensor
  uses:
  - condensing_water_valve_percentage_sensor
  implements:
  - OPERATIONAL

CDWFRSM:
  id: "14620379425057800192"
  description: "Condenser water flowrate status monitoring."
  is_abstract: true
  uses:
  - condensing_water_flowrate_status
  implements:
  - OPERATIONAL

BYPVPM:
  id: "9735989234174525440"
  description: "Bypass water valve percentage monitoring."
  is_abstract: true
  opt_uses:
  - bypass_valve_percentage_sensor
  uses:
  - bypass_valve_percentage_command
  implements:
  - MONITORING

MWVPM:
  id: "5124303215747137536"
  description: "Make-up water valve percentage monitoring."
  is_abstract: true
  uses:
  - makeup_water_valve_percentage_command
  implements:
  - MONITORING

HXSWISOVPM:
  id: "11812289399880679424"
  description: "Heat exchanger supply isolation water valve percentage monitoring."
  is_abstract: true
  uses:
  - heat_exchange_supply_water_isolation_valve_percentage_command
  - heat_exchange_supply_water_isolation_valve_percentage_sensor
  implements:
  - MONITORING

HXRWISOVPM:
  id: "14124324858582007808"
  description: "Heat exchanger return isolation water valve percentage monitoring."
  is_abstract: true
  uses:
  - heat_exchange_return_water_isolation_valve_percentage_command
  - heat_exchange_return_water_isolation_valve_percentage_sensor
  implements:
  - MONITORING

HXSWISOVM:
  id: "18037952934766968832"
  description: "Heat exchanger supply isolation water valve monitoring."
  is_abstract: true
  uses:
  - heat_exchange_supply_water_isolation_valve_command
  - heat_exchange_supply_water_isolation_valve_status
  implements:
  - MONITORING

HXRWISOVM:
  id: "9182187217496309760"
  description: "Heat exchanger return isolation water valve monitoring."
  is_abstract: true
  uses:
  - heat_exchange_return_water_isolation_valve_command
  - heat_exchange_return_water_isolation_valve_status
  implements:
  - MONITORING

PWISOVM:
  id: "2818460206533443584"
  description: "Process water iso valve monitoring."
  is_abstract: true
  uses:
  - process_water_isolation_valve_command
  implements:
  - MONITORING

PWVPM:
  id: "12041832243388219392"
  description: "Process water valve percentage monitoring."
  is_abstract: true
  uses:
  - process_water_valve_percentage_command
  implements:
  - MONITORING

CHWBZC:
  id: "16609945715518472192"
  description: "Chilled water valve binary (open/closed) control."
  is_abstract: true
  implements:
  - OPERATIONAL
  uses:
  - chilled_water_valve_command
  - zone_air_temperature_sensor
  - zone_air_cooling_temperature_setpoint

CHWBYPVPM:
  id: "7430146224960831488"
  description: "Chilled water bypass valve percentage monitoring."
  is_abstract: true
  uses:
  - chilled_water_bypass_valve_percentage_sensor
  - chilled_water_bypass_valve_percentage_command
  implements:
  - MONITORING

MXVPM:
  id: "16653518261815607296"
  description: "Mixing valve percent monitoring."
  is_abstract: true
  uses:
  - mixing_valve_percentage_command
  implements:
  - MONITORING

WFRM:
  id: "1665538701926596608"
  description: "Water flowrate monitoring."
  is_abstract: true
  uses:
  - flowrate_sensor
  implements:
  - MONITORING

WFRC:
  id: "10888910738781372416"
  description: "Water flowrate control."
  is_abstract: true
  uses:
  - flowrate_sensor
  - flowrate_setpoint
  implements:
  - OPERATIONAL

MWFRC:
  id: "6277224720353984512"
  description: "Minimum water flowrate control."
  is_abstract: true
  uses:
  - flowrate_sensor
  - low_limit_flowrate_setpoint
  implements:
  - OPERATIONAL

CHWFRM:
  id: "15500596757208760320"
  description: "Chilled water flowrate monitoring."
  is_abstract: true
  uses:
  - chilled_water_flowrate_sensor
  implements:
  - MONITORING

SEPM:
  id: "3971381711140290560"
  description: "Shade extent monitoring."
  is_abstract: true
  uses:
  - shade_extent_percentage_command
  implements:
  - MONITORING

STPM:
  id: "13194753747995066368"
  description: "Shade tilt monitoring."
  is_abstract: true
  uses:
  - shade_tilt_percentage_command
  implements:
  - MONITORING

IGM:
  id: "8583067729567678464"
  description: "Inlet guidevane monitoring."
  is_abstract: true
  uses:
  - inlet_guidevane_percentage_sensor
  implements:
  - OPERATIONAL

CLPM:
  id: "17806439766422454272"
  description: "Cooling thermal monitoring."
  is_abstract: true
  uses:
  - cooling_thermal_power_sensor
  implements:
  - MONITORING

PCLPM:
  id: "1089077949623173120"
  description: "Process cooling thermal monitoring."
  is_abstract: true
  uses:
  - process_cooling_thermal_power_sensor
  implements:
  - MONITORING


### POTENTIALLY ONE-OFF TYPES ###
DDCO:
  id: "10312449986477948928"
  description: "Flow control - dual duct, but only cooling."
  is_abstract: true
  uses:
  - cooling_air_flowrate_setpoint_2
  - cooling_air_flowrate_setpoint_1
  - cooling_air_flowrate_sensor_2
  - cooling_air_flowrate_sensor_1
  - cooling_air_damper_percentage_command_2
  - cooling_air_damper_percentage_command_1
  implements:
  - CONTROL

FDPM2X:
  id: "871492295067697152"
  description: "Filter pressure monitoring (2 sensors)."
  is_abstract: true
  uses:
  - filter_differential_pressure_sensor_1
  - filter_differential_pressure_sensor_2
  implements:
  - MONITORING

FDPSM2X:
  id: "14032659673685950464"
  description: "Filter pressure status monitoring (2 sensors)."
  is_abstract: true
  uses:
  - filter_differential_pressure_status_1
  - filter_differential_pressure_status_2
  opt_uses:
  - filter_alarm_1
  - filter_alarm_2
  implements:
  - MONITORING

FDPM3X:
  id: "16670119787883397120"
  description: "Filter pressure monitoring (3 sensors)."
  is_abstract: true
  uses:
  - filter_differential_pressure_sensor_1
  - filter_differential_pressure_sensor_2
  - filter_differential_pressure_sensor_3
  implements:
  - MONITORING

FDPM4X:
  id: "5700763968050561024"
  description: "Filter pressure monitoring (4 sensors)."
  is_abstract: true
  uses:
  - filter_differential_pressure_sensor_1
  - filter_differential_pressure_sensor_2
  - filter_differential_pressure_sensor_3
  - filter_differential_pressure_sensor_4
  implements:
  - MONITORING

CO2C2X:
  id: "14924136004905336832"
  description: "Carbon dioxide control with dual zone sensors."
  is_abstract: true
  uses:
  - zone_air_co2_concentration_setpoint
  - zone_air_co2_concentration_sensor_1
  - zone_air_co2_concentration_sensor_2
  implements:
  - OPERATIONAL

DSP3X:
  id: "3394920958836867072"
  description: "Dual setpoint zone temp control with 3 temp sensors."
  is_abstract: true
  opt_uses:
  - discharge_air_temperature_sensor
  uses:
  - zone_air_temperature_sensor_1
  - zone_air_temperature_sensor_2
  - zone_air_temperature_sensor_3
  - zone_air_cooling_temperature_setpoint
  - zone_air_heating_temperature_setpoint
  implements:
  - OPERATIONAL


EFSS2X:
  id: "12618292995691642880"
  description: "Exhaust fan start-stop and feedback with two fans."
  is_abstract: true
  opt_uses:
  - exhaust_fan_current_sensor_1
  - exhaust_fan_power_sensor_1
  - exhaust_fan_current_sensor_2
  - exhaust_fan_power_sensor_2
  - exhaust_air_flowrate_capacity
  - exhaust_fan_power_capacity
  uses:
  - exhaust_fan_run_command_1
  - exhaust_fan_run_status_1
  - exhaust_fan_run_command_2
  - exhaust_fan_run_status_2
  implements:
  - OPERATIONAL

EFSS3X:
  id: "8006606977264254976"
  description: "Exhaust fan start-stop and feedback with three fans."
  is_abstract: true
  opt_uses:
  - exhaust_fan_current_sensor_1
  - exhaust_fan_power_sensor_1
  - exhaust_fan_current_sensor_2
  - exhaust_fan_power_sensor_2
  - exhaust_fan_current_sensor_3
  - exhaust_fan_power_sensor_3
  - exhaust_air_flowrate_capacity
  - exhaust_fan_power_capacity
  uses:
  - exhaust_fan_run_command_1
  - exhaust_fan_run_status_1
  - exhaust_fan_run_command_2
  - exhaust_fan_run_status_2
  - exhaust_fan_run_command_3
  - exhaust_fan_run_status_3
  implements:
  - OPERATIONAL

EFSS4X:
  id: "17229979014119030784"
  description: "Exhaust fan start-stop and feedback with four fans."
  is_abstract: true
  opt_uses:
  - exhaust_air_flowrate_capacity
  - exhaust_fan_power_capacity
  - exhaust_fan_current_sensor_1
  - exhaust_fan_power_sensor_1
  - exhaust_fan_current_sensor_2
  - exhaust_fan_power_sensor_2
  - exhaust_fan_current_sensor_3
  - exhaust_fan_power_sensor_3
  - exhaust_fan_current_sensor_4
  - exhaust_fan_power_sensor_4
  uses:
  - exhaust_fan_run_command_1
  - exhaust_fan_run_status_1
  - exhaust_fan_run_command_2
  - exhaust_fan_run_status_2
  - exhaust_fan_run_command_3
  - exhaust_fan_run_status_3
  - exhaust_fan_run_command_4
  - exhaust_fan_run_status_4
  implements:
  - OPERATIONAL

DF2XSS:
  id: "9591874046098669568"
  description: "Discharge fan start-stop and feedback (2 pts)."
  is_abstract: true
  opt_uses:
  - discharge_fan_current_sensor
  - discharge_fan_power_sensor
  uses:
  - discharge_fan_run_status_1
  - discharge_fan_run_status_2
  - discharge_fan_run_command_1
  - discharge_fan_run_command_2
  implements:
  - OPERATIONAL

SFSS2X:
  id: "2241999454230020096"
  description: "Supply fan start-stop and feedback for two fans."
  is_abstract: true
  opt_uses:
  - supply_air_flowrate_capacity
  - supply_fan_power_capacity
  - supply_fan_current_sensor_1
  - supply_fan_current_sensor_2
  - supply_fan_power_sensor_1
  - supply_fan_power_sensor_2
  uses:
  - supply_fan_run_command_1
  - supply_fan_run_status_1
  - supply_fan_run_command_2
  - supply_fan_run_status_2
  implements:
  - OPERATIONAL

SFSS3X:
  id: "11465371491084795904"
  description: "Supply fan start-stop and feedback for three fans."
  is_abstract: true
  opt_uses:
  - supply_air_flowrate_capacity
  - supply_fan_power_capacity
  - supply_fan_current_sensor_1
  - supply_fan_current_sensor_2
  - supply_fan_current_sensor_3
  - supply_fan_power_sensor_1
  - supply_fan_power_sensor_2
  - supply_fan_power_sensor_3
  uses:
  - supply_fan_run_command_1
  - supply_fan_run_status_1
  - supply_fan_run_command_2
  - supply_fan_run_status_2
  - supply_fan_run_command_3
  - supply_fan_run_status_3
  implements:
  - OPERATIONAL

SFSS4X:
  id: "12662092041384099840"
  description: "Supply fan start-stop and feedback for four fans."
  is_abstract: true
  opt_uses:
  - supply_air_flowrate_capacity
  - supply_fan_power_capacity
  - supply_fan_current_sensor_1
  - supply_fan_current_sensor_2
  - supply_fan_current_sensor_3
  - supply_fan_current_sensor_4
  - supply_fan_power_sensor_1
  - supply_fan_power_sensor_2
  - supply_fan_power_sensor_3
  - supply_fan_power_sensor_4
  uses:
  - supply_fan_run_command_1
  - supply_fan_run_status_1
  - supply_fan_run_command_2
  - supply_fan_run_status_2
  - supply_fan_run_command_3
  - supply_fan_run_status_3
  - supply_fan_run_command_4
  - supply_fan_run_status_4
  implements:
  - OPERATIONAL

EFVSC2X:
  id: "6853685472657408000"
  description: "Exhaust fan variable speed control with feedback and sensoring for two fans."
  is_abstract: true
  opt_uses:
  - exhaust_fan_speed_frequency_sensor_1
  - exhaust_fan_speed_percentage_sensor_1
  - exhaust_fan_current_sensor_1
  - exhaust_fan_power_sensor_1
  - exhaust_fan_speed_frequency_sensor_2
  - exhaust_fan_speed_percentage_sensor_2
  - exhaust_fan_current_sensor_2
  - exhaust_fan_power_sensor_2
  uses:
  - exhaust_fan_run_command_1
  - exhaust_fan_run_status_1
  - exhaust_fan_speed_percentage_command_1
  - exhaust_fan_run_command_2
  - exhaust_fan_run_status_2
  - exhaust_fan_speed_percentage_command_2
  implements:
  - OPERATIONAL

EFVSC3X:
  id: "16077057509512183808"
  description: "Exhaust fan variable speed control with feedback and sensoring for three fans."
  is_abstract: true
  opt_uses:
  - exhaust_fan_speed_frequency_sensor_1
  - exhaust_fan_speed_percentage_sensor_1
  - exhaust_fan_current_sensor_1
  - exhaust_fan_power_sensor_1
  - exhaust_fan_speed_frequency_sensor_2
  - exhaust_fan_speed_percentage_sensor_2
  - exhaust_fan_current_sensor_2
  - exhaust_fan_power_sensor_2
  - exhaust_fan_speed_frequency_sensor_3
  - exhaust_fan_speed_percentage_sensor_3
  - exhaust_fan_current_sensor_3
  - exhaust_fan_power_sensor_3
  uses:
  - exhaust_fan_run_command_1
  - exhaust_fan_run_status_1
  - exhaust_fan_speed_percentage_command_1
  - exhaust_fan_run_command_2
  - exhaust_fan_run_status_2
  - exhaust_fan_speed_percentage_command_2
  - exhaust_fan_run_command_3
  - exhaust_fan_run_status_3
  - exhaust_fan_speed_percentage_command_3
  implements:
  - OPERATIONAL

EFVSC4X:
  id: "4547842463443714048"
  description: "Exhaust fan variable speed control with feedback and sensoring for four fans."
  is_abstract: true
  opt_uses:
  - exhaust_fan_speed_frequency_sensor_1
  - exhaust_fan_speed_percentage_sensor_1
  - exhaust_fan_current_sensor_1
  - exhaust_fan_power_sensor_1
  - exhaust_fan_speed_frequency_sensor_2
  - exhaust_fan_speed_percentage_sensor_2
  - exhaust_fan_current_sensor_2
  - exhaust_fan_power_sensor_2
  - exhaust_fan_speed_frequency_sensor_3
  - exhaust_fan_speed_percentage_sensor_3
  - exhaust_fan_current_sensor_3
  - exhaust_fan_power_sensor_3
  - exhaust_fan_speed_frequency_sensor_4
  - exhaust_fan_speed_percentage_sensor_4
  - exhaust_fan_current_sensor_4
  - exhaust_fan_power_sensor_4
  uses:
  - exhaust_fan_run_command_1
  - exhaust_fan_run_status_1
  - exhaust_fan_speed_percentage_command_1
  - exhaust_fan_run_command_2
  - exhaust_fan_run_status_2
  - exhaust_fan_speed_percentage_command_2
  - exhaust_fan_run_command_3
  - exhaust_fan_run_status_3
  - exhaust_fan_speed_percentage_command_3
  - exhaust_fan_run_command_4
  - exhaust_fan_run_status_4
  - exhaust_fan_speed_percentage_command_4
  implements:
  - OPERATIONAL

SFVSC2X:
  id: "13771214500298489856"
  description: "Supply fan variable speed control with feedback and sensoring with two fans."
  is_abstract: true
  opt_uses:
  - supply_fan_speed_frequency_sensor_1
  - supply_fan_speed_percentage_sensor_1
  - supply_fan_current_sensor_1
  - supply_fan_power_sensor_1
  - supply_fan_speed_frequency_sensor_2
  - supply_fan_speed_percentage_sensor_2
  - supply_fan_current_sensor_2
  - supply_fan_power_sensor_2
  uses:
  - supply_fan_run_command_1
  - supply_fan_run_status_1
  - supply_fan_speed_percentage_command_1
  - supply_fan_run_command_2
  - supply_fan_run_status_2
  - supply_fan_speed_percentage_command_2
  implements:
  - OPERATIONAL

SFVSC3X:
  id: "6519182149650743296"
  description: "Supply fan variable speed control with feedback and sensoring with three fans."
  is_abstract: true
  opt_uses:
  - supply_fan_speed_frequency_sensor_1
  - supply_fan_speed_percentage_sensor_1
  - supply_fan_current_sensor_1
  - supply_fan_power_sensor_1
  - supply_fan_speed_frequency_sensor_2
  - supply_fan_speed_percentage_sensor_2
  - supply_fan_current_sensor_2
  - supply_fan_power_sensor_2
  - supply_fan_speed_frequency_sensor_3
  - supply_fan_speed_percentage_sensor_3
  - supply_fan_current_sensor_3
  - supply_fan_power_sensor_3
  uses:
  - supply_fan_run_command_1
  - supply_fan_run_status_1
  - supply_fan_speed_percentage_command_1
  - supply_fan_run_command_2
  - supply_fan_run_status_2
  - supply_fan_speed_percentage_command_2
  - supply_fan_run_command_3
  - supply_fan_run_status_3
  - supply_fan_speed_percentage_command_3
  implements:
  - OPERATIONAL

SFVSC4X:
  id: "17733145221803278336"
  description: "Supply fan variable speed control with feedback and sensoring with four fans."
  is_abstract: true
  opt_uses:
  - supply_fan_speed_frequency_sensor_1
  - supply_fan_speed_percentage_sensor_1
  - supply_fan_current_sensor_1
  - supply_fan_power_sensor_1
  - supply_fan_speed_frequency_sensor_2
  - supply_fan_speed_percentage_sensor_2
  - supply_fan_current_sensor_2
  - supply_fan_power_sensor_2
  - supply_fan_speed_frequency_sensor_3
  - supply_fan_speed_percentage_sensor_3
  - supply_fan_current_sensor_3
  - supply_fan_power_sensor_3
  - supply_fan_speed_frequency_sensor_4
  - supply_fan_speed_percentage_sensor_4
  - supply_fan_current_sensor_4
  - supply_fan_power_sensor_4
  uses:
  - supply_fan_run_command_1
  - supply_fan_run_status_1
  - supply_fan_speed_percentage_command_1
  - supply_fan_run_command_2
  - supply_fan_run_status_2
  - supply_fan_speed_percentage_command_2
  - supply_fan_run_command_3
  - supply_fan_run_status_3
  - supply_fan_speed_percentage_command_3
  - supply_fan_run_command_4
  - supply_fan_run_status_4
  - supply_fan_speed_percentage_command_4
  implements:
  - OPERATIONAL

BYPSSPC:
  id: "622251700748550144"
  description: "Supply static pressure control with bypass damper."
  is_abstract: true
  opt_uses:
  - supply_air_flowrate_sensor
  uses:
  - supply_air_static_pressure_sensor
  - supply_air_static_pressure_setpoint
  - supply_fan_run_command
  - supply_fan_run_status
  - bypass_air_damper_percentage_command
  implements:
  - CONTROL

BYPSSPC2X: # Consider virtual point for instances where dampers control to same value.
  id: "7071406367143100416"
  description: "Supply static pressure control with bypass damper."
  is_abstract: true
  opt_uses:
  - supply_air_flowrate_sensor
  uses:
  - supply_air_static_pressure_sensor
  - supply_air_static_pressure_setpoint
  - supply_fan_run_command
  - supply_fan_run_status
  - bypass_air_damper_percentage_command_1
  - bypass_air_damper_percentage_command_2
  implements:
  - CONTROL

SWISOVM:
  id: "5867537891751624704"
  description: "Supply side isolation valve monitoring."
  is_abstract: true
  uses:
  - supply_water_isolation_valve_command
  - supply_water_isolation_valve_status
  implements:
  - MONITORING

SWISOVPM:
  id: "3561694882537930752"
  description: "Supply side isolation valve monitoring."
  is_abstract: true
  uses:
  - supply_water_isolation_valve_percentage_command
  - supply_water_isolation_valve_percentage_sensor
  implements:
  - MONITORING

RWISOVM:
  id: "9884748759366107136"
  description: "Return side isolation valve monitoring."
  is_abstract: true
  uses:
  - return_water_isolation_valve_command
  - return_water_isolation_valve_status
  implements:
  - MONITORING

RWISOVPM:
  id: "5273062740938719232"
  description: "Return side isolation valve monitoring."
  is_abstract: true
  uses:
  - return_water_isolation_valve_percentage_command
  - return_water_isolation_valve_percentage_sensor
  implements:
  - MONITORING

CICHVISOVM3X:
  id: "2503444627617480704"
  description: "Circuit changeover valve for switching between Hot water system and Chiller "
  is_abstract: true
  uses:
  - circulation_changeover_isolation_valve_status_1
  - circulation_changeover_isolation_valve_status_2
  - circulation_changeover_isolation_valve_status_3
  implements:
  - MONITORING

CHWRWISOVPM:
  id: "10432710170277576704"
  description: "Return side isolation valve monitoring."
  is_abstract: true
  uses:
  - chilled_return_water_isolation_valve_percentage_command
  - chilled_return_water_isolation_valve_percentage_sensor
  implements:
  - MONITORING

CHWRWISOVM:
  id: "10538544761520783360"
  description: "Return side isolation valve monitoring."
  is_abstract: true
  uses:
  - chilled_return_water_isolation_valve_command
  - chilled_return_water_isolation_valve_status
  implements:
  - MONITORING


CHWSWISOVPM:
  id: "493265792670892032"
  description: "Supply side isolation valve monitoring."
  is_abstract: true
  uses:
  - chilled_supply_water_isolation_valve_percentage_command
  - chilled_supply_water_isolation_valve_percentage_sensor
  implements:
  - MONITORING

CHWSWISOVM:
  id: "16767023046174179328"
  description: "Supply side isolation valve monitoring."
  is_abstract: true
  uses:
  - chilled_supply_water_isolation_valve_command
  - chilled_supply_water_isolation_valve_status
  implements:
  - MONITORING


PRWDT:
  id: "73094021186060288"
  description: "Temperature differential across process water."
  is_abstract: true
  implements:
  - MONITORING
  opt_uses:
  - process_cooling_thermal_power_sensor
  uses:
  - process_return_water_temperature_sensor
  - process_supply_water_temperature_sensor

PRWDT2X:
  id: "2264658189855227904"
  description: "Temperature differential across 2 process water headers."
  is_abstract: true
  implements:
  - MONITORING
  opt_uses:
  - process_cooling_thermal_power_sensor_1
  - process_cooling_thermal_power_sensor_2
  uses:
  - process_return_water_temperature_sensor_1
  - process_return_water_temperature_sensor_2
  - process_supply_water_temperature_sensor_1
  - process_supply_water_temperature_sensor_2


PWFRM:
  id: "2595109812513538048"
  description: "Flowrate monitoring for process water."
  is_abstract: true
  implements:
  - MONITORING
  uses:
  - process_water_flowrate_sensor

PWFRM2X:
  id: "9296466058040836096"
  description: "Flowrate monitoring for 2 process water headers."
  is_abstract: true
  implements:
  - MONITORING
  uses:
  - process_water_flowrate_sensor_1
  - process_water_flowrate_sensor_2

PWDPM:
  id: "455899989512552448"
  description: "Differential pressure monitoring for process water."
  is_abstract: true
  implements:
  - MONITORING
  uses:
  - process_water_differential_pressure_sensor

PWDPM2X:
  id: "7200603381453291520"
  description: "Differential pressure monitoring for 2 process water headers."
  is_abstract: true
  implements:
  - MONITORING
  uses:
  - process_water_differential_pressure_sensor_1
  - process_water_differential_pressure_sensor_2


CWRISOVPM:
  id: "5821024151850188800"
  description: "Condensing water return isolation monitoring."
  is_abstract: true
  uses:
  - condensing_return_water_isolation_valve_percentage_sensor
  - condensing_return_water_isolation_valve_percentage_command
  implements:
  - MONITORING

CWRISOVM:
  id: "8126867161063882752"
  description: "Condensing water return isolation monitoring."
  is_abstract: true
  uses:
  - condensing_return_water_isolation_valve_status
  - condensing_return_water_isolation_valve_command
  implements:
  - MONITORING


CWSISOVPM:
  id: "9716637829525667840"
  description: "Condensing water supply isolation monitoring."
  is_abstract: true
  uses:
  - condensing_supply_water_isolation_valve_percentage_sensor
  - condensing_supply_water_isolation_valve_percentage_command
  implements:
  - MONITORING

CWSISOVM:
  id: "1779043486285168640"
  description: "Condensing water supply isolation monitoring."
  is_abstract: true
  uses:
  - condensing_supply_water_isolation_valve_status
  - condensing_supply_water_isolation_valve_command
  implements:
  - MONITORING




CHWRISOVPM:
  id: "17456073789161865216"
  description: "Chilled water return isolation monitoring."
  is_abstract: true
  uses:
  - chilled_return_water_isolation_valve_percentage_sensor
  - chilled_return_water_isolation_valve_percentage_command
  implements:
  - MONITORING


WDPM:
  id: "6845381960844443648"
  description: "Differential pressure monitoring."
  is_abstract: true
  uses:
  - differential_pressure_sensor


CHWDPM:
  id: "17350239197918658560"
  description: "Differential pressure monitoring for chilled water."
  is_abstract: true
  uses:
  - chilled_water_differential_pressure_sensor


CHDX4SC:
  id: "5104951811098279936"
  description: "Chiller control."
  is_abstract: true
  opt_uses:
  - chilled_return_water_temperature_sensor
  - cooling_percentage_command
  - compressor_speed_frequency_sensor
  - compressor_speed_percentage_command
  - compressor_speed_percentage_sensor
  uses:
  - compressor_run_command_1
  - compressor_run_command_2
  - compressor_run_command_3
  - compressor_run_command_4
  - compressor_run_status_1
  - compressor_run_status_2
  - compressor_run_status_3
  - compressor_run_status_4
  - chilled_supply_water_temperature_sensor
  - chilled_supply_water_temperature_setpoint

CHDX2SC:
  id: "11002415523139944448"
  description: "Chiller control."
  is_abstract: true
  opt_uses:
  - chilled_return_water_temperature_sensor
  - cooling_percentage_command
  - compressor_speed_frequency_sensor
  - compressor_speed_percentage_command
  - compressor_speed_percentage_sensor
  - cooling_request_count
  uses:
  - compressor_run_command_1
  - compressor_run_command_2
  - compressor_run_status_1
  - compressor_run_status_2
  - chilled_supply_water_temperature_sensor
  - chilled_supply_water_temperature_setpoint


CHDXSC:
  id: "738711972362584064"
  description: "Chiller control single stage."
  is_abstract: true
  opt_uses:
  - chilled_return_water_temperature_sensor
  - cooling_percentage_command
  - compressor_speed_frequency_sensor
  - compressor_speed_percentage_command
  - compressor_speed_percentage_sensor
  uses:
  - compressor_run_command
  - compressor_run_status
  - chilled_supply_water_temperature_sensor
  - chilled_supply_water_temperature_setpoint

CHDXVSC:
  id: "16068753997699219456"
  description: "Variable speed compressor control."
  is_abstract: true
  uses:
  - compressor_speed_percentage_sensor
  - compressor_run_command
  - compressor_run_status

CDWFRM:
  id: "632877381119377408"
  description: "Condenser water flowrate monitoring."
  is_abstract: true
  uses:
  - condensing_water_flowrate_sensor
  implements:
  - MONITORING

REFSM:
  id: "14328323847953055744"
  description: "Refrigerant saturation monitoring."
  is_abstract: true
  opt_uses:
  - refrigerant_discharge_temperature_sensor
  - refrigerant_suction_temperature_sensor
  uses:
  - refrigerant_condenser_saturation_temperature_sensor
  - refrigerant_evaporator_saturation_temperature_sensor
  implements:
  - MONITORING


PDSCV:
  id: "2539113884334161920"
  description: "Pressure-dependent supply damper control for ventilation purposes (CO2 or VOC)."
  is_abstract: true
  uses:
  - supply_air_damper_percentage_command
  - supply_air_damper_percentage_sensor
  implements:
  - CONTROL

SDBPC:
  id: "11762485921188937728"
  description: "Back-pressure controlling supply damper."
  is_abstract: true
  opt_uses:
  - supply_air_flowrate_sensor
  uses:
  - supply_air_static_pressure_sensor
  - supply_air_static_pressure_setpoint
  - supply_air_damper_percentage_command
  - supply_air_damper_percentage_sensor
  implements:
  - MONITORING

HWVM:
  id: "12990740464972857344"
  description: "Heating water valve command and position monitoring (without regard to what controls it)."
  is_abstract: true
  opt_uses:
  - heating_thermal_power_capacity
  - heating_water_flowrate_sensor
  uses:
  - heating_water_valve_percentage_sensor
  - heating_water_valve_percentage_command
  implements:
  - OPERATIONAL

CHWVM:
  id: "16809792948983037952"
  description: "Chilled water valve command and position monitoring (without regard to what controls it)."
  is_abstract: true
  opt_uses:
  - cooling_thermal_power_capacity
  - chilled_water_flowrate_sensor
  - chilled_water_valve_failed_alarm
  uses:
  - chilled_water_valve_percentage_sensor
  - chilled_water_valve_percentage_command
  implements:
  - OPERATIONAL

RMM:
  id: "16071202610094276608"
  description: "Run mode monitoring."
  is_abstract: true
  uses:
  - run_mode

DSPZDHC:
  id: "8195635016311504896"
  description: "Zone dual setpoint humidification/dehumidification control."
  is_abstract: true
  opt_uses:
  - humidification_percentage_command
  uses:
  - zone_air_relative_humidity_sensor
  - zone_air_dehumidification_relative_humidity_setpoint
  - zone_air_humidification_relative_humidity_setpoint
  - dehumidification_run_command
  - humidification_run_command
  implements:
  - CONTROL

EFC:
  id: "9564729303032135680"
  description: "Exhaust air flow control."
  is_abstract: true
  uses:
  - exhaust_air_flowrate_sensor
  - exhaust_air_flowrate_setpoint
  implements:
  - OPERATIONAL

DXDDC:
  id: "14536703291649163264"
  description: "DX cooling dual setpoint control on discharge side"
  is_abstract: true
  opt_uses:
  - cooling_percentage_command
  - compressor_run_status
  uses:
  - compressor_run_command
  - discharge_air_heating_temperature_setpoint
  - discharge_air_cooling_temperature_setpoint
  - discharge_air_temperature_sensor
  implements:
  - CONTROL

HTDDC:
  id: "11978658703302721536"
  description: "gas or electric heating dual setpoint control on discharge side"
  is_abstract: true
  opt_uses:
  - heating_percentage_command
  - heater_run_status
  uses:
  - heater_run_command
  - discharge_air_heating_temperature_setpoint
  - discharge_air_cooling_temperature_setpoint
  - discharge_air_temperature_sensor
  implements:
  - CONTROL

REFSM2X:
  id: "16374171939616325632"
  description: "Refrigerant temperature monitoring for 2 circuits."
  is_abstract: true
  opt_uses:
  - refrigerant_discharge_temperature_sensor_1
  - refrigerant_discharge_temperature_sensor_2
  - refrigerant_suction_temperature_sensor_1
  - refrigerant_suction_temperature_sensor_2
  uses:
  - refrigerant_condenser_saturation_temperature_sensor_1
  - refrigerant_evaporator_saturation_temperature_sensor_1
  - refrigerant_condenser_saturation_temperature_sensor_2
  - refrigerant_evaporator_saturation_temperature_sensor_2
  implements:
  - MONITORING

REFPM:
  id: "5061129675661639680"
  description: "Refrigerant pressure monitoring for single circuits."
  is_abstract: true
  opt_uses:
  - refrigerant_differential_pressure_sensor
  uses:
  - refrigerant_evaporator_pressure_sensor
  - refrigerant_condenser_pressure_sensor
  implements:
  - MONITORING

REFPM2X:
  id: "3800121779997900800"
  description: "Refrigerant pressure monitoring for 2 circuits."
  is_abstract: true
  uses:
  - refrigerant_evaporator_pressure_sensor_1
  - refrigerant_condenser_pressure_sensor_1
  - refrigerant_evaporator_pressure_sensor_2
  - refrigerant_condenser_pressure_sensor_2
  implements:
  - MONITORING

SWPSS:
  id: "14653796881960796160"
  description: "Sweeper pump start stop monitoring."
  is_abstract: true
  uses:
  - sweeper_pump_run_command
  - sweeper_pump_run_status
  implements:
  - OPERATIONAL

SDM:
  id: "5997878398154702848"
  description: "Supply air damper monitoring."
  is_abstract: true
  uses:
  - supply_air_damper_command
  - supply_air_damper_status

ECDDC:
  id: "17635179835280064512"
  description: "Evaporative cooler control on discharge side."
  is_abstract: true
  opt_uses:
  - evaporative_cooler_run_status
  - cooling_percentage_sensor
  uses:
  - evaporative_cooler_run_command
  - discharge_air_temperature_sensor
  - discharge_air_cooling_temperature_setpoint
  - discharge_air_heating_temperature_setpoint
  implements:
  - CONTROL

DXSDC:
  id: "3007488245580693504"
  description: "Compressor run control on supply side, dual setpoints."
  is_abstract: true
  opt_uses:
  - leaving_cooling_coil_temperature_sensor
  - cooling_thermal_power_capacity
  - cooling_percentage_command #Serves as a duty cycle for single-stage DX sections.
  - compressor_speed_percentage_command
  - compressor_run_status
  uses:
  - compressor_run_command
  - supply_air_cooling_temperature_setpoint
  - supply_air_heating_temperature_setpoint
  - supply_air_temperature_sensor
  implements:
  - CONTROL

ETM4X:
  id: "11771493120443678720"
  description: "Basic exhaust temperature monitoring."
  is_abstract: true
  uses:
  - exhaust_air_temperature_sensor_1
  - exhaust_air_temperature_sensor_2
  - exhaust_air_temperature_sensor_3
  - exhaust_air_temperature_sensor_4
  implements:
  - MONITORING

DX6SC:
  id: "7258886293818441728"
  description: "Six compressor run control on supply air side."
  is_abstract: true
  opt_uses:
  - leaving_cooling_coil_temperature_sensor
  - cooling_thermal_power_capacity
  - cooling_percentage_command
  - compressor_speed_percentage_command
  - cooling_request_count
  uses:
  - compressor_run_status_1
  - compressor_run_status_2
  - compressor_run_status_3
  - compressor_run_status_4
  - compressor_run_status_5
  - compressor_run_status_6
  - compressor_run_command_1
  - compressor_run_command_2
  - compressor_run_command_3
  - compressor_run_command_4
  - compressor_run_command_5
  - compressor_run_command_6
  - supply_air_temperature_sensor
  - supply_air_temperature_setpoint
  implements:
  - CONTROL

DX2DSPRTC:
  id: "3583948997884116992"
  description: "Two-stage compressor run control with dual return temp control."
  is_abstract: true
  opt_uses:
  - leaving_cooling_coil_temperature_sensor
  - cooling_thermal_power_capacity
  - cooling_percentage_command
  - compressor_speed_percentage_command
  - cooling_stage_run_count
  uses:
  - return_air_cooling_temperature_setpoint
  - return_air_heating_temperature_setpoint
  - return_air_temperature_sensor
  - compressor_run_command_1
  - compressor_run_status_1
  - compressor_run_command_2
  - compressor_run_status_2
  implements:
  - CONTROL

DX4DC:
  id: "233270875120467968"
  description: "Compressor run control on discharge air side (DTC)."
  is_abstract: true
  opt_uses:
  - leaving_cooling_coil_temperature_sensor
  - cooling_thermal_power_capacity
  - cooling_percentage_command
  - compressor_speed_percentage_command
  uses:
  - compressor_run_status_1
  - compressor_run_command_1
  - compressor_run_status_2
  - compressor_run_command_2
  - compressor_run_status_3
  - compressor_run_command_3
  - compressor_run_status_4
  - compressor_run_command_4
  - discharge_air_temperature_sensor
  - discharge_air_temperature_setpoint
  implements:
  - CONTROL


DX6SWC:
  id: "10609564416582090752"
  description: "Six compressor run control on supply water side."
  is_abstract: true
  opt_uses:
  - cooling_thermal_power_capacity
  - cooling_percentage_command
  - compressor_speed_percentage_command
  - compressor_speed_percentage_sensor
  uses:
  - compressor_run_command_1
  - compressor_run_status_1
  - compressor_run_command_2
  - compressor_run_status_2
  - compressor_run_command_3
  - compressor_run_status_3
  - compressor_run_command_4
  - compressor_run_status_4
  - compressor_run_command_5
  - compressor_run_status_5
  - compressor_run_command_6
  - compressor_run_status_6
  - supply_water_temperature_sensor
  - supply_water_temperature_setpoint
  implements:
  - CONTROL


DRSM5X:
  id: "7159807102016290816"
  description: "Dryer status monitoring."
  is_abstract: true
  uses:
  - dryer_run_status_1
  - dryer_run_status_2
  - dryer_run_status_3
  - dryer_run_status_4
  - dryer_run_status_5
  implements:
  - MONITORING

DRSM8X:
  id: "4953043284604747776"
  description: "Dryer status monitoring."
  is_abstract: true
  uses:
  - dryer_run_status_1
  - dryer_run_status_2
  - dryer_run_status_3
  - dryer_run_status_4
  - dryer_run_status_5
  - dryer_run_status_6
  - dryer_run_status_7
  - dryer_run_status_8
  implements:
  - MONITORING
  
AHAC:
  id: "529218723387539456"
  description: "Tag to indicate an after hours activation method e.g. push button associated with this device."
  is_abstract: true
  uses:  
  - user_occupancy_override_status
  - zone_occupancy_status
  implements:
  - OPERATIONAL
  
DFFC:
  id: "10094864331922472960"
  description: "Discharge fan flow control"
  is_abstract: true
  uses:
  - discharge_fan_run_command
  - discharge_fan_run_status
  - discharge_fan_speed_percentage_command
  - discharge_air_flowrate_setpoint
  - discharge_air_flowrate_sensor
  implements:
  - CONTROL

EFM:
  id: "1682140227994386432"
  description: "Exhaust air flow monitoring"
  is_abstract: true
  uses:
  - exhaust_air_flowrate_sensor  
  implements:
  - OPERATIONAL

SWTM:
  id: "12058433769456009216"
  description: "Supply water temperature monitoring."
  is_abstract: true
  implements:
  - MONITORING
  opt_uses:
  - cooling_request_count
  - heating_request_count
  - return_water_temperature_sensor
  uses:
  - supply_water_temperature_sensor  

CWDPM:
  id: "16174723828872642560"
  description: "Differential pressure monitoring for condenser water."
  is_abstract: true
  implements:
  - MONITORING
  uses:
  - condensing_water_differential_pressure_sensor

DICM:
  id: "4971562358951378944"
  description: "Damper isolation control and monitoring. "
  is_abstract: true
  uses:
   - supply_air_isolation_damper_closed_status
   - supply_air_isolation_damper_open_status
   - supply_air_isolation_damper_command

UV:
  id: "6143342686997839872"
  description: "Ultraviolet lamp operation."
  is_abstract: true
  opt_uses:
  - ultraviolet_lamp_run_mode
  uses:
  - ultraviolet_lamp_run_command
  - ultraviolet_lamp_run_status

H3X:
  id: "3243024526971240448"
  description: "Heater monitoring."
  is_abstract: true
  implements:
  - MONITORING
  uses:
  - heater_run_status_1
  - heater_run_status_2
  - heater_run_status_3
  - heater_run_command_1
  - heater_run_command_2
  - heater_run_command_3

CHWBRC:
  id: "9602107200818380800"
  description: "Chilled water valve binary (open/closed) monitoring/controlling. Return air temperature control."
  is_abstract: true
  implements:
  - OPERATIONAL
  uses:
  - chilled_water_valve_command
  - return_air_temperature_sensor
  - return_air_temperature_setpoint

CHWISOVPM:
  id: "10952342664099397632"
  description: "Chllled water isolation valve control."
  is_abstract: true
  implements:
  - OPERATIONAL
  uses:
  - chilled_water_isolation_valve_percentage_command
  - chilled_water_isolation_valve_percentage_sensor

CWCS:
  id: "1207397495399776256"
  description: "Condensing water valve control."
  is_abstract: true
  implements:
  - OPERATIONAL
  uses:
  - condensing_water_valve_percentage_command
  - condensing_water_valve_percentage_sensor

DPM:
  id: "14194934395806154752"
  description: "Damper percentage control."
  is_abstract: true
  implements:
    - OPERATIONAL
  uses:
  - damper_percentage_command
  - damper_percentage_sensor

DFVSMC:
  id: "6412714239709937664"
  description: "Variable speed control mode for discharge fans."
  is_abstract: true
  uses:
  - discharge_fan_speed_mode
  - discharge_fan_run_status
  - discharge_fan_run_command
  implements:
  - OPERATIONAL

DFVDSC:
  id: "7493578150278856704"
  description: "Discharge fan control with toggled variable or discrete speed control. This allows the fan to run either VFD or discrete speed stages (LOW/MED/HIGH, etc.) and to switch between the mode."
  is_abstract: true
  uses:
  - discharge_fan_speed_percentage_command
  - discharge_fan_speed_mode
  - discharge_fan_run_status
  - discharge_fan_run_command
  implements:
  - OPERATIONAL

DFVDSFC:
  id: "15636086276564713472"
  description: "Discharge fan control with toggled variable or discrete speed (frequency) control. This allows the fan to run either VFD or discrete speed stages (LOW/MED/HIGH, etc.) and to switch between the mode."
  is_abstract: true
  uses:
  - discharge_fan_speed_frequency_command
  - discharge_fan_speed_mode
  - discharge_fan_run_status
  - discharge_fan_run_command
  implements:
  - OPERATIONAL

SSPCSCM:
  id: "6685507472607674368"
  description: "Supply air static pressure control for supervisor control (Machine learning)."
  is_abstract: true
  uses:
  - supervisor_control_mode
  - supervisor_supply_air_static_pressure_setpoint
  - program_supply_air_static_pressure_setpoint
  - supply_air_static_pressure_setpoint

STCSCM:
  id: "6577421081550782464"
  description: "Supply air temperature control for supervisor control (Machine learning)."
  is_abstract: true
  uses:
  - supervisor_control_mode
  - supervisor_supply_air_temperature_setpoint
  - program_supply_air_temperature_setpoint
  - supply_air_temperature_setpoint

SWTCSCM:
  id: "8591656014892236800"
  description: "Supply water temperature control for supervisor control (Machine learning)."
  is_abstract: true
  uses:
  - supervisor_control_mode
  - supervisor_supply_water_temperature_setpoint
  - program_supply_water_temperature_setpoint
  - supply_water_temperature_setpoint

WDPCSCM:
  id: "11032607012927045632"
  description: "Water differential pressure control for supervisor control (Machine learning)."
  is_abstract: true
  uses:
  - supervisor_control_mode
  - supervisor_differential_pressure_setpoint
  - program_differential_pressure_setpoint
  - differential_pressure_setpoint

CSWIVS:
  id: "359876340523991040"
  description: "Condensing return water isolation valve control."
  is_abstract: true
  implements:
  - OPERATIONAL
  uses:
  - condensing_return_water_isolation_valve_command_1
  - condensing_return_water_isolation_valve_command_2
  - condensing_return_water_isolation_valve_command_3
  - condensing_return_water_isolation_valve_command_4
  - condensing_return_water_isolation_valve_command_5
  - condensing_return_water_isolation_valve_command_6
  - condensing_return_water_isolation_valve_command_7
  - condensing_return_water_isolation_valve_status_1
  - condensing_return_water_isolation_valve_status_2
  - condensing_return_water_isolation_valve_status_3
  - condensing_return_water_isolation_valve_status_4
  - condensing_return_water_isolation_valve_status_5
  - condensing_return_water_isolation_valve_status_6
  - condensing_return_water_isolation_valve_status_7
  - condensing_return_water_isolation_valve_status_8
  - condensing_return_water_isolation_valve_status_9
  - condensing_return_water_isolation_valve_status_10
  - condensing_return_water_isolation_valve_status_11
  - condensing_return_water_isolation_valve_status_12
  - condensing_return_water_isolation_valve_status_13
  - condensing_return_water_isolation_valve_status_14

CRWIVS:
  id: "10755028705425227776"
  description: "Condensing supply water isolation valve control."
  is_abstract: true
  implements:
  - OPERATIONAL
  uses:
  - condensing_supply_water_isolation_valve_command_1
  - condensing_supply_water_isolation_valve_command_2
  - condensing_supply_water_isolation_valve_command_3
  - condensing_supply_water_isolation_valve_command_4
  - condensing_supply_water_isolation_valve_command_5
  - condensing_supply_water_isolation_valve_command_6
  - condensing_supply_water_isolation_valve_command_7
  - condensing_supply_water_isolation_valve_status_1
  - condensing_supply_water_isolation_valve_status_2
  - condensing_supply_water_isolation_valve_status_3
  - condensing_supply_water_isolation_valve_status_4
  - condensing_supply_water_isolation_valve_status_5
  - condensing_supply_water_isolation_valve_status_6
  - condensing_supply_water_isolation_valve_status_7
  - condensing_supply_water_isolation_valve_status_8
  - condensing_supply_water_isolation_valve_status_9
  - condensing_supply_water_isolation_valve_status_10
  - condensing_supply_water_isolation_valve_status_11
  - condensing_supply_water_isolation_valve_status_12
  - condensing_supply_water_isolation_valve_status_13
  - condensing_supply_water_isolation_valve_status_14

CSWTC:
  id: "14772239573039710208"
  description: "Condensing supply water temperature control."
  is_abstract: true
  implements:
  - OPERATIONAL
  uses:
  - condensing_supply_water_temperature_setpoint
  - condensing_supply_water_temperature_sensor

HTWHLSTC:
  id: "5798430287411019776"
  description: "Heat wheel which controls supply temperature using speed control."
  is_abstract: true
  implements:
  - CONTROL
  opt_uses:
  - heat_wheel_speed_percentage_sensor
  - exhaust_air_temperature_sensor
  - return_air_temperature_sensor
  uses:
  - heat_wheel_speed_percentage_command
  - heat_wheel_run_command
  - heat_wheel_run_status
  - outside_air_temperature_sensor
  - supply_air_temperature_sensor
  - supply_air_temperature_setpoint

#New abstracts for CH ZRH EURD
CAM:
  id: "10932006097032052736"
  description: "ztc alarm monitoring based on moisture sensor on coil or in pan."
  is_abstract: true
  implements:
  - MONITORING
  uses:
  - condensate_water_alarm

DPHCC:
  id: "12422697573691686912"
  description: "Two-pipe heating and cooling control. Has a single control
    valve that is fed by two separate headers for heating and cooling water.
    There is an isolation valve for each incoming system and a single control
    valve. Valve and mode control to zone temperature (heating/cooling
    setpoint configuration)."
  is_abstract: true
  opt_uses:
  - chilled_return_water_isolation_valve_percentage_command
  - heating_return_water_isolation_valve_percentage_command
  - heating_supply_water_isolation_valve_percentage_command
  - chilled_supply_water_isolation_valve_percentage_command
  - zone_air_cooling_temperature_setpoint
  - zone_air_heating_temperature_setpoint
  - condensate_water_alarm
  - zone_conditioning_mode
  - supply_water_valve_flowrate_sensor
  uses:
  - supply_water_valve_percentage_command
  - zone_air_temperature_sensor
  - water_riser_mode

HHCDM:
  id: "3582131505163403264"
  description: "Hydronic heating and cooling distribution monitoring"
  is_abstract: true
  implements:
  - MONITORING
  uses:
  - chilled_supply_water_isolation_valve_percentage_command
  - chilled_return_water_isolation_valve_percentage_command
  - heating_supply_water_isolation_valve_percentage_command
  - heating_return_water_isolation_valve_percentage_command
  - heating_request_count
  - cooling_request_count
  opt_uses:
  - average_zone_air_temperature_sensor


HHRU:
  id: "9211631039376523264"
  description: "Hydronic heat recovery unit for ahu's with bypass valve and circulation pump"
  is_abstract: true
  implements:
  - MONITORING
  uses:
  - supply_air_temperature_sensor
  - supply_air_temperature_setpoint
  - return_air_temperature_sensor
  - supply_water_temperature_sensor
  - supply_water_valve_percentage_command
  - supply_water_valve_percentage_sensor
  opt_uses:
  - exhaust_air_temperature_sensor
  - outside_air_temperature_sensor

PHRU:
  id: "5194420171762040832"
  description: "heat recovery unit for ahu's with plate heat exchanger valve and bypass damper"
  is_abstract: true
  implements:
  - MONITORING
  uses:
  - supply_air_temperature_sensor
  - supply_air_temperature_setpoint
  - return_air_temperature_sensor
  - bypass_air_damper_percentage_command
  opt_uses:
  - exhaust_air_temperature_sensor
  - outside_air_temperature_sensor
  - bypass_air_damper_command
  - bypass_air_damper_status

CHWDT2X:
  id: "17588854111866978304"
  description: "Temperature differential across chilled water with two sets of sensors."
  is_abstract: true
  implements:
  - MONITORING
  uses:
  - chilled_return_water_temperature_sensor_1
  - chilled_supply_water_temperature_sensor_1
  - chilled_return_water_temperature_sensor_2
  - chilled_supply_water_temperature_sensor_2

HLSAFS:
  id: "3550799821818298368"
  description: "Duct VAV type with high and low limit setpoint"
  is_abstract: true
  uses:
  - high_limit_supply_air_flowrate_setpoint
  - low_limit_supply_air_flowrate_setpoint
  - supply_air_flowrate_setpoint
  implements:
  - CONTROL

RHDHS:
  id: "15197108458198401024"
  description: "Return humidification/dehumidification monitor."
  is_abstract: true
  uses:
  - return_air_relative_humidity_sensor
  - return_air_relative_humidity_setpoint
  - dehumidification_run_status
  - humidification_run_status
  implements:
  - MONITORING

CO2DFVSC:
  id: "4574242837138243584"
  description: "Carbon dioxide levels controlled by a variable speed discharge fan."
  uses:
  - zone_air_co2_concentration_sensor
  - zone_air_co2_concentration_setpoint
  - discharge_fan_speed_percentage_command
  implements:
  - CONTROL

RACO2C:
  id: "15503353232859594752"
  description: "Returned air carbon dioxide levels controls."
  uses:
  - return_air_co2_concentration_sensor
  - return_air_co2_concentration_setpoint
  
DX2DDC:
  id: "6446737527519838208"
  description: "Two compressor run control with dual setpoint control on discharge side"
  is_abstract: true
  opt_uses:
  - cooling_percentage_command
  - compressor_speed_percentage_command
  uses:
  - compressor_run_command_1
  - compressor_run_command_2
  - compressor_run_status_1
  - compressor_run_status_2
  - discharge_air_heating_temperature_setpoint
  - discharge_air_cooling_temperature_setpoint
  - discharge_air_temperature_sensor
  implements:
  - CONTROL

HWDT:
  id: "6441530240450691072"
  description: "Temperature differential across heating water for heat recovery chiller."
  is_abstract: true
  implements:
  - MONITORING
  uses:
  - heating_return_water_temperature_sensor
  - heating_supply_water_temperature_sensor

HPDDC:
  id: "5130419798932455424"
  description: "Dual setpoint discharge side heat pump control."
  is_abstract: true
  opt_uses:
  - cooling_thermal_power_capacity
  - heating_thermal_power_capacity
  - compressor_speed_percentage_command
  - cooling_percentage_command
  uses:
  - discharge_air_temperature_sensor
  - discharge_air_cooling_temperature_setpoint
  - discharge_air_heating_temperature_setpoint
  - compressor_run_command
  - compressor_run_status
  - reversing_valve_command
  implements:
  - CONTROL

EC2SC:
  id: "9093587471018491904"
  description: "Evaporative cooler control on supply side."
  is_abstract: true
  opt_uses:
  - evaporative_cooler_run_status_1
  - evaporative_cooler_run_status_2
  - cooling_percentage_sensor
  - cooling_request_count
  uses:
  - evaporative_cooler_run_command_1
  - evaporative_cooler_run_command_2
  - supply_air_temperature_sensor
  - supply_air_temperature_setpoint
  implements:
  - CONTROL

HWDDC:
  id: "5695815066213941248"
  description: "Heating water valve with dual setpoint control on discharge side."
  is_abstract: true
  opt_uses:
  - heating_water_valve_percentage_sensor
  - heating_thermal_power_capacity
  - discharge_air_relative_humidity_sensor
  - heating_water_flowrate_sensor
  uses:
  - heating_water_valve_percentage_command
  - discharge_air_heating_temperature_setpoint
  - discharge_air_temperature_sensor
  implements:
  - CONTROL

CFDPM:
  id: "13838358376871886848"
  description: "Carbon filter pressure monitoring, where specific filter type is required."
  is_abstract: true
  uses:
  - carbon_filter_differential_pressure_sensor
  implements:
  - MONITORING
 
VOADM2X:
  id: "13507343804260155392"
  description: "Variable outside air damper monitoring, where there are two separate, equal sets of dampers that operate in conjunction."
  is_abstract: true
  opt_uses:
  - economizer_mode
  - mixed_air_temperature_sensor
  - outside_air_damper_percentage_sensor_1
  - outside_air_damper_percentage_sensor_2
  - low_limit_outside_air_damper_percentage_command
  - outside_air_flowrate_sensor_1
  - outside_air_flowrate_sensor_2
  uses:
  - outside_air_temperature_sensor
  - outside_air_damper_percentage_command_1
  - outside_air_damper_percentage_command_2
  implements:
  - MONITORING
 
EHHRC:
  id: "3300321589723136"
  description: "Exhaust hydronic heat recovery coil with an isolation valve."
  is_abstract: true
  uses:
  - heat_recovery_water_isolation_valve_command
  - leaving_heat_recovery_coil_temperature_sensor
  - entering_heat_recovery_coil_temperature_sensor
  - exhaust_air_flowrate_sensor
  implements:
  - MONITORING
 
DPBHCC:
  id: "6697901167675965440"
  description: "Two-pipe binary (open/closed) heating and cooling control. There is
  an isolation valve for each incoming system. Valve and mode control to zone temperature
  (heating/cooling setpoint configuration)."
  is_abstract: true
  opt_uses:
  - cooling_request_count
  - heating_request_count
  - zone_air_relative_humidity_sensor
  uses:
  - chilled_supply_water_isolation_valve_command
  - chilled_supply_water_isolation_valve_status
  - heating_supply_water_isolation_valve_command
  - heating_supply_water_isolation_valve_status
  - zone_air_cooling_temperature_setpoint
  - zone_air_heating_temperature_setpoint
  - zone_air_temperature_sensor
  implements:
  - CONTROL
 
FTC:
  id: "18010943431630651392"
  description: "Floor temperature control, where the temperature sensors are embedded in the floor (as opposed to open to the air)."
  is_abstract: true
  uses:
  - zone_floor_temperature_sensor
  - zone_floor_temperature_setpoint
  implements:
  - OPERATIONAL
 
DPCHWHRWSC:
  id: "370343691220418560"
  description: "Two-pipe chilled water and heat recovery water control using the same coils."
  is_abstract: true
  opt_uses:
  - leaving_coil_temperature_sensor
  - chilled_supply_water_temperature_sensor
  - chilled_return_water_temperature_sensor
  - heat_recovery_supply_water_temperature_sensor
  - heat_recovery_return_water_temperature_sensor
  - supply_water_valve_percentage_sensor
  - heat_recovery_return_water_isolation_valve_status
  - heat_recovery_supply_water_isolation_valve_status
  - chilled_return_water_isolation_valve_status
  - chilled_supply_water_isolation_valve_status
  uses:
  - supply_air_temperature_sensor
  - supply_air_temperature_setpoint
  - supply_water_valve_percentage_command
  - heat_recovery_run_command
  - heat_recovery_supply_water_isolation_valve_command
  - chilled_supply_water_isolation_valve_command
  implements:
  - CONTROL

CPVSC2X:
  id: "2309143330803417088"
  description: "Circulation pump variable speed control with 2 circulation pumps."
  is_abstract: true
  uses:
  - circulation_pump_run_command_1
  - circulation_pump_run_status_1
  - circulation_pump_speed_percentage_command_1
  - circulation_pump_run_command_2
  - circulation_pump_run_status_2
  - circulation_pump_speed_percentage_command_2
  implements:
  - OPERATIONAL

HWTTC:
  id: "8895657785832767488"
  description: "Hot water tank temperature control."
  is_abstract: true
  uses:
  - hot_water_tank_temperature_setpoint
  - hot_water_tank_temperature_sensor
  implements:
  - OPERATIONAL

PHWTTC:
  id: "15921273204530741248"
  description: "Preheating water tank temperature control."
  is_abstract: true
  uses:
  - preheating_water_tank_temperature_setpoint
  - preheating_water_tank_temperature_sensor
  implements:
  - OPERATIONAL
  

RCKTM:
  id: "4150552628444528640"
  description: "Refrigeration circuit monitoring for a DX compressor loop."
  is_abstract: true
  uses:
  - refrigerant_discharge_pressure_sensor
  - refrigerant_discharge_temperature_sensor
  - refrigerant_liquid_pressure_sensor
  - refrigerant_liquid_saturation_temperature_sensor
  - refrigerant_liquid_temperature_sensor
  - refrigerant_subcooling_temperature_sensor
  - refrigerant_suction_pressure_sensor
  - refrigerant_suction_saturation_temperature_sensor
  - refrigerant_suction_superheat_temperature_sensor
  - refrigerant_suction_temperature_sensor


RCKTM2X:
  id: "9248627406627930112"
  description: "Refrigeration circuits (2x) monitoring for a DX compressor loop."
  is_abstract: true
  uses:
  - refrigerant_discharge_pressure_sensor_1
  - refrigerant_discharge_temperature_sensor_1
  - refrigerant_liquid_pressure_sensor_1
  - refrigerant_liquid_saturation_temperature_sensor_1
  - refrigerant_liquid_temperature_sensor_1
  - refrigerant_subcooling_temperature_sensor_1
  - refrigerant_suction_pressure_sensor_1
  - refrigerant_suction_saturation_temperature_sensor_1
  - refrigerant_suction_superheat_temperature_sensor_1
  - refrigerant_suction_temperature_sensor_1
  - refrigerant_discharge_pressure_sensor_2
  - refrigerant_discharge_temperature_sensor_2
  - refrigerant_liquid_pressure_sensor_2
  - refrigerant_liquid_saturation_temperature_sensor_2
  - refrigerant_liquid_temperature_sensor_2
  - refrigerant_subcooling_temperature_sensor_2
  - refrigerant_suction_pressure_sensor_2
  - refrigerant_suction_saturation_temperature_sensor_2
  - refrigerant_suction_superheat_temperature_sensor_2
  - refrigerant_suction_temperature_sensor_2


CCM:
  id: "7375129961641803776"
  description: "Compressor current monitoring."
  is_abstract: true
  uses:
  - compressor_run_command
  - compressor_current_sensor

CC2XM:
  id: "15229407711775948800"
  description: "Compressor current monitoring for 2 compressors."
  is_abstract: true
  uses:
  - compressor_run_command_1
  - compressor_current_sensor_1
  - compressor_run_command_2
  - compressor_current_sensor_2

SSSPC:
  id: "12462508690710200320"
  description: "Supply static steam pressure control for steam/water heat exchanger"
  is_abstract: true
  uses:
  - supply_steam_static_pressure_sensor
  - supply_steam_static_pressure_setpoint
  - steam_valve_percentage_command
  implements:
  - CONTROL

SCHWISOVPM:
  id: "428890486376235008"
  description: "Secondary chilled water return side isolation valve percentage monitoring."
  is_abstract: true
  uses:
  - secondary_chilled_return_water_isolation_valve_percentage_command
  - secondary_chilled_return_water_isolation_valve_percentage_sensor
  implements:
  - MONITORING

SCHWDT:
  id: "9593715728075194368"
  description: "Secondary-side chilled water delta-T monitoring."
  is_abstract: true
  implements:
  - MONITORING
  uses:
  - secondary_chilled_supply_water_temperature_sensor
  - secondary_chilled_return_water_temperature_sensor

SHWDT:
  id: "11532515367658192896"
  description: "Secondary-side heating water delta-T monitoring."
  is_abstract: true
  implements:
  - MONITORING
  uses:
  - secondary_heating_supply_water_temperature_sensor
  - secondary_heating_return_water_temperature_sensor

PCHWDT:
  id: "18119029822687543296"
  description: "Temperature differential across primary chilled water loop."
  is_abstract: true
  implements:
  - MONITORING
  uses:
  - primary_chilled_return_water_temperature_sensor
  - primary_chilled_supply_water_temperature_sensor

PHWDT:
  id: "4392058158462271488"
  description: "Temperature differential across primary heating water loop."
  is_abstract: true
  implements:
  - MONITORING
  uses:
  - primary_heating_return_water_temperature_sensor
  - primary_heating_supply_water_temperature_sensor

TDTM:
  id: "9652262523231010816"
  description: "water tank delta-T monitoring."
  is_abstract: true
  uses:
  - leaving_water_tank_temperature_sensor
  - entering_water_tank_temperature_sensor 
  implements:
  - MONITORING

HLPM:
  id: "4982029709647806464"
  description: "Heating thermal power sensor."
  is_abstract: true
  uses:
  - heating_thermal_power_sensor
  implements:
  - MONITORING

CWRWISOVM:
  id: "15646553627261140992"
  description: "Condensing water supply side isolation valve monitoring."
  is_abstract: true
  uses:
  - condensing_return_water_isolation_valve_command
  - condensing_return_water_isolation_valve_status
  implements:
  - MONITORING

CWRWISOVPM:
  id: "7850822672282812416"
  description: "Condensing water return side isolation valve percentage monitoring."
  is_abstract: true
  uses:
  - condensing_return_water_isolation_valve_percentage_command
  - condensing_return_water_isolation_valve_percentage_sensor
  implements:
  - MONITORING

OCWRWISOVM:
  id: "18443288995858219008"
  description: "Open-loop CDW return side isolation valve monitoring."
  is_abstract: true
  uses:
  - outside_condensing_loop_return_water_isolation_valve_command
  - outside_condensing_loop_return_water_isolation_valve_status
  implements:
  - MONITORING

OCWRWISOVPM:
  id: "15705100422416957440"
  description: "Open-loop CDW return side isolation valve monitoring."
  is_abstract: true
  uses:
  - outside_condensing_loop_return_water_isolation_valve_percentage_command
  - outside_condensing_loop_return_water_isolation_valve_percentage_sensor
  implements:
  - MONITORING

HWRWISOVM:
  id: "8729024599620059136"
  description: "Heating return side isolation valve monitoring."
  is_abstract: true
  uses:
  - heating_return_water_isolation_valve_command
  - heating_return_water_isolation_valve_status
  implements:
  - MONITORING

HWSWISOVM:
  id: "4614986340017111040"
  description: "Heating supply side isolation valve monitoring."
  is_abstract: true
  uses:
  - heating_supply_water_isolation_valve_command
  - heating_supply_water_isolation_valve_status
  implements:
  - MONITORING

HWRWISOVPM:
  id: "13399257413203263488"
  description: "Heating return side isolation valve percentage monitoring."
  is_abstract: true
  uses:
  - heating_return_water_isolation_valve_percentage_command
  - heating_return_water_isolation_valve_percentage_sensor
  implements:

  - MONITORING 

DEFSS:
  id: "8292821948602253312"
  description: "defrost run command and status (start/stop) "
  is_abstract: true
  uses:
  - defrost_run_status
  - defrost_run_command  
  implements:
  - MONITORING
    
VOADC2X:
  id: "15455797155935027200"
  description: "Variable outside air damper control and monitoring, where there are two separate, equal sets of dampers that operate in conjunction."
  is_abstract: true
  uses:
  - outside_air_damper_percentage_sensor_1
  - outside_air_damper_percentage_sensor_2
  - outside_air_damper_percentage_command_1
  - outside_air_damper_percentage_command_2
  implements:
  - OPERATIONAL  
  
RAIDC:
  id: "8470714133883387904"
  description: "Return air isolation damper control and monitoring."
  is_abstract: true
  uses:
  - return_air_isolation_damper_status
  - return_air_isolation_damper_command
 

RAIDC3X:
  id: "6574698690760409088"
  description: "Return air isolation damper control and monitoring, where there are three separate, equal sets of dampers that operate in conjunction."
  is_abstract: true
  uses:
  - return_air_isolation_damper_status_1
  - return_air_isolation_damper_status_2
  - return_air_isolation_damper_status_3 
  - return_air_isolation_damper_command_1
  - return_air_isolation_damper_command_2
  - return_air_isolation_damper_command_3   
  implements:
  - MONITORING

RAIDC2X:
  id: "11726816664472256512"
  description: "Return air isolation damper control and monitoring, where there are two separate, equal sets of dampers that operate in conjunction."
  is_abstract: true
  uses:
  - return_air_isolation_damper_status_1
  - return_air_isolation_damper_status_2 
  - return_air_isolation_damper_command_1
  - return_air_isolation_damper_command_2  
  implements:
  - MONITORING

RAIDC4X:
  id: "3091164378989330432"
  description: "Return air isolation damper control and monitoring, where there are four separate, equal sets of dampers that operate in conjunction."
  is_abstract: true
  uses:
  - return_air_isolation_damper_status_1
  - return_air_isolation_damper_status_2
  - return_air_isolation_damper_status_3
  - return_air_isolation_damper_status_4
  - return_air_isolation_damper_command_1
  - return_air_isolation_damper_command_2
  - return_air_isolation_damper_command_3 
  - return_air_isolation_damper_command_4  
  implements:
  - MONITORING


SAIDC:
  id: "3926582109866557440"
  description: "isolation damper status monitoring and control on the supply side."
  is_abstract: true
  uses:
  - supply_air_isolation_damper_status
  - supply_air_isolation_damper_command  
  implements:
  - MONITORING

SAIDC2X:
  id: "17694086170738163712"
  description: "isolation damper status monitoring and control on the supply side, where there are two separate, equal sets of dampers that operate in conjunction."
  is_abstract: true
  uses:
  - supply_air_isolation_damper_status_1
  - supply_air_isolation_damper_status_2
  - supply_air_isolation_damper_command_1
  - supply_air_isolation_damper_command_2  
  implements:
  - MONITORING

SAIDC3X:
  id: "15798070727615184896"
  description: "isolation damper status monitoring and control on the supply side, where there are three separate, equal sets of dampers that operate in conjunction."
  is_abstract: true
  uses:
  - supply_air_isolation_damper_status_1
  - supply_air_isolation_damper_status_2
  - supply_air_isolation_damper_status_3
  - supply_air_isolation_damper_command_1
  - supply_air_isolation_damper_command_2
  - supply_air_isolation_damper_command_3  
  implements:
  - MONITORING   
  
SSPC2X:
  id: "7115130646044868608"
  description: "Supply static pressure control via supply fan speed with 2 sensors"
  is_abstract: true
  opt_uses:
  - supply_fan_speed_frequency_sensor
  - supply_fan_run_command
  - supply_fan_run_status
  - pressurization_request_count
  - supply_air_damper_percentage_command
  - supply_air_flowrate_sensor
  - supply_fan_speed_percentage_command
  uses:
  - supply_air_static_pressure_sensor_1
  - supply_air_static_pressure_sensor_2  
  - supply_air_static_pressure_setpoint_1
  - supply_air_static_pressure_setpoint_2  
  implements:
  - OPERATIONAL

SFMSC:
  id: "12314536415844106240"
  description: "Supply fan multi-speed control."
  is_abstract: true
  uses:
  - supply_fan_run_command
  - supply_fan_run_status
  - supply_fan_speed_mode
  - supply_fan_run_mode
  opt_uses:  
  - schedule_run_command

MIPVCM:
  id: "10283962739713900544"
  description: "Motor phase-level input current and voltage monitoring."
  is_abstract: true
  implements:
  - MONITORING
  uses:
  - input_phase1_phase3_line_motor_voltage_sensor
  - input_phase1_phase2_line_motor_voltage_sensor
  - input_phase2_phase3_line_motor_voltage_sensor
  - input_phase1_line_motor_current_sensor
  - input_phase2_line_motor_current_sensor
  - input_phase3_line_motor_current_sensor
  opt_uses:
  - average_input_line_motor_current_sensor
  - average_input_inter_line_motor_voltage_sensor

MIPWM:
  id: "2094166817340653568"
  description: "Motor input power monitoring."
  is_abstract: true
  implements:
  - MONITORING
  uses:
  - input_motor_power_sensor
  
MSM:
  description: "Motor speed monitoring for fan."
  is_abstract: true
  implements:
  - MONITORING
  uses:
  - discharge_fan_run_status
  - high_discharge_fan_speed_status
  - low_discharge_fan_speed_status
  opt_uses:
  - discharge_fan_failed_alarm
 

INVOPWM:
  id: "10056530958531690496"
  description: "Inverter (VFD) output power monitoring."
  is_abstract: true
  implements:
  - MONITORING
  uses:
  - output_inverter_power_sensor
  opt_uses:
  - output_inverter_voltage_sensor
  - input_inverter_frequency_sensor

INVIPCM:
  id: "3240332922506444800"
  description: "Inverter (VFD) 3-phase input current monitoring."
  is_abstract: true
  implements:
  - MONITORING
  uses:
  - input_phase1_line_inverter_current_sensor
  - input_phase2_line_inverter_current_sensor
  - input_phase3_line_inverter_current_sensor

CWSWISOVPM:
  id: "14769547968574914560"
  description: "Condensing water supply side isolation valve percentage monitoring."
  is_abstract: true
  uses:
  - condensing_supply_water_isolation_valve_percentage_command
  - condensing_supply_water_isolation_valve_percentage_sensor
  implements:
  - MONITORING

GTWFCISOVM:
  id: "5444844940104302592"
  description: "Geothermal water free-cooling isolation valve monitoring; exclusively using ground as heat sink for building load."
  is_abstract: true  
  uses:
  - chilled_side_ground_supply_economizer_isolation_valve_status
  - chilled_side_ground_return_economizer_isolation_valve_status
  - chilled_side_ground_return_economizer_isolation_valve_command
  implements:
  - MONITORING

GTWGRISOVM:
  id: "12463704959361220608"
  description: "Geothermal water ground-recharge isolation valve monitoring; rejecting ground heat to atmosphere via cooling towers."
  is_abstract: true  
  uses:
  - heating_side_ground_supply_economizer_isolation_valve_status
  - heating_side_ground_return_economizer_isolation_valve_status
  - heating_side_ground_return_economizer_isolation_valve_command
  implements:
  - MONITORING

GTWHEISOVM:
  id: "3366433712072818688"
  description: "Geothermal water heat-extraction isolation valve monitoring; extracting ground heat to to use in building."
  is_abstract: true
  uses:
  - chilled_side_ground_return_water_isolation_valve_status
  - chilled_side_ground_supply_water_isolation_valve_status
  - chilled_side_ground_supply_water_isolation_valve_command
  implements:
  - MONITORING

GTWHRISOVM:
  id: "11317538854195429376"
  description: "Geothermal water heat-rejection isolation valve monitoring; rejecting building heat to ground."
  is_abstract: true  
  uses:
  - heating_side_ground_return_water_isolation_valve_status
  - heating_side_ground_supply_water_isolation_valve_status
  - heating_side_ground_supply_water_isolation_valve_command
  implements:
  - MONITORING
  
COCDSP:
  id: "3620605616042541056"
  description: "Dual setpoint CO concentration control."
  is_abstract: true
  uses:
  - low_limit_zone_air_co_concentration_setpoint
  - high_limit_zone_air_co_concentration_setpoint
  - zone_air_co_concentration_sensor
  implements:
  - CONTROL

NOCDSP:
  id: "10177846673493983232"
  description: "Dual setpoint NO concentration control."
  is_abstract: true
  uses:
  - low_limit_zone_air_no_concentration_setpoint
  - high_limit_zone_air_no_concentration_setpoint
  - zone_air_no_concentration_sensor
  implements:
  - CONTROL

EFHLC:
  id: "16708066133181202432"
  description: "Two-speed exhaust fan (low/high)."
  is_abstract: true
  uses:
  - low_exhaust_fan_speed_command
  - high_exhaust_fan_speed_command
  - low_exhaust_fan_speed_status
  - high_exhaust_fan_speed_status
  implements:


  - OPERATIONAL
  
##Abstracts for sensors

PCM:
  id: "13149954146721333248"
  description: "General particulate matter monitoring."
  is_abstract: true
  uses:
  - particle_concentration_sensor
  implements:
  - MONITORING 

PMM:
  id: "976724353938882560"
  description: "Zone air particulate matter monitoring."
  is_abstract: true
  uses:
  - zone_air_pm2pt5_concentration_sensor
  - zone_air_pm10pt0_concentration_sensor
  implements:
  - MONITORING   

  




  
  





 
PHWTC:
  id: "4268855681546715136"
  description: "potable water temperature monitoring and control."
  is_abstract: true
  uses:
  - potable_hot_water_temperature_sensor  

LM:
  id: "16338502682899644416"
  description: "level monitoring of devices storing media."
  is_abstract: true
  uses:
  - level_status
  - percentage_sensor
 
PLPM:  
  id: "7702850397416718336"
  description: "Pipeline Fluid pressure monitoring"
  is_abstract: true
  uses:
  - line_pressure_sensor 

CO2M4X:
  id: "8538268128293945344"
  description: "Basic carbon dioxide monitoring for 4 Zones."
  is_abstract: true
  uses:
  - zone_air_co2_concentration_sensor_1
  - zone_air_co2_concentration_sensor_2
  - zone_air_co2_concentration_sensor_3
  - zone_air_co2_concentration_sensor_4
  implements:
  - MONITORING

CO2M6X:
  id: "10200096390793658368"
  description: "Basic carbon dioxide monitoring for 6 Zones."
  is_abstract: true
  uses:
  - zone_air_co2_concentration_sensor_1
  - zone_air_co2_concentration_sensor_2
  - zone_air_co2_concentration_sensor_3
  - zone_air_co2_concentration_sensor_4
  - zone_air_co2_concentration_sensor_5
  - zone_air_co2_concentration_sensor_6
  implements:
  - MONITORING
  
MIPCVM:
  id: "13492227718401490944"
  description: "Motor phase-level input current and voltage monitoring."
  is_abstract: true
  implements:
  - MONITORING
  uses:
  - average_input_line_motor_current_sensor
  - average_input_inter_line_motor_voltage_sensor
  - input_motor_power_sensor  
  
EPM:
  id: "1350523123010633728"
  description: "Basic Electrical parameter monitoring."
  is_abstract: true

  opt_uses:
  - power_status
  uses:  
  - voltage_sensor
  - current_sensor
  - power_sensor
  - energy_accumulator
  implements:
  - MONITORING

DFRMM:
  id: "16926222434271494144"
  description: "Discharge fan run mode monitoring."
  is_abstract: true
  uses:
  - discharge_fan_run_mode
  implements:
  - MONITORING<|MERGE_RESOLUTION|>--- conflicted
+++ resolved
@@ -66,9 +66,9 @@
   - heating_air_flowrate_setpoint
   implements:
   - CONTROL
-<<<<<<< HEAD
+
   
-=======
+
 
 RDM:
   id: "10008693406630412288"
@@ -78,7 +78,7 @@
   - run_time_accumulator
   implements:
   - MONITORING
->>>>>>> 92e752e9
+
 
 SRC:
   id: "6232425119080251392"

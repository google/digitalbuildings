# Copyright 2020 Google LLC
#
# Licensed under the Apache License, Version 2.0 (the License);
# you may not use this file except in compliance with the License.
# You may obtain a copy of the License at
#
#    https://www.apache.org/licenses/LICENSE-2.0
#
# Unless required by applicable law or agreed to in writing, software
# distributed under the License is distributed on an AS IS BASIS,
# WITHOUT WARRANTIES OR CONDITIONS OF ANY KIND, either express or implied.
# See the License for the specific language governing permissions and
# limitations under the License.

### ABSTRACT TYPES

# This defines subtypes by function. They are not necessarily specific to any type of equipment.
# TODO: Variable speed compressors?
# TODO: For types which use multiple sensors as control points (e.g. differential_pressure_sensor_1
# and _2) they should be reconstructed using virtual points (and the 2X types should be deprecated).

SD:
  guid: "92e24391-7993-4d0b-9fbd-a6e9707e7e20"
  description: "Single duct VAV type, with basic airflow control."
  is_abstract: true
  opt_uses:
  - cooling_thermal_power_capacity
  - run_command
  - warmup_run_command
  - schedule_run_command
  - supply_air_cooling_flowrate_capacity
  - supply_air_damper_percentage_sensor
  - supply_air_heating_flowrate_capacity
  - supply_air_temperature_sensor
  - supply_air_ventilation_flowrate_requirement
  - high_supply_air_temperature_alarm
  - low_supply_air_temperature_alarm
  - purge_command
  - high_supply_air_flowrate_alarm
  - low_supply_air_flowrate_alarm
  - failed_supply_air_damper_alarm
  - pressurization_request_count
  - zone_air_differential_pressure_sensor
  - flowrate_requirement
  - unoccupied_flowrate_requirement
  uses:
  - supply_air_damper_percentage_command
  - supply_air_flowrate_sensor
  - supply_air_flowrate_setpoint
  implements:
  - CONTROL


RDM:
  guid: "9b0b6094-b092-4d27-b894-6dbc299e4833"
  description: "Very basic system run duration monitoring. "
  is_abstract: true
  uses:
  - run_time_accumulator
  implements:
  - MONITORING

DD:
  guid: "5b09f1bd-f526-4d77-b1a3-1fceda2ba041"
  description: "Dual duct flow control (hot deck, cold deck)."
  is_abstract: true
  opt_uses:
  - cooling_thermal_power_capacity
  - discharge_air_temperature_sensor
  - heating_thermal_power_capacity
  - run_command
  - supply_air_cooling_flowrate_capacity
  - supply_air_heating_flowrate_capacity
  - supply_air_ventilation_flowrate_requirement
  - failed_discharge_air_temperature_alarm
  uses:
  - cooling_air_damper_percentage_command
  - cooling_air_flowrate_sensor
  - cooling_air_flowrate_setpoint
  - heating_air_damper_percentage_command
  - heating_air_flowrate_sensor
  - heating_air_flowrate_setpoint
  implements:
  - CONTROL


SRC:
  guid: "0b8da138-b5be-42d1-81ad-13d4196f5352"
  description: "Very basic run scheduling command."
  is_abstract: true
  uses:
  - schedule_run_command
  implements:
  - CONTROL

# Not deprecated but probably not useful
OADM:
  guid: "682fcc2c-ff92-4409-81b3-03a1eb8851b4"
  description: "Outside air damper monitoring."
  is_abstract: true
  opt_uses:
  - failed_outside_air_damper_alarm
  - outside_air_damper_status
  - ventilation_request_count
  uses:
  - outside_air_damper_command

RADM:
  guid: "2819ae14-dc0c-4c73-8bdf-fdf12fa13f52"
  description: "Return air damper monitoring."
  is_abstract: true
  opt_uses:
  - failed_return_air_damper_alarm
  uses:
  - return_air_damper_command
  - return_air_damper_status

MOAFC:
  guid: "76994bbd-4395-4a19-914f-d5c9a21fc99b"
  description: "Minimum (ventilation) outside air flow control."
  is_abstract: true
  opt_uses:
  - economizer_mode
  - ventilation_request_count
  - low_ventilation_outside_air_flowrate_alarm
  - failed_ventilation_outside_air_flowrate_alarm
  - failed_ventilation_outside_air_damper_alarm
  - ventilation_outside_air_damper_percentage_sensor
  uses:
  - ventilation_outside_air_damper_percentage_command
  - ventilation_outside_air_flowrate_sensor
  - ventilation_outside_air_flowrate_setpoint
  implements:
  - CONTROL


OAFC:
  guid: "9a39e296-caaa-41d8-a1b2-af9255eb4019"
  description: "Outside Air Flow Control"
  is_abstract: true
  opt_uses:
  - economizer_mode
  - mixed_air_temperature_sensor
  - failed_mixed_air_temperature_alarm
  - high_mixed_air_temperature_alarm
  - low_mixed_air_temperature_alarm
  uses:
  - outside_air_damper_percentage_command
  - outside_air_flowrate_sensor
  - outside_air_flowrate_setpoint
  implements:
  - CONTROL


ZTM:
  guid: "869b8713-9b16-4ca0-b957-630c26e9e506"
  description: "Zone temperature monitoring."
  is_abstract: true
  opt_uses:
  - discharge_air_temperature_sensor
  - failed_discharge_air_temperature_alarm
  - failed_zone_air_temperature_alarm
  - high_zone_air_temperature_alarm
  - low_zone_air_temperature_alarm
  uses:
  - zone_air_temperature_sensor
  implements:
  - MONITORING


REFM:
  guid: "df97ad55-5e8f-4cc2-89b7-c07b7a6f28b4"
  description: "Refrigerant leak monitoring."
  is_abstract: true
  implements:
  - MONITORING
  opt_uses:
  - high_zone_air_refrigerant_concentration_alarm
  - failed_zone_air_refrigerant_concentration_alarm
  uses:
  - zone_air_refrigerant_concentration_sensor


CSP:
  guid: "d741e3d6-4997-4a01-8ac1-07b6ff6d53a7"
  description: "Single cooling setpoint control (IDF room typically)."
  is_abstract: true
  implements:
  - OPERATIONAL
  opt_uses:
  - discharge_air_temperature_sensor
  - high_discharge_air_temperature_alarm
  - low_discharge_air_temperature_alarm
  - zone_air_relative_humidity_sensor
  - zone_occupancy_status
  - failed_discharge_air_temperature_alarm
  - failed_zone_air_temperature_alarm
  - high_zone_air_temperature_alarm
  - low_zone_air_temperature_alarm
  - cooling_request_count
  - heating_request_count
  - warmup_request_count
  uses:
  - zone_air_cooling_temperature_setpoint
  - zone_air_temperature_sensor


ZTC:
  guid: "6140021d-52a9-4d7c-8846-ca296ab32aa2"
  description: "Single zone temperature control setpoint with deadband."
  is_abstract: true
  implements:
  - OPERATIONAL
  opt_uses:
  - zone_air_deadband_temperature_setpoint
  - zone_air_relative_humidity_sensor
  - failed_zone_air_temperature_alarm
  - high_zone_air_temperature_alarm
  - low_zone_air_temperature_alarm
  - zone_occupancy_status
  - zone_air_specificenthalpy_sensor
  uses:
  - zone_air_temperature_sensor
  - zone_air_temperature_setpoint


DSARC:
  guid: "d891cb1e-f38c-4bec-ae0f-80cc00e2a346"
  description: "AHU dual supply air reset control."
  is_abstract: true
  opt_uses:
  - heating_request_count
  - supply_air_flowrate_sensor
  uses:
  - cooling_request_count
  - pressurization_request_count
  - supply_air_cooling_temperature_setpoint
  - supply_air_heating_temperature_setpoint
  - supply_air_static_pressure_setpoint
  implements:
  - CONTROL


DFMSS:
  guid: "d2e28e09-b84b-479a-85a6-f3494b50c7d3"
  description: "Discharge fan Start Stop with uneven statuses."
  is_abstract: true
  implements:
  - OPERATIONAL
  opt_uses:
  - discharge_air_flowrate_capacity
  - discharge_fan_current_sensor
  - discharge_fan_power_capacity
  - discharge_fan_power_sensor
  - discharge_fan_lost_power_alarm
  - failed_discharge_fan_alarm_1
  - failed_discharge_fan_alarm_2
  uses:
  - discharge_fan_run_command
  - discharge_fan_run_status_1
  - discharge_fan_run_status_2


DX2RC:
  guid: "3ffa6782-30f3-4e94-9a5d-a6a2fa47c91a"
  description: "Compressor run control on retun side (RC)."
  is_abstract: true
  opt_uses:
  - overload_compressor_alarm_1
  - overload_compressor_alarm_2
  - compressor_speed_percentage_command
  - cooling_percentage_command
  - cooling_thermal_power_capacity
  - cooling_stage_run_count
  - discharge_air_temperature_sensor
  - leaving_cooling_coil_temperature_sensor
  - failed_discharge_air_temperature_alarm
  - high_return_air_temperature_alarm
  - failed_return_air_temperature_alarm
  - low_return_air_temperature_alarm
  uses:
  - compressor_run_command_1
  - compressor_run_command_2
  - compressor_run_status_1
  - compressor_run_status_2
  - return_air_temperature_sensor
  - return_air_temperature_setpoint
  implements:
  - CONTROL


DFSMC:
  guid: "c9972693-cc8b-4191-ba3c-d0306e961ca7"
  description: "Discharge fan multi-speed control."
  is_abstract: true
  uses:
  - discharge_fan_run_command
  - discharge_fan_speed_mode


DSP:
  guid: "662d48d1-95a9-4e23-a6e1-daf2fc80d676"
  description: "Dual zone temperature setpoint control (heating/cooling thresholds with deadband in between)."
  is_abstract: true
  implements:
  - OPERATIONAL
  opt_uses:
  - discharge_air_temperature_sensor
  - zone_air_relative_humidity_sensor
  - failed_zone_air_relative_humidity_alarm
  - high_zone_air_relative_humidity_alarm
  - low_zone_air_relative_humidity_alarm
  - failed_discharge_air_temperature_alarm
  - low_discharge_air_temperature_alarm
  - high_discharge_air_temperature_alarm
  - failed_zone_air_temperature_alarm
  - high_zone_air_temperature_alarm
  - low_zone_air_temperature_alarm
  - zone_occupancy_status
  - cooling_request_count
  - heating_request_count
  - warmup_request_count
  uses:
  - zone_air_cooling_temperature_setpoint
  - zone_air_heating_temperature_setpoint
  - zone_air_temperature_sensor


DDSP:
  guid: "079307e1-3bd4-4f90-9c00-66961afbda6a"
  description: "Dual zone temperature setpoint control (heating/cooling thresholds with deadband in between) with two zone temp sensors."
  is_abstract: true
  implements:
  - OPERATIONAL
  opt_uses:
  - discharge_air_temperature_sensor
  - failed_discharge_air_temperature_alarm
  uses:
  - zone_air_cooling_temperature_setpoint
  - zone_air_heating_temperature_setpoint
  - zone_air_temperature_sensor_1
  - zone_air_temperature_sensor_2


CO2C:
  guid: "d2659eb3-d7a4-450a-9152-da9b30c9a267"
  description: "Carbon dioxide control."
  is_abstract: true
  implements:
  - OPERATIONAL
  uses:
  - zone_air_co2_concentration_sensor
  - zone_air_co2_concentration_setpoint
  opt_uses:
  - high_zone_air_co2_concentration_alarm
  - failed_zone_air_co2_concentration_alarm
  - zone_air_co2_deadband_concentration_setpoint
  - ventilation_request_count


CO2CMAX:
  guid: "6ce30064-7249-44be-8e6b-0f05f1f41715"
  description: "Multi-zone carbon dioxide control to the maximum zone concentration."
  is_abstract: true
  implements:
  - OPERATIONAL
  uses:
  - max_zone_air_co2_concentration_sensor
  - zone_air_co2_concentration_setpoint
  opt_uses:
  - high_zone_air_co2_concentration_alarm
  - failed_zone_air_co2_concentration_alarm

CO2CDSP:
  guid: "668a3a75-e78d-4755-a360-b370bceda3c5"
  description: "Carbon dioxide control with dual setpoint."
  is_abstract: true
  implements:
  - OPERATIONAL
  uses:
  - high_limit_zone_air_co2_concentration_setpoint
  - low_limit_zone_air_co2_concentration_setpoint
  - zone_air_co2_concentration_sensor
  opt_uses:
  - high_zone_air_co2_concentration_alarm
  - failed_zone_air_co2_concentration_alarm


COC:
  guid: "dee7cc87-51cb-460e-8202-eff4001319db"
  description: "Carbon monoxide control."
  is_abstract: true
  implements:
  - OPERATIONAL
  uses:
  - zone_air_co_concentration_sensor
  - zone_air_co_concentration_setpoint
  opt_uses:
  - high_zone_air_co_concentration_alarm
  - failed_zone_air_co_concentration_alarm

COCMAX:
  guid: "5d8f0f34-247b-4a2d-bbcf-c0ae84019489"
  description: "Multi-zone carbon monoxide control to the maximum zone concentration."
  is_abstract: true
  implements:
  - OPERATIONAL
  uses:
  - max_zone_air_co_concentration_sensor
  - zone_air_co_concentration_setpoint
  opt_uses:
  - high_zone_air_co_concentration_alarm
  - failed_zone_air_co_concentration_alarm

COM:
  guid: "bd9a1e2d-0710-4c58-8a56-3890af55f6b3"
  description: "Carbon monoxide monitoring."
  is_abstract: true
  implements:
  - MONITORING
  uses:
  - zone_air_co_concentration_sensor

BPC:
  guid: "8199ef48-de0b-4112-bf7a-15876a4acaff"
  description: "Building pressure control (stand-alone fan)."
  is_abstract: true
  uses:
  - building_air_static_pressure_sensor
  - building_air_static_pressure_setpoint
  implements:
  - OPERATIONAL
  opt_uses:
  - high_building_air_static_pressure_alarm
  - low_building_air_static_pressure_alarm


BPC2X:
  guid: "4c27f34b-0132-44fb-b99a-355ba6a25d6c"
  description: "Building pressure control for two pressure sensors (stand-alone fan)."
  is_abstract: true
  opt_uses:
  - high_building_air_static_pressure_alarm_1
  - high_building_air_static_pressure_alarm_2
  - low_building_air_static_pressure_alarm_1
  - low_building_air_static_pressure_alarm_2
  uses:
  - building_air_static_pressure_sensor_1
  - building_air_static_pressure_sensor_2
  - building_air_static_pressure_setpoint
  implements:
  - OPERATIONAL


EDPM:
  guid: "6051d016-4a78-42f4-aeaf-3701417b8773"
  description: "Exhaust air damper percentage monitoring."
  is_abstract: true
  implements:
  - MONITORING
  opt_uses:
  - failed_exhaust_air_damper_alarm
  uses:
  - exhaust_air_damper_percentage_command
  - exhaust_air_damper_percentage_sensor

EDPM2X:
  guid: "20f6ee70-f651-4c3b-a528-7750ef5f6001"
  description: "Dual exhaust air damper percentage monitoring."
  is_abstract: true
  implements:
  - MONITORING
  opt_uses:
  - failed_exhaust_air_damper_alarm_1
  - failed_exhaust_air_damper_alarm_2
  uses:
  - exhaust_air_damper_percentage_command_1
  - exhaust_air_damper_percentage_command_2
  - exhaust_air_damper_percentage_sensor_1
  - exhaust_air_damper_percentage_sensor_2

EDM:
  guid: "e765d413-988e-4524-99b6-9869cff2f02e"
  description: "Exhaust air damper monitoring."
  is_abstract: true
  uses:
  - exhaust_air_damper_command
  - exhaust_air_damper_status


EDBPC:
  guid: "4e428d76-1f7d-46e9-adc6-2affcd170fb6"
  description: "Building static pressure control with exhaust damper."
  is_abstract: true
  opt_uses:
  - exhaust_air_damper_percentage_sensor
  - failed_exhaust_air_damper_alarm
  - exhaust_air_differential_pressure_sensor
  - high_building_air_static_pressure_alarm
  - low_building_air_static_pressure_alarm
  uses:
  - building_air_static_pressure_sensor
  - building_air_static_pressure_setpoint
  - exhaust_air_damper_percentage_command
  implements:
  - CONTROL


EDRPC:
  guid: "79013451-90f3-412c-bde5-425c455b2de5"
  description: "Return static pressure control with exhaust damper."
  is_abstract: true
  opt_uses:
  - exhaust_air_damper_percentage_sensor
  uses:
  - exhaust_air_damper_percentage_command
  - return_air_static_pressure_sensor
  - return_air_static_pressure_setpoint
  implements:
  - CONTROL


EFFC:
  guid: "45dd6520-570d-43c6-8085-124f1a99196e"
  description: "Exhaust fan flowrate control."
  is_abstract: true
  uses:
  - exhaust_air_flowrate_sensor
  - exhaust_air_flowrate_setpoint
  - speed_percentage_command
  implements:
  - CONTROL


BSPC:
  guid: "78836ff7-b9e6-427d-bbbc-bef212ae6522"
  description: "Building static pressure control (as part of a composite device)."
  is_abstract: true
  opt_uses:
  - exhaust_air_damper_percentage_command
  - exhaust_air_damper_command
  - exhaust_fan_run_status
  - failed_exhaust_fan_alarm
  - high_building_air_static_pressure_alarm
  - low_building_air_static_pressure_alarm
  uses:
  - building_air_static_pressure_sensor
  - building_air_static_pressure_setpoint
  - exhaust_fan_run_command
  implements:
  - CONTROL

BSPC4X:
  guid: "ceba44bb-d69f-4651-ba9a-b7abdf188996"
  description: "Four exhaust fan building static pressure control (as part of a composite device)."
  is_abstract: true
  opt_uses:
  - exhaust_air_damper_percentage_command
  - exhaust_fan_run_status_1
  - exhaust_fan_run_status_2
  - exhaust_fan_run_status_3
  - exhaust_fan_run_status_4
  - exhaust_fan_speed_percentage_command_1
  - exhaust_fan_speed_percentage_command_2
  - exhaust_fan_speed_percentage_command_3
  - exhaust_fan_speed_percentage_command_4
  - failed_exhaust_fan_alarm_1
  - failed_exhaust_fan_alarm_2
  - failed_exhaust_fan_alarm_3
  - failed_exhaust_fan_alarm_4
  - high_building_air_static_pressure_alarm
  - low_building_air_static_pressure_alarm
  uses:
  - building_air_static_pressure_sensor
  - building_air_static_pressure_setpoint
  - exhaust_fan_run_command_1
  - exhaust_fan_run_command_2
  - exhaust_fan_run_command_3
  - exhaust_fan_run_command_4
  implements:
  - CONTROL

VSC:
  guid: "5ac998b4-d72e-40f1-9c8f-c905ec8b5cc6"
  description: "Variable speed control generic."
  is_abstract: true
  opt_uses:
  - control_mode
  - current_sensor
  - energy_accumulator
  - motor_temperature_sensor
  - power_sensor
  - run_mode
  - run_time_accumulator
  - speed_frequency_sensor
  - speed_mode
  - speed_percentage_sensor
  - torque_sensor
  - voltage_sensor
  - failed_alarm
  - local_override_alarm
  - lost_power_alarm
  - master_alarm
  - failed_inverter_alarm
  uses:
  - run_command
  - run_status
  - speed_percentage_command
  implements:
  - OPERATIONAL

MRVC:
  guid: "5d4ec788-3c4a-47ca-a02b-c9e47ea3a782"
  description: "Rotational velocity control for motors."
  is_abstract: true
  uses:
  - motor_rotationalvelocity_sensor
  - motor_rotationalvelocity_setpoint

EFVSC:
  guid: "dab0bc02-db86-4b2d-be8d-36a4232ef7c0"
  description: "Variable speed control for exhaust fans."
  is_abstract: true
  opt_uses:
  - exhaust_fan_current_sensor
  - exhaust_fan_power_sensor
  - exhaust_fan_torque_sensor
  - exhaust_fan_run_mode
  - exhaust_fan_speed_frequency_sensor
  - exhaust_fan_speed_mode
  - exhaust_fan_speed_percentage_sensor
  - failed_exhaust_fan_alarm
  - exhaust_fan_voltage_sensor
  uses:
  - exhaust_fan_run_command
  - exhaust_fan_run_status
  - exhaust_fan_speed_percentage_command
  implements:
  - OPERATIONAL


VSFC:
  guid: "8dcdc4b0-af94-4468-8346-d28442447f84"
  description: "Variable speed control and monitor in frequency"
  is_abstract: true
  opt_uses:
  - failed_alarm
  uses:
  - speed_frequency_command
  - speed_frequency_sensor

FSS4X:
  guid: "73a049b2-274c-4dcc-b2ca-4126c2485b51"
  description: "Start/stop for four fans."
  is_abstract: true
  implements:
  - OPERATIONAL
  uses:
  - fan_run_command_1
  - fan_run_command_2
  - fan_run_command_3
  - fan_run_command_4
  - fan_run_status_1
  - fan_run_status_2
  - fan_run_status_3
  - fan_run_status_4

FVSC4X:
  guid: "10267aa0-4a96-4894-af3c-d44eda0ce31f"
  description: "Variable speed control for four fans."
  is_abstract: true
  implements:
  - OPERATIONAL
  opt_uses:
  - fan_speed_frequency_sensor
  uses:
  - fan_run_command_1
  - fan_run_command_2
  - fan_run_command_3
  - fan_run_command_4
  - fan_run_status_1
  - fan_run_status_2
  - fan_run_status_3
  - fan_run_status_4
  - fan_speed_percentage_command


SFVSC:
  guid: "ac42c5d1-24d5-4433-b5e5-4ae8843e9ca8"
  description: "Variable speed control for supply fans."
  is_abstract: true
  opt_uses:
  - control_mode
  - supply_fan_current_sensor
  - supply_fan_energy_accumulator
  - supply_fan_power_sensor
  - supply_fan_power_status
  - supply_fan_run_time_accumulator
  - supply_fan_speed_frequency_sensor
  - supply_fan_speed_mode
  - supply_fan_speed_percentage_sensor
  - supply_fan_torque_sensor
  - supply_fan_voltage_sensor
  - failed_supply_fan_alarm
  - supply_fan_lost_power_alarm
  - failed_inverter_alarm
  uses:
  - supply_fan_run_command
  - supply_fan_run_status
  - supply_fan_speed_percentage_command
  implements:
  - OPERATIONAL


DFVSC:
  guid: "99ebcfbb-f9a5-446f-8faf-ebf61548e2cd"
  description: "Variable speed control for discharge fans."
  is_abstract: true
  opt_uses:
  - control_mode
  - discharge_fan_current_sensor
  - discharge_fan_energy_accumulator
  - discharge_fan_power_sensor
  - discharge_fan_run_time_accumulator
  - discharge_fan_speed_frequency_sensor
  - discharge_fan_speed_mode
  - discharge_fan_speed_percentage_sensor
  - discharge_fan_torque_sensor
  - discharge_fan_voltage_sensor
  - discharge_fan_lost_power_alarm
  - failed_discharge_fan_alarm
  - discharge_air_flowrate_sensor
  - failed_inverter_alarm
  - high_discharge_air_flowrate_alarm
  uses:
  - discharge_fan_run_command
  - discharge_fan_run_status
  - discharge_fan_speed_percentage_command
  implements:
  - OPERATIONAL


DFVSC2X:
  guid: "8d7ed5d3-725a-46d7-99e5-6cfbed564551"
  description: "Variable speed control for discharge fans for 2 separate zones."
  is_abstract: true
  opt_uses:
  - discharge_fan_current_sensor_1
  - discharge_fan_current_sensor_2
  - discharge_fan_power_sensor_1
  - discharge_fan_power_sensor_2
  - discharge_fan_speed_frequency_sensor_1
  - discharge_fan_speed_frequency_sensor_2
  - discharge_fan_speed_percentage_sensor_1
  - discharge_fan_speed_percentage_sensor_2
  - discharge_fan_lost_power_alarm_1
  - discharge_fan_lost_power_alarm_2
  uses:
  - discharge_fan_run_command_1
  - discharge_fan_run_command_2
  - discharge_fan_run_status_1
  - discharge_fan_run_status_2
  - discharge_fan_speed_percentage_command_1
  - discharge_fan_speed_percentage_command_2
  implements:
  - OPERATIONAL


DFVSFC:
  guid: "0f7905ae-ef96-4e44-a52b-10d3fd628de9"
  description: "Variable speed control with frequency setting for discharge fans."
  is_abstract: true
  uses:
  - discharge_fan_run_command
  - discharge_fan_run_status
  - discharge_fan_speed_frequency_command
  opt_uses:
  - discharge_fan_speed_frequency_sensor
  - failed_discharge_fan_alarm
  implements:
  - OPERATIONAL


DFMSC:
  guid: "b9228e0a-91ae-4bcf-911d-f5391941814d"
  description: "Discharge fan multi-speed control."
  is_abstract: true
  uses:
  - discharge_fan_run_command
  - discharge_fan_run_status
  - discharge_fan_speed_mode
  opt_uses:
  - discharge_fan_run_mode
  - schedule_run_command
  - failed_discharge_fan_alarm

DFMSC2X:
  guid: "779eda39-c031-4f09-8fc7-9f95f6338115"
  description: "Dual discharge fan multi-speed control."
  is_abstract: true
  uses:
  - discharge_fan_run_command_1
  - discharge_fan_run_command_2
  - discharge_fan_speed_mode_1
  - discharge_fan_speed_mode_2
  - discharge_fan_run_status_1
  - discharge_fan_run_status_2
  opt_uses:
  - failed_discharge_fan_alarm_1
  - failed_discharge_fan_alarm_2

ZHM:
  guid: "2832f316-151a-489e-9bd5-0ab159edb0d2"
  description: "Zone relative humidity monitoring."
  is_abstract: true
  implements:
  - MONITORING
  uses:
  - zone_air_relative_humidity_sensor
  opt_uses:
  - failed_zone_air_relative_humidity_alarm
  - high_zone_air_relative_humidity_alarm
  - low_zone_air_relative_humidity_alarm
  - zone_air_dewpoint_temperature_sensor
  - zone_air_dewpoint_temperature_setpoint

ZHM2X:
  guid: "1e5c95b5-bbf8-42ab-b68f-08bd3fc7638e"
  description: "Dual sensor zone humidity monitoring."
  is_abstract: true
  implements:
  - MONITORING
  opt_uses:
  - failed_zone_air_relative_humidity_alarm_1
  - failed_zone_air_relative_humidity_alarm_2
  uses:
  - zone_air_relative_humidity_sensor_1
  - zone_air_relative_humidity_sensor_2

DTM:
  guid: "576e2b80-1711-4bac-abed-c54f2db5351d"
  description: "Discharge temperature monitoring."
  is_abstract: true
  opt_uses:
  - discharge_air_relative_humidity_sensor
  - discharge_air_specificenthalpy_sensor
  - failed_discharge_air_temperature_alarm
  - high_discharge_air_temperature_alarm
  - low_discharge_air_temperature_alarm
  uses:
  - discharge_air_temperature_sensor
  implements:
  - MONITORING


SS:
  guid: "5231c7a0-b1bf-48b2-8443-6f37e3b07376"
  description: "Basic combination of run command and status (start/stop)."
  is_abstract: true
  implements:
  - /SS
  - OPERATIONAL
  opt_uses:
  - control_mode
  - current_sensor
  - flowrate_capacity
  - power_capacity
  - power_sensor
  - powerfactor_sensor
  - run_time_accumulator
  - failed_alarm
  - local_override_alarm
  - lost_power_alarm
  - communication_status
  - efficiency_percentage_sensor
  - load_percentage_sensor
  - optimal_stop_command
  - request_run_command
  - schedule_run_command

DSPC:
  guid: "3f288511-32ca-47ae-a4e0-391620026420"
  description: "Discharge static pressure control via discharge fan speed"
  is_abstract: true
  opt_uses:
  - pressurization_request_count
  - discharge_air_damper_percentage_command
  - discharge_air_flowrate_sensor
  - discharge_fan_run_command
  - discharge_fan_run_status
  - discharge_fan_speed_frequency_sensor
  - discharge_fan_speed_percentage_command
  - failed_discharge_fan_alarm
  - failed_discharge_air_static_pressure_alarm
  - high_discharge_air_static_pressure_alarm
  - low_discharge_air_static_pressure_alarm
  uses:
  - discharge_air_static_pressure_sensor
  - discharge_air_static_pressure_setpoint
  implements:
  - OPERATIONAL

SSPC:
  guid: "7e0a30ec-8a1d-486c-b9f2-96ae60e695cd"
  description: "Supply static pressure control via supply fan speed"
  is_abstract: true
  opt_uses:
  - pressurization_request_count
  - supply_air_damper_percentage_command
  - supply_air_flowrate_sensor
  - supply_fan_run_command
  - supply_fan_run_status
  - supply_fan_speed_frequency_sensor
  - supply_fan_speed_percentage_command
  - failed_supply_fan_alarm
  - failed_supply_air_static_pressure_alarm
  - high_supply_air_static_pressure_alarm
  - low_supply_air_static_pressure_alarm
  uses:
  - supply_air_static_pressure_sensor
  - supply_air_static_pressure_setpoint
  implements:
  - OPERATIONAL

SPSS:
  guid: "0b1c2a43-53d8-4349-883c-8bde722fccb5"
  description: "Spray pump start stop monitoring."
  is_abstract: true
  uses:
  - spray_pump_run_command
  - spray_pump_run_status
  implements:
  - OPERATIONAL

EFSS:
  guid: "1df2cdc8-ef3c-472a-ace0-c85d501e121e"
  description: "Basic combination of exhaust fan run command and status (start/stop)."
  is_abstract: true
  implements:
  - OPERATIONAL
  opt_uses:
  - exhaust_air_flowrate_capacity
  - exhaust_fan_current_sensor
  - exhaust_fan_power_capacity
  - exhaust_fan_power_sensor
  - exhaust_fan_run_mode
  - failed_exhaust_fan_alarm
  uses:
  - exhaust_fan_run_command
  - exhaust_fan_run_status


DFSS:
  guid: "969a750f-d5a3-4d4c-ae74-b810d6ddb774"
  description: "Basic combination of discharge fan run command and status (start/stop)."
  is_abstract: true
  implements:
  - OPERATIONAL
  opt_uses:
  - discharge_air_flowrate_capacity
  - discharge_air_static_pressure_sensor
  - discharge_fan_current_sensor
  - discharge_fan_power_capacity
  - discharge_fan_power_sensor
  - discharge_fan_run_time_accumulator
  - schedule_run_command
  - discharge_fan_lost_power_alarm
  - failed_discharge_fan_alarm
  - overload_discharge_fan_alarm
  - zone_occupancy_status
  uses:
  - discharge_fan_run_command
  - discharge_fan_run_status


DFSS2X:
  guid: "dddfd3fa-86a8-4cf9-b1ca-8026ab54f991"
  description: "Two discharge fan run command and status (start/stop), with dampers"
  is_abstract: true
  implements:
  - OPERATIONAL
  opt_uses:
  - failed_discharge_fan_alarm_1
  - failed_discharge_fan_alarm_2
  uses:
  - discharge_fan_run_command_1
  - discharge_fan_run_command_2
  - discharge_fan_run_status_1
  - discharge_fan_run_status_2


HT2RC:
  guid: "3a770fea-bfb4-4a78-a0a1-c33922871fa2"
  description: "Two gas or electric heater control on return side."
  is_abstract: true
  opt_uses:
  - discharge_air_temperature_sensor
  - heating_percentage_command
  - heating_thermal_power_capacity
  - heating_stage_run_count
  - failed_discharge_air_temperature_alarm
  - high_return_air_temperature_alarm
  - failed_return_air_temperature_alarm
  - low_return_air_temperature_alarm
  uses:
  - heater_run_command_1
  - heater_run_command_2
  - return_air_temperature_sensor
  - return_air_temperature_setpoint
  implements:
  - CONTROL


HTZTC:
  guid: "bb4d6089-64cd-4994-9906-2a5555f9155a"
  description: "Gas or electric heater control on zone side (ZC)."
  is_abstract: true
  opt_uses:
  - discharge_air_temperature_sensor
  - heater_run_status
  - heating_percentage_command
  - heating_percentage_sensor
  - heating_thermal_power_capacity
  - failed_discharge_air_temperature_alarm
  - failed_zone_air_temperature_alarm
  - high_zone_air_temperature_alarm
  - low_zone_air_temperature_alarm
  uses:
  - heater_run_command
  - zone_air_temperature_sensor
  - zone_air_temperature_setpoint
  implements:
  - CONTROL


HT3ZTC:
  guid: "bd9a4e2d-2467-43ad-8398-62af5e487ceb"
  description: "Three gas or electric heater control on zone side (HSP, ZTC)."
  is_abstract: true
  opt_uses:
  - discharge_air_temperature_sensor
  - heating_percentage_command
  - heating_thermal_power_capacity
  - failed_discharge_air_temperature_alarm
  - failed_zone_air_temperature_alarm
  - high_zone_air_temperature_alarm
  - low_zone_air_temperature_alarm
  uses:
  - heater_run_command_1
  - heater_run_command_2
  - heater_run_command_3
  - zone_air_temperature_sensor
  - zone_air_temperature_setpoint
  implements:
  - CONTROL


HSOUC:
  guid: "e64d93ac-29cd-46d6-8e4e-6c54db056eb5"
  description: "Heating occupied/unoccupied setpoint control on zone side (ZC)."
  is_abstract: true
  uses:
  - zone_air_occupied_heating_temperature_setpoint
  - zone_air_temperature_sensor
  - zone_air_unoccupied_heating_temperature_setpoint
  implements:
  - CONTROL
  opt_uses:
  - failed_zone_air_temperature_alarm
  - high_zone_air_temperature_alarm
  - low_zone_air_temperature_alarm


HTZOUC:
  guid: "5407057a-7f34-4bc6-bb9f-3b8fa1149f14"
  description: "Gas or electric occupied/unoccupied heater control on zone side (ZC)."
  is_abstract: true
  opt_uses:
  - heater_run_status
  - failed_zone_air_temperature_alarm
  - high_zone_air_temperature_alarm
  - low_zone_air_temperature_alarm
  uses:
  - heater_run_command
  - zone_air_occupied_heating_temperature_setpoint
  - zone_air_temperature_sensor
  - zone_air_unoccupied_heating_temperature_setpoint
  implements:
  - CONTROL


LCC:
  guid: "f686598b-eac2-4397-bcc5-a11a6a34c071"
  description: "Leaving coil temperature control."
  is_abstract: true
  uses:
  - chilled_water_valve_percentage_command
  - leaving_cooling_coil_temperature_sensor
  - leaving_cooling_coil_temperature_setpoint
  implements:
  - CONTROL


LCC2X:
  guid: "ad8c876b-1c34-4148-9f3c-43d91613bcb3"
  description: "Double valve leaving coil temperature control."
  is_abstract: true
  uses:
  - chilled_water_valve_percentage_command_1
  - chilled_water_valve_percentage_command_2
  - leaving_cooling_coil_temperature_sensor
  - leaving_cooling_coil_temperature_setpoint
  implements:
  - CONTROL


LHC:
  guid: "df1b4263-c5c1-4c30-bf64-04de04f8a013"
  description: "Leaving heating coil temperature control."
  is_abstract: true
  uses:
  - heating_water_valve_percentage_command
  - leaving_heating_coil_temperature_sensor
  - leaving_heating_coil_temperature_setpoint
  implements:
  - CONTROL

SFSS:
  guid: "1e8dd2f7-192a-430b-af2c-db6065664deb"
  description: "Basic combination of supply fan run command and status (start/stop)."
  is_abstract: true
  implements:
  - OPERATIONAL
  opt_uses:
  - supply_air_flowrate_capacity
  - supply_fan_current_sensor
  - supply_fan_power_capacity
  - supply_fan_power_sensor
  - supply_fan_run_mode
  - supply_fan_run_time_accumulator
  - failed_supply_fan_alarm
  - supply_fan_lost_power_alarm
  - schedule_run_command
  - optimal_stop_command
  uses:
  - supply_fan_run_command
  - supply_fan_run_status

SFFM:
  guid: "81a4d943-661e-4d61-aae7-ba009a481f78"
  description: "Supply air flowrate monitoring for individual supply fans within an array."
  is_abstract: true
  implements:
  - OPERATIONAL
  opt_uses:
  - supply_air_flowrate_sensor_1
  - supply_air_flowrate_sensor_2
  - supply_air_flowrate_sensor_3
  - supply_air_flowrate_sensor_4
  - supply_air_flowrate_sensor_5
  - supply_air_flowrate_sensor_6
  - supply_air_flowrate_sensor_7
  - supply_air_flowrate_sensor_8
  uses:
  - total_supply_air_flowrate_sensor

RHM:
  guid: "9b13e30c-52b7-45d1-9798-f7c754e959e9"
  description: "Return air humidity monitoring."
  is_abstract: true
  implements:
  - MONITORING
  uses:
  - return_air_relative_humidity_sensor
  opt_uses:
  - high_return_air_relative_humidity_alarm
  - low_return_air_relative_humidity_alarm


RTM:
  guid: "7baf6cba-dc20-47f6-845c-bd71b0fa2ae4"
  description: "Return air temperature monitoring"
  is_abstract: true
  implements:
  - MONITORING
  opt_uses:
  - return_air_relative_humidity_sensor
  - return_air_specificenthalpy_sensor
  - high_return_air_relative_humidity_alarm
  - high_return_air_temperature_alarm
  - failed_return_air_temperature_alarm
  - low_return_air_relative_humidity_alarm
  - low_return_air_temperature_alarm
  uses:
  - return_air_temperature_sensor

HATM:
  guid: "6addca4d-030f-4f7f-96c5-ffa710ceb14f"
  description: "Single sensor hot aisle temperature monitoring."
  is_abstract: true
  implements:
  - MONITORING
  opt_uses:
  - failed_hot_aisle_air_temperature_alarm
  uses:
  - hot_aisle_air_temperature_sensor

HATM2X:
  guid: "9e1b1915-866a-4a9d-b4e2-cc74071f84b7"
  description: "Dual sensor hot aisle temperature monitoring"
  is_abstract: true
  implements:
  - MONITORING
  opt_uses:
  - failed_hot_aisle_air_temperature_alarm_1
  - failed_hot_aisle_air_temperature_alarm_2
  uses:
  - hot_aisle_air_temperature_sensor_1
  - hot_aisle_air_temperature_sensor_2

CATM:
  guid: "0051d3b6-b74d-45fb-aaba-827b61145b46"
  description: "Single sensor cold aisle temperature monitoring."
  is_abstract: true
  implements:
  - MONITORING
  opt_uses:
  - failed_cold_aisle_air_temperature_alarm
  uses:
  - cold_aisle_air_temperature_sensor

CATM2X:
  guid: "35cd8ffc-f4c5-433e-9c42-b0127ad841da"
  description: "Dual sensor cold aisle temperature monitoring"
  is_abstract: true
  implements:
  - MONITORING
  opt_uses:
  - failed_cold_aisle_air_temperature_alarm_1
  - failed_cold_aisle_air_temperature_alarm_2
  uses:
  - cold_aisle_air_temperature_sensor_1
  - cold_aisle_air_temperature_sensor_2


DTC:
  guid: "fa2354f6-694c-4fd6-b5b5-6352eff50fe4"
  description: "Discharge air temperature control"
  is_abstract: true
  implements:
  - OPERATIONAL
  uses:
  - discharge_air_temperature_sensor
  - discharge_air_temperature_setpoint
  opt_uses:
  - failed_discharge_air_temperature_alarm


STC:
  guid: "68140147-a50c-4ee9-b560-fa78596fbd94"
  description: "Supply air temperature control"
  is_abstract: true
  opt_uses:
  - cooling_request_count
  - heating_request_count
  - high_supply_air_temperature_alarm
  - low_supply_air_temperature_alarm
  uses:
  - supply_air_temperature_sensor
  - supply_air_temperature_setpoint
  implements:
  - OPERATIONAL


RTC:
  guid: "2145865b-f060-452b-b78b-2fafa6c92b4f"
  description: "Return air temperature control"
  is_abstract: true
  implements:
  - OPERATIONAL
  uses:
  - return_air_temperature_sensor
  - return_air_temperature_setpoint
  opt_uses:
  - high_return_air_temperature_alarm
  - failed_return_air_temperature_alarm
  - low_return_air_temperature_alarm

#TODO: Rename to OTM
OA:
  guid: "f6ecf533-f838-4f16-84b2-8392cbf0da84"
  description: "Basic weather station (drybulb temp and humidity) monitoring."
  is_abstract: true
  opt_uses:
  - outside_air_co2_concentration_sensor
  - outside_air_dewpoint_temperature_sensor
  - outside_air_pressure_sensor
  - outside_air_rain_level_sensor
  - outside_air_relative_humidity_sensor
  - outside_air_specificenthalpy_sensor
  - outside_air_voc_concentration_sensor
  - outside_air_wetbulb_temperature_sensor
  - wind_direction_angle_sensor
  - wind_linearvelocity_sensor
  - ultraviolet_irradiance_sensor
  - outside_air_pm2pt5_density_sensor
  - outside_air_aqi_sensor
  uses:
  - outside_air_temperature_sensor
  implements:
  - MONITORING


ZA:
  guid: "461b178e-e9be-46e6-b8f1-804c138eb17f"
  description: "Grouped type for zone air psychrometric conditions (RH and temp)"
  is_abstract: true
  uses:
  - zone_air_relative_humidity_sensor
  - zone_air_temperature_sensor
  opt_uses:
  - failed_zone_air_temperature_alarm
  - high_zone_air_temperature_alarm
  - low_zone_air_temperature_alarm


WDT:
  guid: "0f31290a-83fd-4526-ba80-8cd9c34ce1f9"
  description: "Temperature differential across water."
  is_abstract: true
  implements:
  - MONITORING
  uses:
  - return_water_temperature_sensor
  - supply_water_temperature_sensor
  opt_uses:
  - high_supply_water_temperature_alarm
  - low_supply_water_temperature_alarm


CMWDT:
  guid: "b9301a06-a6e4-4964-ac81-d18d5e0f142d"
  description: "Common water temperature differential monitoring."
  is_abstract: true
  implements:
  - MONITORING
  uses:
  - common_supply_water_temperature_sensor
  - common_return_water_temperature_sensor
  opt_uses:
  - high_common_supply_water_temperature_alarm
  - low_common_supply_water_temperature_alarm
  - high_common_return_water_temperature_alarm
  - low_common_return_water_temperature_alarm


CHWDT:
  guid: "0960d44f-87ff-43f5-b576-c19f8a7f2b83"
  description: "Temperature differential across chilled water."
  is_abstract: true
  implements:
  - MONITORING
  uses:
  - chilled_return_water_temperature_sensor
  - chilled_supply_water_temperature_sensor
  opt_uses:
  - failed_chilled_supply_water_temperature_alarm
  - failed_chilled_return_water_temperature_alarm
  - high_chilled_return_water_temperature_alarm
  - high_chilled_supply_water_temperature_alarm
  - low_chilled_return_water_temperature_alarm
  - low_chilled_supply_water_temperature_alarm

CHWDPSC:
  guid: "16555397-2e6c-401c-bb6e-3b93affe444e"
  description: "Chilled water valve controlling supply air dewpoint temperature."
  is_abstract: true
  opt_uses:
  - chilled_supply_water_temperature_sensor
  - cooling_thermal_power_capacity
  - leaving_cooling_coil_temperature_sensor
  uses:
  - chilled_water_valve_percentage_command
  - supply_air_dewpoint_temperature_sensor
  - supply_air_dewpoint_temperature_setpoint
  implements:
  - CONTROL


CHWDPSC2X:
  guid: "25b52b13-03b0-4b5b-b241-e088bfdb06c6"
  description: "Chilled water valves (2x) controlling supply air dewpoint temperature."
  is_abstract: true
  opt_uses:
  - cooling_thermal_power_capacity
  - leaving_cooling_coil_temperature_sensor
  uses:
  - chilled_water_valve_percentage_command_1
  - chilled_water_valve_percentage_command_2
  - supply_air_dewpoint_temperature_sensor
  - supply_air_dewpoint_temperature_setpoint
  implements:
  - CONTROL


CWDT:
  guid: "3cf2eb19-0557-4565-a72b-4059950f9ac7"
  description: "Temperature differential across condenser water."
  is_abstract: true
  implements:
  - MONITORING
  opt_uses:
  - high_condensing_return_water_temperature_alarm
  - low_condensing_return_water_temperature_alarm
  - high_condensing_supply_water_temperature_alarm
  - low_condensing_supply_water_temperature_alarm
  uses:
  - condensing_return_water_temperature_sensor
  - condensing_supply_water_temperature_sensor

# Rename SFN TOTAL_
SWTC:
  guid: "7d72e2de-f1db-4be8-852c-210be33b00dd"
  description: "Supply water temperature control."
  is_abstract: true
  implements:
  - OPERATIONAL
  opt_uses:
  - cooling_request_count
  - heating_request_count
  - return_water_temperature_sensor
  - return_water_temperature_sensor_1
  - return_water_temperature_sensor_2
  - low_return_water_temperature_alarm
  - high_return_water_temperature_alarm
  - run_command
  - cooling_percentage_command
  - heating_percentage_command
  - high_supply_water_temperature_alarm
  - low_supply_water_temperature_alarm
  uses:
  - supply_water_temperature_sensor
  - supply_water_temperature_setpoint

SWTC2X:
  guid: "3a0b4e8e-e398-43d9-b03e-267c87cec73f"
  description: "supply water temperature control with two sensors."
  is_abstract: true
  implements:
  - OPERATIONAL
  opt_uses:
  - return_water_temperature_sensor
  - run_command
  - failed_supply_water_temperature_alarm_1
  - failed_supply_water_temperature_alarm_2
  - low_supply_water_temperature_alarm
  - failed_return_water_temperature_alarm
  uses:
  - supply_water_temperature_sensor_1
  - supply_water_temperature_sensor_2
  - supply_water_temperature_setpoint

SWCHVVM:
  guid: "c2b7fef9-dd97-4a80-aa70-cdd1ca4bd269"
  description: "Supply changeover water valve monitoring on supply side."
  is_abstract: true
  opt_uses:
  - failed_supply_water_changeover_valve_alarm
  - supply_water_changeover_valve_percentage_sensor
  uses:
  - supply_water_changeover_valve_command
  - supply_water_changeover_valve_status
  implements:
  - MONITORING

RWTC:
  guid: "e6ef58f6-fbda-421d-ac06-d573b093aecd"
  description: "Return water temperature control."
  is_abstract: true
  implements:
  - OPERATIONAL
  opt_uses:
  - run_command
  - heating_request_count
  - supply_water_temperature_sensor
  - high_supply_water_temperature_alarm
  - low_supply_water_temperature_alarm
  uses:
  - return_water_temperature_sensor
  - return_water_temperature_setpoint

RWCHVVM:
  guid: "d17af339-3fbe-447e-9355-9c08a716de40"
  description: "Return changeover water valve monitoring on return side."
  is_abstract: true
  opt_uses:
  - failed_return_water_changeover_valve_alarm
  - return_water_changeover_valve_percentage_sensor
  uses:
  - return_water_changeover_valve_command
  - return_water_changeover_valve_status
  implements:
  - MONITORING

PWRFM:
  guid: "71556a89-b498-433a-9ecf-5a6d56b2d6f6"
  description: "Primary return water flowrate monitoring"
  is_abstract: true
  uses:
  - primary_return_water_flowrate_sensor
  implements:
  - MONITORING

THCWSC:
  guid: "c88d3223-2a56-4a58-84c1-fb19c930af8b"
  description: "Thermally conditioned water valve control on supply air side."
  is_abstract: true
  opt_uses:
  - failed_supply_air_temperature_alarm
  uses:
  - supply_air_temperature_sensor
  - supply_air_temperature_setpoint
  - thermally_conditioned_water_valve_percentage_command
  implements:
  - CONTROL

THCWDPC:
  guid: "116f1d90-4677-4c74-afc0-fb087a269dec"
  description: "Thermally conditioned water differential pressure control."
  is_abstract: true
  opt_uses:
  - high_thermally_conditioned_water_differential_pressure_alarm
  - low_thermally_conditioned_water_differential_pressure_alarm
  uses:
  - thermally_conditioned_water_differential_pressure_sensor
  - thermally_conditioned_water_differential_pressure_setpoint
  implements:
  - OPERATIONAL


PSWTC:
  guid: "3846a514-83b2-4ec3-afde-295c476a5624"
  description: "Process water temperature control."
  is_abstract: true
  opt_uses:
  - process_return_water_temperature_sensor
  - high_process_return_water_temperature_alarm
  - high_process_supply_water_temperature_alarm
  - low_process_return_water_temperature_alarm
  - low_process_supply_water_temperature_alarm
  uses:
  - process_supply_water_temperature_sensor
  - process_supply_water_temperature_setpoint
  implements:
  - OPERATIONAL

PRSWTC:
  guid: "26e7feb6-34d7-4eca-8118-ad200649161c"
  description: "Primary loop water temperature control."
  is_abstract: true
  opt_uses:
  - primary_return_water_temperature_sensor
  uses:
  - primary_supply_water_temperature_sensor
  - primary_supply_water_temperature_setpoint
  implements:
  - OPERATIONAL

SGTC:
  guid: "8ead3288-04f5-49d0-9d96-0a85688a923a"
  description: "Supply glycol temperature control."
  is_abstract: true
  implements:
  - OPERATIONAL
  opt_uses:
  - return_glycol_temperature_sensor
  uses:
  - supply_glycol_temperature_sensor
  - supply_glycol_temperature_setpoint

SCHWTC:
  guid: "d2af9b79-4eb2-4b63-a03a-dc5483372690"
  description: "Supply chilled water temperature control."
  is_abstract: true
  implements:
  - OPERATIONAL
  opt_uses:
  - chilled_return_water_temperature_sensor
  - cooling_percentage_command
  - cooling_request_count
  - cooling_run_command
  - failed_cooling_alarm
  - failed_chilled_supply_water_temperature_alarm
  - high_chilled_supply_water_temperature_alarm
  - low_chilled_supply_water_temperature_alarm
  - high_chilled_return_water_temperature_alarm
  - low_chilled_return_water_temperature_alarm
  uses:
  - chilled_supply_water_temperature_sensor
  - chilled_supply_water_temperature_setpoint

SCHWFRC:
  guid: "511e9480-619d-4d46-a353-8f0ab45e57b1"
  description: "Supply chilled water flowrate control."
  is_abstract: true
  implements:
  - OPERATIONAL
  opt_uses:
  - chilled_return_water_flowrate_sensor
  uses:
  - chilled_supply_water_flowrate_sensor
  - chilled_supply_water_flowrate_setpoint

SCWFRC:
  guid: "0b3a93ba-1bbb-42a0-b179-92ceab4f1d90"
  description: "Supply condensing water flowrate control."
  is_abstract: true
  implements:
  - OPERATIONAL
  opt_uses:
  - condensing_return_water_flowrate_sensor
  uses:
  - condensing_supply_water_flowrate_sensor
  - condensing_supply_water_flowrate_setpoint

SHWTC:
  guid: "e2231929-0104-4109-aa8a-ce276a82f8a6"
  description: "Supply heating water temperature control."
  is_abstract: true
  implements:
  - OPERATIONAL
  opt_uses:
  - heating_return_water_temperature_sensor
  - heating_percentage_command
  - heating_request_count
  - heating_run_command
  - heating_run_status
  - failed_heating_alarm
  - high_heating_supply_water_temperature_alarm
  - low_heating_supply_water_temperature_alarm
  uses:
  - heating_supply_water_temperature_sensor
  - heating_supply_water_temperature_setpoint

SHWFRC:
  guid: "0f41e9b6-5558-4102-952c-21055a275a03"
  description: "Supply heating water flowrate control."
  is_abstract: true
  implements:
  - OPERATIONAL
  uses:
  - heating_supply_water_flowrate_sensor
  - heating_supply_water_flowrate_setpoint

RCHWTC:
  guid: "6babdc1e-edae-49b3-98e4-ca0b675b7f0f"
  description: "Return chilled water temperature control."
  is_abstract: true
  implements:
  - OPERATIONAL
  opt_uses:
  - chilled_supply_water_temperature_sensor
  - cooling_percentage_command
  - cooling_request_count
  - failed_chilled_return_water_temperature_alarm
  - high_chilled_return_water_temperature_alarm
  - low_chilled_return_water_temperature_alarm
  uses:
  - chilled_return_water_temperature_sensor
  - chilled_return_water_temperature_setpoint

WDPC:
  guid: "86b2c846-0cc3-4828-8648-88c2082c900e"
  description: "Differential pressure control in whichever system."
  is_abstract: true
  implements:
  - OPERATIONAL
  opt_uses:
  - pressurization_request_count
  - high_differential_pressure_alarm
  - low_differential_pressure_alarm
  - suction_pressure_sensor
  - failed_differential_pressure_alarm
  uses:
  - differential_pressure_sensor
  - differential_pressure_setpoint

MWDPC:
  guid: "80c5dfcc-c555-42ed-90ff-6807feca1f5f"
  description: "Minimum water differential pressure control."
  is_abstract: true
  uses:
  - differential_pressure_sensor
  - low_limit_differential_pressure_setpoint
  implements:
  - OPERATIONAL
  opt_uses:
  - low_flowrate_alarm
  - low_differential_pressure_alarm

MMCWDPC:
  guid: "71874ee4-5596-4e90-ad14-8716a6b6de3a"
  description: "Minimum water differential pressure control for mechanical cooling in a hydronic system."
  is_abstract: true
  opt_uses:
  - bypass_valve_percentage_sensor
  - failed_bypass_valve_alarm
  uses:
  - bypass_valve_percentage_command
  - low_limit_mechanical_cooling_differential_pressure_sensor
  - low_limit_mechanical_cooling_differential_pressure_setpoint
  implements:
  - OPERATIONAL

CGRWTC:
  guid: "1672a49a-ab80-4989-9ec6-c300d0f44a9e"
  description: "Cogeneration return water temperature control."
  is_abstract: true
  implements:
  - OPERATIONAL
  opt_uses:
  - cogeneration_supply_water_temperature_sensor
  uses:
  - cogeneration_return_water_temperature_sensor
  - cogeneration_return_water_temperature_setpoint


WDPC2X:
  guid: "6e5ff883-c8e2-4e66-8be4-abb9104090c3"
  description: "Differential pressure control in whichever system, 2 sensors."
  is_abstract: true
  implements:
  - OPERATIONAL
  opt_uses:
  - pressurization_request_count
  - run_command
  - high_differential_pressure_alarm
  - low_differential_pressure_alarm
  uses:
  - differential_pressure_sensor_1
  - differential_pressure_sensor_2
  - differential_pressure_setpoint

#TODO: Change to low_limit_flowrate_setpoint
MINFC:
  guid: "da585ae8-7eda-452c-b0f8-117faaafd85d"
  description: "Minimum flow control for entire loop."
  is_abstract: true
  implements:
  - CONTROL
  uses:
  - bypass_valve_percentage_command
  - flowrate_sensor
  - min_flowrate_setpoint
  opt_uses:
  - low_flowrate_alarm

#TODO: Rename to CPSS
CPC:
  guid: "0dfda014-0c9e-4c4c-8be9-2b303c22e141"
  description: "Circulation pump start/stop control"
  is_abstract: true
  uses:
  - circulation_pump_run_command
  - circulation_pump_run_status
  opt_uses:
  - failed_circulation_pump_alarm

ETM:
  guid: "97fcba06-cb9c-4b09-b8f2-d2b44192b1de"
  description: "Basic exhaust temperature monitoring."
  is_abstract: true
  uses:
  - exhaust_air_temperature_sensor
  implements:
  - MONITORING
  opt_uses:
  - failed_exhaust_air_temperature_alarm


ED:
  guid: "cfc04603-a257-4077-8181-50b564fbdf96"
  description: "Exhaust air flow control."
  is_abstract: true
  opt_uses:
  - exhaust_air_damper_percentage_sensor
  - exhaust_air_static_pressure_sensor
  - run_command
  - schedule_run_command
  uses:
  - exhaust_air_damper_percentage_command
  - exhaust_air_flowrate_sensor
  - exhaust_air_flowrate_setpoint
  implements:
  - CONTROL


RD:
  guid: "0aecbeb0-8b01-44a2-a0b6-027a034fb2a5"
  description: "Return damper flow control."
  is_abstract: true
  opt_uses:
  - return_air_damper_percentage_sensor
  - failed_return_air_damper_alarm
  uses:
  - return_air_damper_percentage_command
  - return_air_flowrate_sensor
  - return_air_flowrate_setpoint
  implements:
  - CONTROL


MTM:
  guid: "0d7842e9-2af2-4f9f-b2fe-8ba934925103"
  description: "Mixed air temperature monitoring."
  is_abstract: true
  opt_uses:
  - mixed_air_dewpoint_temperature_sensor
  - mixed_air_relative_humidity_sensor
  - failed_mixed_air_temperature_alarm
  - high_mixed_air_temperature_alarm
  - low_mixed_air_temperature_alarm
  uses:
  - mixed_air_temperature_sensor
  implements:
  - MONITORING


MTC:
  guid: "9f3b733e-0af2-4297-8727-8420b6ae595c"
  description: "Mixed air temperature control."
  is_abstract: true
  uses:
  - mixed_air_temperature_sensor
  - mixed_air_temperature_setpoint
  implements:
  - OPERATIONAL
  opt_uses:
  - failed_mixed_air_temperature_alarm
  - high_mixed_air_temperature_alarm
  - low_mixed_air_temperature_alarm


STM:
  guid: "974c8ef0-da06-41a9-ab19-f2f08b14d14f"
  description: "Basic supply temperature monitoring."
  is_abstract: true
  uses:
  - supply_air_temperature_sensor
  implements:
  - MONITORING
  opt_uses:
  - high_supply_air_temperature_alarm
  - low_supply_air_temperature_alarm

STDSPC:
  guid: "8d61249d-297a-471d-aa62-dda04e1fe8c7"
  description: "Supply temperature dual setpoint control."
  is_abstract: true
  opt_uses:
  - cooling_request_count
  - heating_request_count
  - high_supply_air_temperature_alarm
  - low_supply_air_temperature_alarm
  uses:
  - supply_air_cooling_temperature_setpoint
  - supply_air_heating_temperature_setpoint
  - supply_air_temperature_sensor
  implements:
  - OPERATIONAL


DSPRTC:
  guid: "4dcf4685-9635-473c-aa83-53661d2b55be"
  description: "Dual setpoint return air temp control."
  is_abstract: true
  opt_uses:
  - discharge_air_temperature_sensor
  - return_air_relative_humidity_sensor
  - failed_discharge_air_temperature_alarm
  - high_return_air_relative_humidity_alarm
  - high_return_air_temperature_alarm
  - failed_return_air_temperature_alarm
  - low_return_air_relative_humidity_alarm
  - low_return_air_temperature_alarm
  uses:
  - return_air_cooling_temperature_setpoint
  - return_air_heating_temperature_setpoint
  - return_air_temperature_sensor
  implements:
  - OPERATIONAL


ZHC:
  guid: "88754caa-5420-4224-92a2-a57bbcd865a6"
  description: "Zone relative humidity control."
  is_abstract: true
  uses:
  - zone_air_relative_humidity_sensor
  - zone_air_relative_humidity_setpoint
  opt_uses:
  - failed_zone_air_relative_humidity_alarm
  - high_zone_air_relative_humidity_alarm
  - low_zone_air_relative_humidity_alarm
  - zone_air_dewpoint_temperature_sensor
  - zone_air_dewpoint_temperature_setpoint
  - dehumidification_run_command
  - dehumidification_run_status
  implements:
  - OPERATIONAL


RHC:
  guid: "8c138f85-254c-4b40-8e5c-d1183e7985c0"
  description: "Return air relative humidity control."
  is_abstract: true
  opt_uses:
  - humidifier_run_time_accumulator
  - failed_humidifier_alarm
  - high_return_air_relative_humidity_alarm
  - low_return_air_relative_humidity_alarm
  uses:
  - return_air_relative_humidity_sensor
  - return_air_relative_humidity_setpoint
  implements:
  - OPERATIONAL


RHDHC:
  guid: "d2149dc2-ce5c-4589-b7b1-4ceac68cff2c"
  description: "Return humidification/dehumidification control."
  is_abstract: true
  opt_uses:
  - economizer_mode
  - humidification_percentage_command
  - failed_humidifier_alarm
  - high_return_air_relative_humidity_alarm
  - low_return_air_relative_humidity_alarm
  uses:
  - dehumidification_run_command
  - humidification_run_command
  - return_air_relative_humidity_sensor
  - return_air_relative_humidity_setpoint
  implements:
  - CONTROL

DH2XSDPC:
  guid: "2e83d32e-360e-4ac2-afa4-5adb333ded0b"
  description: "Supply air dewpoint temperature dehumidification control on dual cooling coil."
  is_abstract: true
  opt_uses:
  - supply_air_relative_humidity_sensor
  uses:
  - dehumidification_run_command
  - chilled_water_valve_percentage_command_1
  - chilled_water_valve_percentage_command_2
  - supply_air_dewpoint_temperature_sensor
  - supply_air_dewpoint_temperature_setpoint
  implements:
  - CONTROL

ZHDHC:
  guid: "0d8a499a-4934-4860-9d35-277381890e2d"
  description: "Zone humidification/dehumidification control."
  is_abstract: true
  opt_uses:
  - humidification_percentage_command
  - failed_humidifier_alarm
  uses:
  - dehumidification_run_command
  - humidification_run_command
  - zone_air_relative_humidity_sensor
  - zone_air_relative_humidity_setpoint
  implements:
  - CONTROL


RHHC:
  guid: "38ca10af-2a94-4765-be1b-34e9c92ac662"
  description: "Zone humidification control."
  is_abstract: true
  opt_uses:
  - humidification_percentage_command
  - failed_humidifier_alarm
  - high_return_air_relative_humidity_alarm
  - low_return_air_relative_humidity_alarm
  uses:
  - humidification_run_command
  - return_air_relative_humidity_sensor
  - return_air_relative_humidity_setpoint

EDHC:
  guid: "d15d63a4-9fea-49f9-a0eb-9399012cbe93"
  description: "Exhaust air humidification/dehumidification control."
  is_abstract: true
  opt_uses:
  - humidification_percentage_command
  - failed_humidifier_alarm
  uses:
  - dehumidification_run_command
  - humidification_run_command
  - exhaust_air_relative_humidity_sensor
  - exhaust_air_relative_humidity_setpoint
  implements:
  - OPERATIONAL

SHC:
  guid: "c27f33dc-19bc-47f4-937a-eab3293b920f"
  description: "Supply air relative humidity control."
  is_abstract: true
  opt_uses:
  - humidification_percentage_command
  - failed_humidifier_alarm
  uses:
  - dehumidification_run_command
  - humidification_run_command
  - supply_air_dehumidification_relative_humidity_setpoint
  - supply_air_humidification_relative_humidity_setpoint
  - supply_air_relative_humidity_sensor
  implements:
  - OPERATIONAL


SHM:
  guid: "9b5089f5-e0a1-420d-bad9-682ac34d2516"
  description: "Supply air relative humidity monitoring."
  is_abstract: true
  opt_uses:
  - high_supply_air_relative_humidity_alarm
  - low_supply_air_relative_humidity_alarm
  - failed_supply_air_relative_humidity_alarm
  uses:
  - supply_air_relative_humidity_sensor
  implements:
  - MONITORING


DHM:
  guid: "3436956c-47df-4312-bcc3-9730f479c757"
  description: "Discharge air relative humidity monitoring."
  is_abstract: true
  opt_uses:
  - high_discharge_air_relative_humidity_alarm
  - low_discharge_air_relative_humidity_alarm
  - failed_discharge_air_relative_humidity_alarm
  - discharge_air_dewpoint_temperature_sensor
  uses:
  - discharge_air_relative_humidity_sensor
  implements:
  - MONITORING


REFC:
  guid: "e043f5e2-fcc4-44b1-818f-0f4e7584adf5"
  description: "Refrigerant leak control."
  is_abstract: true
  opt_uses:
  - failed_zone_air_refrigerant_concentration_alarm
  - high_zone_air_refrigerant_concentration_alarm
  - refrigerant_leak_detection_status
  uses:
  - zone_air_refrigerant_concentration_sensor
  - zone_air_refrigerant_concentration_setpoint
  implements:
  - OPERATIONAL


CREFM:
  guid: "49e6ea15-b389-4741-9a7a-e85c851442e1"
  description: "Cold Room Refrigerator monitoring."
  is_abstract: true
  opt_uses:
  - compressor_run_status
  - run_status
  - run_time_accumulator
  - compressor_lost_power_alarm
  - failed_alarm
  - failed_compressor_alarm
  - frost_alarm
  - local_override_alarm
  - high_zone_air_temperature_alarm
  - low_zone_air_temperature_alarm
  - failed_zone_air_temperature_alarm
  - overload_compressor_alarm
  - low_refrigerant_level_alarm
  uses:
  - defrost_temperature_sensor
  - zone_air_temperature_sensor


EPC:
  guid: "3d28895c-d30d-4316-bfb6-1dd70b8ad698"
  description: "Exhaust pressure control."
  is_abstract: true
  uses:
  - exhaust_air_static_pressure_sensor
  - exhaust_air_static_pressure_setpoint
  opt_uses:
  - exhaust_air_flowrate_sensor
  - high_exhaust_air_static_pressure_alarm
  - low_exhaust_air_static_pressure_alarm
  implements:
  - OPERATIONAL


CO2M:
  guid: "c73f80ff-e57e-4fe4-8bd6-26e4581b7269"
  description: "Basic carbon dioxide monitoring."
  is_abstract: true
  uses:
  - zone_air_co2_concentration_sensor
  implements:
  - MONITORING
  opt_uses:
  - high_zone_air_co2_concentration_alarm
  - failed_zone_air_co2_concentration_alarm


VOCM:
  guid: "d1d343aa-9b3a-41aa-99fe-850c2ba355a8"
  description: "Volatile organic compound monitoring."
  is_abstract: true
  uses:
  - zone_air_voc_concentration_sensor
  opt_uses:
  - zone_air_formaldehyde_concentration_sensor
  implements:
  - MONITORING


VOCC:
  guid: "6fec3446-7de8-433e-b644-b760190400df"
  description: "Volatile organic compound control."
  is_abstract: true
  uses:
  - zone_air_voc_concentration_sensor
  - zone_air_voc_concentration_setpoint
  implements:
  - OPERATIONAL


RAVOCC:
  guid: "abaa943a-7d39-42cf-a950-4451cd928316"
  description: "Volatile organic compound control for return air from zone."
  is_abstract: true
  uses:
  - return_air_voc_concentration_sensor
  - return_air_voc_concentration_setpoint
  implements:
  - OPERATIONAL


VOCPC:
  guid: "37c7c6e1-7b21-4f76-b8fc-dad5b1380227"
  description: "Volatile organic compound percentage control."
  is_abstract: true
  uses:
  - zone_air_voc_percentage_sensor
  - zone_air_voc_percentage_setpoint
  implements:
  - OPERATIONAL


BFSS:
  guid: "500147cd-91f7-4b7d-837c-bf6e915196a3"
  description: "Booster fan start-stop and feedback."
  is_abstract: true
  uses:
  - boost_fan_run_command
  - boost_fan_run_status
  implements:
  - OPERATIONAL


DFHLC:
  guid: "4e6e6b09-8b8d-4ba6-bda5-69c581c5ab5f"
  description: "Discharge fan two-speed (high/low) control."
  is_abstract: true
  opt_uses:
  - discharge_fan_run_command
  - discharge_fan_run_status
  - failed_discharge_fan_alarm
  uses:
  - high_discharge_fan_speed_command
  - low_discharge_fan_speed_command
  implements:
  - OPERATIONAL
  - REMAP_REQUIRED


DFHMLC:
  guid: "95365c14-2db6-4e80-ae49-38a2b3d2349f"
  description: "Discharge fan three-speed (high/medium/low) control."
  is_abstract: true
  opt_uses:
  - discharge_fan_run_command
  - discharge_fan_run_status
  - failed_discharge_fan_alarm
  uses:
  - high_discharge_fan_speed_command
  - low_discharge_fan_speed_command
  - medium_discharge_fan_speed_command
  implements:
  - OPERATIONAL
  - REMAP_REQUIRED


ESPC:
  guid: "035692f0-48bd-47df-9c7d-53ce80e5e297"
  description: "Exhaust air static pressure control."
  is_abstract: true
  opt_uses:
  - exhaust_fan_speed_percentage_sensor
  - failed_exhaust_fan_alarm
  uses:
  - exhaust_air_damper_percentage_command
  - exhaust_air_static_pressure_sensor
  - exhaust_air_static_pressure_setpoint
  - exhaust_fan_run_command
  - exhaust_fan_run_status
  - exhaust_fan_speed_percentage_command
  implements:
  - OPERATIONAL


SSPM:
  guid: "48f0296b-4fa2-4af8-8edf-3bc7c9ad169b"
  description: "Supply static pressure monitoring."
  is_abstract: true
  uses:
  - supply_air_static_pressure_sensor
  implements:
  - MONITORING
  opt_uses:
  - failed_supply_air_static_pressure_alarm
  - high_supply_air_static_pressure_alarm
  - low_supply_air_static_pressure_alarm

DSPM:
  guid: "7299212e-c70c-4d49-ac2f-004f1e4672e9"
  description: "Discharge static pressure monitoring."
  is_abstract: true
  uses:
  - discharge_air_static_pressure_sensor
  implements:
  - MONITORING
  opt_uses:
  - high_discharge_air_static_pressure_alarm
  - low_discharge_air_static_pressure_alarm

ZSPC:
  guid: "e7494570-617c-4599-a57e-8e09128e0a07"
  description: "Zone static pressure control."
  is_abstract: true
  opt_uses:
  - exhaust_air_damper_percentage_command
  - high_zone_air_static_pressure_alarm
  - low_zone_air_static_pressure_alarm
  uses:
  - zone_air_static_pressure_sensor
  - zone_air_static_pressure_setpoint
  implements:
  - OPERATIONAL


ZSPM:
  guid: "3c3d1d68-4f41-486e-b38c-ff6309f16f2f"
  description: "Zone static pressure monitoring."
  is_abstract: true
  uses:
  - zone_air_static_pressure_sensor
  implements:
  - MONITORING
  opt_uses:
  - high_zone_air_static_pressure_alarm
  - low_zone_air_static_pressure_alarm

MSSPC:
  guid: "bd480ae4-6184-466e-ba95-3bd8bb2f76f3"
  description: "Minimum supply air static pressure control."
  is_abstract: true
  opt_uses:
  - low_supply_air_static_pressure_alarm
  uses:
  - supply_air_static_pressure_sensor
  - low_limit_supply_air_static_pressure_setpoint
  implements:
  - OPERATIONAL

RSPC:
  guid: "5b27a493-430f-4a61-8604-0a672ce3fd55"
  description: "Return air static pressure control."
  is_abstract: true
  opt_uses:
  - return_air_flowrate_sensor
  uses:
  - return_air_static_pressure_sensor
  - return_air_static_pressure_setpoint
  implements:
  - OPERATIONAL


PWDPC:
  guid: "16200082-13a1-4eea-9868-1b2117bb3871"
  description: "Process water differential pressure control."
  is_abstract: true
  uses:
  - process_water_differential_pressure_sensor
  - process_water_differential_pressure_setpoint
  opt_uses:
  - high_process_water_differential_pressure_alarm
  - low_process_water_differential_pressure_alarm
  implements:
  - OPERATIONAL


PWDT:
  guid: "018769f9-995c-4ad7-95fa-eaf02b4c66ee"
  description: "Primary-side water delta-T monitoring."
  is_abstract: true
  uses:
  - primary_return_water_temperature_sensor
  - primary_supply_water_temperature_sensor
  opt_uses:
  - primary_water_heating_thermal_power_sensor
  - primary_water_cooling_thermal_power_sensor
  - high_primary_return_water_temperature_alarm
  - high_primary_supply_water_temperature_alarm
  - low_primary_return_water_temperature_alarm
  - low_primary_supply_water_temperature_alarm
  - failed_primary_supply_water_temperature_alarm
  - failed_primary_return_water_temperature_alarm

CHPM:
  guid: "83b25b74-a334-4297-89b3-30ce005e12fe"
  description: "Chiller pressure monitoring."
  is_abstract: true
  uses:
  - condenser_pressure_sensor
  - differential_pressure_sensor # consider removing or renaming, may not be descriptive enough for WCC
  - evaporator_pressure_sensor
  implements:
  - MONITORING
  opt_uses:
  - high_differential_pressure_alarm
  - low_differential_pressure_alarm


ESFM:
  guid: "71fbb830-8e92-4a1f-8dff-c3ef78825aad"
  description: " Operation monitoring of an electrostatic filter, used to maintain air quality"
  is_abstract: true
  uses:
  - electrostatic_filter_run_status
  opt_uses:
  - electrostatic_filter_alarm
  implements:
  - MONITORING


FDPM:
  guid: "dc6d8a45-8ce6-4ac1-b5b5-cf9fd5727034"
  description: "Filter pressure monitoring."
  is_abstract: true
  uses:
  - filter_differential_pressure_sensor
  implements:
  - MONITORING

DFDPM:
  guid: "a372c26b-010d-4ea3-aa7b-24c98377d9f4"
  description: "Discharge filter pressure monitoring."
  is_abstract: true
  uses:
  - discharge_air_filter_differential_pressure_sensor
  opt_uses:
  - discharge_air_filter_alarm
  implements:
  - MONITORING

EFDPM:
  guid: "ea54f179-dfed-4d12-a987-f4919931f979"
  description: "Exhaust filter pressure monitoring."
  is_abstract: true
  uses:
  - exhaust_air_filter_differential_pressure_sensor
  opt_uses:
  - exhaust_air_filter_alarm
  implements:
  - MONITORING

FDPSM:
  guid: "9cbbf1cf-51ae-44fd-a5ec-ef9ee7a3fcdf"
  description: "Filter pressure status monitoring."
  is_abstract: true
  uses:
  - filter_differential_pressure_status
  opt_uses:
  - filter_alarm
  implements:
  - MONITORING

# Chilled water valve control

CHWDC:
  guid: "f312b9f0-a690-4d32-97ad-7f59aac34bab"
  description: "Chilled water valve control on discharge side."
  is_abstract: true
  opt_uses:
  - chilled_water_flowrate_sensor
  - chilled_water_valve_percentage_sensor
  - cooling_thermal_power_capacity
  - leaving_cooling_coil_temperature_sensor
  - failed_leaving_cooling_coil_temperature_alarm
  - high_leaving_cooling_coil_temperature_alarm
  - low_leaving_cooling_coil_temperature_alarm
  - failed_discharge_air_temperature_alarm
  - failed_chilled_water_valve_alarm
  - high_discharge_air_temperature_alarm
  - low_discharge_air_temperature_alarm
  - water_leak_alarm
  - frost_alarm
  uses:
  - chilled_water_valve_percentage_command
  - discharge_air_temperature_sensor
  - discharge_air_temperature_setpoint
  implements:
  - CONTROL


CHWSC:
  guid: "63d00128-355e-4e2f-8cdf-b2d940c4168d"
  description: "Chilled water valve control on supply side."
  is_abstract: true
  opt_uses:
  - chilled_supply_water_temperature_sensor
  - failed_chilled_supply_water_temperature_alarm
  - high_chilled_supply_water_temperature_alarm
  - low_chilled_supply_water_temperature_alarm
  - chilled_water_valve_percentage_sensor
  - cooling_request_count
  - cooling_thermal_power_capacity
  - leaving_cooling_coil_temperature_sensor
  - failed_leaving_cooling_coil_temperature_alarm
  - high_leaving_cooling_coil_temperature_alarm
  - low_leaving_cooling_coil_temperature_alarm
  - supply_air_relative_humidity_sensor
  - failed_supply_air_temperature_alarm
  - high_supply_air_temperature_alarm
  - low_supply_air_temperature_alarm
  - water_leak_alarm
  - frost_alarm
  - cooldown_run_command
  uses:
  - chilled_water_valve_percentage_command
  - supply_air_temperature_sensor
  - supply_air_temperature_setpoint
  implements:
  - CONTROL

CHWSDC:
  guid: "291c8966-a4c3-4329-9d9a-89226e3bb571"
  description: "Chilled water valve dual setpoint control on supply side."
  is_abstract: true
  opt_uses:
  - chilled_water_valve_percentage_sensor
  - cooling_thermal_power_capacity
  - cooling_request_count
  - leaving_cooling_coil_temperature_sensor
  - high_supply_air_temperature_alarm
  - low_supply_air_temperature_alarm
  - water_leak_alarm
  - frost_alarm
  uses:
  - chilled_water_valve_percentage_command
  - supply_air_cooling_temperature_setpoint
  - supply_air_heating_temperature_setpoint
  - supply_air_temperature_sensor
  implements:
  - CONTROL


CHW2XSC:
  guid: "fb42698e-029d-410b-b179-92a25de28ccc"
  description: "Two chilled water valve control on supply side."
  is_abstract: true
  opt_uses:
  - cooling_request_count
  - cooling_thermal_power_capacity
  - chilled_supply_water_temperature_sensor
  - chilled_water_valve_percentage_sensor
  - chilled_water_valve_percentage_sensor_1
  - chilled_water_valve_percentage_sensor_2
  - leaving_cooling_coil_temperature_sensor
  - high_leaving_cooling_coil_temperature_alarm
  - low_leaving_cooling_coil_temperature_alarm
  - leaving_cooling_coil_temperature_sensor_1
  - leaving_cooling_coil_temperature_sensor_2
  - failed_leaving_cooling_coil_temperature_alarm_1
  - failed_leaving_cooling_coil_temperature_alarm_2
  - high_supply_air_temperature_alarm
  - low_supply_air_temperature_alarm
  - failed_supply_air_temperature_alarm
  - frost_alarm
  - water_leak_alarm
  - supply_air_relative_humidity_sensor
  uses:
  - chilled_water_valve_percentage_command_1
  - chilled_water_valve_percentage_command_2
  - supply_air_temperature_sensor
  - supply_air_temperature_setpoint
  implements:
  - CONTROL

CHW2XDC:
  guid: "bf683a14-2a3b-4d4a-bcf5-ef3dab34dd15"
  description: "Dual chilled water valve control to discharge air temperatures."
  is_abstract: true
  opt_uses:
  - discharge_air_relative_humidity_sensor
  - cooling_thermal_power_capacity
  - chilled_supply_water_temperature_sensor
  - chilled_water_valve_percentage_sensor
  - chilled_water_valve_percentage_sensor_1
  - chilled_water_valve_percentage_sensor_2
  - leaving_cooling_coil_temperature_sensor
  - high_leaving_cooling_coil_temperature_alarm
  - low_leaving_cooling_coil_temperature_alarm
  - leaving_cooling_coil_temperature_sensor_1
  - leaving_cooling_coil_temperature_sensor_2
  - failed_leaving_cooling_coil_temperature_alarm_1
  - failed_leaving_cooling_coil_temperature_alarm_2
  - high_discharge_air_temperature_alarm
  - low_discharge_air_temperature_alarm
  - failed_discharge_air_temperature_alarm
  - frost_alarm
  - water_leak_alarm
  uses:
  - chilled_water_valve_percentage_command_1
  - chilled_water_valve_percentage_command_2
  - discharge_air_temperature_sensor
  - discharge_air_temperature_setpoint
  implements:
  - CONTROL

CHWRC:
  guid: "f9bc8b36-ea88-4318-ab5c-703945fcb465"
  description: "Chilled water valve control on return side."
  is_abstract: true
  opt_uses:
  - chilled_water_flowrate_sensor
  - chilled_water_valve_percentage_sensor
  - cooling_request_count
  - cooling_thermal_power_capacity
  - discharge_air_temperature_sensor
  - leaving_cooling_coil_temperature_sensor
  - return_air_relative_humidity_sensor
  - failed_discharge_air_temperature_alarm
  - high_return_air_relative_humidity_alarm
  - high_return_air_temperature_alarm
  - failed_return_air_temperature_alarm
  - low_return_air_relative_humidity_alarm
  - low_return_air_temperature_alarm
  - water_leak_alarm
  - frost_alarm
  uses:
  - chilled_water_valve_percentage_command
  - return_air_temperature_sensor
  - return_air_temperature_setpoint
  implements:
  - CONTROL


CHWZC:
  guid: "191ee434-574f-4846-a8eb-7415c277804f"
  description: "Chilled water valve control on zone side (DSP, CSP)."
  is_abstract: true
  opt_uses:
  - chilled_supply_water_isolation_valve_command
  - chilled_supply_water_isolation_valve_status
  - chilled_supply_water_temperature_sensor
  - chilled_water_valve_percentage_sensor
  - cooling_thermal_power_capacity
  - discharge_air_temperature_sensor
  - high_discharge_air_temperature_alarm
  - leaving_cooling_coil_temperature_sensor
  - failed_discharge_air_temperature_alarm
  - failed_zone_air_temperature_alarm
  - failed_chilled_water_valve_alarm
  - high_zone_air_temperature_alarm
  - low_zone_air_temperature_alarm
  - water_leak_alarm
  - frost_alarm
  uses:
  - chilled_water_valve_percentage_command
  - zone_air_cooling_temperature_setpoint
  - zone_air_temperature_sensor
  implements:
  - CONTROL


CHWZTC:
  guid: "5e9244aa-c51e-42bd-a5ed-f3b12a9cf46e"
  description: "Chilled water valve control on zone side (ZTC)."
  is_abstract: true
  opt_uses:
  - chilled_water_flowrate_sensor
  - chilled_water_valve_percentage_sensor
  - cooling_thermal_power_capacity
  - discharge_air_temperature_sensor
  - leaving_cooling_coil_temperature_sensor
  - failed_discharge_air_temperature_alarm
  - failed_zone_air_temperature_alarm
  - high_zone_air_temperature_alarm
  - low_zone_air_temperature_alarm
  - zone_air_deadband_temperature_setpoint
  - water_leak_alarm
  - frost_alarm
  uses:
  - chilled_water_valve_percentage_command
  - zone_air_temperature_sensor
  - zone_air_temperature_setpoint
  implements:
  - CONTROL


CHWPVM:
  guid: "751c1130-6108-49c8-9c55-8bfabb762fa8"
  description: "Chilled water pressure valve command and position monitoring (without regard to what controls it)."
  is_abstract: true
  opt_uses:
  - chilled_water_flowrate_sensor
  uses:
  - chilled_water_valve_percentage_sensor
  implements:
  - OPERATIONAL


CHWZTC2X:
  guid: "d4e628ff-e44c-43fd-b48e-bb53d0aaeb00"
  description: "Chilled water valve control on zone side (ZTC) for two separate zones. Chilled water valve controls to the worst zone."
  is_abstract: true
  opt_uses:
  - chilled_water_flowrate_sensor
  - chilled_water_valve_percentage_sensor
  - cooling_thermal_power_capacity
  - discharge_air_temperature_sensor_1
  - discharge_air_temperature_sensor_2
  - leaving_cooling_coil_temperature_sensor
  uses:
  - chilled_water_valve_percentage_command
  - zone_air_temperature_sensor_1
  - zone_air_temperature_sensor_2
  - zone_air_temperature_setpoint_1
  - zone_air_temperature_setpoint_2
  implements:
  - CONTROL

# DX Control

DXZTC:
  guid: "59bf744f-26b7-4b40-865b-5a8c1bd213f4"
  description: "Compressor run control on zone side (ZTC)."
  is_abstract: true
  opt_uses:
  - compressor_run_time_accumulator
  - compressor_speed_percentage_command
  - cooling_percentage_command
  - cooling_thermal_power_capacity
  - discharge_air_temperature_sensor
  - leaving_cooling_coil_temperature_sensor
  - compressor_lost_power_alarm
  - failed_compressor_alarm
  - failed_discharge_air_temperature_alarm
  - failed_zone_air_temperature_alarm
  - high_zone_air_temperature_alarm
  - low_zone_air_temperature_alarm
  - overload_compressor_alarm
  uses:
  - compressor_run_command
  - compressor_run_status
  - zone_air_temperature_sensor
  - zone_air_temperature_setpoint
  implements:
  - CONTROL


DX2ZTC:
  guid: "9f49badc-8a3f-4374-abcb-80ac70291893"
  description: "Two compressor run control on zone side (ZTC)."
  is_abstract: true
  opt_uses:
  - compressor_run_time_accumulator_1
  - compressor_run_time_accumulator_2
  - compressor_speed_percentage_command
  - cooling_percentage_command
  - cooling_thermal_power_capacity
  - discharge_air_temperature_sensor
  - leaving_cooling_coil_temperature_sensor
  - failed_discharge_air_temperature_alarm
  - failed_zone_air_temperature_alarm
  - high_zone_air_temperature_alarm
  - low_zone_air_temperature_alarm
  uses:
  - compressor_run_command_1
  - compressor_run_command_2
  - compressor_run_status_1
  - compressor_run_status_2
  - zone_air_temperature_sensor
  - zone_air_temperature_setpoint
  implements:
  - CONTROL


DXZC:
  guid: "a4e45116-d36c-45e7-8f45-4d0cf279e6ea"
  description: "Compressor run control on zone side (DSP, CSP)."
  is_abstract: true
  opt_uses:
  - compressor_speed_percentage_command
  - cooling_percentage_command
  - cooling_thermal_power_capacity
  - discharge_air_temperature_sensor
  - leaving_cooling_coil_temperature_sensor
  - compressor_lost_power_alarm
  - failed_compressor_alarm
  - failed_discharge_air_temperature_alarm
  - failed_zone_air_temperature_alarm
  - high_zone_air_temperature_alarm
  - low_zone_air_temperature_alarm
  - overload_compressor_alarm
  - high_discharge_air_temperature_alarm
  - low_discharge_air_temperature_alarm
  uses:
  - compressor_run_command
  - compressor_run_status
  - zone_air_cooling_temperature_setpoint
  - zone_air_temperature_sensor
  implements:
  - CONTROL


DXDSPRTC:
  guid: "27091121-2856-4912-91f0-c3fb7b0db097"
  description: "Compressor run control with dual return temp control."
  is_abstract: true
  opt_uses:
  - compressor_speed_percentage_command
  - cooling_percentage_command
  - cooling_thermal_power_capacity
  - discharge_air_temperature_sensor
  - leaving_cooling_coil_temperature_sensor
  - compressor_lost_power_alarm
  - failed_compressor_alarm
  - failed_discharge_air_temperature_alarm
  - high_return_air_temperature_alarm
  - failed_return_air_temperature_alarm
  - low_return_air_temperature_alarm
  - overload_compressor_alarm
  uses:
  - compressor_run_command
  - compressor_run_status
  - return_air_cooling_temperature_setpoint
  - return_air_heating_temperature_setpoint
  - return_air_temperature_sensor
  implements:
  - CONTROL


DX2ZC:
  guid: "5af2620a-fafd-4c5e-a1ab-338b9a340377"
  description: "Two compressor run control on zone side (DSP, CSP)."
  is_abstract: true
  opt_uses:
  - compressor_speed_percentage_command
  - cooling_percentage_command
  - cooling_thermal_power_capacity
  - discharge_air_temperature_sensor
  - leaving_cooling_coil_temperature_sensor
  - failed_discharge_air_temperature_alarm
  - failed_zone_air_temperature_alarm
  - high_zone_air_temperature_alarm
  - low_zone_air_temperature_alarm
  - discharge_air_specificenthalpy_sensor
  - return_air_specificenthalpy_sensor
  - discharge_air_relative_humidity_sensor
  - high_discharge_air_temperature_alarm
  - low_discharge_air_temperature_alarm
  - cooling_stage_run_count
  uses:
  - compressor_run_command_1
  - compressor_run_command_2
  - compressor_run_status_1
  - compressor_run_status_2
  - zone_air_cooling_temperature_setpoint
  - zone_air_temperature_sensor
  implements:
  - CONTROL


DX3ZC:
  guid: "f2c6ea3f-6ac8-41b9-83e7-9050429de6de"
  description: "Three compressor run control on zone side (DSP, CSP)."
  is_abstract: true
  opt_uses:
  - compressor_speed_percentage_command
  - failed_compressor_alarm
  - cooling_percentage_command
  - cooling_thermal_power_capacity
  - discharge_air_temperature_sensor
  - leaving_cooling_coil_temperature_sensor
  - failed_discharge_air_temperature_alarm
  - failed_zone_air_temperature_alarm
  - high_zone_air_temperature_alarm
  - low_zone_air_temperature_alarm
  uses:
  - compressor_run_command_1
  - compressor_run_command_2
  - compressor_run_command_3
  - compressor_run_status_1
  - compressor_run_status_2
  - compressor_run_status_3
  - zone_air_cooling_temperature_setpoint
  - zone_air_temperature_sensor
  implements:
  - CONTROL


DX4ZC:
  guid: "0153c2a6-73cc-47f2-aa8d-4b0a5e4c5c57"
  description: "Four compressor run control on zone side (DSP, CSP)."
  is_abstract: true
  opt_uses:
  - compressor_speed_percentage_command
  - cooling_percentage_command
  - cooling_thermal_power_capacity
  - discharge_air_temperature_sensor
  - leaving_cooling_coil_temperature_sensor
  - failed_discharge_air_temperature_alarm
  - failed_zone_air_temperature_alarm
  - high_zone_air_temperature_alarm
  - low_zone_air_temperature_alarm
  - discharge_air_relative_humidity_sensor
  uses:
  - compressor_run_command_1
  - compressor_run_command_2
  - compressor_run_command_3
  - compressor_run_command_4
  - compressor_run_status_1
  - compressor_run_status_2
  - compressor_run_status_3
  - compressor_run_status_4
  - zone_air_cooling_temperature_setpoint
  - zone_air_temperature_sensor
  implements:
  - CONTROL


DX2ZC2X:
  guid: "5170a167-2521-48b8-9728-66f96ecd1af3"
  description: "Two compressor run control on zone side (DSP, CSP) with two zone temp sensors."
  is_abstract: true
  opt_uses:
  - compressor_speed_percentage_command
  - cooling_percentage_command
  - cooling_thermal_power_capacity
  - discharge_air_temperature_sensor
  - leaving_cooling_coil_temperature_sensor
  - failed_discharge_air_temperature_alarm
  uses:
  - compressor_run_command_1
  - compressor_run_command_2
  - compressor_run_status_1
  - compressor_run_status_2
  - zone_air_cooling_temperature_setpoint
  - zone_air_temperature_sensor_1
  - zone_air_temperature_sensor_2
  implements:
  - CONTROL


DXSC:
  guid: "eb52924b-0813-41ac-aca7-471017f7a5f9"
  description: "Compressor run control on supply air side (STC)."
  is_abstract: true
  opt_uses:
  - compressor_speed_percentage_command
  - cooling_percentage_command #Serves as a duty cycle for single-stage DX sections.
  - cooling_request_count
  - cooling_thermal_power_capacity
  - leaving_cooling_coil_temperature_sensor
  - compressor_lost_power_alarm
  - failed_compressor_alarm
  - high_supply_air_temperature_alarm
  - low_supply_air_temperature_alarm
  - overload_compressor_alarm
  uses:
  - compressor_run_command
  - compressor_run_status
  - supply_air_temperature_sensor
  - supply_air_temperature_setpoint
  implements:
  - CONTROL


DX2SC:
  guid: "a58cf1c3-9a2f-4d92-a7ca-54538c642031"
  description: "Two compressor run control on supply air side."
  is_abstract: true
  opt_uses:
  - compressor_speed_percentage_command
  - compressor_speed_percentage_command_1
  - compressor_speed_percentage_command_2
  - cooling_percentage_command
  - cooling_request_count
  - cooling_thermal_power_capacity
  - leaving_cooling_coil_temperature_sensor
  - high_supply_air_temperature_alarm
  - low_supply_air_temperature_alarm
  uses:
  - compressor_run_command_1
  - compressor_run_command_2
  - compressor_run_status_1
  - compressor_run_status_2
  - supply_air_temperature_sensor
  - supply_air_temperature_setpoint
  implements:
  - CONTROL


DX3SC:
  guid: "da5a00a2-6ea1-4838-9bf7-21d695cd21b4"
  description: "Three compressor run control on supply air side."
  is_abstract: true
  opt_uses:
  - compressor_speed_percentage_command
  - cooling_percentage_command
  - cooling_request_count
  - cooling_thermal_power_capacity
  - leaving_cooling_coil_temperature_sensor
  - high_supply_air_temperature_alarm
  - low_supply_air_temperature_alarm
  - supply_air_specificenthalpy_sensor
  - return_air_specificenthalpy_sensor
  - supply_air_relative_humidity_sensor
  uses:
  - compressor_run_command_1
  - compressor_run_command_2
  - compressor_run_command_3
  - compressor_run_status_1
  - compressor_run_status_2
  - compressor_run_status_3
  - supply_air_temperature_sensor
  - supply_air_temperature_setpoint
  implements:
  - CONTROL


DX4SC:
  guid: "0d19ab0e-9df1-4dbd-85d9-e1ac214f0882"
  description: "Four compressor run control on supply air side."
  is_abstract: true
  opt_uses:
  - compressor_speed_percentage_command
  - compressor_speed_percentage_command_1
  - compressor_speed_percentage_command_2
  - compressor_speed_percentage_command_3
  - compressor_speed_percentage_command_4
  - cooling_percentage_command
  - cooling_request_count
  - cooling_thermal_power_capacity
  - leaving_cooling_coil_temperature_sensor
  - high_supply_air_temperature_alarm
  - low_supply_air_temperature_alarm
  - supply_air_specificenthalpy_sensor
  - return_air_specificenthalpy_sensor
  - supply_air_relative_humidity_sensor
  - failed_supply_air_temperature_alarm
  uses:
  - compressor_run_command_1
  - compressor_run_command_2
  - compressor_run_command_3
  - compressor_run_command_4
  - compressor_run_status_1
  - compressor_run_status_2
  - compressor_run_status_3
  - compressor_run_status_4
  - supply_air_temperature_sensor
  - supply_air_temperature_setpoint
  implements:
  - CONTROL


DX2SDC:
  guid: "4eca020e-b08e-4da5-9dd0-0c9cf8407c4b"
  description: "Two compressor run control on supply air side (dual temp setpoint)."
  is_abstract: true
  opt_uses:
  - compressor_speed_percentage_command
  - cooling_percentage_command
  - cooling_thermal_power_capacity
  - leaving_cooling_coil_temperature_sensor
  - high_supply_air_temperature_alarm
  - low_supply_air_temperature_alarm
  uses:
  - compressor_run_command_1
  - compressor_run_command_2
  - compressor_run_status_1
  - compressor_run_status_2
  - supply_air_cooling_temperature_setpoint
  - supply_air_heating_temperature_setpoint
  - supply_air_temperature_sensor
  implements:
  - CONTROL


DX4SWC:
  guid: "beb1f5d7-7ccf-4bb6-8f4e-494d3624589d"
  description: "Four compressor run control on supply water side."
  is_abstract: true
  opt_uses:
  - compressor_speed_percentage_command
  - compressor_speed_percentage_sensor
  - cooling_percentage_command
  - cooling_thermal_power_capacity
  - high_supply_water_temperature_alarm
  - low_supply_water_temperature_alarm
  uses:
  - compressor_run_command_1
  - compressor_run_command_2
  - compressor_run_command_3
  - compressor_run_command_4
  - compressor_run_status_1
  - compressor_run_status_2
  - compressor_run_status_3
  - compressor_run_status_4
  - supply_water_temperature_sensor
  - supply_water_temperature_setpoint
  implements:
  - CONTROL


DX2SWC:
  guid: "2b9f2e5b-20f2-45bc-b2f8-68818b02b3ac"
  description: "Two compressor run control on supply water side."
  is_abstract: true
  opt_uses:
  - compressor_speed_percentage_command
  - compressor_speed_percentage_sensor
  - compressor_speed_frequency_sensor
  - cooling_percentage_command
  - cooling_thermal_power_capacity
  - high_supply_water_temperature_alarm
  - low_supply_water_temperature_alarm
  - load_percentage_sensor_1
  - load_percentage_sensor_2
  uses:
  - compressor_run_command_1
  - compressor_run_command_2
  - compressor_run_status_1
  - compressor_run_status_2
  - supply_water_temperature_sensor
  - supply_water_temperature_setpoint
  implements:
  - CONTROL


DXSWC:
  guid: "bf02fdd1-5c65-4f62-b552-b629fdace9fb"
  description: "Compressor run control on supply water side."
  is_abstract: true
  opt_uses:
  - compressor_speed_percentage_command
  - compressor_speed_percentage_sensor
  - cooling_percentage_command
  - cooling_thermal_power_capacity
  - compressor_lost_power_alarm
  - failed_compressor_alarm
  - high_supply_water_temperature_alarm
  - low_supply_water_temperature_alarm
  - overload_compressor_alarm
  uses:
  - compressor_run_command
  - compressor_run_status
  - supply_water_temperature_sensor
  - supply_water_temperature_setpoint
  implements:
  - CONTROL


DX5SC:
  guid: "225b9056-c352-4aa7-9613-c97675e97fcd"
  description: "Five compressor run control on supply side."
  is_abstract: true
  opt_uses:
  - compressor_speed_percentage_command
  - cooling_percentage_command
  - cooling_request_count
  - cooling_thermal_power_capacity
  - leaving_cooling_coil_temperature_sensor
  - high_supply_air_temperature_alarm
  - low_supply_air_temperature_alarm
  uses:
  - compressor_run_command_1
  - compressor_run_command_2
  - compressor_run_command_3
  - compressor_run_command_4
  - compressor_run_command_5
  - compressor_run_status_1
  - compressor_run_status_2
  - compressor_run_status_3
  - compressor_run_status_4
  - compressor_run_status_5
  - supply_air_temperature_sensor
  - supply_air_temperature_setpoint
  implements:
  - CONTROL


DXRC:
  guid: "58a6126f-413f-4f11-b88d-a44d8395a10d"
  description: "Compressor run control on return air side (RC)."
  is_abstract: true
  opt_uses:
  - compressor_run_time_accumulator
  - compressor_speed_percentage_command
  - cooling_percentage_command
  - cooling_thermal_power_capacity
  - discharge_air_temperature_sensor
  - leaving_cooling_coil_temperature_sensor
  - compressor_lost_power_alarm
  - failed_compressor_alarm
  - failed_discharge_air_temperature_alarm
  - high_return_air_temperature_alarm
  - failed_return_air_temperature_alarm
  - low_return_air_temperature_alarm
  - overload_compressor_alarm
  uses:
  - compressor_run_command
  - compressor_run_status
  - return_air_temperature_sensor
  - return_air_temperature_setpoint
  implements:
  - CONTROL


DXDC:
  guid: "db862405-dadc-4c5b-8fcd-520cb40439ec"
  description: "Compressor run control on discharge air side (DTC)."
  is_abstract: true
  opt_uses:
  - compressor_run_time_accumulator
  - compressor_speed_percentage_command
  - cooling_percentage_command
  - cooling_thermal_power_capacity
  - leaving_cooling_coil_temperature_sensor
  - compressor_lost_power_alarm
  - failed_compressor_alarm
  - failed_discharge_air_temperature_alarm
  - overload_compressor_alarm
  uses:
  - compressor_run_command
  - compressor_run_status
  - discharge_air_temperature_sensor
  - discharge_air_temperature_setpoint
  implements:
  - CONTROL


DX2DC:
  guid: "1e397d80-ffc8-4b31-97fb-db086b95400d"
  description: "Two compressor run control on discharge side (DTC)."
  is_abstract: true
  opt_uses:
  - compressor_run_time_accumulator_1
  - compressor_run_time_accumulator_2
  - compressor_speed_percentage_command
  - cooling_percentage_command
  - cooling_thermal_power_capacity
  - leaving_cooling_coil_temperature_sensor
  - failed_discharge_air_temperature_alarm
  uses:
  - compressor_run_command_1
  - compressor_run_command_2
  - compressor_run_status_1
  - compressor_run_status_2
  - discharge_air_temperature_sensor
  - discharge_air_temperature_setpoint
  implements:
  - CONTROL


DX3DC:
  guid: "5958d6ee-4e00-4dbe-a9e7-9faf649ebd54"
  description: "Three compressor run control on discharge side (DTC)."
  is_abstract: true
  opt_uses:
  - compressor_speed_percentage_command
  - cooling_percentage_command
  - cooling_thermal_power_capacity
  - leaving_cooling_coil_temperature_sensor
  - failed_discharge_air_temperature_alarm
  uses:
  - compressor_run_command_1
  - compressor_run_command_2
  - compressor_run_command_3
  - compressor_run_status_1
  - compressor_run_status_2
  - compressor_run_status_3
  - discharge_air_temperature_sensor
  - discharge_air_temperature_setpoint
  implements:
  - CONTROL


HPSC:
  guid: "3b23d237-5e53-48f7-a6b7-2279e6c57384"
  description: "Supply side heat pump control."
  is_abstract: true
  opt_uses:
  - compressor_speed_percentage_command
  - cooling_request_count
  - cooling_thermal_power_capacity
  - heating_request_count
  - heating_thermal_power_capacity
  - compressor_lost_power_alarm
  - failed_compressor_alarm
  - high_supply_air_temperature_alarm
  - low_supply_air_temperature_alarm
  - overload_compressor_alarm
  uses:
  - compressor_run_command
  - compressor_run_status
  - reversing_valve_command
  - supply_air_temperature_sensor
  - supply_air_temperature_setpoint
  implements:
  - CONTROL


HP2SC:
  guid: "69544987-6f30-47e2-80be-84cf8a3aecd2"
  description: "Supply side heat pump control with two compressors."
  is_abstract: true
  opt_uses:
  - compressor_speed_percentage_command
  - cooling_request_count
  - cooling_thermal_power_capacity
  - heating_request_count
  - heating_thermal_power_capacity
  - high_supply_air_temperature_alarm
  - low_supply_air_temperature_alarm
  uses:
  - compressor_run_command_1
  - compressor_run_command_2
  - compressor_run_status_1
  - compressor_run_status_2
  - reversing_valve_command
  - supply_air_temperature_sensor
  - supply_air_temperature_setpoint
  implements:
  - CONTROL


HPDC:
  guid: "bf9ceadd-45a6-41f3-859c-f67e82348130"
  description: "Discharge side heat pump control."
  is_abstract: true
  opt_uses:
  - compressor_speed_percentage_command
  - cooling_thermal_power_capacity
  - heating_thermal_power_capacity
  - compressor_lost_power_alarm
  - failed_compressor_alarm
  - failed_discharge_air_temperature_alarm
  - overload_compressor_alarm
  uses:
  - compressor_run_command
  - compressor_run_status
  - discharge_air_temperature_sensor
  - discharge_air_temperature_setpoint
  - reversing_valve_command
  implements:
  - CONTROL


HPZTC:
  guid: "0506375b-4a48-4d5d-92ba-5bd1e9ef087b"
  description: "Zone temp heat pump control (ZTC)."
  is_abstract: true
  opt_uses:
  - compressor_speed_percentage_command
  - cooling_thermal_power_capacity
  - discharge_air_temperature_sensor
  - heating_thermal_power_capacity
  - compressor_lost_power_alarm
  - failed_compressor_alarm
  - failed_discharge_air_temperature_alarm
  - failed_zone_air_temperature_alarm
  - high_zone_air_temperature_alarm
  - low_zone_air_temperature_alarm
  - overload_compressor_alarm
  uses:
  - compressor_run_command
  - compressor_run_status
  - reversing_valve_command
  - zone_air_temperature_sensor
  - zone_air_temperature_setpoint
  implements:
  - CONTROL


HPZC:
  guid: "725460fe-6984-4443-9e16-baaa55076649"
  description: "Zone temp heat pump control (CSP or DSP)."
  is_abstract: true
  opt_uses:
  - compressor_speed_percentage_command
  - cooling_thermal_power_capacity
  - discharge_air_temperature_sensor
  - heating_thermal_power_capacity
  - compressor_lost_power_alarm
  - failed_compressor_alarm
  - failed_discharge_air_temperature_alarm
  - failed_zone_air_temperature_alarm
  - high_zone_air_temperature_alarm
  - low_zone_air_temperature_alarm
  - overload_compressor_alarm
  uses:
  - compressor_run_command
  - compressor_run_status
  - reversing_valve_command
  - zone_air_cooling_temperature_setpoint
  - zone_air_heating_temperature_setpoint
  - zone_air_temperature_sensor
  implements:
  - CONTROL

HPHCZC:
  guid: "3108c18d-afd1-464a-a12a-a80e72e0da18"
  description: "Zone temperature cooling and heating heat pump control."
  is_abstract: true
  opt_uses:
  - discharge_air_temperature_sensor
  - failed_discharge_air_temperature_alarm
  - high_discharge_air_temperature_alarm
  - low_discharge_air_temperature_alarm
  - failed_compressor_alarm
  - failed_zone_air_temperature_alarm
  - high_zone_air_temperature_alarm
  - low_zone_air_temperature_alarm
  - cooling_request_count
  - heating_request_count
  uses:
  - cooling_run_command
  - heating_run_command
  - compressor_run_status
  - zone_air_cooling_temperature_setpoint
  - zone_air_heating_temperature_setpoint
  - zone_air_temperature_sensor
  implements:
  - CONTROL

HP2ZC:
  guid: "d0e2eb84-4844-4c2a-a8a8-20c40ee94284"
  description: "Zone temp heat pump control with two compressors."
  is_abstract: true
  opt_uses:
  - compressor_speed_percentage_command
  - cooling_thermal_power_capacity
  - discharge_air_temperature_sensor
  - heating_thermal_power_capacity
  - failed_discharge_air_temperature_alarm
  - failed_zone_air_temperature_alarm
  - high_zone_air_temperature_alarm
  - low_zone_air_temperature_alarm
  uses:
  - compressor_run_command_1
  - compressor_run_command_2
  - compressor_run_status_1
  - compressor_run_status_2
  - reversing_valve_command
  - zone_air_cooling_temperature_setpoint
  - zone_air_heating_temperature_setpoint
  - zone_air_temperature_sensor
  implements:
  - CONTROL

HP3ZC:
  guid: "bffa568b-5f69-4b08-8d8c-1377cd74d36e"
  description: "Zone temp heat pump control with three compressors."
  is_abstract: true
  opt_uses:
  - compressor_speed_percentage_command
  - cooling_thermal_power_capacity
  - discharge_air_temperature_sensor
  - heating_thermal_power_capacity
  - failed_discharge_air_temperature_alarm
  - failed_zone_air_temperature_alarm
  - high_zone_air_temperature_alarm
  - low_zone_air_temperature_alarm
  uses:
  - compressor_run_command_1
  - compressor_run_command_2
  - compressor_run_command_3
  - compressor_run_status_1
  - compressor_run_status_2
  - compressor_run_status_3
  - reversing_valve_command
  - zone_air_cooling_temperature_setpoint
  - zone_air_heating_temperature_setpoint
  - zone_air_temperature_sensor
  implements:
  - CONTROL


HWDC:
  guid: "353bd503-92eb-4f72-8a82-ec1a91413f89"
  description: "Heating water valve control on discharge air side."
  is_abstract: true
  opt_uses:
  - discharge_air_relative_humidity_sensor
  - heating_thermal_power_capacity
  - heating_water_flowrate_sensor
  - heating_water_valve_percentage_sensor
  - failed_discharge_air_temperature_alarm
  - failed_heating_water_valve_alarm
  - high_discharge_air_temperature_alarm
  - low_discharge_air_temperature_alarm
  uses:
  - discharge_air_temperature_sensor
  - discharge_air_temperature_setpoint
  - heating_water_valve_percentage_command
  implements:
  - CONTROL


HWRC:
  guid: "ad089040-996c-4000-aaac-b66c923e8376"
  description: "Heating water valve control on return air side."
  is_abstract: true
  opt_uses:
  - discharge_air_relative_humidity_sensor
  - heating_thermal_power_capacity
  - heating_water_flowrate_sensor
  - heating_water_valve_percentage_sensor
  - high_return_air_temperature_alarm
  - failed_return_air_temperature_alarm
  - low_return_air_temperature_alarm
  uses:
  - heating_water_valve_percentage_command
  - return_air_temperature_sensor
  - return_air_temperature_setpoint
  implements:
  - CONTROL


HWSC:
  guid: "c74d0eb6-c5b8-4099-9b18-f5880760df44"
  description: "Heating water valve control on supply air side."
  is_abstract: true
  opt_uses:
  - heating_supply_water_temperature_sensor
  - heating_request_count
  - heating_thermal_power_capacity
  - heating_water_valve_percentage_sensor
  - leaving_heating_coil_temperature_sensor
  - failed_supply_air_temperature_alarm
  - high_supply_air_temperature_alarm
  - low_supply_air_temperature_alarm
  - warmup_request_count
  - warmup_run_command
  uses:
  - heating_water_valve_percentage_command
  - supply_air_temperature_sensor
  - supply_air_temperature_setpoint
  implements:
  - CONTROL


HW2SC:
  guid: "6fed45fd-aa9b-4613-baaa-ed5c44c64f12"
  description: "Two heating water valve control on supply air side."
  is_abstract: true
  opt_uses:
  - heating_request_count
  - heating_thermal_power_capacity
  - leaving_heating_coil_temperature_sensor
  - high_supply_air_temperature_alarm
  - low_supply_air_temperature_alarm
  uses:
  - heating_water_valve_percentage_command_1
  - heating_water_valve_percentage_command_2
  - supply_air_temperature_sensor
  - supply_air_temperature_setpoint
  implements:
  - CONTROL


HWZC:
  guid: "c0a7f2ca-171a-4cff-b397-99f8506a8409"
  description: "Heating water valve control on zone side (DSP/CSP)."
  is_abstract: true
  opt_uses:
  - discharge_air_temperature_sensor
  - heating_supply_water_isolation_valve_command
  - heating_supply_water_isolation_valve_status
  - heating_thermal_power_capacity
  - heating_water_valve_percentage_sensor
  - failed_discharge_air_temperature_alarm
  - failed_zone_air_temperature_alarm
  - high_zone_air_temperature_alarm
  - low_zone_air_temperature_alarm
  - failed_heating_water_valve_alarm
  - high_discharge_air_temperature_alarm
  - low_discharge_air_temperature_alarm
  uses:
  - heating_water_valve_percentage_command
  - zone_air_heating_temperature_setpoint
  - zone_air_temperature_sensor
  implements:
  - CONTROL


HWZTC:
  guid: "fd0e4588-d368-4399-a356-78c8082b282b"
  description: "Heating water valve control on zone side (ZTC)."
  is_abstract: true
  opt_uses:
  - discharge_air_temperature_sensor
  - heating_thermal_power_capacity
  - heating_water_flowrate_sensor
  - heating_water_valve_percentage_sensor
  - failed_discharge_air_temperature_alarm
  - failed_zone_air_temperature_alarm
  - high_zone_air_temperature_alarm
  - low_zone_air_temperature_alarm
  - zone_air_deadband_temperature_setpoint
  uses:
  - heating_water_valve_percentage_command
  - zone_air_temperature_sensor
  - zone_air_temperature_setpoint
  implements:
  - CONTROL

HWBZC:
  guid: "5e92815b-5fe8-485c-ad47-1749aa085bf6"
  description: "Heating water valve command on zone side (ZTC)."
  is_abstract: true
  opt_uses:
  - heating_water_valve_status
  uses:
  - heating_water_valve_command
  - zone_air_temperature_sensor
  - zone_air_temperature_setpoint
  implements:
  - CONTROL

HWSWC:
  guid: "9e892876-39ed-40ac-befb-c68d96bbb81b"
  description: "Heating water valve control on supply water side."
  is_abstract: true
  opt_uses:
  - heating_thermal_power_capacity
  - heating_water_valve_percentage_sensor
  - return_water_temperature_sensor
  - high_supply_water_temperature_alarm
  - low_supply_water_temperature_alarm
  uses:
  - heating_water_valve_percentage_command
  - supply_water_temperature_sensor
  - supply_water_temperature_setpoint
  implements:
  - CONTROL

HWRWC:
  guid: "1805f8ee-1425-4b51-9a3d-563be38c7c13"
  description: "Heating water valve monitoring on return water side."
  is_abstract: true
  opt_uses:
  - heating_thermal_power_capacity
  - heating_water_valve_percentage_sensor
  - supply_water_temperature_sensor
  - high_return_water_temperature_alarm
  - low_return_water_temperature_alarm
  uses:
  - heating_water_valve_percentage_command
  - return_water_temperature_sensor
  - return_water_temperature_setpoint
  implements:
  - CONTROL

PHWVVSC:
  guid: "b1fecf41-bedf-48e6-9e8c-ab0705c4c6d2"
  description: "Preheating water valve voltage monitoring on supply air side."
  is_abstract: true
  opt_uses:
  - heating_request_count
  - leaving_air_preheating_coil_temperature_sensor
  - high_supply_air_temperature_alarm
  - low_supply_air_temperature_alarm
  - preheating_run_command
  uses:
  - preheating_water_valve_voltage_command
  - supply_air_temperature_sensor
  - supply_air_temperature_setpoint
  implements:
  - CONTROL

PHWSC:
  guid: "0f2f9a53-6aab-4c9c-801f-bb11b021e42a"
  description: "Preheating water valve control on supply air side."
  is_abstract: true
  opt_uses:
  - heating_request_count
  - leaving_air_preheating_coil_temperature_sensor
  - high_supply_air_temperature_alarm
  - low_supply_air_temperature_alarm
  - preheating_run_command
  uses:
  - preheating_water_valve_percentage_command
  - supply_air_temperature_sensor
  - supply_air_temperature_setpoint
  implements:
  - CONTROL

PHSC:
  guid: "9fd93443-7815-4f71-a8b7-cbb864b2b14b"
  description: "Preheating steam control to leaving coil air temperature."
  is_abstract: true
  opt_uses:
  - failed_leaving_air_preheating_coil_temperature_alarm
  - high_leaving_air_preheating_coil_temperature_alarm
  - low_leaving_air_preheating_coil_temperature_alarm
  uses:
  - preheating_steam_valve_percentage_command
  - leaving_air_preheating_coil_temperature_sensor
  - leaving_air_preheating_coil_temperature_setpoint
  implements:
  - CONTROL

HWPVM:
  guid: "0a51d47f-2d53-4a3b-aa9a-f218394b55a7"
  description: "Heating water pressure valve command and position monitoring (without regard to what controls it)."
  is_abstract: true
  opt_uses:
  - heating_water_flowrate_sensor
  uses:
  - heating_water_valve_percentage_sensor
  implements:
  - OPERATIONAL


HTDC:
  guid: "f88f5021-03fa-4aed-a131-c81cac1e354d"
  description: "Gas or electric heater control on discharge side."
  is_abstract: true
  opt_uses:
  - heater_run_status
  - heating_percentage_command
  - heating_thermal_power_capacity
  - failed_discharge_air_temperature_alarm
  - failed_heater_alarm
  - low_discharge_air_temperature_alarm
  - high_discharge_air_temperature_alarm
  uses:
  - discharge_air_temperature_sensor
  - discharge_air_temperature_setpoint
  - heater_run_command
  implements:
  - CONTROL


HT2DC:
  guid: "6ca8cf93-24b1-4479-9cbc-d3506a496d3b"
  description: "Two gas or electric heater control on discharge side."
  is_abstract: true
  opt_uses:
  - heating_percentage_command
  - heating_thermal_power_capacity
  - leaving_heating_coil_temperature_sensor
  - failed_discharge_air_temperature_alarm
  uses:
  - discharge_air_heating_temperature_setpoint
  - discharge_air_temperature_sensor
  - heater_run_command_1
  - heater_run_command_2
  implements:
  - CONTROL

HT3DC:
  guid: "714b7382-3743-49b1-957a-e12b234ef441"
  description: "Three gas or electric heater control on discharge side."
  is_abstract: true
  opt_uses:
  - heating_percentage_command
  - heating_thermal_power_capacity
  - leaving_heating_coil_temperature_sensor
  - failed_discharge_air_temperature_alarm
  - failed_heater_alarm
  uses:
  - discharge_air_heating_temperature_setpoint
  - discharge_air_temperature_sensor
  - heater_run_command_1
  - heater_run_command_2
  - heater_run_command_3
  implements:
  - CONTROL


HTSC:
  guid: "bf18254f-acb9-4497-9d54-a7920879f5e5"
  description: "Gas or electric heater control on supply side."
  is_abstract: true
  opt_uses:
  - heater_run_status
  - heating_percentage_command
  - heating_request_count
  - heating_thermal_power_capacity
  - high_supply_air_temperature_alarm
  - low_supply_air_temperature_alarm
  uses:
  - heater_run_command
  - supply_air_temperature_sensor
  - supply_air_temperature_setpoint
  implements:
  - CONTROL

HTSDC:
  guid: "d394c55c-af3d-4956-a3b4-9324e4f32ae9"
  description: "Gas or electric heater dual setpoint control on supply side."
  is_abstract: true
  opt_uses:
  - heater_run_status
  - heating_percentage_command
  - heating_request_count
  - heating_thermal_power_capacity
  - high_supply_air_temperature_alarm
  - low_supply_air_temperature_alarm
  uses:
  - heater_run_command
  - supply_air_cooling_temperature_setpoint
  - supply_air_heating_temperature_setpoint
  - supply_air_temperature_sensor
  implements:
  - CONTROL


HTRC:
  guid: "e51bab3a-ba94-4ef9-892e-3d85dfd53ee1"
  description: "Gas or electric heater control on return side (RC)."
  is_abstract: true
  opt_uses:
  - discharge_air_temperature_sensor
  - heater_run_status
  - heater_run_time_accumulator
  - heating_percentage_command
  - heating_thermal_power_capacity
  - failed_discharge_air_temperature_alarm
  - high_return_air_temperature_alarm
  - failed_return_air_temperature_alarm
  - low_return_air_temperature_alarm
  uses:
  - heater_run_command
  - return_air_temperature_sensor
  - return_air_temperature_setpoint
  implements:
  - CONTROL


HTZC:
  guid: "35464e33-c1ee-4d66-a2da-aaee5d9713bf"
  description: "Gas or electric heater control on zone side (ZC)."
  is_abstract: true
  opt_uses:
  - discharge_air_temperature_sensor
  - heater_run_status
  - heating_percentage_command
  - heating_thermal_power_capacity
  - failed_discharge_air_temperature_alarm
  - failed_zone_air_temperature_alarm
  - high_zone_air_temperature_alarm
  - low_zone_air_temperature_alarm
  - failed_heater_alarm
  uses:
  - heater_run_command
  - zone_air_heating_temperature_setpoint
  - zone_air_temperature_sensor
  implements:
  - CONTROL


HT2ZC:
  guid: "bcf4b945-b158-4009-9cb9-7cc01dbbe119"
  description: "Two gas or electric heater control on zone side (HSP, DSP)."
  is_abstract: true
  opt_uses:
  - discharge_air_temperature_sensor
  - heating_percentage_command
  - heating_thermal_power_capacity
  - failed_discharge_air_temperature_alarm
  - failed_zone_air_temperature_alarm
  - high_zone_air_temperature_alarm
  - low_zone_air_temperature_alarm
  uses:
  - heater_run_command_1
  - heater_run_command_2
  - zone_air_heating_temperature_setpoint
  - zone_air_temperature_sensor
  implements:
  - CONTROL


HT2XZTC2X:
  guid: "7e2c5241-7e53-4857-ac00-2aec02430150"
  description: "Two separate heating sections going to two different zones on the device, with independent heating control."
  is_abstract: true
  opt_uses:
  - discharge_air_temperature_sensor_1
  - discharge_air_temperature_sensor_2
  - heating_percentage_command_1
  - heating_percentage_command_2
  uses:
  - heater_run_command_1
  - heater_run_command_2
  - heater_run_status_1
  - heater_run_status_2
  - zone_air_temperature_sensor_1
  - zone_air_temperature_sensor_2
  - zone_air_temperature_setpoint_1
  - zone_air_temperature_setpoint_2
  implements:
  - CONTROL


HT3ZC:
  guid: "ec69793a-e539-4b5c-bf30-b092ce59cce5"
  description: "Three gas or electric heater control on zone side (HSP, DSP)."
  is_abstract: true
  opt_uses:
  - discharge_air_temperature_sensor
  - heating_thermal_power_capacity
  - failed_discharge_air_temperature_alarm
  - failed_zone_air_temperature_alarm
  - high_zone_air_temperature_alarm
  - low_zone_air_temperature_alarm
  uses:
  - heater_run_command_1
  - heater_run_command_2
  - heater_run_command_3
  - zone_air_heating_temperature_setpoint
  - zone_air_temperature_sensor
  implements:
  - CONTROL


HTSWC:
  guid: "d38fd0c3-d7b8-48c7-9ea2-93211ff4c59e"
  description: "Gas or electric heater control on supply water side."
  is_abstract: true
  opt_uses:
  - heating_percentage_command
  - heating_thermal_power_capacity
  - high_supply_water_temperature_alarm
  - low_supply_water_temperature_alarm
  - heater_run_status
  uses:
  - heater_run_command
  - supply_water_temperature_sensor
  - supply_water_temperature_setpoint
  implements:
  - CONTROL

HTRWC:
  guid: "4a0b5a76-9432-4572-832c-2ce41d70a587"
  description: "Gas or electric heater control on return water side."
  is_abstract: true
  opt_uses:
  - heating_percentage_command
  - heating_thermal_power_capacity
  - high_return_water_temperature_alarm
  - low_return_water_temperature_alarm
  - heater_run_status
  uses:
  - heater_run_command
  - return_water_temperature_sensor
  - return_water_temperature_setpoint
  implements:
  - CONTROL

HT2SWC:
  guid: "cc630fcd-8a18-4fbb-a34b-3eae05b8b49b"
  description: "Two gas or electric heater control on supply water side."
  is_abstract: true
  opt_uses:
  - heating_percentage_command
  - heating_thermal_power_capacity
  - high_supply_water_temperature_alarm
  - low_supply_water_temperature_alarm
  - heater_run_status_1
  - heater_run_status_2
  - failed_alarm_1
  - failed_alarm_2
  uses:
  - heater_run_command_1
  - heater_run_command_2
  - supply_water_temperature_sensor
  - supply_water_temperature_setpoint
  implements:
  - CONTROL


HT4SWC:
  guid: "e8633b6d-6096-4824-a4e0-3cf06f0e2170"
  description: "Four gas or electric heater control on supply water side."
  is_abstract: true
  opt_uses:
  - heating_percentage_command
  - heating_thermal_power_capacity
  - high_supply_water_temperature_alarm
  - low_supply_water_temperature_alarm
  uses:
  - heater_run_command_1
  - heater_run_command_2
  - heater_run_command_3
  - heater_run_command_4
  - supply_water_temperature_sensor
  - supply_water_temperature_setpoint
  implements:
  - CONTROL


HT2SC:
  guid: "5d89ecdf-caaa-4238-8796-1d95a875a81a"
  description: "Two gas or electric heater control on supply side."
  is_abstract: true
  opt_uses:
  - heating_percentage_command
  - heating_request_count
  - heating_thermal_power_capacity
  - high_supply_air_temperature_alarm
  - low_supply_air_temperature_alarm
  uses:
  - heater_run_command_1
  - heater_run_command_2
  - supply_air_temperature_sensor
  - supply_air_temperature_setpoint
  implements:
  - CONTROL


HT3SC:
  guid: "82b35b25-776f-4829-ada6-42691628d84b"
  description: "Three gas or electric heater control on supply side."
  is_abstract: true
  opt_uses:
  - heating_percentage_command
  - heating_request_count
  - heating_thermal_power_capacity
  - high_supply_air_temperature_alarm
  - low_supply_air_temperature_alarm
  uses:
  - heater_run_command_1
  - heater_run_command_2
  - heater_run_command_3
  - supply_air_temperature_sensor
  - supply_air_temperature_setpoint
  implements:
  - CONTROL


HT4SC:
  guid: "211e7507-1925-48ca-a46a-852ca4284c3f"
  description: "Four gas or electric heater control on supply side."
  is_abstract: true
  opt_uses:
  - heating_percentage_command
  - heating_request_count
  - heating_thermal_power_capacity
  - high_supply_air_temperature_alarm
  - low_supply_air_temperature_alarm
  uses:
  - heater_run_command_1
  - heater_run_command_2
  - heater_run_command_3
  - heater_run_command_4
  - supply_air_temperature_sensor
  - supply_air_temperature_setpoint
  implements:
  - CONTROL


HT2SDC:
  guid: "ac906e4b-6e44-445c-90f7-2c6968022b31"
  description: "Two gas or electric heater control on supply side (dual setpoint)."
  is_abstract: true
  opt_uses:
  - heating_percentage_command
  - heating_thermal_power_capacity
  - high_supply_air_temperature_alarm
  - low_supply_air_temperature_alarm
  uses:
  - heater_run_command_1
  - heater_run_command_2
  - supply_air_cooling_temperature_setpoint
  - supply_air_heating_temperature_setpoint
  - supply_air_temperature_sensor
  implements:
  - CONTROL


HTVSC:
  guid: "c2e9d73d-949b-4fcf-8f93-47c25ec15a5e"
  description: "Variable gas to electric control on supply air side."
  is_abstract: true
  opt_uses:
  - heating_request_count
  - heating_thermal_power_capacity
  - high_supply_air_temperature_alarm
  - low_supply_air_temperature_alarm
  uses:
  - heater_run_command
  - heater_run_status
  - heating_percentage_command
  - supply_air_temperature_sensor
  - supply_air_temperature_setpoint
  implements:
  - CONTROL


ECON:
  guid: "d4285023-3238-443e-bd85-2d91e1706b48"
  description: "Economizer mode control on supply side"
  is_abstract: true
  opt_uses:
  - low_limit_outside_air_damper_percentage_command
  - outside_air_damper_percentage_sensor
  - failed_outside_air_damper_alarm
  - failed_outside_air_flowrate_alarm
  - outside_air_flowrate_sensor
  - outside_air_flowrate_setpoint
  - outside_air_relative_humidity_sensor
  - outside_air_specificenthalpy_sensor
  - return_air_damper_percentage_command
  - return_air_damper_percentage_sensor
  - supply_air_temperature_sensor
  - failed_mixed_air_temperature_alarm
  - high_mixed_air_temperature_alarm
  - low_mixed_air_temperature_alarm
  - high_return_air_temperature_alarm
  - failed_return_air_temperature_alarm
  - high_supply_air_temperature_alarm
  - low_return_air_temperature_alarm
  - low_supply_air_temperature_alarm
  - failed_outside_air_temperature_alarm
  - ventilation_request_count
  uses:
  - economizer_mode
  - mixed_air_temperature_sensor
  - outside_air_damper_percentage_command
  - outside_air_temperature_sensor
  - return_air_temperature_sensor
  - supply_air_temperature_setpoint
  implements:
  - CONTROL


ECOND:
  guid: "2640d584-7b8e-4523-b894-beaf4b13e4c0"
  description: "Economizer mode control on discharge side - single zone"
  is_abstract: true
  opt_uses:
  - low_limit_outside_air_damper_percentage_command
  - mixed_air_temperature_sensor
  - outside_air_damper_percentage_sensor
  - outside_air_flowrate_sensor
  - outside_air_flowrate_setpoint
  - return_air_damper_percentage_command
  - return_air_temperature_sensor
  - failed_discharge_air_temperature_alarm
  - failed_mixed_air_temperature_alarm
  - high_mixed_air_temperature_alarm
  - low_mixed_air_temperature_alarm
  - high_return_air_temperature_alarm
  - failed_return_air_temperature_alarm
  - low_return_air_temperature_alarm
  - failed_outside_air_temperature_alarm
  uses:
  - discharge_air_temperature_sensor
  - discharge_air_temperature_setpoint
  - economizer_mode
  - outside_air_damper_percentage_command
  - outside_air_temperature_sensor
  implements:
  - CONTROL


ECONM:
  guid: "729bb0f5-4323-46c6-bfce-176bd4b55869"
  description: "Economizer mode control by mixed air"
  is_abstract: true
  opt_uses:
  - low_limit_outside_air_damper_percentage_command
  - outside_air_damper_percentage_sensor
  - outside_air_flowrate_sensor
  - outside_air_flowrate_setpoint
  - outside_air_relative_humidity_sensor
  - outside_air_specificenthalpy_sensor
  - return_air_damper_percentage_command
  - supply_air_temperature_sensor
  - failed_mixed_air_temperature_alarm
  - failed_outside_air_damper_alarm
  - high_mixed_air_temperature_alarm
  - low_mixed_air_temperature_alarm
  - high_return_air_temperature_alarm
  - failed_return_air_temperature_alarm
  - high_supply_air_temperature_alarm
  - low_return_air_temperature_alarm
  - low_supply_air_temperature_alarm
  - failed_outside_air_temperature_alarm
  uses:
  - economizer_mode
  - mixed_air_temperature_sensor
  - mixed_air_temperature_setpoint
  - outside_air_damper_percentage_command
  - outside_air_temperature_sensor
  - return_air_temperature_sensor
  implements:
  - CONTROL

ECONM2X:
  guid: "ebde3e58-1637-466e-9737-934e07bcd807"
  description: "Economizer mode control by dual mixed air sensors"
  is_abstract: true
  opt_uses:
  - low_limit_outside_air_damper_percentage_command
  - outside_air_damper_percentage_sensor
  - outside_air_flowrate_sensor
  - outside_air_flowrate_setpoint
  - return_air_damper_percentage_command
  - supply_air_temperature_sensor
  - high_return_air_temperature_alarm
  - failed_return_air_temperature_alarm
  - high_supply_air_temperature_alarm
  - low_return_air_temperature_alarm
  - low_supply_air_temperature_alarm
  - average_mixed_air_temperature_sensor
  - failed_mixed_air_temperature_alarm_1
  - failed_mixed_air_temperature_alarm_2
  - high_mixed_air_temperature_alarm_1
  - low_mixed_air_temperature_alarm_1
  - high_mixed_air_temperature_alarm_2
  - low_mixed_air_temperature_alarm_2
  - failed_outside_air_temperature_alarm
  uses:
  - economizer_mode
  - mixed_air_temperature_sensor_1
  - mixed_air_temperature_sensor_2
  - mixed_air_temperature_setpoint
  - outside_air_damper_percentage_command
  - outside_air_temperature_sensor
  - return_air_temperature_sensor
  implements:
  - CONTROL


ECONMD:
  guid: "d19e9024-ddb9-4f1a-8598-f30d52f0beb6"
  description: "Economizer mode control by mixed air - single zone"
  is_abstract: true
  opt_uses:
  - discharge_air_temperature_sensor
  - low_limit_outside_air_damper_percentage_command
  - outside_air_damper_percentage_sensor
  - outside_air_flowrate_sensor
  - outside_air_flowrate_setpoint
  - return_air_damper_percentage_command
  - return_air_temperature_sensor
  - failed_discharge_air_temperature_alarm
  - failed_mixed_air_temperature_alarm
  - high_mixed_air_temperature_alarm
  - low_mixed_air_temperature_alarm
  - high_return_air_temperature_alarm
  - failed_return_air_temperature_alarm
  - low_return_air_temperature_alarm
  - failed_outside_air_temperature_alarm
  uses:
  - economizer_mode
  - mixed_air_temperature_sensor
  - mixed_air_temperature_setpoint
  - outside_air_damper_percentage_command
  - outside_air_temperature_sensor
  implements:
  - CONTROL


ECONZ:
  guid: "a0c19e08-9bb2-4dc3-a65c-4ee050111d65"
  description: "Economizer mode control - single room"
  is_abstract: true
  opt_uses:
  - discharge_air_temperature_sensor
  - low_limit_outside_air_damper_percentage_command
  - mixed_air_temperature_sensor
  - outside_air_damper_percentage_sensor
  - outside_air_flowrate_sensor
  - outside_air_flowrate_setpoint
  - outside_air_relative_humidity_sensor
  - return_air_damper_percentage_command
  - return_air_temperature_sensor
  - failed_discharge_air_temperature_alarm
  - failed_mixed_air_temperature_alarm
  - high_mixed_air_temperature_alarm
  - low_mixed_air_temperature_alarm
  - failed_zone_air_temperature_alarm
  - high_return_air_temperature_alarm
  - failed_return_air_temperature_alarm
  - high_zone_air_temperature_alarm
  - low_return_air_temperature_alarm
  - low_zone_air_temperature_alarm
  - failed_outside_air_temperature_alarm
  uses:
  - economizer_mode
  - outside_air_damper_percentage_command
  - outside_air_temperature_sensor
  - zone_air_cooling_temperature_setpoint
  - zone_air_temperature_sensor
  implements:
  - CONTROL


VOADM:
  guid: "cfb7089c-d3b6-4afd-829a-aeeb05b6ff15"
  description: "Variable outside air damper monitoring."
  is_abstract: true
  opt_uses:
  - economizer_mode
  - low_limit_outside_air_damper_percentage_command
  - mixed_air_temperature_sensor
  - outside_air_damper_percentage_sensor
  - failed_mixed_air_temperature_alarm
  - high_mixed_air_temperature_alarm
  - low_mixed_air_temperature_alarm
  - failed_outside_air_damper_alarm
  - failed_outside_air_temperature_alarm
  - outside_air_flowrate_sensor
  - ventilation_request_count
  uses:
  - outside_air_damper_percentage_command
  - outside_air_temperature_sensor
  implements:
  - MONITORING


BYPDM:
  guid: "b26b31a9-5a4a-4bd8-87d0-97260e739f32"
  description: "Bypass damper monitoring."
  is_abstract: true
  uses:
  - bypass_air_damper_percentage_command
  implements:
  - MONITORING


BYPDVM:
  guid: "c8e52e6d-1d4e-447c-ad36-044219ea89ec"
  description: "Bypass damper voltage monitoring."
  is_abstract: true
  uses:
  - bypass_air_damper_voltage_command
  - bypass_air_damper_voltage_sensor
  implements:
  - MONITORING


OAFM:
  guid: "4d6c951b-f9a2-445d-93d7-a8ab2aa523ad"
  description: "Outside air flow monitoring"
  is_abstract: true
  opt_uses:
  - outside_air_damper_percentage_sensor
  - outside_air_temperature_sensor
  - failed_outside_air_flowrate_alarm
  uses:
  - outside_air_flowrate_sensor
  implements:
  - MONITORING


OAFMC:
  guid: "a33ca954-5287-490f-89bc-c3e2b53ceee5"
  description: "Outside air flow control with minimum setpoint."
  is_abstract: true
  opt_uses:
  - economizer_mode
  - mixed_air_temperature_sensor
  - failed_mixed_air_temperature_alarm
  - high_mixed_air_temperature_alarm
  - low_mixed_air_temperature_alarm
  - ventilation_request_count
  uses:
  - outside_air_damper_percentage_command
  - outside_air_flowrate_sensor
  - ventilation_outside_air_flowrate_setpoint
  implements:
  - CONTROL


OAMC:
  guid: "48885f9d-2f9e-4c67-be4f-e558f801e02f"
  description: "Outside air flow control."
  is_abstract: true
  opt_uses:
  - outside_air_flowrate_sensor
  uses:
  - outside_air_damper_percentage_command
  - outside_air_damper_percentage_sensor
  implements:
  - CONTROL


OFC:
  guid: "9e54468c-0ab4-453c-a0e3-a9e70330fef1"
  description: "Outside air flow control monitoring (without a damper)."
  is_abstract: true
  uses:
  - outside_air_flowrate_sensor
  - outside_air_flowrate_setpoint
  implements:
  - OPERATIONAL


SFM:
  guid: "3dcbf69b-ae92-46e8-9b06-4bbb2b16a71f"
  description: "Supply air flow monitoring."
  is_abstract: true
  opt_uses:
  - high_supply_air_flowrate_alarm
  - low_supply_air_flowrate_alarm
  uses:
  - supply_air_flowrate_sensor
  implements:
  - MONITORING


DFM:
  guid: "fcf4568f-324c-49d3-8a57-c1d4fad24973"
  description: "Discharge air flow monitoring."
  is_abstract: true
  uses:
  - discharge_air_flowrate_sensor
  implements:
  - MONITORING
  opt_uses:
  - low_discharge_air_flowrate_alarm


SFC:
  guid: "53328995-5e0c-4929-af9f-052104076d11"
  description: "Supply air flow control."
  is_abstract: true
  uses:
  - supply_air_flowrate_sensor
  - supply_air_flowrate_setpoint
  implements:
  - OPERATIONAL


RFC:
  guid: "a8ff3d29-506c-4d34-aead-af60c4b68cb9"
  description: "Return air flow control."
  is_abstract: true
  uses:
  - return_air_flowrate_sensor
  - return_air_flowrate_setpoint
  implements:
  - OPERATIONAL


SARC:
  guid: "8802aca2-e086-43b1-8be2-1df1104a3f5d"
  description: "AHU supply air reset control."
  is_abstract: true
  opt_uses:
  - heating_request_count
  - supply_air_flowrate_sensor
  - warmup_run_command
  - warmup_request_count
  uses:
  - cooling_request_count
  - pressurization_request_count
  - supply_air_static_pressure_setpoint
  - supply_air_temperature_setpoint
  implements:
  - CONTROL

RWISOVPC:
  guid: "8741bbd4-d41e-4313-9c71-85995078216d"
  description: "Return water isolation valve percentage control."
  is_abstract: true
  opt_uses:
  - run_command
  uses:
  - return_water_valve_percentage_command
  - return_water_valve_percentage_sensor
  implements:
  - OPERATIONAL


CHWISOVM:
  guid: "9d50a373-7c09-49e0-8739-4f1fb18b18b5"
  description: "Chilled water isolation valve control."
  is_abstract: true
  opt_uses:
  - run_command
  uses:
  - chilled_water_isolation_valve_command
  - chilled_water_isolation_valve_status
  implements:
  - MONITORING


CDWISOVM:
  guid: "a90ebfb9-d964-4bc7-aebf-67a72866fd38"
  description: "Condensing water isolation valve control."
  is_abstract: true
  opt_uses:
  - run_command
  uses:
  - condensing_water_isolation_valve_command
  - condensing_water_isolation_valve_status
  implements:
  - MONITORING


CDWISOVPM:
  guid: "8308f584-0b61-4124-abb9-d8f5ca71e880"
  description: "Condensing water isolation valve percentage control."
  is_abstract: true
  opt_uses:
  - run_command
  - local_override_isolation_valve_alarm
  uses:
  - condensing_water_isolation_valve_percentage_command
  - condensing_water_isolation_valve_percentage_sensor
  implements:
  - MONITORING


SHWISOVPM:
  guid: "b56edb43-bde9-49f3-9437-d7a6b6e6fdea"
  description: "Heating supply water isolation valve percentage control."
  is_abstract: true
  opt_uses:
  - heating_supply_water_flowrate_sensor
  uses:
  - heating_supply_water_isolation_valve_percentage_command
  - heating_supply_water_isolation_valve_percentage_sensor
  implements:
  - MONITORING


CDWPVM:
  guid: "588692e6-84a9-4a31-8cc6-09eb599cbe54"
  description: "Condensing water pressure valve command and position monitoring (without regard to what controls it)."
  is_abstract: true
  opt_uses:
  - condensing_water_flowrate_sensor
  uses:
  - condensing_water_valve_percentage_sensor
  implements:
  - OPERATIONAL

WFRSM:
  guid: "08d4248b-2ef7-42e8-b56a-98aad618b6bc"
  description: "Water flowrate status monitoring."
  is_abstract: true
  uses:
  - water_flowrate_status
  implements:
  - OPERATIONAL

CDWFRSM:
  guid: "2a153a56-29ae-403e-9b4d-9b16b3a4794c"
  description: "Condenser water flowrate status monitoring."
  is_abstract: true
  uses:
  - condensing_water_flowrate_status
  implements:
  - OPERATIONAL

BYPVPM:
  guid: "57766034-a856-4dfe-b070-fd65673d8dd0"
  description: "Bypass water valve percentage monitoring."
  is_abstract: true
  opt_uses:
  - bypass_valve_percentage_sensor
  - failed_bypass_valve_alarm
  - economizer_mode
  uses:
  - bypass_valve_percentage_command
  implements:
  - MONITORING

BYPVVM:
  guid: "043e2922-f9df-4442-9bc0-b1e68eb41008"
  description: "Bypass water valve voltage monitoring."
  is_abstract: true
  opt_uses:
  - failed_bypass_valve_alarm
  uses:
  - bypass_valve_voltage_sensor
  - bypass_valve_voltage_command
  implements:
  - MONITORING

MWVPM:
  guid: "bd83e820-585d-4e03-9142-7d4355b41574"
  description: "Make-up water valve percentage control."
  is_abstract: true
  uses:
  - makeup_water_valve_percentage_command
  implements:
  - MONITORING

MWVVM:
  guid: "0e4215df-3401-4cf0-bdfe-9e03d6c69a48"
  description: "Make-up water valve voltage monitoring."
  is_abstract: true
  uses:
  - makeup_water_valve_voltage_command
  - makeup_water_valve_voltage_sensor
  implements:
  - MONITORING

HXSWISOVPM:
  guid: "04a7805d-e8ff-4b53-9513-d88ede4635ff"
  description: "Heat exchanger supply isolation water valve percentage control."
  is_abstract: true
  uses:
  - heat_exchange_supply_water_isolation_valve_percentage_command
  - heat_exchange_supply_water_isolation_valve_percentage_sensor
  implements:
  - MONITORING

HXSWISOVVM:
  guid: "f1c95b51-7b96-4bf9-a4e4-b47e72f9834f"
  description: "Heat exchanger supply isolation water valve voltage monitoring."
  is_abstract: true
  uses:
  - heat_exchange_supply_water_isolation_valve_voltage_command
  - heat_exchange_supply_water_isolation_valve_voltage_sensor
  implements:
  - MONITORING

HXRWISOVPM:
  guid: "789cd63d-8168-43fe-9245-c54a8527482c"
  description: "Heat exchanger return isolation water valve percentage control."
  is_abstract: true
  uses:
  - heat_exchange_return_water_isolation_valve_percentage_command
  - heat_exchange_return_water_isolation_valve_percentage_sensor
  implements:
  - MONITORING

HXSWISOVM:
  guid: "3a617a80-2ab5-4eb5-9cf5-c327359a03c6"
  description: "Heat exchanger supply isolation water valve control."
  is_abstract: true
  uses:
  - heat_exchange_supply_water_isolation_valve_command
  - heat_exchange_supply_water_isolation_valve_status
  implements:
  - MONITORING

HXRWISOVM:
  guid: "48cee686-e728-4996-be87-0a280ecf9733"
  description: "Heat exchanger return isolation water valve control."
  is_abstract: true
  uses:
  - heat_exchange_return_water_isolation_valve_command
  - heat_exchange_return_water_isolation_valve_status
  implements:
  - MONITORING

HXCRWISOVPM:
  guid: "7fd2b89b-013d-4bad-833c-2b307a63cda5"
  description: "Heat exchanger condensing return water isolation valve percentage control."
  is_abstract: true
  opt_uses:
  - failed_heat_exchange_condensing_return_water_isolation_valve_alarm
  uses:
  - heat_exchange_condensing_return_water_isolation_valve_percentage_command
  - heat_exchange_condensing_return_water_isolation_valve_percentage_sensor
  implements:
  - MONITORING

PWECVC:
  guid: "c7d64d95-0215-4c9a-b422-a4fb7004f3e3"
  description: "Process water electricconductivity drain valve control."
  is_abstract: true
  uses:
  - drain_water_valve_command
  - process_water_electricconductivity_sensor
  - process_water_electricconductivity_setpoint
  implements:
  - OPERATIONAL

PWISOVM:
  guid: "f4ea38d8-031e-48cd-be80-43883419ed55"
  description: "Process water iso valve control."
  is_abstract: true
  uses:
  - process_water_isolation_valve_command
  implements:
  - MONITORING

PSWISOVPM:
  guid: "e30d558a-61c5-4b9f-8511-9fc460117f7a"
  description: "Process supply water iso valve control."
  is_abstract: true
  opt_uses:
  - failed_process_supply_water_isolation_valve_alarm
  uses:
  - process_supply_water_isolation_valve_percentage_command
  - process_supply_water_isolation_valve_percentage_sensor
  implements:
  - MONITORING

PRWISOVPM:
  guid: "c87142d1-ffef-45ea-ab22-6e81b8393de4"
  description: "Process return water iso valve control."
  is_abstract: true
  opt_uses:
  - failed_process_return_water_isolation_valve_alarm
  uses:
  - process_return_water_isolation_valve_percentage_command
  - process_return_water_isolation_valve_percentage_sensor
  implements:
  - MONITORING

PWVPM:
  guid: "2335c3b8-b27f-4ef0-b15b-7df5e8d25e4a"
  description: "Process water valve percentage control."
  is_abstract: true
  uses:
  - process_water_valve_percentage_command
  implements:
  - MONITORING

PWDVPM:
  guid: "2a424fbc-d5d8-4675-842a-996996344180"
  description: "Process water diverting valve percentage control."
  is_abstract: true
  opt_uses:
  - failed_process_water_diverting_valve_alarm
  uses:
  - process_water_diverting_valve_percentage_command
  - process_water_diverting_valve_percentage_sensor
  implements:
  - MONITORING

CHWBZC:
  guid: "cbdecbaf-5ddb-4f77-b85f-2fbd92970a70"
  description: "Chilled water valve binary (open/closed) control on zone side."
  is_abstract: true
  implements:
  - OPERATIONAL
  uses:
  - chilled_water_valve_command
  - zone_air_cooling_temperature_setpoint
  - zone_air_temperature_sensor
  opt_uses:
  - failed_chilled_water_valve_alarm
  - failed_zone_air_temperature_alarm
  - high_zone_air_temperature_alarm
  - low_zone_air_temperature_alarm
  - chilled_water_valve_status

CHWBYPVPM:
  guid: "68cd5104-bf2e-48f3-8b88-c12192509393"
  description: "Chilled water bypass valve percentage control."
  is_abstract: true
  opt_uses:
  - failed_chilled_water_bypass_valve_alarm
  uses:
  - chilled_water_bypass_valve_percentage_command
  - chilled_water_bypass_valve_percentage_sensor
  implements:
  - MONITORING

CHWBYPVBC:
  guid: "38064bbf-cd53-430d-af16-bf77d7e565a1"
  description: "Chilled water bypass valve binary (open/closed) control."
  is_abstract: true
  implements:
  - OPERATIONAL
  opt_uses:
  - failed_chilled_water_bypass_valve_alarm
  uses:
  - chilled_water_bypass_valve_command
  - chilled_water_bypass_valve_status

MXVPM:
  guid: "4bb25777-d661-4fd3-9f8f-a84b349ada87"
  description: "Mixing valve percent control."
  is_abstract: true
  opt_uses:
  - mixing_valve_percentage_sensor
  uses:
  - mixing_valve_percentage_command
  implements:
  - MONITORING


WFRM:
  guid: "f92ea2a3-9bbf-4559-b26d-2864a0a9f973"
  description: "Water flowrate monitoring."
  is_abstract: true
  uses:
  - flowrate_sensor
  implements:
  - MONITORING
  opt_uses:
  - low_flowrate_alarm
  - failed_flowrate_alarm


CMSWFRM:
  guid: "cbf519aa-fef1-4cb1-bfb5-6bded3b5dbf6"
  description: "Common supply water flowrate monitoring."
  is_abstract: true
  implements:
  - MONITORING
  uses:
  - common_supply_water_flowrate_sensor


WFRC:
  guid: "55e5d148-7001-40e2-b082-d17cafb3309a"
  description: "Water flowrate control."
  is_abstract: true
  uses:
  - flowrate_sensor
  - flowrate_setpoint
  implements:
  - OPERATIONAL
  opt_uses:
  - low_flowrate_alarm
  - failed_flowrate_alarm


MWFRC:
  guid: "b98a5846-1b69-47e4-8913-87beb392ddcb"
  description: "Minimum water flowrate control."
  is_abstract: true
  uses:
  - flowrate_sensor
  - low_limit_flowrate_setpoint
  implements:
  - OPERATIONAL
  opt_uses:
  - low_flowrate_alarm


CHWFRM:
  guid: "3a9f9c94-7d1e-4ed2-839f-66ce995e58fd"
  description: "Chilled water flowrate monitoring."
  is_abstract: true
  uses:
  - chilled_water_flowrate_sensor
  implements:
  - MONITORING


CHWFRSM:
  guid: "b980da9b-c3de-4aab-b6de-8ab6cbc53178"
  description: "Chilled water flowrate status monitoring."
  is_abstract: true
  uses:
  - chilled_water_flowrate_status
  implements:
  - MONITORING


SEPM:
  guid: "a4c57915-39de-47ef-ae66-643b4e12b180"
  description: "Shade extent control."
  is_abstract: true
  uses:
  - shade_extent_percentage_command
  implements:
  - MONITORING


STPM:
  guid: "8221a52f-102f-486e-8ae2-1c5eee8c31d0"
  description: "Shade tilt control."
  is_abstract: true
  uses:
  - shade_tilt_percentage_command
  implements:
  - MONITORING


IGM:
  guid: "ae569be0-3ab9-4f9e-904e-6839aca72b72"
  description: "Inlet guidevane monitoring."
  is_abstract: true
  uses:
  - inlet_guidevane_percentage_sensor
  implements:
  - OPERATIONAL


CLPM:
  guid: "603cc89d-c8f4-4ab6-bba2-447a2bd2bbab"
  description: "Cooling thermal monitoring."
  is_abstract: true
  uses:
  - cooling_thermal_power_sensor
  opt_uses:
  - cooling_thermal_energy_accumulator
  - cooling_thermalefficiency_sensor
  - cooling_thermal_power_capacity
  - power_sensor
  implements:
  - MONITORING


PCLPM:
  guid: "876a8eaa-b0a3-4af7-bdf8-fbef6a93aca5"
  description: "Process cooling thermal monitoring."
  is_abstract: true
  uses:
  - process_cooling_thermal_power_sensor
  implements:
  - MONITORING

### POTENTIALLY ONE-OFF TYPES ###
DDCO:
  guid: "0a322cf2-ad41-40f5-9d2f-d2ed8c4d67a8"
  description: "Flow control - dual duct, but only cooling."
  is_abstract: true
  uses:
  - cooling_air_damper_percentage_command_1
  - cooling_air_damper_percentage_command_2
  - cooling_air_flowrate_sensor_1
  - cooling_air_flowrate_sensor_2
  - cooling_air_flowrate_setpoint_1
  - cooling_air_flowrate_setpoint_2
  implements:
  - CONTROL


FDPM2X:
  guid: "7ac01e64-eadc-4690-8c12-1bd9f48cd9b3"
  description: "Filter pressure monitoring (2 sensors)."
  is_abstract: true
  uses:
  - filter_differential_pressure_sensor_1
  - filter_differential_pressure_sensor_2
  implements:
  - MONITORING


FDPSM2X:
  guid: "2d883683-d3fc-47c3-8efd-163df172ae9c"
  description: "Filter pressure status monitoring (2 sensors)."
  is_abstract: true
  uses:
  - filter_differential_pressure_status_1
  - filter_differential_pressure_status_2
  opt_uses:
  - filter_alarm_1
  - filter_alarm_2
  implements:
  - MONITORING


FDPSM4X:
  guid: "1f150c97-8cd5-436c-ba94-f249c076f498"
  description: "Filter pressure status monitoring (4 sensors)."
  is_abstract: true
  uses:
  - filter_differential_pressure_status_1
  - filter_differential_pressure_status_2
  - filter_differential_pressure_status_3
  - filter_differential_pressure_status_4
  opt_uses:
  - filter_alarm_1
  - filter_alarm_2
  - filter_alarm_3
  - filter_alarm_4
  implements:
  - MONITORING


FDPM3X:
  guid: "6b97820b-c413-4c11-ae60-00da68a99b2a"
  description: "Filter pressure monitoring (3 sensors)."
  is_abstract: true
  uses:
  - filter_differential_pressure_sensor_1
  - filter_differential_pressure_sensor_2
  - filter_differential_pressure_sensor_3
  implements:
  - MONITORING


FDPM4X:
  guid: "8d9c1975-d7e4-4e90-829c-8d8454b4bb9d"
  description: "Filter pressure monitoring (4 sensors)."
  is_abstract: true
  uses:
  - filter_differential_pressure_sensor_1
  - filter_differential_pressure_sensor_2
  - filter_differential_pressure_sensor_3
  - filter_differential_pressure_sensor_4
  implements:
  - MONITORING


CO2C2X:
  guid: "4f712687-0690-485d-9e73-4880d30eebf4"
  description: "Carbon dioxide control with dual zone sensors."
  is_abstract: true
  opt_uses:
  - high_zone_air_co2_concentration_alarm
  - ventilation_request_count
  uses:
  - zone_air_co2_concentration_sensor_1
  - zone_air_co2_concentration_sensor_2
  - zone_air_co2_concentration_setpoint
  implements:
  - OPERATIONAL


DSP3X:
  guid: "c3a47cb2-1af2-4bc0-ac17-59fcb019d09f"
  description: "Dual setpoint zone temp control with 3 temp sensors."
  is_abstract: true
  opt_uses:
  - discharge_air_temperature_sensor
  - failed_discharge_air_temperature_alarm
  uses:
  - zone_air_cooling_temperature_setpoint
  - zone_air_heating_temperature_setpoint
  - zone_air_temperature_sensor_1
  - zone_air_temperature_sensor_2
  - zone_air_temperature_sensor_3
  implements:
  - OPERATIONAL

<<<<<<< HEAD
=======
DSP2X:
  guid: "852eae80-19b2-4dcf-b2ce-df0db924f762"
  description: "Dual setpoint zone temp control with 2 temp sensors."
  is_abstract: true
  opt_uses:
  - discharge_air_temperature_sensor
  - failed_discharge_air_temperature_alarm
  - failed_zone_air_temperature_alarm_1
  - failed_zone_air_temperature_alarm_2
  - high_zone_air_temperature_alarm
  - low_zone_air_temperature_alarm
  - average_zone_air_temperature_sensor
  - warmup_request_count
  - cooling_request_count
  - heating_request_count
  uses:
  - zone_air_cooling_temperature_setpoint
  - zone_air_heating_temperature_setpoint
  - zone_air_temperature_sensor_1
  - zone_air_temperature_sensor_2
  implements:
  - OPERATIONAL
>>>>>>> 12879c64

EFSS2X:
  guid: "2088a8dd-7821-4782-be8c-6396601bff6e"
  description: "Exhaust fan start-stop and feedback with two fans."
  is_abstract: true
  opt_uses:
  - exhaust_air_flowrate_capacity
  - exhaust_fan_current_sensor_1
  - exhaust_fan_current_sensor_2
  - exhaust_fan_power_capacity
  - exhaust_fan_power_sensor_1
  - exhaust_fan_power_sensor_2
  - failed_exhaust_fan_alarm_1
  - failed_exhaust_fan_alarm_2
  uses:
  - exhaust_fan_run_command_1
  - exhaust_fan_run_command_2
  - exhaust_fan_run_status_1
  - exhaust_fan_run_status_2
  implements:
  - OPERATIONAL


EFSS3X:
  guid: "48635fa0-7a1a-4266-96a1-af3a61f172b8"
  description: "Exhaust fan start-stop and feedback with three fans."
  is_abstract: true
  opt_uses:
  - exhaust_air_flowrate_capacity
  - exhaust_fan_current_sensor_1
  - exhaust_fan_current_sensor_2
  - exhaust_fan_current_sensor_3
  - exhaust_fan_power_capacity
  - exhaust_fan_power_sensor_1
  - exhaust_fan_power_sensor_2
  - exhaust_fan_power_sensor_3
  uses:
  - exhaust_fan_run_command_1
  - exhaust_fan_run_command_2
  - exhaust_fan_run_command_3
  - exhaust_fan_run_status_1
  - exhaust_fan_run_status_2
  - exhaust_fan_run_status_3
  implements:
  - OPERATIONAL


EFSS4X:
  guid: "fd0fd629-4909-4bbe-aaae-3210ba66c6fb"
  description: "Exhaust fan start-stop and feedback with four fans."
  is_abstract: true
  opt_uses:
  - exhaust_air_flowrate_capacity
  - exhaust_fan_current_sensor_1
  - exhaust_fan_current_sensor_2
  - exhaust_fan_current_sensor_3
  - exhaust_fan_current_sensor_4
  - exhaust_fan_power_capacity
  - exhaust_fan_power_sensor_1
  - exhaust_fan_power_sensor_2
  - exhaust_fan_power_sensor_3
  - exhaust_fan_power_sensor_4
  uses:
  - exhaust_fan_run_command_1
  - exhaust_fan_run_command_2
  - exhaust_fan_run_command_3
  - exhaust_fan_run_command_4
  - exhaust_fan_run_status_1
  - exhaust_fan_run_status_2
  - exhaust_fan_run_status_3
  - exhaust_fan_run_status_4
  implements:
  - OPERATIONAL


DF2XSS:
  guid: "d869bbc9-3715-498f-a923-94f436664cd0"
  description: "Discharge fan start-stop and feedback (2 pts)."
  is_abstract: true
  opt_uses:
  - discharge_fan_current_sensor
  - discharge_fan_power_sensor
  - discharge_fan_lost_power_alarm
  uses:
  - discharge_fan_run_command_1
  - discharge_fan_run_command_2
  - discharge_fan_run_status_1
  - discharge_fan_run_status_2
  implements:
  - OPERATIONAL


SFSS2X:
  guid: "85ace121-6411-41f7-aea0-03440c7d1352"
  description: "Supply fan start-stop and feedback for two fans."
  is_abstract: true
  opt_uses:
  - supply_air_flowrate_capacity
  - supply_fan_current_sensor_1
  - supply_fan_current_sensor_2
  - supply_fan_power_capacity
  - supply_fan_power_sensor_1
  - supply_fan_power_sensor_2
  - failed_supply_fan_alarm_1
  - failed_supply_fan_alarm_2
  - schedule_run_command
  uses:
  - supply_fan_run_command_1
  - supply_fan_run_command_2
  - supply_fan_run_status_1
  - supply_fan_run_status_2
  implements:
  - OPERATIONAL

SFSS3X:
  guid: "e1fba819-60f4-459e-ad37-5da8828618dd"
  description: "Supply fan start-stop and feedback for three fans."
  is_abstract: true
  opt_uses:
  - supply_air_flowrate_capacity
  - supply_fan_current_sensor_1
  - supply_fan_current_sensor_2
  - supply_fan_current_sensor_3
  - supply_fan_power_capacity
  - supply_fan_power_sensor_1
  - supply_fan_power_sensor_2
  - supply_fan_power_sensor_3
  uses:
  - supply_fan_run_command_1
  - supply_fan_run_command_2
  - supply_fan_run_command_3
  - supply_fan_run_status_1
  - supply_fan_run_status_2
  - supply_fan_run_status_3
  implements:
  - OPERATIONAL


SFSS4X:
  guid: "beae050d-0e1e-4a46-a10e-70cf833126a2"
  description: "Supply fan start-stop and feedback for four fans."
  is_abstract: true
  opt_uses:
  - supply_air_flowrate_capacity
  - supply_fan_current_sensor_1
  - supply_fan_current_sensor_2
  - supply_fan_current_sensor_3
  - supply_fan_current_sensor_4
  - supply_fan_power_capacity
  - supply_fan_power_sensor_1
  - supply_fan_power_sensor_2
  - supply_fan_power_sensor_3
  - supply_fan_power_sensor_4
  - failed_supply_fan_alarm_1
  - failed_supply_fan_alarm_2
  - failed_supply_fan_alarm_3
  - failed_supply_fan_alarm_4
  uses:
  - supply_fan_run_command_1
  - supply_fan_run_command_2
  - supply_fan_run_command_3
  - supply_fan_run_command_4
  - supply_fan_run_status_1
  - supply_fan_run_status_2
  - supply_fan_run_status_3
  - supply_fan_run_status_4
  implements:
  - OPERATIONAL


EFVSC2X:
  guid: "71c4f49c-a3be-4f1b-bbf2-dbbda9a13ec2"
  description: "Exhaust fan variable speed control with feedback and sensoring for two fans."
  is_abstract: true
  opt_uses:
  - exhaust_fan_current_sensor_1
  - exhaust_fan_current_sensor_2
  - exhaust_fan_power_sensor_1
  - exhaust_fan_power_sensor_2
  - exhaust_fan_speed_frequency_sensor_1
  - exhaust_fan_speed_frequency_sensor_2
  - exhaust_fan_speed_percentage_sensor_1
  - exhaust_fan_speed_percentage_sensor_2
  uses:
  - exhaust_fan_run_command_1
  - exhaust_fan_run_command_2
  - exhaust_fan_run_status_1
  - exhaust_fan_run_status_2
  - exhaust_fan_speed_percentage_command_1
  - exhaust_fan_speed_percentage_command_2
  implements:
  - OPERATIONAL


EFVSC3X:
  guid: "d199dfe8-97a9-4f29-aa27-9f48dafef3fd"
  description: "Exhaust fan variable speed control with feedback and sensoring for three fans."
  is_abstract: true
  opt_uses:
  - exhaust_fan_current_sensor_1
  - exhaust_fan_current_sensor_2
  - exhaust_fan_current_sensor_3
  - exhaust_fan_power_sensor_1
  - exhaust_fan_power_sensor_2
  - exhaust_fan_power_sensor_3
  - exhaust_fan_speed_frequency_sensor_1
  - exhaust_fan_speed_frequency_sensor_2
  - exhaust_fan_speed_frequency_sensor_3
  - exhaust_fan_speed_percentage_sensor_1
  - exhaust_fan_speed_percentage_sensor_2
  - exhaust_fan_speed_percentage_sensor_3
  uses:
  - exhaust_fan_run_command_1
  - exhaust_fan_run_command_2
  - exhaust_fan_run_command_3
  - exhaust_fan_run_status_1
  - exhaust_fan_run_status_2
  - exhaust_fan_run_status_3
  - exhaust_fan_speed_percentage_command_1
  - exhaust_fan_speed_percentage_command_2
  - exhaust_fan_speed_percentage_command_3
  implements:
  - OPERATIONAL


EFVSC4X:
  guid: "5c932992-91c9-4184-9f5f-24d62a99e559"
  description: "Exhaust fan variable speed control with feedback and sensoring for four fans."
  is_abstract: true
  opt_uses:
  - exhaust_fan_current_sensor_1
  - exhaust_fan_current_sensor_2
  - exhaust_fan_current_sensor_3
  - exhaust_fan_current_sensor_4
  - exhaust_fan_power_sensor_1
  - exhaust_fan_power_sensor_2
  - exhaust_fan_power_sensor_3
  - exhaust_fan_power_sensor_4
  - exhaust_fan_speed_frequency_sensor_1
  - exhaust_fan_speed_frequency_sensor_2
  - exhaust_fan_speed_frequency_sensor_3
  - exhaust_fan_speed_frequency_sensor_4
  - exhaust_fan_speed_percentage_sensor_1
  - exhaust_fan_speed_percentage_sensor_2
  - exhaust_fan_speed_percentage_sensor_3
  - exhaust_fan_speed_percentage_sensor_4
  uses:
  - exhaust_fan_run_command_1
  - exhaust_fan_run_command_2
  - exhaust_fan_run_command_3
  - exhaust_fan_run_command_4
  - exhaust_fan_run_status_1
  - exhaust_fan_run_status_2
  - exhaust_fan_run_status_3
  - exhaust_fan_run_status_4
  - exhaust_fan_speed_percentage_command_1
  - exhaust_fan_speed_percentage_command_2
  - exhaust_fan_speed_percentage_command_3
  - exhaust_fan_speed_percentage_command_4
  implements:
  - OPERATIONAL


SFVSC2X:
  guid: "4ec491a2-e832-4994-8496-e1034006495e"
  description: "Supply fan variable speed control with feedback and sensoring with two fans."
  is_abstract: true
  opt_uses:
  - supply_fan_current_sensor_1
  - supply_fan_current_sensor_2
  - supply_fan_power_sensor_1
  - supply_fan_power_sensor_2
  - supply_fan_speed_frequency_sensor_1
  - supply_fan_speed_frequency_sensor_2
  - supply_fan_speed_percentage_sensor_1
  - supply_fan_speed_percentage_sensor_2
  - supply_fan_torque_sensor_1
  - supply_fan_torque_sensor_2
  - supply_fan_voltage_sensor_1
  - supply_fan_voltage_sensor_2
  uses:
  - supply_fan_run_command_1
  - supply_fan_run_command_2
  - supply_fan_run_status_1
  - supply_fan_run_status_2
  - supply_fan_speed_percentage_command_1
  - supply_fan_speed_percentage_command_2
  implements:
  - OPERATIONAL


SFVSC3X:
  guid: "d60c4c55-8265-4ce8-b7a0-b63b93e2c11e"
  description: "Supply fan variable speed control with feedback and sensoring with three fans."
  is_abstract: true
  opt_uses:
  - ac_voltage_sensor_1
  - ac_voltage_sensor_2
  - ac_voltage_sensor_3
  - dc_voltage_sensor_1
  - dc_voltage_sensor_2
  - dc_voltage_sensor_3
  - supply_fan_current_sensor_1
  - supply_fan_current_sensor_2
  - supply_fan_current_sensor_3
  - supply_fan_power_sensor_1
  - supply_fan_power_sensor_2
  - supply_fan_power_sensor_3
  - supply_fan_run_mode_1
  - supply_fan_run_mode_2
  - supply_fan_run_mode_3
  - supply_fan_run_time_accumulator_1
  - supply_fan_run_time_accumulator_2
  - supply_fan_run_time_accumulator_3
  - supply_fan_speed_frequency_sensor_1
  - supply_fan_speed_frequency_sensor_2
  - supply_fan_speed_frequency_sensor_3
  - supply_fan_speed_percentage_sensor_1
  - supply_fan_speed_percentage_sensor_2
  - supply_fan_speed_percentage_sensor_3
  uses:
  - supply_fan_run_command_1
  - supply_fan_run_command_2
  - supply_fan_run_command_3
  - supply_fan_run_status_1
  - supply_fan_run_status_2
  - supply_fan_run_status_3
  - supply_fan_speed_percentage_command_1
  - supply_fan_speed_percentage_command_2
  - supply_fan_speed_percentage_command_3
  implements:
  - OPERATIONAL


SFVSC4X:
  guid: "8649a013-b152-4412-bfa6-f681d8a962df"
  description: "Supply fan variable speed control with feedback and sensoring with four fans."
  is_abstract: true
  opt_uses:
  - supply_fan_current_sensor_1
  - supply_fan_current_sensor_2
  - supply_fan_current_sensor_3
  - supply_fan_current_sensor_4
  - supply_fan_voltage_sensor_1
  - supply_fan_voltage_sensor_2
  - supply_fan_voltage_sensor_3
  - supply_fan_voltage_sensor_4
  - supply_fan_power_sensor_1
  - supply_fan_power_sensor_2
  - supply_fan_power_sensor_3
  - supply_fan_power_sensor_4
  - supply_fan_energy_accumulator_1
  - supply_fan_energy_accumulator_2
  - supply_fan_energy_accumulator_3
  - supply_fan_energy_accumulator_4
  - supply_fan_run_time_accumulator_1
  - supply_fan_run_time_accumulator_2
  - supply_fan_run_time_accumulator_3
  - supply_fan_run_time_accumulator_4
  - supply_fan_speed_frequency_sensor_1
  - supply_fan_speed_frequency_sensor_2
  - supply_fan_speed_frequency_sensor_3
  - supply_fan_speed_frequency_sensor_4
  - supply_fan_speed_percentage_sensor_1
  - supply_fan_speed_percentage_sensor_2
  - supply_fan_speed_percentage_sensor_3
  - supply_fan_speed_percentage_sensor_4
  - supply_fan_rotationalvelocity_sensor_1
  - supply_fan_rotationalvelocity_sensor_2
  - supply_fan_rotationalvelocity_sensor_3
  - supply_fan_rotationalvelocity_sensor_4
  uses:
  - supply_fan_run_command_1
  - supply_fan_run_command_2
  - supply_fan_run_command_3
  - supply_fan_run_command_4
  - supply_fan_run_status_1
  - supply_fan_run_status_2
  - supply_fan_run_status_3
  - supply_fan_run_status_4
  - supply_fan_speed_percentage_command_1
  - supply_fan_speed_percentage_command_2
  - supply_fan_speed_percentage_command_3
  - supply_fan_speed_percentage_command_4
  implements:
  - OPERATIONAL


BYPSSPC:
  guid: "1811cdec-15d7-4d1d-b819-f7673aa694c2"
  description: "Supply static pressure control with bypass damper."
  is_abstract: true
  opt_uses:
  - supply_air_flowrate_sensor
  - failed_supply_fan_alarm
  - failed_supply_air_static_pressure_alarm
  - high_supply_air_static_pressure_alarm
  - low_supply_air_static_pressure_alarm
  uses:
  - bypass_air_damper_percentage_command
  - supply_air_static_pressure_sensor
  - supply_air_static_pressure_setpoint
  - supply_fan_run_command
  - supply_fan_run_status
  implements:
  - CONTROL


BYPSSPC2X: # Consider virtual point for instances where dampers control to same value.
  guid: "f4de1232-617b-49c9-adc9-be8810631dbc"
  description: "Supply static pressure control with two bypass dampers."
  is_abstract: true
  opt_uses:
  - supply_air_flowrate_sensor
  - failed_supply_fan_alarm
  - failed_supply_air_static_pressure_alarm
  - high_supply_air_static_pressure_alarm
  - low_supply_air_static_pressure_alarm
  uses:
  - bypass_air_damper_percentage_command_1
  - bypass_air_damper_percentage_command_2
  - supply_air_static_pressure_sensor
  - supply_air_static_pressure_setpoint
  - supply_fan_run_command
  - supply_fan_run_status
  implements:
  - CONTROL


SWISOVM:
  guid: "650f3451-5e49-4161-b257-cfc578fb54b4"
  description: "Supply side isolation valve control."
  is_abstract: true
  uses:
  - supply_water_isolation_valve_command
  - supply_water_isolation_valve_status
  implements:
  - MONITORING
  opt_uses:
  - failed_isolation_valve_alarm
  - failed_supply_water_isolation_valve_alarm
  - supply_water_isolation_valve_percentage_sensor
  - local_override_isolation_valve_alarm

CHWRWDVPM:
  guid: "ac21d1e5-1e01-4612-af36-e71f0a0b58b2"
  description: "Chilled return water diverting valve percentage monitoring."
  is_abstract: true
  opt_uses:
  - failed_chilled_return_water_diverting_valve_alarm
  uses:
  - chilled_return_water_diverting_valve_percentage_command
  - chilled_return_water_diverting_valve_percentage_sensor
  implements:
  - MONITORING

SWDVPM:
  guid: "4a848219-0fdd-4f99-ae7d-5604cbf27bd9"
  description: "Supply water diverting valve percentage monitoring."
  is_abstract: true
  opt_uses:
  - failed_supply_water_diverting_valve_alarm
  uses:
  - supply_water_diverting_valve_percentage_command
  - supply_water_diverting_valve_percentage_sensor
  implements:
  - MONITORING

SWISOVPM:
  guid: "33856563-ebe5-42ee-a928-e8b46d81772d"
  description: "Supply side isolation valve percentage control."
  is_abstract: true
  opt_uses:
  - failed_supply_water_isolation_valve_alarm
  uses:
  - supply_water_isolation_valve_percentage_command
  - supply_water_isolation_valve_percentage_sensor
  implements:
  - MONITORING


RWISOVM:
  guid: "2d35bbb0-bcad-4f36-a8cb-0c9031d81886"
  description: "Return side isolation valve control."
  is_abstract: true
  opt_uses:
  - failed_return_water_isolation_valve_alarm
  - return_water_isolation_valve_percentage_sensor
  uses:
  - return_water_isolation_valve_command
  - return_water_isolation_valve_status
  implements:
  - MONITORING


RWISOVPM:
  guid: "a20fce9d-f8c0-4324-9ffd-8aaa3729b32d"
  description: "Return side isolation valve percentage control."
  is_abstract: true
  opt_uses:
  - failed_return_water_isolation_valve_alarm
  uses:
  - return_water_isolation_valve_percentage_command
  - return_water_isolation_valve_percentage_sensor
  implements:
  - MONITORING


CICHVISOVM3X:
  guid: "2fb6be93-58f7-4544-ad33-bae7bf47ff0a"
  description: "Circuit changeover valve for switching between Hot water system and Chiller "
  is_abstract: true
  uses:
  - circulation_changeover_isolation_valve_status_1
  - circulation_changeover_isolation_valve_status_2
  - circulation_changeover_isolation_valve_status_3
  implements:
  - MONITORING


CHWRWISOVPM:
  guid: "0a8333ee-fdc9-440b-9ebc-fb0e19e8cf5c"
  description: "Chilled water return side isolation valve percentage control."
  is_abstract: true
  opt_uses:
  - failed_chilled_return_water_isolation_valve_alarm
  uses:
  - chilled_return_water_isolation_valve_percentage_command
  - chilled_return_water_isolation_valve_percentage_sensor
  implements:
  - MONITORING


CHWRWISOVM:
  guid: "e9680821-b425-4b3f-bef2-b89795524460"
  description: "Chilled water return side isolation valve control."
  is_abstract: true
  opt_uses:
  - failed_chilled_return_water_isolation_valve_alarm
  - chilled_return_water_isolation_valve_percentage_sensor
  uses:
  - chilled_return_water_isolation_valve_command
  - chilled_return_water_isolation_valve_status
  implements:
  - MONITORING


CHWSWISOVPM:
  guid: "5f1963bf-1148-4881-8c6f-a20b39600e7e"
  description: "Chilled water supply side isolation valve percentage control."
  is_abstract: true
  opt_uses:
  - failed_chilled_supply_water_isolation_valve_alarm
  uses:
  - chilled_supply_water_isolation_valve_percentage_command
  - chilled_supply_water_isolation_valve_percentage_sensor
  implements:
  - MONITORING


CHWSWISOVM:
  guid: "1a187792-767f-4132-9333-161c6db07ce4"
  description: "Chilled water supply side isolation valve control."
  is_abstract: true
  opt_uses:
  - failed_chilled_supply_water_isolation_valve_alarm
  - chilled_supply_water_isolation_valve_percentage_sensor
  uses:
  - chilled_supply_water_isolation_valve_command
  - chilled_supply_water_isolation_valve_status
  implements:
  - MONITORING


PRWDT:
  guid: "cc3605dc-b8bc-4e50-a97c-6a450040bda1"
  description: "Temperature differential across process water."
  is_abstract: true
  implements:
  - MONITORING
  opt_uses:
  - process_cooling_thermal_power_sensor
  uses:
  - process_return_water_temperature_sensor
  - process_supply_water_temperature_sensor


PRWDT2X:
  guid: "a84edaa6-abe2-4496-9d44-9d5210573b13"
  description: "Temperature differential across 2 process water headers."
  is_abstract: true
  implements:
  - MONITORING
  opt_uses:
  - process_cooling_thermal_power_sensor_1
  - process_cooling_thermal_power_sensor_2
  uses:
  - process_return_water_temperature_sensor_1
  - process_return_water_temperature_sensor_2
  - process_supply_water_temperature_sensor_1
  - process_supply_water_temperature_sensor_2


PWFRM:
  guid: "617bdc3e-24b2-4e1f-b03e-9a179ce4fccd"
  description: "Flowrate monitoring for process water."
  is_abstract: true
  implements:
  - MONITORING
  uses:
  - process_water_flowrate_sensor


PWFRM2X:
  guid: "7ee01573-42e1-4b4b-9dae-8c4950ce6e29"
  description: "Flowrate monitoring for 2 process water headers."
  is_abstract: true
  implements:
  - MONITORING
  uses:
  - process_water_flowrate_sensor_1
  - process_water_flowrate_sensor_2


PWDPM:
  guid: "f6ba0e90-e329-4170-96db-1b0ea822db23"
  description: "Differential pressure monitoring for process water."
  is_abstract: true
  implements:
  - MONITORING
  uses:
  - process_water_differential_pressure_sensor


PWDPM2X:
  guid: "95241eea-6d22-400c-aa92-c0e7caf8a4d1"
  description: "Differential pressure monitoring for 2 process water headers."
  is_abstract: true
  implements:
  - MONITORING
  uses:
  - process_water_differential_pressure_sensor_1
  - process_water_differential_pressure_sensor_2


CWRISOVPM:
  guid: "ec4e3b78-417d-47a3-bbbf-d031f31d2d3d"
  description: "Condensing water return isolation valve percentage control."
  is_abstract: true
  opt_uses:
  - failed_condensing_return_water_isolation_valve_alarm
  - condensing_return_water_isolation_valve_status
  uses:
  - condensing_return_water_isolation_valve_percentage_command
  - condensing_return_water_isolation_valve_percentage_sensor
  implements:
  - MONITORING


CWRISOVM:
  guid: "cb8b8c1e-30c2-48fc-b6c0-44d73468d994"
  description: "Condensing water return isolation valve control."
  is_abstract: true
  opt_uses:
  - failed_condensing_return_water_isolation_valve_alarm
  uses:
  - condensing_return_water_isolation_valve_command
  - condensing_return_water_isolation_valve_status
  implements:
  - MONITORING

CWSISOVPM:
  guid: "3221aa75-8df4-4964-82dd-9a5c59c3a73b"
  description: "Condensing water supply isolation valve percentage control."
  is_abstract: true
  opt_uses:
  - failed_condensing_supply_water_isolation_valve_alarm
  uses:
  - condensing_supply_water_isolation_valve_percentage_command
  - condensing_supply_water_isolation_valve_percentage_sensor
  implements:
  - MONITORING


CWSISOVM:
  guid: "6284c4c0-1261-44f7-bebb-ab6aa11443ca"
  description: "Condensing water supply isolation valve control."
  is_abstract: true
  opt_uses:
  - failed_condensing_supply_water_isolation_valve_alarm
  uses:
  - condensing_supply_water_isolation_valve_command
  - condensing_supply_water_isolation_valve_status
  implements:
  - MONITORING


CHWRISOVPM:
  guid: "e9fd8609-a3da-4c2a-bd3b-df8692285add"
  description: "Chilled water return isolation valve percentage control."
  is_abstract: true
  uses:
  - chilled_return_water_isolation_valve_percentage_command
  - chilled_return_water_isolation_valve_percentage_sensor
  opt_uses:
  - failed_chilled_return_water_isolation_valve_alarm
  implements:
  - MONITORING


WDPM:
  guid: "417a56f9-4c22-454a-8aa9-e6764d9fea8e"
  description: "Differential pressure monitoring."
  is_abstract: true
  uses:
  - differential_pressure_sensor
  opt_uses:
  - high_differential_pressure_alarm
  - low_differential_pressure_alarm

GDPM:
  guid: "5b7cc033-05fc-473c-832a-6164a82059dd"
  description: "Differential pressure monitoring for glycol."
  is_abstract: true
  uses:
  - glycol_differential_pressure_sensor
  opt_uses:
  - supply_glycol_pressure_sensor

CHWDPM:
  guid: "dcdb66fc-576b-4475-a1cd-f143e16edcde"
  description: "Differential pressure monitoring for chilled water."
  is_abstract: true
  uses:
  - chilled_water_differential_pressure_sensor

CHWDPC:
  guid: "ea883ebb-51f0-4ea3-9f6c-e3dae016e325"
  description: "Differential pressure control for chilled water."
  is_abstract: true
  uses:
  - chilled_water_differential_pressure_sensor
  - chilled_water_differential_pressure_setpoint
  opt_uses:
  - high_chilled_water_differential_pressure_alarm
  - low_chilled_water_differential_pressure_alarm

CHWHRDPC:
  guid: "54ad7c4b-917d-4194-b888-954bf6553838"
  description: "Heat recovery differential pressure control for chilled water."
  is_abstract: true
  implements:
  - MONITORING
  uses:
  - chilled_water_differential_pressure_sensor
  - heat_recovery_chilled_water_differential_pressure_setpoint
  - heat_recovery_run_command

CHWDTC:
  guid: "0ebb5fa0-c205-4238-8f73-296667e7169c"
  description: "Differential temperature control for chilled water."
  is_abstract: true
  implements:
  - CONTROL
  uses:
  - chilled_water_differential_temperature_sensor
  - chilled_water_differential_temperature_setpoint

CHDX4SC:
  guid: "52c7a4a2-d587-46d5-96c9-d1bdf60daa81"
  description: "Chiller control on supply side with 4 compressors."
  is_abstract: true
  opt_uses:
  - chilled_return_water_temperature_sensor
  - compressor_speed_frequency_sensor
  - compressor_speed_percentage_command
  - compressor_speed_percentage_sensor
  - cooling_percentage_command
  uses:
  - chilled_supply_water_temperature_sensor
  - chilled_supply_water_temperature_setpoint
  - compressor_run_command_1
  - compressor_run_command_2
  - compressor_run_command_3
  - compressor_run_command_4
  - compressor_run_status_1
  - compressor_run_status_2
  - compressor_run_status_3
  - compressor_run_status_4


CHDX2SC:
  guid: "7383de4b-4fcd-4504-b91a-3fd2576845fb"
  description: "Chiller control on supply side with 2 compressors."
  is_abstract: true
  opt_uses:
  - chilled_return_water_temperature_sensor
  - compressor_speed_frequency_sensor
  - compressor_speed_percentage_command
  - compressor_speed_percentage_sensor
  - cooling_percentage_command
  - cooling_request_count
  uses:
  - chilled_supply_water_temperature_sensor
  - chilled_supply_water_temperature_setpoint
  - compressor_run_command_1
  - compressor_run_command_2
  - compressor_run_status_1
  - compressor_run_status_2


CHDXSC:
  guid: "cc5a8afe-0752-4b8d-846a-5848bf056ddd"
  description: "Chiller control on supply side, single stage."
  is_abstract: true
  opt_uses:
  - chilled_return_water_temperature_sensor
  - compressor_speed_frequency_sensor
  - compressor_speed_percentage_command
  - compressor_speed_percentage_sensor
  - cooling_percentage_command
  - compressor_lost_power_alarm
  - failed_compressor_alarm
  - overload_compressor_alarm
  uses:
  - chilled_supply_water_temperature_sensor
  - chilled_supply_water_temperature_setpoint
  - compressor_run_command
  - compressor_run_status


CHDXVSC:
  guid: "7a5e238a-a1b2-4aac-88e3-cffc18960489"
  description: "Variable speed compressor control."
  is_abstract: true
  uses:
  - compressor_run_command
  - compressor_run_status
  - compressor_speed_percentage_sensor
  opt_uses:
  - compressor_current_sensor
  - compressor_speed_frequency_sensor
  - compressor_voltage_sensor
  - compressor_lost_power_alarm
  - failed_compressor_alarm
  - overload_compressor_alarm

CHDXVSC2X:
  guid: "cddb43aa-3122-44e2-96f7-906259bb3e8c"
  description: "Dual compressor variable speed control."
  is_abstract: true
  uses:
  - compressor_run_command_1
  - compressor_run_command_2
  - compressor_run_status_1
  - compressor_run_status_2
  - compressor_speed_percentage_sensor_1
  - compressor_speed_percentage_sensor_2
  opt_uses:
  - compressor_speed_frequency_sensor_1
  - compressor_speed_frequency_sensor_2

CDWFRM:
  guid: "b4cd6a63-df02-4c7b-bf81-3902cd827241"
  description: "Condenser water flowrate monitoring."
  is_abstract: true
  uses:
  - condensing_water_flowrate_sensor
  implements:
  - MONITORING


REFSM:
  guid: "dfcadf28-6b6f-405b-b6f9-c6ac4f445e96"
  description: "Refrigerant saturation monitoring."
  is_abstract: true
  opt_uses:
  - refrigerant_discharge_temperature_sensor
  - refrigerant_suction_temperature_sensor
  uses:
  - refrigerant_condenser_saturation_temperature_sensor
  - refrigerant_evaporator_saturation_temperature_sensor
  implements:
  - MONITORING


PDSCV:
  guid: "b1eac019-247c-4669-bd66-f70f262f9af7"
  description: "Pressure-dependent supply damper control for ventilation purposes (CO2 or VOC)."
  is_abstract: true
  opt_uses:
  - run_command
  - schedule_run_command
  - warmup_run_command
  uses:
  - supply_air_damper_percentage_command
  - supply_air_damper_percentage_sensor
  implements:
  - CONTROL


SDBPC:
  guid: "881f3d79-d107-4268-83c6-f16e3ae7fb5a"
  description: "Back-pressure controlling supply damper."
  is_abstract: true
  opt_uses:
  - supply_air_flowrate_sensor
  - failed_supply_air_static_pressure_alarm
  - high_supply_air_static_pressure_alarm
  - low_supply_air_static_pressure_alarm
  uses:
  - supply_air_damper_percentage_command
  - supply_air_damper_percentage_sensor
  - supply_air_static_pressure_sensor
  - supply_air_static_pressure_setpoint
  implements:
  - MONITORING


HWVM:
  guid: "9e86fa93-01d8-4536-815b-1b031b165f3f"
  description: "Heating water valve command and position monitoring (without regard to what controls it)."
  is_abstract: true
  opt_uses:
  - heating_thermal_power_capacity
  - heating_water_flowrate_sensor
  uses:
  - heating_water_valve_percentage_command
  - heating_water_valve_percentage_sensor
  implements:
  - OPERATIONAL

HWVVM:
  guid: "3e193668-77e3-454e-9153-fdc3475d9012"
  description: "Heating water valve voltage monitoring."
  is_abstract: true
  opt_uses:
  - heating_water_flowrate_sensor
  uses:
  - heating_water_valve_voltage_sensor
  - heating_water_valve_voltage_command
  implements:
  - OPERATIONAL

CHWVM:
  guid: "73411f3e-5c42-40cb-8d6c-82f1e2358844"
  description: "Chilled water valve command and position monitoring (without regard to what controls it)."
  is_abstract: true
  opt_uses:
  - chilled_water_flowrate_sensor
  - cooling_thermal_power_capacity
  - failed_chilled_water_valve_alarm
  - frost_alarm
  uses:
  - chilled_water_valve_percentage_command
  - chilled_water_valve_percentage_sensor
  implements:
  - OPERATIONAL

CHWVVM:
  guid: "cd1be55d-85bc-4e0b-82b0-f3e38c427521"
  description: "Chilled water valve voltage monitoring."
  is_abstract: true
  opt_uses:
  - chilled_water_flowrate_sensor
  - failed_chilled_water_valve_alarm
  uses:
  - chilled_water_valve_voltage_command
  - chilled_water_valve_voltage_sensor
  implements:
  - OPERATIONAL

RMM:
  guid: "162df361-7593-4e36-bf41-e7fa667244dd"
  description: "Run mode monitoring."
  is_abstract: true
  uses:
  - run_mode


DSPZDHC:
  guid: "365e7bc0-cc71-4fdd-937c-c8be0011636e"
  description: "Zone dual setpoint humidification/dehumidification control."
  is_abstract: true
  opt_uses:
  - humidification_percentage_command
  - failed_humidifier_alarm
  uses:
  - dehumidification_run_command
  - humidification_run_command
  - zone_air_dehumidification_relative_humidity_setpoint
  - zone_air_humidification_relative_humidity_setpoint
  - zone_air_relative_humidity_sensor
  implements:
  - CONTROL


EFC:
  guid: "12587490-2e23-4c9c-9b4f-6980f855ed41"
  description: "Exhaust air flow control."
  is_abstract: true
  opt_uses:
  - exhaust_air_linearvelocity_sensor
  uses:
  - exhaust_air_flowrate_sensor
  - exhaust_air_flowrate_setpoint
  implements:
  - OPERATIONAL


DXDDC:
  guid: "a3f8ff4c-3cfc-4832-a0f3-1526c82b4e9e"
  description: "DX cooling dual setpoint control on discharge side"
  is_abstract: true
  opt_uses:
  - compressor_run_status
  - cooling_percentage_command
  - compressor_lost_power_alarm
  - failed_compressor_alarm
  - failed_discharge_air_temperature_alarm
  - overload_compressor_alarm
  uses:
  - compressor_run_command
  - discharge_air_cooling_temperature_setpoint
  - discharge_air_heating_temperature_setpoint
  - discharge_air_temperature_sensor
  implements:
  - CONTROL


HTDDC:
  guid: "9e35fc23-e57e-461a-8ad0-09d91a86bb78"
  description: "Gas or electric heating dual setpoint control on discharge side"
  is_abstract: true
  opt_uses:
  - heater_run_status
  - heating_percentage_command
  - failed_discharge_air_temperature_alarm
  uses:
  - discharge_air_cooling_temperature_setpoint
  - discharge_air_heating_temperature_setpoint
  - discharge_air_temperature_sensor
  - heater_run_command
  implements:
  - CONTROL


REFSM2X:
  guid: "4690aaf5-e70c-43e0-aabb-38d209b8c2aa"
  description: "Refrigerant temperature monitoring for 2 circuits."
  is_abstract: true
  opt_uses:
  - refrigerant_discharge_temperature_sensor_1
  - refrigerant_discharge_temperature_sensor_2
  - refrigerant_suction_temperature_sensor_1
  - refrigerant_suction_temperature_sensor_2
  uses:
  - refrigerant_condenser_saturation_temperature_sensor_1
  - refrigerant_condenser_saturation_temperature_sensor_2
  - refrigerant_evaporator_saturation_temperature_sensor_1
  - refrigerant_evaporator_saturation_temperature_sensor_2
  implements:
  - MONITORING


REFPM:
  guid: "a2aeaac3-35be-4e06-89fe-560d7ec5935e"
  description: "Refrigerant pressure monitoring for a single circuit."
  is_abstract: true
  opt_uses:
  - refrigerant_differential_pressure_sensor
  - refrigerant_high_pressure_status
  - refrigerant_low_pressure_status
  uses:
  - refrigerant_condenser_pressure_sensor
  - refrigerant_evaporator_pressure_sensor
  implements:
  - MONITORING


REFPM2X:
  guid: "6f2fadec-2b16-4410-8fb5-f6e52c6f13e4"
  description: "Refrigerant pressure monitoring for 2 circuits."
  is_abstract: true
  opt_uses:
  - refrigerant_differential_pressure_sensor_1
  - refrigerant_differential_pressure_sensor_2
  uses:
  - refrigerant_condenser_pressure_sensor_1
  - refrigerant_condenser_pressure_sensor_2
  - refrigerant_evaporator_pressure_sensor_1
  - refrigerant_evaporator_pressure_sensor_2
  implements:
  - MONITORING


SWPSS:
  guid: "0647053a-4f19-483a-9ad4-4dc4d1472775"
  description: "Sweeper pump start stop monitoring."
  is_abstract: true
  uses:
  - sweeper_pump_run_command
  - sweeper_pump_run_status
  implements:
  - OPERATIONAL


DRPM:
  guid: "ae1c0c1a-981c-4a56-9640-afd961cf0f9a"
  description: "Drain pump monitoring."
  is_abstract: true
  opt_uses:
  - input_motor_power_status
  - water_high_level_status
  - water_low_level_status
  - failed_drain_pump_alarm
  uses:
  - drain_pump_run_status
  implements:
  - MONITORING


SDM:
  guid: "40dc57c7-1efd-483d-a2c0-46077595b2b8"
  description: "Supply air damper monitoring."
  is_abstract: true
  opt_uses:
  - failed_supply_air_damper_alarm
  uses:
  - supply_air_damper_command
  - supply_air_damper_status


ECDDC:
  guid: "4874434d-75fd-4a18-aca5-70851c77ea0b"
  description: "Evaporative cooler control on discharge side."
  is_abstract: true
  opt_uses:
  - cooling_percentage_sensor
  - evaporative_cooler_run_status
  - failed_discharge_air_temperature_alarm
  uses:
  - discharge_air_cooling_temperature_setpoint
  - discharge_air_heating_temperature_setpoint
  - discharge_air_temperature_sensor
  - evaporative_cooler_run_command
  implements:
  - CONTROL


DXSDC:
  guid: "ea721fc2-16b9-4bb9-9b59-09c9e1ae1362"
  description: "Compressor run control on supply side, dual setpoints."
  is_abstract: true
  opt_uses:
  - compressor_run_status
  - compressor_speed_percentage_command
  - cooling_percentage_command #Serves as a duty cycle for single-stage DX sections.
  - cooling_thermal_power_capacity
  - leaving_cooling_coil_temperature_sensor
  - compressor_lost_power_alarm
  - failed_compressor_alarm
  - high_supply_air_temperature_alarm
  - low_supply_air_temperature_alarm
  - overload_compressor_alarm
  uses:
  - compressor_run_command
  - supply_air_cooling_temperature_setpoint
  - supply_air_heating_temperature_setpoint
  - supply_air_temperature_sensor
  implements:
  - CONTROL


ETM4X:
  guid: "56fb8b0b-74c6-47be-ad97-189b89c4c78a"
  description: "Basic exhaust temperature monitoring."
  is_abstract: true
  uses:
  - exhaust_air_temperature_sensor_1
  - exhaust_air_temperature_sensor_2
  - exhaust_air_temperature_sensor_3
  - exhaust_air_temperature_sensor_4
  implements:
  - MONITORING


DX6SC:
  guid: "f2fed45c-84e5-4905-b01d-5397cffb7a0e"
  description: "Six compressor run control on supply air side."
  is_abstract: true
  opt_uses:
  - compressor_speed_percentage_command
  - cooling_percentage_command
  - cooling_request_count
  - cooling_thermal_power_capacity
  - leaving_cooling_coil_temperature_sensor
  - high_supply_air_temperature_alarm
  - low_supply_air_temperature_alarm
  uses:
  - compressor_run_command_1
  - compressor_run_command_2
  - compressor_run_command_3
  - compressor_run_command_4
  - compressor_run_command_5
  - compressor_run_command_6
  - compressor_run_status_1
  - compressor_run_status_2
  - compressor_run_status_3
  - compressor_run_status_4
  - compressor_run_status_5
  - compressor_run_status_6
  - supply_air_temperature_sensor
  - supply_air_temperature_setpoint
  implements:
  - CONTROL


DX2DSPRTC:
  guid: "d0ac0571-5f48-464c-bd43-dc58ac879fa9"
  description: "Two-stage compressor run control with dual return temp control."
  is_abstract: true
  opt_uses:
  - compressor_speed_percentage_command
  - cooling_percentage_command
  - cooling_stage_run_count
  - cooling_thermal_power_capacity
  - leaving_cooling_coil_temperature_sensor
  - high_return_air_temperature_alarm
  - failed_return_air_temperature_alarm
  - low_return_air_temperature_alarm
  uses:
  - compressor_run_command_1
  - compressor_run_command_2
  - compressor_run_status_1
  - compressor_run_status_2
  - return_air_cooling_temperature_setpoint
  - return_air_heating_temperature_setpoint
  - return_air_temperature_sensor
  implements:
  - CONTROL


HPDSPRTC:
  guid: "211fecae-8082-4a69-b27d-e39cdaf65362"
  description: "Heat pump run control with dual return temp control."
  is_abstract: true
  opt_uses:
  - compressor_speed_percentage_command
  - cooling_percentage_command
  - cooling_thermal_power_capacity
  - discharge_air_temperature_sensor
  - leaving_cooling_coil_temperature_sensor
  - compressor_lost_power_alarm
  - failed_compressor_alarm
  - failed_discharge_air_temperature_alarm
  - high_return_air_temperature_alarm
  - failed_return_air_temperature_alarm
  - low_return_air_temperature_alarm
  - overload_compressor_alarm
  uses:
  - compressor_run_command
  - compressor_run_status
  - reversing_valve_command
  - return_air_cooling_temperature_setpoint
  - return_air_heating_temperature_setpoint
  - return_air_temperature_sensor
  implements:
  - CONTROL


DX4DC:
  guid: "f833b8eb-fdb9-4680-893f-77f87a0a991e"
  description: "Four stage compressor run control on discharge air side (DTC)."
  is_abstract: true
  opt_uses:
  - compressor_speed_percentage_command
  - cooling_percentage_command
  - cooling_thermal_power_capacity
  - leaving_cooling_coil_temperature_sensor
  - failed_discharge_air_temperature_alarm
  - low_discharge_air_temperature_alarm
  - high_discharge_air_temperature_alarm
  - heating_request_count
  - cooling_request_count
  uses:
  - compressor_run_command_1
  - compressor_run_command_2
  - compressor_run_command_3
  - compressor_run_command_4
  - compressor_run_status_1
  - compressor_run_status_2
  - compressor_run_status_3
  - compressor_run_status_4
  - discharge_air_temperature_sensor
  - discharge_air_temperature_setpoint
  implements:
  - CONTROL


DX6SWC:
  guid: "8b0ee974-bc6c-445f-9f5a-25b311e80740"
  description: "Six compressor run control on supply water side."
  is_abstract: true
  opt_uses:
  - compressor_speed_percentage_command
  - compressor_speed_percentage_sensor
  - cooling_percentage_command
  - cooling_thermal_power_capacity
  - high_supply_water_temperature_alarm
  - low_supply_water_temperature_alarm
  uses:
  - compressor_run_command_1
  - compressor_run_command_2
  - compressor_run_command_3
  - compressor_run_command_4
  - compressor_run_command_5
  - compressor_run_command_6
  - compressor_run_status_1
  - compressor_run_status_2
  - compressor_run_status_3
  - compressor_run_status_4
  - compressor_run_status_5
  - compressor_run_status_6
  - supply_water_temperature_sensor
  - supply_water_temperature_setpoint
  implements:
  - CONTROL


DRSM3X:
  guid: "c944d990-d8a9-4e04-a9f0-d0490fe5bce4"
  description: "Dryer status monitoring with 3 dryer_run_status points."
  is_abstract: true
  uses:
  - dryer_run_status_1
  - dryer_run_status_2
  - dryer_run_status_3
  implements:
  - MONITORING


DRSM5X:
  guid: "24163e23-9488-4804-9d07-9a40ae3f693e"
  description: "Dryer status monitoring with 5 dryer_run_status points."
  is_abstract: true
  uses:
  - dryer_run_status_1
  - dryer_run_status_2
  - dryer_run_status_3
  - dryer_run_status_4
  - dryer_run_status_5
  implements:
  - MONITORING


DRSM8X:
  guid: "69f3f878-0bf0-4544-adbc-2192ac3b6138"
  description: "Dryer status monitoring with 8 dryer_run_status points."
  is_abstract: true
  uses:
  - dryer_run_status_1
  - dryer_run_status_2
  - dryer_run_status_3
  - dryer_run_status_4
  - dryer_run_status_5
  - dryer_run_status_6
  - dryer_run_status_7
  - dryer_run_status_8
  implements:
  - MONITORING

DRSM2X:
  guid: "60984796-4324-4f1f-9afb-fbb69f86a91c"
  description: "Dryer status monitoring with 2 dryer_run_status points."
  is_abstract: true
  uses:
  - dryer_run_status_1
  - dryer_run_status_2
  implements:
  - MONITORING

AHAC:
  guid: "f34854e7-cf5e-4477-baaa-e72f80a28bcd"
  description: "Tag to indicate an after hours activation method e.g. push button associated with this device."
  is_abstract: true
  uses:
  - user_occupancy_override_status
  - zone_occupancy_status
  implements:
  - OPERATIONAL


DFFC:
  guid: "118449f6-f7e1-4c5b-ab15-fe67d43a2718"
  description: "Discharge fan flow control"
  is_abstract: true
  uses:
  - discharge_air_flowrate_sensor
  - discharge_air_flowrate_setpoint
  - discharge_fan_run_command
  - discharge_fan_run_status
  - discharge_fan_speed_percentage_command
  implements:
  - CONTROL
  opt_uses:
  - failed_discharge_fan_alarm
  - low_discharge_air_flowrate_alarm


EFM:
  guid: "2dba33f6-54ef-47eb-93ca-d8892ee84a06"
  description: "Exhaust air flow monitoring"
  is_abstract: true
  uses:
  - exhaust_air_flowrate_sensor
  implements:
  - OPERATIONAL


SWTM:
  guid: "353200de-deca-44b5-a664-e725c857a24f"
  description: "Supply water temperature monitoring."
  is_abstract: true
  implements:
  - MONITORING
  opt_uses:
  - cooling_request_count
  - heating_request_count
  - return_water_temperature_sensor
  - high_supply_water_temperature_alarm
  - low_supply_water_temperature_alarm
  uses:
  - supply_water_temperature_sensor

SWTM2X:
  guid: "5fe10f00-bfb6-4493-b8bd-0d58f47a88b4"
  description: "Dual supply water temperature monitoring."
  is_abstract: true
  implements:
  - MONITORING
  opt_uses:
  - cooling_request_count_1
  - heating_request_count_1
  - return_water_temperature_sensor_1
  - high_supply_water_temperature_alarm_1
  - low_supply_water_temperature_alarm_1
  - cooling_request_count_2
  - heating_request_count_2
  - return_water_temperature_sensor_2
  - high_supply_water_temperature_alarm_2
  - low_supply_water_temperature_alarm_2
  uses:
  - supply_water_temperature_sensor_1
  - supply_water_temperature_sensor_2

RWTM:
  guid: "c317c88d-f090-4cd9-9289-6e03e24e496f"
  description: "Return water temperature monitoring."
  is_abstract: true
  implements:
  - MONITORING
  opt_uses:
  - cooling_request_count
  - heating_request_count
  - high_return_water_temperature_alarm
  - low_return_water_temperature_alarm
  uses:
  - return_water_temperature_sensor

WSERWTM:
  guid: "132824f4-213b-4e8f-85f9-fdad8a194146"
  description: "Water side economizer return water temperature monitoring."
  is_abstract: true
  implements:
  - MONITORING
  uses:
  - economizer_return_water_temperature_sensor
  opt_uses:
  - high_economizer_return_water_temperature_alarm
  - low_economizer_return_water_temperature_alarm

CWDPM:
  guid: "d71e1e0d-35d6-4b53-a570-2e12959c951b"
  description: "Differential pressure monitoring for condenser water."
  is_abstract: true
  implements:
  - MONITORING
  uses:
  - condensing_water_differential_pressure_sensor

CWDPC:
  guid: "426c8ede-626d-4c84-bbba-ba1707ba202a"
  description: "Differential pressure control for condenser water."
  is_abstract: true
  implements:
  - MONITORING
  uses:
  - condensing_water_differential_pressure_sensor
  - condensing_water_differential_pressure_setpoint

CWHRDPC:
  guid: "ddd40420-3034-4289-9f34-103934540f58"
  description: "Heat recovery differential pressure control for condenser water."
  is_abstract: true
  implements:
  - MONITORING
  uses:
  - condensing_water_differential_pressure_sensor
  - heat_recovery_condensing_water_differential_pressure_setpoint
  - heat_recovery_run_command

CWDTC:
  guid: "a9c672e6-0a06-4b6b-a67f-557288ba38cc"
  description: "Differential temperature control for condenser water."
  is_abstract: true
  implements:
  - CONTROL
  uses:
  - condensing_water_differential_temperature_sensor
  - condensing_water_differential_temperature_setpoint

DICM:
  guid: "0c42ee3c-eb6c-4624-a4ab-4f8f0f483778"
  description: "Damper isolation control and monitoring. "
  is_abstract: true
  uses:
  - supply_air_isolation_damper_closed_status
  - supply_air_isolation_damper_command
  - supply_air_isolation_damper_open_status


UV:
  guid: "6f7a15ff-40b1-4c49-b70b-18e409db171b"
  description: "Ultraviolet lamp operation."
  is_abstract: true
  opt_uses:
  - ultraviolet_lamp_run_mode
  - failed_ultraviolet_lamp_alarm
  uses:
  - ultraviolet_lamp_run_command
  - ultraviolet_lamp_run_status


H3X:
  guid: "dd956d92-525a-4970-86f8-c48ed8e5282a"
  description: "Triple heater monitoring."
  is_abstract: true
  implements:
  - MONITORING
  uses:
  - heater_run_command_1
  - heater_run_command_2
  - heater_run_command_3
  - heater_run_status_1
  - heater_run_status_2
  - heater_run_status_3


CHWBRC:
  guid: "4732dcec-2cab-418e-8c7c-d805f86905e7"
  description: "Chilled water valve binary (open/closed) monitoring/controlling. Return air temperature control."
  is_abstract: true
  implements:
  - OPERATIONAL
  uses:
  - chilled_water_valve_command
  - return_air_temperature_sensor
  - return_air_temperature_setpoint
  opt_uses:
  - failed_chilled_water_valve_alarm
  - high_return_air_temperature_alarm
  - failed_return_air_temperature_alarm
  - low_return_air_temperature_alarm


CHWISOVPM:
  guid: "d9f7e2fd-391e-48cf-9483-f3f6e19b1b6d"
  description: "Chllled water isolation valve percentage control."
  is_abstract: true
  implements:
  - OPERATIONAL
  uses:
  - chilled_water_isolation_valve_percentage_command
  - chilled_water_isolation_valve_percentage_sensor


CWCS:
  guid: "e186aea0-5702-4c18-b384-0d95851764c2"
  description: "Condensing water valve percentage control."
  is_abstract: true
  implements:
  - OPERATIONAL
  uses:
  - condensing_water_valve_percentage_command
  - condensing_water_valve_percentage_sensor


DPM:
  guid: "b848804b-3954-4982-9333-5232eae0bd00"
  description: "Damper percentage control."
  is_abstract: true
  implements:
  - OPERATIONAL
  uses:
  - damper_percentage_command
  - damper_percentage_sensor


DFVSMC:
  guid: "1e59e4d6-d645-4685-b1a5-e113d5e2100f"
  description: "Multi-speed control mode for discharge fans."
  is_abstract: true
  uses:
  - discharge_fan_run_command
  - discharge_fan_run_status
  - discharge_fan_speed_mode
  implements:
  - OPERATIONAL
  opt_uses:
  - failed_discharge_fan_alarm


DFVDSC:
  guid: "38648763-53c2-4464-9133-b42d40dcead3"
  description: "Discharge fan control with toggled variable or discrete speed control. This allows the fan to run either VFD or discrete speed stages (LOW/MED/HIGH, etc.) and to switch between the mode."
  is_abstract: true
  uses:
  - discharge_fan_run_command
  - discharge_fan_run_status
  - discharge_fan_speed_mode
  - discharge_fan_speed_percentage_command
  implements:
  - OPERATIONAL
  opt_uses:
  - failed_discharge_fan_alarm


DFVDSFC:
  guid: "a59a9de7-dd3b-4503-b4fe-49a747fd4a32"
  description: "Discharge fan control with toggled variable or discrete speed (frequency) control. This allows the fan to run either VFD or discrete speed stages (LOW/MED/HIGH, etc.) and to switch between the mode."
  is_abstract: true
  uses:
  - discharge_fan_run_command
  - discharge_fan_run_status
  - discharge_fan_speed_frequency_command
  - discharge_fan_speed_mode
  implements:
  - OPERATIONAL
  opt_uses:
  - failed_discharge_fan_alarm


SSPCSCM:
  guid: "68f3b34c-09a7-45d5-ad58-79ae6bd78e0b"
  description: "Supply air static pressure control for supervisor control (Machine learning)."
  is_abstract: true
  uses:
  - program_supply_air_static_pressure_setpoint
  - supervisor_control_mode
  - supervisor_supply_air_static_pressure_setpoint
  - supply_air_static_pressure_setpoint
  opt_uses:
  - supervisor_alarm


STCSCM:
  guid: "73c2d23e-eb23-41eb-8b1e-f657a2e6fc89"
  description: "Supply air temperature control for supervisor control (Machine learning)."
  is_abstract: true
  uses:
  - program_supply_air_temperature_setpoint
  - supervisor_control_mode
  - supervisor_supply_air_temperature_setpoint
  - supply_air_temperature_setpoint
  opt_uses:
  - supervisor_alarm


SWTCSCM:
  guid: "f612f2d0-4b59-4036-ba7d-c1398d12de27"
  description: "Supply water temperature control for supervisor control (Machine learning)."
  is_abstract: true
  uses:
  - program_supply_water_temperature_setpoint
  - supervisor_control_mode
  - supervisor_supply_water_temperature_setpoint
  - supply_water_temperature_setpoint
  opt_uses:
  - supervisor_alarm

SESWTC:
  guid: "ac0191bf-f1ba-4dd9-ba81-d31515589c2c"
  description: "Secondary loop supply water temperature control."
  is_abstract: true
  implements:
  - OPERATIONAL
  opt_uses:
  - cooling_request_count
  - heating_request_count
  - secondary_return_water_temperature_sensor
  - high_secondary_return_water_temperature_alarm
  - low_secondary_return_water_temperature_alarm
  - run_command
  - high_secondary_supply_water_temperature_alarm
  - low_secondary_supply_water_temperature_alarm
  - secondary_water_heating_thermal_power_sensor
  - secondary_water_cooling_thermal_power_sensor
  - failed_secondary_return_water_temperature_alarm
  - failed_secondary_supply_water_temperature_alarm
  uses:
  - secondary_supply_water_temperature_sensor
  - secondary_supply_water_temperature_setpoint

PRWDPC:
  guid: "3279876b-0bcd-4fc1-8e9a-273cff67c69e"
  description: "Primary water loop differential pressure control."
  is_abstract: true
  implements:
  - OPERATIONAL
  uses:
  - primary_water_differential_pressure_sensor
  - primary_water_differential_pressure_setpoint

SEWDPC:
  guid: "6b3687c0-a8c1-4df4-8f2b-05eaccfbdf45"
  description: "Secondary water loop differential pressure control."
  is_abstract: true
  implements:
  - OPERATIONAL
  opt_uses:
  - high_secondary_water_differential_pressure_alarm
  - low_secondary_water_differential_pressure_alarm
  - failed_secondary_water_differential_pressure_alarm
  uses:
  - secondary_water_differential_pressure_sensor
  - secondary_water_differential_pressure_setpoint


WDPCSCM:
  guid: "40d1d42d-50b9-4c13-8213-fa836e3069de"
  description: "Water differential pressure control for supervisor control (Machine learning)."
  is_abstract: true
  uses:
  - differential_pressure_setpoint
  - program_differential_pressure_setpoint
  - supervisor_control_mode
  - supervisor_differential_pressure_setpoint
  opt_uses:
  - supervisor_alarm


CSWIVS:
  guid: "e1e35fec-c621-4346-9992-4c85d31acaac"
  description: "Condensing return water isolation valve control."
  is_abstract: true
  implements:
  - OPERATIONAL
  uses:
  - condensing_return_water_isolation_valve_command_1
  - condensing_return_water_isolation_valve_command_2
  - condensing_return_water_isolation_valve_command_3
  - condensing_return_water_isolation_valve_command_4
  - condensing_return_water_isolation_valve_command_5
  - condensing_return_water_isolation_valve_command_6
  - condensing_return_water_isolation_valve_command_7
  - condensing_return_water_isolation_valve_status_1
  - condensing_return_water_isolation_valve_status_10
  - condensing_return_water_isolation_valve_status_11
  - condensing_return_water_isolation_valve_status_12
  - condensing_return_water_isolation_valve_status_13
  - condensing_return_water_isolation_valve_status_14
  - condensing_return_water_isolation_valve_status_2
  - condensing_return_water_isolation_valve_status_3
  - condensing_return_water_isolation_valve_status_4
  - condensing_return_water_isolation_valve_status_5
  - condensing_return_water_isolation_valve_status_6
  - condensing_return_water_isolation_valve_status_7
  - condensing_return_water_isolation_valve_status_8
  - condensing_return_water_isolation_valve_status_9


CRWIVS:
  guid: "8ea0f73c-6a13-4196-a63d-f68011597239"
  description: "Condensing supply water isolation valve control."
  is_abstract: true
  implements:
  - OPERATIONAL
  uses:
  - condensing_supply_water_isolation_valve_command_1
  - condensing_supply_water_isolation_valve_command_2
  - condensing_supply_water_isolation_valve_command_3
  - condensing_supply_water_isolation_valve_command_4
  - condensing_supply_water_isolation_valve_command_5
  - condensing_supply_water_isolation_valve_command_6
  - condensing_supply_water_isolation_valve_command_7
  - condensing_supply_water_isolation_valve_status_1
  - condensing_supply_water_isolation_valve_status_10
  - condensing_supply_water_isolation_valve_status_11
  - condensing_supply_water_isolation_valve_status_12
  - condensing_supply_water_isolation_valve_status_13
  - condensing_supply_water_isolation_valve_status_14
  - condensing_supply_water_isolation_valve_status_2
  - condensing_supply_water_isolation_valve_status_3
  - condensing_supply_water_isolation_valve_status_4
  - condensing_supply_water_isolation_valve_status_5
  - condensing_supply_water_isolation_valve_status_6
  - condensing_supply_water_isolation_valve_status_7
  - condensing_supply_water_isolation_valve_status_8
  - condensing_supply_water_isolation_valve_status_9


CSWTC:
  guid: "1e4bca21-e4df-42e2-86ac-d3b2db91e7d2"
  description: "Condensing supply water temperature control."
  is_abstract: true
  implements:
  - OPERATIONAL
  uses:
  - condensing_supply_water_temperature_sensor
  - condensing_supply_water_temperature_setpoint


HTWHLSTC:
  guid: "f05a9fca-0e82-41d5-bee2-2db157b5630b"
  description: "Heat wheel which controls supply temperature using speed control."
  is_abstract: true
  implements:
  - CONTROL
  opt_uses:
  - leaving_heat_wheel_temperature_sensor
  - high_leaving_heat_wheel_temperature_alarm
  - low_leaving_heat_wheel_temperature_alarm
  - exhaust_air_temperature_sensor
  - heat_wheel_speed_percentage_sensor
  - return_air_temperature_sensor
  - failed_exhaust_air_temperature_alarm
  - high_return_air_temperature_alarm
  - failed_return_air_temperature_alarm
  - high_supply_air_temperature_alarm
  - low_return_air_temperature_alarm
  - low_supply_air_temperature_alarm
  - failed_outside_air_temperature_alarm
  uses:
  - heat_wheel_run_command
  - heat_wheel_run_status
  - heat_wheel_speed_percentage_command
  - outside_air_temperature_sensor
  - supply_air_temperature_sensor
  - supply_air_temperature_setpoint

CAM:
  guid: "c37a0e19-19c0-4246-8a8b-f376aa089d56"
  description: "ztc alarm monitoring based on moisture sensor on coil or in pan."
  is_abstract: true
  implements:
  - MONITORING
  uses:
  - condensate_water_alarm


DPHCC:
  guid: "4719b91a-9a90-4336-a6cb-8d2109d8e572"
  description: "Two-pipe heating and cooling control. Has a single control valve
    that is fed by two separate headers for heating and cooling water. There is an
    isolation valve for each incoming system and a single control valve. Valve and
    mode control to zone temperature (heating/cooling setpoint configuration)."
  is_abstract: true
  opt_uses:
  - chilled_return_water_isolation_valve_percentage_command
  - chilled_supply_water_isolation_valve_percentage_command
  - heating_return_water_isolation_valve_percentage_command
  - heating_supply_water_isolation_valve_percentage_command
  - supply_water_valve_flowrate_sensor
  - zone_air_cooling_temperature_setpoint
  - zone_air_heating_temperature_setpoint
  - zone_conditioning_mode
  - condensate_water_alarm
  - failed_zone_air_temperature_alarm
  - high_zone_air_temperature_alarm
  - low_zone_air_temperature_alarm
  uses:
  - supply_water_valve_percentage_command
  - water_riser_mode
  - zone_air_temperature_sensor


HHCDM:
  guid: "60e8ae3a-2331-40e2-828c-e9b61a560352"
  description: "Hydronic heating and cooling distribution monitoring"
  is_abstract: true
  implements:
  - MONITORING
  uses:
  - chilled_return_water_isolation_valve_percentage_command
  - chilled_supply_water_isolation_valve_percentage_command
  - cooling_request_count
  - heating_request_count
  - heating_return_water_isolation_valve_percentage_command
  - heating_supply_water_isolation_valve_percentage_command
  opt_uses:
  - average_zone_air_temperature_sensor


HHRU:
  guid: "29f20adc-716d-43ce-81a7-3a8af3bc039d"
  description: "Hydronic heat recovery unit for ahu's with bypass valve and circulation pump"
  is_abstract: true
  implements:
  - MONITORING
  uses:
  - return_air_temperature_sensor
  - supply_air_temperature_sensor
  - supply_air_temperature_setpoint
  - supply_water_temperature_sensor
  - supply_water_valve_percentage_command
  - supply_water_valve_percentage_sensor
  opt_uses:
  - exhaust_air_temperature_sensor
  - outside_air_temperature_sensor
  - failed_exhaust_air_temperature_alarm
  - high_return_air_temperature_alarm
  - failed_return_air_temperature_alarm
  - high_supply_air_temperature_alarm
  - high_supply_water_temperature_alarm
  - low_return_air_temperature_alarm
  - low_supply_air_temperature_alarm
  - low_supply_water_temperature_alarm


PHRU:
  guid: "708f68a9-f6f6-4563-b3a0-9d8f17637ced"
  description: "heat recovery unit for ahu's with plate heat exchanger valve and  bypass damper"
  is_abstract: true
  implements:
  - MONITORING
  uses:
  - bypass_air_damper_percentage_command
  - return_air_temperature_sensor
  - supply_air_temperature_sensor
  - supply_air_temperature_setpoint
  opt_uses:
  - bypass_air_damper_command
  - bypass_air_damper_status
  - bypass_air_damper_percentage_sensor
  - exhaust_air_temperature_sensor
  - outside_air_temperature_sensor
  - failed_exhaust_air_temperature_alarm
  - high_return_air_temperature_alarm
  - failed_return_air_temperature_alarm
  - high_supply_air_temperature_alarm
  - low_return_air_temperature_alarm
  - low_supply_air_temperature_alarm

PHRUD:
  guid: "a43c1a7c-ec35-4eb8-8c3a-b6291ef79d31"
  description: "single zone heat recovery unit for ahu's with plate heat exchanger valve and bypass damper"
  is_abstract: true
  implements:
  - MONITORING
  uses:
  - bypass_air_damper_percentage_command
  - return_air_temperature_sensor
  - discharge_air_temperature_sensor
  - discharge_air_temperature_setpoint
  opt_uses:
  - bypass_air_damper_command
  - bypass_air_damper_status
  - bypass_air_damper_percentage_sensor
  - exhaust_air_temperature_sensor
  - outside_air_temperature_sensor
  - failed_exhaust_air_temperature_alarm
  - high_return_air_temperature_alarm
  - failed_return_air_temperature_alarm
  - high_discharge_air_temperature_alarm
  - low_return_air_temperature_alarm
  - low_discharge_air_temperature_alarm

CHWDT2X:
  guid: "956a597b-e5e5-4c1c-9c06-834b7b8d28b4"
  description: "Temperature differential across chilled water with two sets of sensors."
  is_abstract: true
  implements:
  - MONITORING
  uses:
  - chilled_return_water_temperature_sensor_1
  - chilled_return_water_temperature_sensor_2
  - chilled_supply_water_temperature_sensor_1
  - chilled_supply_water_temperature_sensor_2


HLSAFS:
  guid: "15bc5aa4-939f-420f-9146-17f6835badc0"
  description: "Duct VAV type with high and low limit setpoint"
  is_abstract: true
  uses:
  - high_limit_supply_air_flowrate_setpoint
  - low_limit_supply_air_flowrate_setpoint
  - supply_air_flowrate_setpoint
  implements:
  - CONTROL


RHDHS:
  guid: "8b06668f-b1c3-4cda-9fc6-967d06239ae8"
  description: "Return humidification/dehumidification monitor."
  is_abstract: true
  uses:
  - dehumidification_run_status
  - humidification_run_status
  - return_air_relative_humidity_sensor
  - return_air_relative_humidity_setpoint
  implements:
  - MONITORING
  opt_uses:
  - failed_humidifier_alarm
  - high_return_air_relative_humidity_alarm
  - low_return_air_relative_humidity_alarm


CO2DFVSC:
  guid: "e52dd216-585b-447a-9f30-2efe9639f949"
  description: "Carbon dioxide levels controlled by a variable speed discharge fan."
  is_abstract: true
  uses:
  - discharge_fan_speed_percentage_command
  - zone_air_co2_concentration_sensor
  - zone_air_co2_concentration_setpoint
  implements:
  - CONTROL
  opt_uses:
  - high_zone_air_co2_concentration_alarm
  - failed_zone_air_co2_concentration_alarm


CO2EFVSC:
  guid: "9100a54f-3a01-439a-b009-7b4df6bedc1c"
  description: "Carbon dioxide levels controlled by a variable speed exhaust fan."
  is_abstract: true
  opt_uses:
  - exhaust_fan_speed_percentage_sensor
  - high_zone_air_co2_concentration_alarm
  - failed_zone_air_co2_concentration_alarm
  uses:
  - exhaust_fan_speed_percentage_command
  - zone_air_co2_concentration_sensor
  - zone_air_co2_concentration_setpoint
  implements:
  - CONTROL


RACO2C:
  guid: "38ba1a66-8aa5-4c79-b755-734804901626"
  description: "Returned air carbon dioxide levels controls."
  is_abstract: true
  uses:
  - return_air_co2_concentration_sensor
  - return_air_co2_concentration_setpoint


DX2DDC:
  guid: "fbee3bb9-dc8b-4a49-a3eb-97439d0851bc"
  description: "Two compressor run control with dual setpoint control on discharge side"
  is_abstract: true
  opt_uses:
  - compressor_speed_percentage_command
  - cooling_percentage_command
  - failed_discharge_air_temperature_alarm
  uses:
  - compressor_run_command_1
  - compressor_run_command_2
  - compressor_run_status_1
  - compressor_run_status_2
  - discharge_air_cooling_temperature_setpoint
  - discharge_air_heating_temperature_setpoint
  - discharge_air_temperature_sensor
  implements:
  - CONTROL


HWDT:
  guid: "197d48e2-b069-492d-8ae4-4545b844e3a8"
  description: "Temperature differential across heating water for heat recovery chiller."
  is_abstract: true
  implements:
  - MONITORING
  uses:
  - heating_return_water_temperature_sensor
  - heating_supply_water_temperature_sensor


HPDDC:
  guid: "002edb3a-e58d-4802-9c4b-6dc924d261dc"
  description: "Dual setpoint discharge side heat pump control."
  is_abstract: true
  opt_uses:
  - compressor_speed_percentage_command
  - cooling_percentage_command
  - cooling_thermal_power_capacity
  - heating_thermal_power_capacity
  - compressor_lost_power_alarm
  - failed_compressor_alarm
  - failed_discharge_air_temperature_alarm
  - overload_compressor_alarm
  uses:
  - compressor_run_command
  - compressor_run_status
  - discharge_air_cooling_temperature_setpoint
  - discharge_air_heating_temperature_setpoint
  - discharge_air_temperature_sensor
  - reversing_valve_command
  implements:
  - CONTROL


EC2SC:
  guid: "6bf5cfa7-5659-4919-8c34-d60c8e931492"
  description: "Evaporative cooler control on supply side."
  is_abstract: true
  opt_uses:
  - cooling_percentage_sensor
  - cooling_request_count
  - evaporative_cooler_run_status_1
  - evaporative_cooler_run_status_2
  - high_supply_air_temperature_alarm
  - low_supply_air_temperature_alarm
  uses:
  - evaporative_cooler_run_command_1
  - evaporative_cooler_run_command_2
  - supply_air_temperature_sensor
  - supply_air_temperature_setpoint
  implements:
  - CONTROL


HWDDC:
  guid: "b257d777-1ff2-41d7-8230-58a18d568f40"
  description: "Heating water valve with dual setpoint control on discharge side."
  is_abstract: true
  opt_uses:
  - discharge_air_relative_humidity_sensor
  - heating_thermal_power_capacity
  - heating_water_flowrate_sensor
  - heating_water_valve_percentage_sensor
  - failed_discharge_air_temperature_alarm
  uses:
  - discharge_air_heating_temperature_setpoint
  - discharge_air_temperature_sensor
  - heating_water_valve_percentage_command
  implements:
  - CONTROL


CHWDDC:
  guid: "6361fa56-7585-4bc1-995c-dbd92ccf8834"
  description: "Chilled water valve with dual setpoint control on discharge side."
  is_abstract: true
  opt_uses:
  - discharge_air_relative_humidity_sensor
  - cooling_thermal_power_capacity
  - chilled_water_flowrate_sensor
  - chilled_water_valve_percentage_sensor
  - high_discharge_air_temperature_alarm
  - low_discharge_air_temperature_alarm
  - failed_discharge_air_temperature_alarm
  uses:
  - discharge_air_cooling_temperature_setpoint
  - discharge_air_temperature_sensor
  - chilled_water_valve_percentage_command
  implements:
  - CONTROL


CFDPM:
  guid: "be3e3bc0-e927-46a1-9b63-62717fa740ca"
  description: "Carbon filter pressure monitoring, where specific filter type is required."
  is_abstract: true
  uses:
  - carbon_filter_differential_pressure_sensor
  implements:
  - MONITORING


VOADM2X:
  guid: "bce9e194-e5cc-459f-be23-d73af8394b25"
  description: "Variable outside air damper monitoring, where there are two separate, equal sets of dampers that operate in conjunction."
  is_abstract: true
  opt_uses:
  - economizer_mode
  - low_limit_outside_air_damper_percentage_command
  - mixed_air_temperature_sensor
  - outside_air_damper_percentage_sensor_1
  - outside_air_damper_percentage_sensor_2
  - outside_air_flowrate_sensor_1
  - outside_air_flowrate_sensor_2
  - failed_mixed_air_temperature_alarm
  - high_mixed_air_temperature_alarm
  - low_mixed_air_temperature_alarm
  - failed_outside_air_temperature_alarm
  uses:
  - outside_air_damper_percentage_command_1
  - outside_air_damper_percentage_command_2
  - outside_air_temperature_sensor
  implements:
  - MONITORING


EHHRC:
  guid: "350243a7-bac9-45b8-b614-6ada6cf48ef6"
  description: "Exhaust hydronic heat recovery coil with an isolation valve."
  is_abstract: true
  uses:
  - entering_heat_recovery_coil_temperature_sensor
  - exhaust_air_flowrate_sensor
  - heat_recovery_water_isolation_valve_command
  - leaving_heat_recovery_coil_temperature_sensor
  implements:
  - MONITORING


DPBHCC:
  guid: "064adc2f-b5aa-4bc6-bd8e-4d72bed60070"
  description: "Two-pipe binary (open/closed) heating and cooling control. There
    is an isolation valve for each incoming system. Valve and mode control to zone
    temperature (heating/cooling setpoint configuration)."
  is_abstract: true
  opt_uses:
  - cooling_request_count
  - heating_request_count
  - zone_air_relative_humidity_sensor
  - failed_zone_air_temperature_alarm
  - high_zone_air_temperature_alarm
  - low_zone_air_temperature_alarm
  uses:
  - chilled_supply_water_isolation_valve_command
  - chilled_supply_water_isolation_valve_status
  - heating_supply_water_isolation_valve_command
  - heating_supply_water_isolation_valve_status
  - zone_air_cooling_temperature_setpoint
  - zone_air_heating_temperature_setpoint
  - zone_air_temperature_sensor
  implements:
  - CONTROL


FTC:
  guid: "26877aed-9bea-44a8-afca-c7dea27d9b35"
  description: "Floor temperature control, where the temperature sensors are embedded in the floor (as opposed to open to the air)."
  is_abstract: true
  uses:
  - zone_floor_temperature_sensor
  - zone_floor_temperature_setpoint
  implements:
  - OPERATIONAL


DPCHWHRWSC:
  guid: "e7feffef-9d26-4393-b02c-8b5a26be97d6"
  description: "Two-pipe chilled water and heat recovery water control using the same coils."
  is_abstract: true
  opt_uses:
  - chilled_return_water_isolation_valve_status
  - chilled_return_water_temperature_sensor
  - chilled_supply_water_isolation_valve_status
  - chilled_supply_water_temperature_sensor
  - heat_recovery_return_water_isolation_valve_status
  - heat_recovery_return_water_temperature_sensor
  - heat_recovery_supply_water_isolation_valve_status
  - heat_recovery_supply_water_temperature_sensor
  - leaving_coil_temperature_sensor
  - supply_water_valve_percentage_sensor
  - high_supply_air_temperature_alarm
  - low_supply_air_temperature_alarm
  uses:
  - chilled_supply_water_isolation_valve_command
  - heat_recovery_run_command
  - heat_recovery_supply_water_isolation_valve_command
  - supply_air_temperature_sensor
  - supply_air_temperature_setpoint
  - supply_water_valve_percentage_command
  implements:
  - CONTROL

CPVSC2X:
  guid: "1be3e1ba-1a25-4b9a-9784-e4bbd9313db5"
  description: "Circulation pump variable speed control with 2 circulation pumps."
  is_abstract: true
  opt_uses:
  - circulation_pump_speed_frequency_sensor_1
  - circulation_pump_speed_frequency_sensor_2
  uses:
  - circulation_pump_run_command_1
  - circulation_pump_run_command_2
  - circulation_pump_run_status_1
  - circulation_pump_run_status_2
  - circulation_pump_speed_percentage_command_1
  - circulation_pump_speed_percentage_command_2
  implements:
  - OPERATIONAL

HWTTC:
  guid: "141c33da-9691-4e45-a572-3b06402a54d7"
  description: "Hot water tank temperature control."
  is_abstract: true
  opt_uses:
  - high_water_temperature_alarm
  - return_water_temperature_sensor
  uses:
  - hot_water_tank_temperature_sensor
  - hot_water_tank_temperature_setpoint
  implements:
  - OPERATIONAL


PHWTTC:
  guid: "8da5a38c-e6de-43c1-9888-689c7cd35ff2"
  description: "Preheating water tank temperature control."
  is_abstract: true
  uses:
  - preheating_water_tank_temperature_sensor
  - preheating_water_tank_temperature_setpoint
  implements:
  - OPERATIONAL


RCKTM:
  guid: "8ea49daa-0f94-46fe-a919-8614752b1f9f"
  description: "Refrigeration circuit monitoring for a DX compressor loop."
  is_abstract: true
  opt_uses:
  - refrigerant_vapor_temperature_sensor
  uses:
  - refrigerant_discharge_pressure_sensor
  - refrigerant_discharge_temperature_sensor
  - refrigerant_liquid_pressure_sensor
  - refrigerant_liquid_saturation_temperature_sensor
  - refrigerant_liquid_temperature_sensor
  - refrigerant_subcooling_temperature_sensor
  - refrigerant_suction_pressure_sensor
  - refrigerant_suction_saturation_temperature_sensor
  - refrigerant_suction_superheat_temperature_sensor
  - refrigerant_suction_temperature_sensor


RCKTM2X:
  guid: "c8303789-9f0f-4a0f-9f27-474771b554a3"
  description: "Refrigeration circuits (2x) monitoring for a DX compressor loop."
  is_abstract: true
  opt_uses:
  - refrigerant_vapor_temperature_sensor_1
  - refrigerant_vapor_temperature_sensor_2
  uses:
  - refrigerant_discharge_pressure_sensor_1
  - refrigerant_discharge_pressure_sensor_2
  - refrigerant_discharge_temperature_sensor_1
  - refrigerant_discharge_temperature_sensor_2
  - refrigerant_liquid_pressure_sensor_1
  - refrigerant_liquid_pressure_sensor_2
  - refrigerant_liquid_saturation_temperature_sensor_1
  - refrigerant_liquid_saturation_temperature_sensor_2
  - refrigerant_liquid_temperature_sensor_1
  - refrigerant_liquid_temperature_sensor_2
  - refrigerant_subcooling_temperature_sensor_1
  - refrigerant_subcooling_temperature_sensor_2
  - refrigerant_suction_pressure_sensor_1
  - refrigerant_suction_pressure_sensor_2
  - refrigerant_suction_saturation_temperature_sensor_1
  - refrigerant_suction_saturation_temperature_sensor_2
  - refrigerant_suction_superheat_temperature_sensor_1
  - refrigerant_suction_superheat_temperature_sensor_2
  - refrigerant_suction_temperature_sensor_1
  - refrigerant_suction_temperature_sensor_2


CCM:
  guid: "4690242f-f5fe-47cb-9340-771cfc6cecb3"
  description: "Compressor current monitoring."
  is_abstract: true
  uses:
  - compressor_current_sensor
  - compressor_run_command


CC2XM:
  guid: "6eabfba1-1cc6-43d7-a46a-baaaeb0782d5"
  description: "Compressor current monitoring for 2 compressors."
  is_abstract: true
  uses:
  - compressor_current_sensor_1
  - compressor_current_sensor_2
  - compressor_run_command_1
  - compressor_run_command_2

CP2XM:
  guid: "350ad77f-5f4f-44cd-bd9f-ea45bec43d3a"
  description: "Compressor power monitoring for 2 compressors."
  is_abstract: true
  uses:
  - compressor_power_sensor_1
  - compressor_power_sensor_2
  - compressor_run_command_1
  - compressor_run_command_2

CFCM:
  guid: "6e4901e4-67f5-44d9-8239-84a1a2379419"
  description: "Condenser fan current monitoring for a single fan."
  is_abstract: true
  uses:
  - condensing_fan_current_sensor

CFCM4X:
  guid: "3b5df213-0616-400f-a025-69e72cda4d7b"
  description: "Condenser fan current monitoring for 4 fans."
  is_abstract: true
  uses:
  - condensing_fan_current_sensor_1
  - condensing_fan_current_sensor_2
  - condensing_fan_current_sensor_3
  - condensing_fan_current_sensor_4

CFCM6X:
  guid: "47dcd13d-d95c-44bf-988b-ce8ec32cebe2"
  description: "Condenser fan current monitoring for 6 fans."
  is_abstract: true
  uses:
  - condensing_fan_current_sensor_1
  - condensing_fan_current_sensor_2
  - condensing_fan_current_sensor_3
  - condensing_fan_current_sensor_4
  - condensing_fan_current_sensor_5
  - condensing_fan_current_sensor_6

SSSPC:
  guid: "f933f42e-faf1-4039-801a-83f3eff24461"
  description: "Supply static steam pressure control for steam/water heat exchanger"
  is_abstract: true
  uses:
  - steam_valve_percentage_command
  - supply_steam_static_pressure_sensor
  - supply_steam_static_pressure_setpoint
  implements:
  - CONTROL


SCHWISOVPM:
  guid: "39e76027-e924-48af-a507-dd33948e455b"
  description: "Secondary chilled water return side isolation valve percentage monitoring."
  is_abstract: true
  uses:
  - secondary_chilled_return_water_isolation_valve_percentage_command
  - secondary_chilled_return_water_isolation_valve_percentage_sensor
  implements:
  - MONITORING


SCHWDT:
  guid: "bafc8c7a-fd40-4cd6-8b95-e3beb268eac9"
  description: "Secondary-side chilled water delta-T monitoring."
  is_abstract: true
  implements:
  - MONITORING
  uses:
  - secondary_chilled_return_water_temperature_sensor
  - secondary_chilled_supply_water_temperature_sensor


SHWDT:
  guid: "6dd5a198-e339-406e-9f43-f2682218bd9c"
  description: "Secondary-side heating water delta-T monitoring."
  is_abstract: true
  implements:
  - MONITORING
  uses:
  - secondary_heating_return_water_temperature_sensor
  - secondary_heating_supply_water_temperature_sensor


PCHWDT:
  guid: "cfb74347-2e51-4034-8e5d-0015bdbe59a5"
  description: "Temperature differential across primary chilled water loop."
  is_abstract: true
  implements:
  - MONITORING
  uses:
  - primary_chilled_return_water_temperature_sensor
  - primary_chilled_supply_water_temperature_sensor


PHWDT:
  guid: "06e84e2c-8935-4c9a-80cb-f08890005f4a"
  description: "Temperature differential across primary heating water loop."
  is_abstract: true
  implements:
  - MONITORING
  uses:
  - primary_heating_return_water_temperature_sensor
  - primary_heating_supply_water_temperature_sensor


TDTM:
  guid: "5c4a89f4-a163-4b73-9064-aa3dfd8361e7"
  description: "water tank delta-T monitoring."
  is_abstract: true
  uses:
  - entering_water_tank_temperature_sensor
  - leaving_water_tank_temperature_sensor
  implements:
  - MONITORING


OTPM:
  guid: "109dc354-15b3-4dc5-86ff-30bb586d7d93"
  description: "Oil temperature and pressure monitoring."
  is_abstract: true
  opt_uses:
  - oil_differential_pressure_sensor
  uses:
  - oil_temperature_sensor
  - oil_pressure_sensor
  implements:
  - MONITORING


HLPM:
  guid: "ae617b98-6deb-4c17-8d63-4504feea2988"
  description: "Heating thermal power sensor."
  is_abstract: true
  opt_uses:
  - heating_thermal_power_capacity
  uses:
  - heating_thermal_power_sensor
  implements:
  - MONITORING


CWRWISOVM:
  guid: "857f28d7-c853-41bb-929c-23b942bcb5b8"
  description: "Condensing water supply side isolation valve monitoring."
  is_abstract: true
  uses:
  - condensing_return_water_isolation_valve_command
  - condensing_return_water_isolation_valve_status
  implements:
  - MONITORING


CWRWISOVPM:
  guid: "f9c6f9f6-aad8-4ea8-ab7d-fbd343a53830"
  description: "Condensing water return side isolation valve percentage monitoring."
  is_abstract: true
  uses:
  - condensing_return_water_isolation_valve_percentage_command
  - condensing_return_water_isolation_valve_percentage_sensor
  implements:
  - MONITORING


OCWRWISOVM:
  guid: "daec7559-f465-4117-9606-92353b8a1ae1"
  description: "Open-loop CDW return side isolation valve control."
  is_abstract: true
  uses:
  - outside_condensing_loop_return_water_isolation_valve_command
  - outside_condensing_loop_return_water_isolation_valve_status
  implements:
  - MONITORING


OCWRWISOVPM:
  guid: "16a303e1-ab6a-49d1-8c3b-6e02c6a78cca"
  description: "Open-loop CDW return side isolation valve percentage control."
  is_abstract: true
  uses:
  - outside_condensing_loop_return_water_isolation_valve_percentage_command
  - outside_condensing_loop_return_water_isolation_valve_percentage_sensor
  implements:
  - MONITORING

OCWSWISOVPM:
  guid: "751499e7-56c7-4ec2-8edd-d642c8e9d653"
  description: "Open-loop CDW supply side isolation valve percentage control."
  is_abstract: true
  uses:
  - outside_condensing_loop_supply_water_isolation_valve_percentage_command
  - outside_condensing_loop_supply_water_isolation_valve_percentage_sensor
  implements:
  - MONITORING

HWRWISOVM:
  guid: "a2ca0c24-c44d-44ea-95cb-728da67d7c78"
  description: "Heating return side isolation valve control."
  is_abstract: true
  opt_uses:
  - failed_heating_return_water_isolation_valve_alarm
  - heating_return_water_isolation_valve_percentage_sensor
  - heating_return_water_isolation_valve_percentage_command
  uses:
  - heating_return_water_isolation_valve_command
  - heating_return_water_isolation_valve_status
  implements:
  - MONITORING


HWSWISOVM:
  guid: "1f0a45f0-b5fd-47b3-a870-bd11dccb7239"
  description: "Heating supply side isolation valve control."
  is_abstract: true
  opt_uses:
  - heating_supply_water_isolation_valve_percentage_sensor
  uses:
  - heating_supply_water_isolation_valve_command
  - heating_supply_water_isolation_valve_status
  implements:
  - MONITORING


HWRWISOVPM:
  guid: "b02b1e0e-ca30-4fb0-8700-84225bf8d635"
  description: "Heating return side isolation valve percentage control."
  is_abstract: true
  opt_uses:
    - failed_heating_return_water_isolation_valve_alarm
  uses:
  - heating_return_water_isolation_valve_percentage_command
  - heating_return_water_isolation_valve_percentage_sensor
  implements:
  - MONITORING


DEFSS:
  guid: "7102dc2c-4f27-4bbb-a9a4-965e71f3ac79"
  description: "defrost run command and status (start/stop) "
  is_abstract: true
  uses:
  - defrost_run_command
  - defrost_run_status
  implements:
  - MONITORING
  opt_uses:
  - frost_alarm


DEFSTC:
  guid: "c52e2a01-3e72-449c-9215-93d4af12ffc6"
  description: "Defrost temperature control."
  is_abstract: true
  uses:
  - defrost_temperature_sensor
  - defrost_temperature_setpoint
  opt_uses:
  - frost_alarm


VOADC2X:
  guid: "c3072c9a-71f4-41e8-a728-c2730f327fc6"
  description: "Variable outside air damper control and monitoring, where there are two separate, equal sets of dampers that operate in conjunction."
  is_abstract: true
  uses:
  - outside_air_damper_percentage_command_1
  - outside_air_damper_percentage_command_2
  - outside_air_damper_percentage_sensor_1
  - outside_air_damper_percentage_sensor_2
  implements:
  - OPERATIONAL

IDPC:
  guid: "10d271bb-1e25-47a8-ac62-920ba534ca5e"
  description: "Isolation damper percentage control."
  is_abstract: true
  uses:
  - isolation_damper_percentage_command
  - isolation_damper_percentage_sensor
  implements:
  - MONITORING
  opt_uses:
  - failed_isolation_damper_alarm

DAIDPC:
  guid: "45f04010-0a4c-4f08-9a77-e02dc94402ff"
  description: "Discharge air isolation damper percentage control."
  is_abstract: true
  uses:
  - discharge_air_isolation_damper_percentage_command
  - discharge_air_isolation_damper_percentage_sensor
  implements:
  - MONITORING
  opt_uses:
  - failed_discharge_air_isolation_damper_alarm

RAIDC:
  guid: "07b8b6ca-5fb7-471d-a50e-2ad266eb4a31"
  description: "Return air isolation damper control and monitoring."
  is_abstract: true
  uses:
  - return_air_isolation_damper_command
  - return_air_isolation_damper_status
  opt_uses:
  - failed_return_air_isolation_damper_alarm


RAIDC3X:
  guid: "8d678b8d-244a-41b3-9e2b-e72fd5dd1778"
  description: "Return air isolation damper control and monitoring, where there are three separate, equal sets of dampers that operate in conjunction."
  is_abstract: true
  uses:
  - return_air_isolation_damper_command_1
  - return_air_isolation_damper_command_2
  - return_air_isolation_damper_command_3
  - return_air_isolation_damper_status_1
  - return_air_isolation_damper_status_2
  - return_air_isolation_damper_status_3
  implements:
  - MONITORING


RAIDC2X:
  guid: "a75ae9d1-c1bd-4fb5-9908-cc59f6b2f321"
  description: "Return air isolation damper control and monitoring, where there are two separate, equal sets of dampers that operate in conjunction."
  is_abstract: true
  uses:
  - return_air_isolation_damper_command_1
  - return_air_isolation_damper_command_2
  - return_air_isolation_damper_status_1
  - return_air_isolation_damper_status_2
  implements:
  - MONITORING


DAIDC2X:
  guid: "a31bfc83-51f3-4c0f-8f60-eb21bf9e5688"
  description: "Discharge air isolation damper control and monitoring, where there are two separate, equal sets of dampers that operate in conjunction."
  is_abstract: true
  uses:
  - discharge_air_isolation_damper_command_1
  - discharge_air_isolation_damper_command_2
  - discharge_air_isolation_damper_status_1
  - discharge_air_isolation_damper_status_2
  implements:
  - MONITORING


DAIDC:
  guid: "35f6ae55-3f74-4fcc-bfb2-3412670f8d60"
  description: "Discharge air isolation damper control and monitoring."
  is_abstract: true
  uses:
  - discharge_air_isolation_damper_command
  - discharge_air_isolation_damper_status
  implements:
  - MONITORING
  opt_uses:
  - failed_discharge_air_isolation_damper_alarm
  - discharge_air_isolation_damper_percentage_sensor


RAIDC4X:
  guid: "2a234621-dfb8-4aab-a825-49e3bfc107b6"
  description: "Return air isolation damper control and monitoring, where there are four separate, equal sets of dampers that operate in conjunction."
  is_abstract: true
  uses:
  - return_air_isolation_damper_command_1
  - return_air_isolation_damper_command_2
  - return_air_isolation_damper_command_3
  - return_air_isolation_damper_command_4
  - return_air_isolation_damper_status_1
  - return_air_isolation_damper_status_2
  - return_air_isolation_damper_status_3
  - return_air_isolation_damper_status_4
  implements:
  - MONITORING


SAIDC:
  guid: "9c0ec280-99e6-4f44-9b67-7ea5f4bdfeba"
  description: "isolation damper status monitoring and control on the supply side."
  is_abstract: true
  uses:
  - supply_air_isolation_damper_command
  - supply_air_isolation_damper_status
  implements:
  - MONITORING
  opt_uses:
  - failed_supply_air_isolation_damper_alarm


SAIDC2X:
  guid: "2fd14ae4-e0c5-4057-a998-9fe72d27a494"
  description: "isolation damper status monitoring and control on the supply side, where there are two separate, equal sets of dampers that operate in conjunction."
  is_abstract: true
  uses:
  - supply_air_isolation_damper_command_1
  - supply_air_isolation_damper_command_2
  - supply_air_isolation_damper_status_1
  - supply_air_isolation_damper_status_2
  implements:
  - MONITORING


SAIDC3X:
  guid: "2ad5c08c-1d77-4df3-af6b-92aecc5b8eaa"
  description: "isolation damper status monitoring and control on the supply side, where there are three separate, equal sets of dampers that operate in conjunction."
  is_abstract: true
  uses:
  - supply_air_isolation_damper_command_1
  - supply_air_isolation_damper_command_2
  - supply_air_isolation_damper_command_3
  - supply_air_isolation_damper_status_1
  - supply_air_isolation_damper_status_2
  - supply_air_isolation_damper_status_3
  implements:
  - MONITORING


SSPC2X:
  guid: "52328bf9-1e7e-42b3-a66d-fbdeabf1105f"
  description: "Supply static pressure control via supply fan speed with 2 sensors"
  is_abstract: true
  opt_uses:
  - average_supply_air_static_pressure_sensor
  - pressurization_request_count
  - supply_air_damper_percentage_command
  - supply_air_flowrate_sensor
  - supply_fan_run_command
  - supply_fan_run_status
  - supply_fan_speed_frequency_sensor
  - supply_fan_speed_percentage_command
  - failed_supply_fan_alarm
  - failed_supply_air_static_pressure_alarm_1
  - failed_supply_air_static_pressure_alarm_2
  - high_supply_air_static_pressure_alarm_1
  - high_supply_air_static_pressure_alarm_2
  uses:
  - supply_air_static_pressure_sensor_1
  - supply_air_static_pressure_sensor_2
  - supply_air_static_pressure_setpoint_1
  - supply_air_static_pressure_setpoint_2
  implements:
  - OPERATIONAL


SFMSC:
  guid: "b95a77b1-35fd-4447-8a8a-f156f6b363b6"
  description: "Supply fan multi-speed control."
  is_abstract: true
  uses:
  - supply_fan_run_command
  - supply_fan_run_mode
  - supply_fan_run_status
  - supply_fan_speed_mode
  opt_uses:
  - schedule_run_command
  - failed_supply_fan_alarm


MIPVCM:
  guid: "59c2ed91-daa7-4f30-916d-78ac67105014"
  description: "Motor phase-level input current and voltage monitoring."
  is_abstract: true
  implements:
  - MONITORING
  uses:
  - input_phase1_line_motor_current_sensor
  - input_phase1_phase2_line_motor_voltage_sensor
  - input_phase1_phase3_line_motor_voltage_sensor
  - input_phase2_line_motor_current_sensor
  - input_phase2_phase3_line_motor_voltage_sensor
  - input_phase3_line_motor_current_sensor
  opt_uses:
  - average_input_inter_line_motor_voltage_sensor
  - average_input_line_motor_current_sensor
  - load_percentage_sensor


MIPWM:
  guid: "c859ef99-c44d-4f64-9fa7-461af73ede05"
  description: "Motor input power monitoring."
  is_abstract: true
  implements:
  - MONITORING
  uses:
  - input_motor_power_sensor
  opt_uses:
  - input_motor_frequency_sensor
  - motor_powerfactor_sensor

MSM:
  guid: "6994d3a0-7a74-44df-b5d6-88ea384fa22a"
  description: "Motor speed monitoring for fan."
  is_abstract: true
  implements:
  - MONITORING
  uses:
  - discharge_fan_run_status
  - high_discharge_fan_speed_status
  - low_discharge_fan_speed_status
  opt_uses:
  - failed_discharge_fan_alarm


INVOPWM:
  guid: "3fe50f00-5db3-4fea-9838-111e78ce489f"
  description: "Inverter (VFD) output power monitoring."
  is_abstract: true
  implements:
  - MONITORING
  uses:
  - output_inverter_power_sensor
  opt_uses:
  - input_inverter_frequency_sensor
  - output_inverter_voltage_sensor


INVOPWM2X:
  guid: "14d07b5f-bb1e-43ca-be08-d3a59454e49e"
  description: "Dual inverter (VFD) output power monitoring."
  is_abstract: true
  implements:
  - MONITORING
  uses:
  - output_inverter_power_sensor_1
  - output_inverter_power_sensor_2
  opt_uses:
  - input_inverter_frequency_sensor_1
  - input_inverter_frequency_sensor_2
  - output_inverter_voltage_sensor_1
  - output_inverter_voltage_sensor_2


INVIPWM2X:
  guid: "9fd6b127-7925-427e-ae1b-3736fbec1e21"
  description: "Dual inverter (VFD) input power monitoring."
  is_abstract: true
  implements:
  - MONITORING
  uses:
  - input_inverter_power_sensor_1
  - input_inverter_power_sensor_2
  opt_uses:
  - input_inverter_frequency_sensor_1
  - input_inverter_frequency_sensor_2

INVIPCM:
  guid: "d830e49e-08d3-4ae6-a741-7ac12f5215e8"
  description: "Inverter (VFD) 3-phase input current monitoring."
  is_abstract: true
  implements:
  - MONITORING
  uses:
  - input_phase1_line_inverter_current_sensor
  - input_phase2_line_inverter_current_sensor
  - input_phase3_line_inverter_current_sensor


CWSWISOVPM:
  guid: "70698046-b9b1-462c-bb75-3c06d9b7628c"
  description: "Condensing water supply side isolation valve percentage control."
  is_abstract: true
  uses:
  - condensing_supply_water_isolation_valve_percentage_command
  - condensing_supply_water_isolation_valve_percentage_sensor
  implements:
  - MONITORING


GTWFCISOVM:
  guid: "649fa2ba-7374-49a7-8989-6b6ac728178e"
  description: "Geothermal water free-cooling isolation valve control; exclusively using ground as heat sink for building load."
  is_abstract: true
  uses:
  - chilled_side_ground_return_economizer_isolation_valve_command
  - chilled_side_ground_return_economizer_isolation_valve_status
  - chilled_side_ground_supply_economizer_isolation_valve_status
  implements:
  - MONITORING


GTWGRISOVM:
  guid: "a323f1e9-8722-4126-a5be-d8e9c2e27f7d"
  description: "Geothermal water ground-recharge isolation valve control; rejecting ground heat to atmosphere via cooling towers."
  is_abstract: true
  uses:
  - heating_side_ground_return_economizer_isolation_valve_command
  - heating_side_ground_return_economizer_isolation_valve_status
  - heating_side_ground_supply_economizer_isolation_valve_status
  implements:
  - MONITORING


GTWHEISOVM:
  guid: "0568720c-dc0f-404a-8139-af79401d0c43"
  description: "Geothermal water heat-extraction isolation valve control; extracting ground heat to to use in building."
  is_abstract: true
  uses:
  - chilled_side_ground_return_water_isolation_valve_status
  - chilled_side_ground_supply_water_isolation_valve_command
  - chilled_side_ground_supply_water_isolation_valve_status
  implements:
  - MONITORING


GTWHRISOVM:
  guid: "c17a6215-3493-4693-bef1-52e8d079742f"
  description: "Geothermal water heat-rejection isolation valve control; rejecting building heat to ground."
  is_abstract: true
  uses:
  - heating_side_ground_return_water_isolation_valve_status
  - heating_side_ground_supply_water_isolation_valve_command
  - heating_side_ground_supply_water_isolation_valve_status
  implements:
  - MONITORING


COCDSP:
  guid: "c4c91584-0506-4ba5-95ad-f49d57eb3c67"
  description: "Dual setpoint CO concentration control."
  is_abstract: true
  uses:
  - high_limit_zone_air_co_concentration_setpoint
  - low_limit_zone_air_co_concentration_setpoint
  - zone_air_co_concentration_sensor
  implements:
  - CONTROL
  opt_uses:
  - high_zone_air_co_concentration_alarm


NOCDSP:
  guid: "df6c124a-fdd8-4422-b33d-56f46d66dbc8"
  description: "Dual setpoint NO concentration control."
  is_abstract: true
  uses:
  - high_limit_zone_air_no_concentration_setpoint
  - low_limit_zone_air_no_concentration_setpoint
  - zone_air_no_concentration_sensor
  implements:
  - CONTROL


EFHLC:
  guid: "6951a8f3-40e6-461a-a225-70041409441f"
  description: "Two-speed exhaust fan control (low/high)."
  is_abstract: true
  uses:
  - high_exhaust_fan_speed_command
  - high_exhaust_fan_speed_status
  - low_exhaust_fan_speed_command
  - low_exhaust_fan_speed_status
  implements:
  - OPERATIONAL

HLC:
  guid: "c225f8c3-1bd8-4f59-aabe-012c1eb992b5"
  description: "Two-speed motor control (high/low)."
  is_abstract: true
  opt_uses:
  - high_speed_status
  - low_speed_status
  uses:
  - high_speed_command
  - low_speed_command
  implements:
  - OPERATIONAL

HMLC:
  guid: "4a29db5c-6391-4c48-b9a4-73899b24ac88"
  description: "Three-speed motor (high/medium/low)."
  is_abstract: true
  opt_uses:
  - high_speed_status
  - low_speed_status
  - medium_speed_status
  uses:
  - high_speed_command
  - low_speed_command
  - medium_speed_command
  implements:
  - OPERATIONAL

SWCM:
  guid: "b82c4b84-96ae-48ee-a36b-29f274f6a41a"
  description: "Solenoid water valve control and monitoring."
  is_abstract: true
  uses:
  - valve_command
  - valve_status

SCRSS:
  guid: "636b1262-b08b-4e1b-b130-e1a510b79a0c"
  description: "Scurbber start stop control."
  is_abstract: true
  opt_uses:
  - bypass_air_damper_percentage_command
  - bypass_air_damper_percentage_sensor
  - differential_pressure_sensor
  - differential_pressure_setpoint
  - scrubber_run_mode
  - filter_alarm
  - fire_alarm
  - high_differential_pressure_alarm
  - low_differential_pressure_alarm
  uses:
  - scrubber_run_command
  - scrubber_run_status
  implements:
  - OPERATIONAL

PCM:
  guid: "b661d7aa-4f70-41c8-817a-7514a74ccebc"
  description: "General particulate matter monitoring."
  is_abstract: true
  uses:
  - particle_concentration_sensor
  implements:
  - MONITORING


PMM:
  guid: "9c7fa9be-b9ec-46e1-8986-8e70b4ab04e3"
  description: "Zone air particulate matter monitoring."
  is_abstract: true
  uses:
  - zone_air_pm10pt0_concentration_sensor
  - zone_air_pm2pt5_concentration_sensor
  implements:
  - MONITORING


PHWTC:
  guid: "f2d309b1-dc35-4aa3-8cf8-dc986cc05a79"
  description: "potable water temperature monitoring."
  is_abstract: true
  uses:
  - potable_hot_water_temperature_sensor


LM:
  guid: "debce299-ec12-4d13-86fd-93e0cf10102e"
  description: "level monitoring of devices storing media."
  is_abstract: true
  uses:
  - level_status
  - percentage_sensor


LHLM:
  guid: "647a4576-b503-43cd-b3b7-e1a9c6856695"
  description: "High and Low Level Monitoring for tanks."
  is_abstract: true
  uses:
  - water_high_level_status
  - water_low_level_status


LHLM2X:
  guid: "dbd0f972-f56f-4455-a8e5-4a4cb99c9a0a"
  description: "Dual High and Low Level Monitoring for tanks."
  is_abstract: true
  uses:
  - water_high_level_status_1
  - water_low_level_status_1
  - water_high_level_status_2
  - water_low_level_status_2


PLPM:
  guid: "87da5960-a441-49a1-8f80-05acdbf32426"
  description: "Pipeline Fluid pressure monitoring"
  is_abstract: true
  uses:
  - line_pressure_sensor


CO2M4X:
  guid: "860e4db3-a171-4575-ad91-0002b01ea783"
  description: "Basic carbon dioxide monitoring for 4 Zones."
  is_abstract: true
  uses:
  - zone_air_co2_concentration_sensor_1
  - zone_air_co2_concentration_sensor_2
  - zone_air_co2_concentration_sensor_3
  - zone_air_co2_concentration_sensor_4
  implements:
  - MONITORING


<<<<<<< HEAD
=======
CO2M2X:
  guid: "94e36b0a-1e0e-4a40-9611-a772365b69ce"
  description: "Basic carbon dioxide monitoring for 2 Zones that controls to maximum CO2 concentration."
  is_abstract: true
  opt_uses:
  - max_zone_air_co2_concentration_sensor
  - zone_air_co2_concentration_setpoint
  - high_zone_air_co2_concentration_alarm
  - failed_zone_air_co2_concentration_alarm_1
  - failed_zone_air_co2_concentration_alarm_2
  uses:
  - zone_air_co2_concentration_sensor_1
  - zone_air_co2_concentration_sensor_2
  implements:
  - MONITORING


>>>>>>> 12879c64
CO2M6X:
  guid: "3bea6d49-a70b-42c4-bd0c-592991dbf0f5"
  description: "Basic carbon dioxide monitoring for 6 Zones."
  is_abstract: true
  opt_uses:
  - average_zone_air_co2_concentration_sensor
  - max_zone_air_co2_concentration_sensor
  uses:
  - zone_air_co2_concentration_sensor_1
  - zone_air_co2_concentration_sensor_2
  - zone_air_co2_concentration_sensor_3
  - zone_air_co2_concentration_sensor_4
  - zone_air_co2_concentration_sensor_5
  - zone_air_co2_concentration_sensor_6
  implements:
  - MONITORING

MIPCVM:
  guid: "17630266-40d3-4bc5-a9cd-9d70f10ef839"
  description: "Motor phase-level input current and voltage monitoring."
  is_abstract: true
  implements:
  - MONITORING
  uses:
  - average_input_inter_line_motor_voltage_sensor
  - average_input_line_motor_current_sensor
  - input_motor_power_sensor


EPM:
  guid: "5976839e-9e26-48ef-8d7f-24106a6b7f97"
  description: "Basic Electrical parameter monitoring."
  is_abstract: true
  opt_uses:
  - power_status
  uses:
  - current_sensor
  - energy_accumulator
  - power_sensor
  - voltage_sensor
  implements:
  - MONITORING


DFRMM:
  guid: "055a7881-d815-4bcd-aba5-2fac9a0d8e42"
  description: "Discharge fan run mode monitoring."
  is_abstract: true
  uses:
  - discharge_fan_run_mode
  implements:
  - MONITORING


RDC:
  guid: "ca7914b6-f639-4d67-a6fc-22f5a4e613ff"
  description: "Return air damper percentage monitoring"
  is_abstract: true
  opt_uses:
  - failed_return_air_damper_alarm
  uses:
  - return_air_damper_percentage_command
  - return_air_damper_percentage_sensor
  implements:
  - MONITORING


RFSS:
  guid: "2ca79174-7d36-4341-a820-0db83cd9470c"
  description: "Basic combination of return fan run command and status (start/stop)."
  is_abstract: true
  opt_uses:
  - return_fan_current_sensor
  - return_fan_power_sensor
  - failed_return_fan_alarm
  uses:
  - return_fan_run_command
  - return_fan_run_status
  implements:
  - OPERATIONAL


RFSS2X:
  guid: "8a0e3c63-308e-49d1-bab5-2780998cc6ac"
  description: "Return fan start-stop and feedback with two fan."
  is_abstract: true
  opt_uses:
  - return_fan_current_sensor_1
  - return_fan_current_sensor_2
  - return_fan_power_sensor_1
  - return_fan_power_sensor_2
  - failed_return_fan_alarm_1
  - failed_return_fan_alarm_2
  uses:
  - return_fan_run_command_1
  - return_fan_run_command_2
  - return_fan_run_status_1
  - return_fan_run_status_2
  implements:
  - OPERATIONAL

RFSS3X:
  guid: "f5b9e0b4-e561-469e-a74f-99e849747191"
  description: "Return fan start-stop and feedback with three fans."
  is_abstract: true
  opt_uses:
  - return_fan_current_sensor_1
  - return_fan_current_sensor_2
  - return_fan_current_sensor_3
  - return_fan_power_sensor_1
  - return_fan_power_sensor_2
  - return_fan_power_sensor_3
  - failed_return_fan_alarm_1
  - failed_return_fan_alarm_2
  - failed_return_fan_alarm_3
  uses:
  - return_fan_run_command_1
  - return_fan_run_command_2
  - return_fan_run_command_3
  - return_fan_run_status_1
  - return_fan_run_status_2
  - return_fan_run_status_3
  implements:
  - OPERATIONAL

RFSS4X:
  guid: "e8713c4f-b156-4158-99c6-2ad49702fd80"
  description: "Return fan start-stop and feedback with four fans."
  is_abstract: true
  opt_uses:
  - return_fan_current_sensor_1
  - return_fan_current_sensor_2
  - return_fan_current_sensor_3
  - return_fan_current_sensor_4
  - return_fan_power_sensor_1
  - return_fan_power_sensor_2
  - return_fan_power_sensor_3
  - return_fan_power_sensor_4
  - failed_return_fan_alarm_1
  - failed_return_fan_alarm_2
  - failed_return_fan_alarm_3
  - failed_return_fan_alarm_4
  uses:
  - return_fan_run_command_1
  - return_fan_run_command_2
  - return_fan_run_command_3
  - return_fan_run_command_4
  - return_fan_run_status_1
  - return_fan_run_status_2
  - return_fan_run_status_3
  - return_fan_run_status_4
  implements:
  - OPERATIONAL

RFVSC:
  guid: "e36cc2ed-5694-4171-94b0-d32a94bb271c"
  description: "Variable speed control for a return fan."
  is_abstract: true
  opt_uses:
  - return_fan_current_sensor
  - return_fan_power_sensor
  - return_fan_voltage_sensor
  - return_fan_torque_sensor
  - return_fan_speed_frequency_sensor
  - return_fan_speed_percentage_sensor
  uses:
  - return_fan_run_command
  - return_fan_run_status
  - return_fan_speed_percentage_command
  implements:
  - OPERATIONAL

RFVSC2X:
  guid: "3326bd01-506e-4dba-a410-9a34252b2d59"
  description: "Return fan variable speed control with feedback and sensoring for two fans."
  is_abstract: true
  opt_uses:
  - return_fan_current_sensor_1
  - return_fan_current_sensor_2
  - return_fan_power_sensor_1
  - return_fan_power_sensor_2
  - return_fan_voltage_sensor_1
  - return_fan_voltage_sensor_2
  - return_fan_torque_sensor_1
  - return_fan_torque_sensor_2
  - return_fan_speed_frequency_sensor_1
  - return_fan_speed_frequency_sensor_2
  - return_fan_speed_percentage_sensor_1
  - return_fan_speed_percentage_sensor_2
  uses:
  - return_fan_run_command_1
  - return_fan_run_command_2
  - return_fan_run_status_1
  - return_fan_run_status_2
  - return_fan_speed_percentage_command_1
  - return_fan_speed_percentage_command_2
  implements:
  - OPERATIONAL

RFVSC3X:
  guid: "01199f72-169f-4a2d-a53e-068b52070f31"
  description: "Return fan variable speed control with feedback and sensoring for three fans."
  is_abstract: true
  opt_uses:
  - return_fan_current_sensor_1
  - return_fan_current_sensor_2
  - return_fan_current_sensor_3
  - return_fan_power_sensor_1
  - return_fan_power_sensor_2
  - return_fan_power_sensor_3
  - return_fan_speed_frequency_sensor_1
  - return_fan_speed_frequency_sensor_2
  - return_fan_speed_frequency_sensor_3
  - return_fan_speed_percentage_sensor_1
  - return_fan_speed_percentage_sensor_2
  - return_fan_speed_percentage_sensor_3
  uses:
  - return_fan_run_command_1
  - return_fan_run_command_2
  - return_fan_run_command_3
  - return_fan_run_status_1
  - return_fan_run_status_2
  - return_fan_run_status_3
  - return_fan_speed_percentage_command_1
  - return_fan_speed_percentage_command_2
  - return_fan_speed_percentage_command_3
  implements:
  - OPERATIONAL

RFVSC4X:
  guid: "9083ed68-61cb-4261-bea4-b62dd617904c"
  description: "Return fan variable speed control with feedback and sensoring for four fans."
  is_abstract: true
  opt_uses:
  - return_fan_current_sensor_1
  - return_fan_current_sensor_2
  - return_fan_current_sensor_3
  - return_fan_current_sensor_4
  - return_fan_power_sensor_1
  - return_fan_power_sensor_2
  - return_fan_power_sensor_3
  - return_fan_power_sensor_4
  - return_fan_speed_frequency_sensor_1
  - return_fan_speed_frequency_sensor_2
  - return_fan_speed_frequency_sensor_3
  - return_fan_speed_frequency_sensor_4
  - return_fan_speed_percentage_sensor_1
  - return_fan_speed_percentage_sensor_2
  - return_fan_speed_percentage_sensor_3
  - return_fan_speed_percentage_sensor_4
  uses:
  - return_fan_run_command_1
  - return_fan_run_command_2
  - return_fan_run_command_3
  - return_fan_run_command_4
  - return_fan_run_status_1
  - return_fan_run_status_2
  - return_fan_run_status_3
  - return_fan_run_status_4
  - return_fan_speed_percentage_command_1
  - return_fan_speed_percentage_command_2
  - return_fan_speed_percentage_command_3
  - return_fan_speed_percentage_command_4
  implements:
  - OPERATIONAL

SEWTM:
  guid: "bca463b0-2ecb-41df-8ad9-aab7690751d7"
  description: "Secondary water temperature monitoring"
  opt_uses:
  - secondary_supply_water_temperature_sensor
  uses:
  - secondary_return_water_temperature_sensor
  implements:
  - MONITORING

EXTOR:
  guid: "6f650a5a-06d3-4316-af26-7d4b8241aecf"
  description: "shade control with extension monitoring based on outside illuminance"
  is_abstract: true
  uses:
  - shade_extent_percentage_command
  - outside_illuminance_sensor
  - low_limit_illuminance_setpoint
  - high_limit_illuminance_setpoint

DPHC2:
  guid: "6393d7b6-c538-4f2c-a43e-224f6f36ca6c"
  description: "Two-pipe heating and cooling control for radiant panels"
  is_abstract: true
  opt_uses:
  - supply_water_temperature_sensor
  - return_water_temperature_sensor
  uses:
  - water_riser_mode
  - supply_water_valve_percentage_command

DPHC4:
  guid: "3d81e58b-2596-4a8a-97d2-8ef62de6b823"
  description: "Four pipe heating and cooling controls for radiant panels"
  is_abstract: true
  opt_uses:
  - heating_supply_water_temperature_sensor
  - heating_return_water_temperature_sensor
  - chilled_supply_water_temperature_sensor
  - chilled_return_water_temperature_sensor
  uses:
  - cooling_output_percentage_command
  - heating_output_percentage_command

HHCD42:
  guid: "994cd48f-ef49-4aa6-8be6-98f05d17c0b7"
  description: "Hydronic heating and cooling distribution monitoring for change over group with a heat and a cold exchanger. Primary side: Four-pipe installation 
                with flow control valves for cooling and heating. Two pipe installation with isolation valves on the secondary side towards the radiant panels. 
                Heating or cooling only"
  is_abstract: true
  implements:
  - MONITORING
  uses:
  - heating_supply_water_isolation_valve_status
  - heating_return_water_isolation_valve_status
  - chilled_supply_water_isolation_valve_status
  - chilled_return_water_isolation_valve_status
  - chilled_water_valve_percentage_command
  - heating_water_valve_percentage_command
  - secondary_heating_supply_water_temperature_sensor
  - secondary_heating_return_water_temperature_sensor
  - secondary_chilled_supply_water_temperature_sensor
  - secondary_chilled_return_water_temperature_sensor
  - heating_request_count
  - cooling_request_count
  opt_uses:
  - average_zone_air_temperature_sensor
  - primary_chilled_supply_water_temperature_sensor
  - primary_heating_supply_water_temperature_sensor

HHCD44:
  guid: "da375227-c57b-4818-91ab-c7e9060ad1cc"
  description: "Hydronic heating and cooling distribution monitoring for change over group with a heat and a cold exchanger. Primary side: Four-pipe installation 
                with flow control valves for cooling and heating. Four pipe installation with isolation valves on the secondary side towards the radiant panels.
                Heating and cooling in parallel"
  is_abstract: true
  implements:
  - MONITORING
  uses:
  - heating_supply_water_isolation_valve_status
  - heating_return_water_isolation_valve_status
  - chilled_supply_water_isolation_valve_status
  - chilled_return_water_isolation_valve_status
  - chilled_water_valve_percentage_command
  - heating_water_valve_percentage_command
  - secondary_heating_supply_water_temperature_sensor
  - secondary_heating_return_water_temperature_sensor
  - secondary_chilled_supply_water_temperature_sensor
  - secondary_chilled_return_water_temperature_sensor
  - heating_request_count
  - cooling_request_count
  opt_uses:
  - average_zone_air_temperature_sensor
  - primary_chilled_supply_water_temperature_sensor
  - primary_heating_supply_water_temperature_sensor

RCO2M:
  guid: "09a6c4bb-9bb3-4318-aa43-8ad379493788"
  description: "Return air co2 monitoring"
  is_abstract: true
  uses:
  - return_air_co2_concentration_sensor
  implements:
  - MONITORING

ECO2M:
  guid: "1cc242b5-427b-416a-b9be-4bdc706415db"
  description: "Exhaust air co2 monitoring"
  is_abstract: true
  uses:
  - exhaust_air_co2_concentration_sensor
  implements:
  - MONITORING

VMADC:
  guid: "796e1551-7648-40cf-962d-9bbb28c8056b"
  description: "Variable mixed air damper control (for recirculated air in AHU)."
  is_abstract: true
  uses:
  - mixed_air_damper_percentage_command
  - mixed_air_damper_percentage_sensor
  implements:
  - CONTROL

MDSDC:
  guid: "1ee9e02c-1ad9-4451-aa55-7b6655bfdc50"
  description: "Motion-dependent supply damper control."
  is_abstract: true
  uses:
  - motion_status
  - supply_air_damper_percentage_command
  - supply_air_damper_percentage_sensor
  implements:
  - CONTROL

OAQM:
  guid: "99e4f482-278e-40ee-9524-9f687c41ba22"
  description: "Outside air quality monitoring (particulates and gases)"
  is_abstract: true
  uses:
  - outside_air_pm1pt0_density_sensor
  - outside_air_pm2pt5_density_sensor
  - outside_air_pm10pt0_density_sensor
  - outside_air_no_density_sensor
  - outside_air_no2_density_sensor
  - outside_air_so2_density_sensor
  - outside_air_co_concentration_sensor
  opt_uses:
  - outside_air_co2_concentration_sensor
  implements:
  - MONITORING

UDEC:
  guid: "8755e46b-4e3a-40a1-8abb-778bf309c8f8"
  description: "Up and down extension control for shades."
  is_abstract: true
  uses:
  - shade_up_command
  - shade_down_command
  opt_uses:
  - shade_extent_percentage_sensor

VSMC:
  guid: "6ff088d6-002e-4842-85a1-c40d3aef52a3"
  description: "Variable speed control mode."
  is_abstract: true
  uses:
  - speed_mode
  - run_command
  - run_status
  opt_uses:
  - low_speed_status
  - high_speed_status
  - schedule_run_command

CO2DSPMADC:
  guid: "316d6473-f187-45ce-9b0e-35b8149e83ce"
  description: "Dual setpoint CO2 control with mixed air damper (for recirculated air in AHU)."
  is_abstract: true
  uses:
  - mixed_air_damper_open_command
  - mixed_air_damper_closed_command
  - low_limit_return_air_co2_concentration_setpoint
  - high_limit_return_air_co2_concentration_setpoint
  - return_air_co2_concentration_sensor
  implements:
  - CONTROL

HTWHLZTC:
  guid: "0d063fbc-57cc-4678-9516-d9372e9ccf15"
  description: "Heat wheel which controls zone temperature using speed control."
  is_abstract: true
  implements:
  - CONTROL
  opt_uses:
  - exhaust_air_temperature_sensor
  - heat_wheel_speed_percentage_sensor
  - return_air_temperature_sensor
  - supply_air_temperature_sensor
  - failed_exhaust_air_temperature_alarm
  - high_return_air_temperature_alarm
  - failed_return_air_temperature_alarm
  - high_supply_air_temperature_alarm
  - low_return_air_temperature_alarm
  - low_supply_air_temperature_alarm
  - failed_outside_air_temperature_alarm
  uses:
  - heat_wheel_run_command
  - heat_wheel_run_status
  - heat_wheel_speed_percentage_command
  - outside_air_temperature_sensor
  - zone_air_temperature_sensor
  - zone_air_temperature_setpoint

SDM2X:
  guid: "b56e4a52-c988-448a-847d-25710ae4aaef"
  description: "Supply air damper control, dual status fields."
  is_abstract: true
  opt_uses:
  - low_supply_air_static_pressure_alarm
  uses:
  - supply_air_damper_command
  - supply_air_damper_status_1
  - supply_air_damper_status_2

EDM2X:
  guid: "101126df-f75d-4346-9aa7-d0b1f84fb22d"
  description: "Exhaust air damper control, dual status fields."
  is_abstract: true
  opt_uses:
  - low_exhaust_air_static_pressure_alarm
  uses:
  - exhaust_air_damper_command
  - exhaust_air_damper_status_1
  - exhaust_air_damper_status_2

ACO2C:
  guid: "155dae96-5a12-4062-a9e4-ba911d17d036"
  description: "Average zone CO2 control."
  is_abstract: true
  uses:
  - average_zone_air_co2_concentration_sensor
  - average_zone_air_co2_concentration_setpoint

ZOC:
  guid: "822b78b6-1eb4-4d4b-9f4e-089ef57011aa"
  description: "Occupancy counter monitoring, count number of people in and number of people out."
  is_abstract: true
  uses:
  - zone_occupancy_count
  opt_uses:
  - zone_entering_count
  - zone_leaving_count
  implements:
  - MONITORING

ZOS:
  guid: "afaa65e7-ae33-482b-8f55-ef9907cd68cb"
  description: "Occupancy status monitoring. For space/desk/seat occupancy status (occupied and unoccupied)"
  is_abstract: true
  uses:
  - zone_occupancy_status
  implements:
  - MONITORING

<<<<<<< HEAD
=======
ZOS2X:
  guid: "f268ff68-ba7a-47f3-8633-0f27825a975f"
  description: "Occupancy status monitoring for two sensors. For space/desk/seat occupancy status (occupied and unoccupied)"
  is_abstract: true
  opt_uses:
  - failed_zone_occupancy_alarm_1
  - failed_zone_occupancy_alarm_2
  uses:
  - zone_occupancy_status_1
  - zone_occupancy_status_2
  implements:
  - MONITORING

ZOS3X:
  guid: "b0a8a56d-f324-4755-a1e8-f4ab500c9dc2"
  description: "Occupancy status monitoring for two sensors. For space/desk/seat occupancy status (occupied and unoccupied)"
  is_abstract: true
  opt_uses:
  - failed_zone_occupancy_alarm_1
  - failed_zone_occupancy_alarm_2
  - failed_zone_occupancy_alarm_3
  uses:
  - zone_occupancy_status_1
  - zone_occupancy_status_2
  - zone_occupancy_status_3
  implements:
  - MONITORING

>>>>>>> 12879c64
SPLM:
  guid: "d92998e1-1091-4291-a1f9-b8cc0e3aa334"
  description: "Sound pressure level monitoring"
  is_abstract: true
  uses:
  - soundpressurelevel_sensor
  implements:
  - MONITORING

ZAQIM:
  guid: "3ce06a65-9e5c-4862-9571-a2d59792c86a"
  description: "Zone air quality indexes monitoring"
  is_abstract: true
  uses:
  - zone_air_aqi_sensor
  opt_uses:
  - zone_air_voc_aqi_sensor
  - zone_air_smoke_aqi_sensor
  - zone_air_nox_aqi_sensor
  implements:
  - MONITORING

PMDM:
  guid: "8247354f-bedb-4ccd-8f62-238c025277bc"
  description: "Particulate matter density monitoring"
  is_abstract: true
  uses:
  - zone_air_pm2pt5_density_sensor
  - zone_air_pm10pt0_density_sensor
  opt_uses:
  - zone_air_pm1pt0_density_sensor
  - zone_air_pm4pt0_density_sensor
  implements:
  - MONITORING

HSWTC:
  guid: "d9cf672c-8081-4e2b-9bba-599d8ac2bbd2"
  description: "Heating supply water temperature control."
  is_abstract: true
  opt_uses:
  - heating_supply_water_valve_percentage_sensor
  - heating_return_water_temperature_sensor
  - failed_heating_supply_water_valve_alarm
  uses:
  - heating_supply_water_valve_percentage_command
  - heating_supply_water_temperature_sensor
  - heating_supply_water_temperature_setpoint
  implements:
  - CONTROL

WSEBYPVPM:
  guid: "70e5c471-4b14-4d81-8bf2-ec8dcfbb29dd"
  description: "Water side economizer bypass valve monitoring."
  is_abstract: true
  opt_uses:
  - economizer_mode
  - sync_economizer_mechanical_cooling_mode
  - economizer_bypass_valve_percentage_sensor
  - failed_economizer_bypass_valve_alarm
  - economizer_thermal_power_sensor
  - economizer_disable_command
  uses:
  - economizer_bypass_valve_percentage_command
  implements:
  - MONITORING

WSEBYPVM:
  guid: "2df125a6-6d00-439d-9aef-4fa3ac6a88c8"
  description: "Water side economizer bypass valve monitoring."
  is_abstract: true
  opt_uses:
  - economizer_mode
  - sync_economizer_mechanical_cooling_mode
  - economizer_bypass_valve_status
  - failed_economizer_bypass_valve_alarm
  uses:
  - economizer_bypass_valve_command
  implements:
  - MONITORING

MCBYPVPM:
  guid: "ba06a118-c604-44e8-9ad7-aa5d7cad5e43"
  description: "Mechanical cooling bypass valve monitoring."
  is_abstract: true
  opt_uses:
  - economizer_mode
  - sync_economizer_mechanical_cooling_mode
  - mechanical_cooling_bypass_valve_percentage_sensor
  uses:
  - mechanical_cooling_bypass_valve_percentage_command
  implements:
  - MONITORING

MCBYPVM:
  guid: "46a9421b-3902-457f-842c-4849dd45e1dd"
  description: "Mechanical cooling bypass valve monitoring."
  is_abstract: true
  opt_uses:
  - economizer_mode
  - sync_economizer_mechanical_cooling_mode
  - mechanical_cooling_bypass_valve_status
  - failed_mechanical_cooling_bypass_valve_alarm
  uses:
  - mechanical_cooling_bypass_valve_command
  implements:
  - MONITORING

MCSWFRM:
  guid: "1ec7d8ae-503c-4efb-aeae-5a64354b225d"
  description: "Mechanical cooling supply flow monitoring."
  is_abstract: true
  uses:
  - mechanical_cooling_supply_water_flowrate_sensor
  implements:
  - MONITORING

BYPVFRC:
  guid: "5c93b3ee-21bb-423c-8c84-9a22ffa1f931"
  description: "Bypass valve flowrate control."
  is_abstract: true
  opt_uses:
  - bypass_valve_percentage_sensor
  - failed_bypass_valve_alarm
  - low_flowrate_alarm
  uses:
  - bypass_valve_percentage_command
  - flowrate_sensor
  - flowrate_setpoint
  implements:
  - CONTROL

FSWISOVM:
  guid: "58f0a5fb-fc3e-4384-91b1-ba7db225ec6c"
  description: "Filtration supply isolation valve monitoring."
  is_abstract: true
  uses:
  - filtration_supply_water_isolation_valve_command
  implements:
  - MONITORING

FRWISOVM:
  guid: "6d8a9548-5879-493a-a991-cd3ed3eb80ac"
  description: "Filtration return isolation valve monitoring."
  is_abstract: true
  uses:
  - filtration_return_water_isolation_valve_command
  implements:
  - MONITORING

FWISOVM:
  guid: "56ccdbe7-f974-4b6e-b28d-89e46401e17e"
  description: "Generic filtration isolation valve monitoring."
  is_abstract: true
  opt_uses:
  - failed_filtration_water_valve_alarm
  uses:
  - filtration_water_valve_command
  - filtration_water_valve_status
  implements:
  - MONITORING

PRWFRM:
  guid: "d24ca9da-2897-42ba-9010-59b65971613d"
  description: "Primary supply water flowrate monitoring"
  uses:
  - primary_supply_water_flowrate_sensor
  implements:
  - MONITORING

PRSWFRC:
  guid: "71821a9c-2600-4123-b474-dbe2816e8f6c"
  description: "Primary supply water flowrate control"
  opt_uses:
  - failed_primary_supply_water_flowrate_alarm
  uses:
  - primary_supply_water_flowrate_sensor
  - primary_supply_water_flowrate_setpoint
  implements:
  - MONITORING

SEWFRM:
  guid: "de0de0fc-e634-4bbc-8ecc-4d413614c84d"
  description: "Secondary supply water flowrate monitoring"
  opt_uses:
  - failed_secondary_supply_water_flowrate_alarm
  uses:
  - secondary_supply_water_flowrate_sensor
  implements:
  - MONITORING

SERWFRM:
  guid: "f2e172dd-e0f5-46e5-97ee-6510610b0794"
  description: "Secondary return water flowrate monitoring"
  uses:
  - secondary_return_water_flowrate_sensor
  implements:
  - MONITORING

MWFRM:
  guid: "c7683a09-8379-4951-aa1e-e5edc4e098cb"
  description: "Make-up water flowrate monitoring."
  is_abstract: true
  opt_uses:
  - failed_makeup_water_flowrate_alarm
  - makeup_water_volume_accumulator
  uses:
  - makeup_water_flowrate_sensor
  implements:
  - MONITORING

BWFRM:
  guid: "2be49785-9467-4ddb-8aa8-9c2b77277d29"
  description: "Blowdown water flowrate monitoring."
  is_abstract: true
  opt_uses:
  - failed_blowdown_water_flowrate_alarm
  uses:
  - blowdown_water_flowrate_sensor
  implements:
  - MONITORING

BWECVC:
  guid: "2ebf7b84-a26f-4238-90c0-a630c753883b"
  description: "Blowdown water electricconductivity drain valve control."
  is_abstract: true
  opt_uses:
  - high_blowdown_water_electricconductivity_alarm
  uses:
  - drain_water_valve_command
  - blowdown_water_electricconductivity_sensor
  - blowdown_water_electricconductivity_setpoint
  implements:
  - OPERATIONAL

DX3SCHWC:
  guid: "917e4514-ed4d-468c-8a81-44d29a143935"
  description: "Three compressor run control on chilled supply water side."
  is_abstract: true
  uses:
  - compressor_run_command_1
  - compressor_run_command_2
  - compressor_run_command_3
  - compressor_run_status_1
  - compressor_run_status_2
  - compressor_run_status_3
  - chilled_supply_water_temperature_sensor
  - chilled_supply_water_temperature_setpoint
  implements:
  - CONTROL

CWBYPVPM:
  guid: "88212fc0-0ddb-4cd9-99a3-e646dd20d528"
  description: "Condensing water bypass valve percentage monitoring."
  is_abstract: true
  opt_uses:
  - failed_condensing_water_bypass_valve_alarm
  uses:
  - condensing_water_bypass_valve_percentage_command
  - condensing_water_bypass_valve_percentage_sensor
  implements:
  - MONITORING

CWBYPVBC:
  guid: "2cf8239f-7da4-4df7-8125-8f70e5962def"
  description: "Condensing water bypass valve binary (open/closed) control."
  is_abstract: true
  implements:
  - OPERATIONAL
  uses:
  - condensing_water_bypass_valve_command
  - condensing_water_bypass_valve_status

HWBYPVPM:
  guid: "38b01712-d458-4e5c-bf41-71107ebe8ecd"
  description: "Heating water bypass valve percentage control."
  is_abstract: true
  opt_uses:
  - failed_heating_water_bypass_valve_alarm
  uses:
  - heating_water_bypass_valve_percentage_command
  - heating_water_bypass_valve_percentage_sensor
  implements:
  - MONITORING

HWBYPVM:
  guid: "c4a7009c-1ccb-4162-8761-fd1e0acc5169"
  description: "Heating water bypass valve control."
  is_abstract: true
  opt_uses:
  - failed_heating_water_bypass_valve_alarm
  uses:
  - heating_water_bypass_valve_command
  - heating_water_bypass_valve_status
  implements:
  - MONITORING

HWDPC:
  guid: "46009d2e-eee4-4e0a-a775-157fa7193983"
  description: "Heating water differential pressure control."
  is_abstract: true
  uses:
  - heating_water_differential_pressure_sensor
  - heating_water_differential_pressure_setpoint
  implements:
  - OPERATIONAL

HWDPM:
  guid: "7931fcc6-6dee-4f8c-8da9-af8ad4a77561"
  description: "Heating water differential pressure monitoring."
  is_abstract: true
  uses:
  - heating_water_differential_pressure_sensor
  implements:
  - OPERATIONAL

HWDTC:
  guid: "2a057240-61ba-46d5-b5d6-66d847218d43"
  description: "Differential temperature control for heating water."
  is_abstract: true
  implements:
  - CONTROL
  uses:
  - heating_water_differential_temperature_sensor
  - heating_water_differential_temperature_setpoint

HP4SWC:
  guid: "b9667c9e-598e-4f7d-8eea-67ff5001e747"
  description: "Four-compressor heat pump control for two circuits on supply water side."
  is_abstract: true
  opt_uses:
  - load_percentage_sensor_1
  - load_percentage_sensor_2
  - heating_thermal_power_capacity
  - high_supply_water_temperature_alarm
  - low_supply_water_temperature_alarm
  - return_water_temperature_sensor
  - reversing_valve_command_1
  - reversing_valve_command_2
  uses:
  - compressor_run_command_1
  - compressor_run_command_2
  - compressor_run_command_3
  - compressor_run_command_4
  - compressor_run_status_1
  - compressor_run_status_2
  - compressor_run_status_3
  - compressor_run_status_4
  - supply_water_temperature_sensor
  - supply_water_temperature_setpoint
  implements:
  - CONTROL

HP6SWC:
  guid: "5d2c6d94-ad64-41ef-bce0-78a9b40532b1"
  description: "Six-compressor heat pump control on supply water side."
  is_abstract: true
  opt_uses:
  - heating_percentage_command
  - heating_thermal_power_capacity
  - high_supply_water_temperature_alarm
  - low_supply_water_temperature_alarm
  - return_water_temperature_sensor
  uses:
  - compressor_run_command_1
  - compressor_run_command_2
  - compressor_run_command_3
  - compressor_run_command_4
  - compressor_run_command_5
  - compressor_run_command_6
  - compressor_run_status_1
  - compressor_run_status_2
  - compressor_run_status_3
  - compressor_run_status_4
  - compressor_run_status_5
  - compressor_run_status_6
  - supply_water_temperature_sensor
  - supply_water_temperature_setpoint
  implements:
  - CONTROL

HP8SWC:
  guid: "0d0ae4db-0a8b-40d6-8b55-b085657d9f15"
  description: "Eight-compressor heat pump control on supply water side."
  is_abstract: true
  opt_uses:
  - heating_percentage_command
  - heating_thermal_power_capacity
  - high_supply_water_temperature_alarm
  - low_supply_water_temperature_alarm
  - return_water_temperature_sensor
  uses:
  - compressor_run_command_1
  - compressor_run_command_2
  - compressor_run_command_3
  - compressor_run_command_4
  - compressor_run_command_5
  - compressor_run_command_6
  - compressor_run_command_7
  - compressor_run_command_8
  - compressor_run_status_1
  - compressor_run_status_2
  - compressor_run_status_3
  - compressor_run_status_4
  - compressor_run_status_5
  - compressor_run_status_6
  - compressor_run_status_7
  - compressor_run_status_8
  - supply_water_temperature_sensor
  - supply_water_temperature_setpoint
  implements:
  - CONTROL

CPC2X:
  guid: "a45b771d-0bc2-49a4-8a4f-5e3287f65ff0"
  description: "Circulation control for 2 pumps."
  is_abstract: true
  uses:
  - circulation_pump_run_command_1
  - circulation_pump_run_status_1
  - circulation_pump_run_command_2
  - circulation_pump_run_status_2
  opt_uses:
  - failed_circulation_pump_alarm_1
  - failed_circulation_pump_alarm_2

OCWCPC2X:
  guid: "c1a4812d-d458-48ae-9fb9-cb92048ab6c9"
  description: "Circulation control for 2 open loop condenser water pumps."
  is_abstract: true
  uses:
  - outside_condensing_loop_water_circulation_pump_run_command_1
  - outside_condensing_loop_water_circulation_pump_run_command_2
  - outside_condensing_loop_water_circulation_pump_run_status_1
  - outside_condensing_loop_water_circulation_pump_run_status_2

SDHC:
  guid: "de065843-b1a9-4d2e-b751-31d7af8e8991"
  description: "Supply dehumidification control with a temperature setpoint."
  is_abstract: true
  opt_uses:
  - dehumidification_percentage_command
  - zone_air_dewpoint_temperature_sensor
  - supply_air_relative_humidity_sensor
  - failed_dehumidifier_alarm
  uses:
  - dehumidification_run_command
  - leaving_dehumidifier_temperature_sensor
  - leaving_dehumidifier_temperature_setpoint
  implements:
  - CONTROL

FPHC:
  guid: "bdd89332-3303-420d-a13c-ee38c398d9ff"
  description: "Four pipe heating and cooling control for radiant panels."
  is_abstract: true
  opt_uses:
  - heating_supply_water_isolation_valve_command
  - chilled_supply_water_isolation_valve_command
  - heating_water_valve_percentage_sensor
  - chilled_water_valve_percentage_sensor
  uses:
  - heating_water_valve_percentage_command
  - chilled_water_valve_percentage_command

SVVM:
  guid: "9b702772-2303-4648-bc88-4f23d97c0349"
  description: "Steam valve voltage monitoring."
  is_abstract: true
  uses:
  - steam_valve_voltage_command
  - steam_valve_voltage_sensor

SSTC:
  guid: "3aefe568-b8eb-485e-a3d9-38ac3bb9906d"
  description: "Supply steam valve monitoring to control water temperature on supply side for steam exchanger."
  is_abstract: true
  opt_uses:
  - supply_steam_valve_percentage_sensor
  uses:
  - supply_steam_valve_percentage_command
  - heating_supply_water_temperature_sensor
  - heating_supply_water_temperature_setpoint

SSVC:
  guid: "cb7bb427-b108-478f-97b5-3a8b925acec0"
  description: "Steam valve control to supply air temperature."
  is_abstract: true
  opt_uses:
  - heating_request_count
  uses:
  - steam_valve_percentage_command
  - supply_air_temperature_sensor
  - supply_air_temperature_setpoint
  implements:
  - CONTROL

DSVC:
  guid: "45b08e9e-d8a1-49a1-b182-c245edc543cc"
  description: "Steam valve control to discharge air temperature."
  is_abstract: true
  uses:
  - steam_valve_percentage_command
  - discharge_air_temperature_sensor
  - discharge_air_temperature_setpoint
  implements:
  - CONTROL

COC2XDSP:
  guid: "fa7cba8d-be4d-4968-a5bf-f55429006b77"
  description: "Dual setpoint CO concentration control with 2 sensors."
  is_abstract: true
  uses:
  - high_limit_zone_air_co_concentration_setpoint
  - low_limit_zone_air_co_concentration_setpoint
  - zone_air_co_concentration_sensor_1
  - zone_air_co_concentration_sensor_2
  implements:
  - CONTROL

NO2C2XDSP:
  guid: "7a76fa65-88d2-4cea-8297-3bdb4ca507e4"
  description: "Dual setpoint NO2 concentration control with 2 sensors."
  is_abstract: true
  uses:
  - high_limit_zone_air_no2_concentration_setpoint
  - low_limit_zone_air_no2_concentration_setpoint
  - zone_air_no2_concentration_sensor_1
  - zone_air_no2_concentration_sensor_2
  implements:
  - CONTROL

POTHWM:
  guid: "6b3b1e36-e9d4-4301-841a-e474228db321"
  description: "Potable hot water with return and supply water monitoring."
  is_abstract: true
  opt_uses:
  - low_potable_supply_water_temperature_alarm
  - high_potable_supply_water_temperature_alarm
  uses:
  - potable_hot_supply_water_temperature_sensor
  - potable_hot_return_water_temperature_sensor
  implements:
  - MONITORING

POTHWSC:
  guid: "ef91c1f1-cc85-4690-b4dd-69a4678f7cb3"
  description: "Potable hot water with return monitoring and supply water control."
  is_abstract: true
  opt_uses:
  - low_potable_supply_water_temperature_alarm
  - potable_hot_return_water_temperature_sensor
  uses:
  - potable_hot_supply_water_temperature_sensor
  - potable_hot_supply_water_temperature_setpoint
  implements:
  - CONTROL

HCPC2X:
  guid: "67a960f5-65e7-400f-b64e-ab4ef1ae9035"
  description: "Circulation control for 2 onboard heating water pumps."
  is_abstract: true
  uses:
  - heating_water_circulation_pump_run_status_1
  - heating_water_circulation_pump_run_status_2
  - heating_water_circulation_pump_run_command_1
  - heating_water_circulation_pump_run_command_2

CHCPC:
  guid: "ffd344fd-12ad-4633-ace7-79ae3987e9af"
  description: "Circulation control for onboard chilled water pump."
  is_abstract: true
  opt_uses:
  - failed_chilled_water_circulation_pump_alarm
  uses:
  - chilled_water_circulation_pump_run_status
  - chilled_water_circulation_pump_run_command

CHCPC2X:
  guid: "688f6f6a-c79a-4f1f-8a1e-4463d610276d"
  description: "Circulation control for 2 onboard chilled water pumps."
  is_abstract: true
  uses:
  - chilled_water_circulation_pump_run_status_1
  - chilled_water_circulation_pump_run_status_2
  - chilled_water_circulation_pump_run_command_1
  - chilled_water_circulation_pump_run_command_2

CDCPC:
  guid: "80262436-bf4a-43ef-a037-9ceaccbaaf76"
  description: "Circulation control for onboard condenser water pump."
  is_abstract: true
  uses:
  - condensing_water_circulation_pump_run_status
  - condensing_water_circulation_pump_run_command

ESM2X:
  guid: "3d2d7498-e741-4690-aab6-f2e14e11cfeb"
  description: "Dual electrostatic scrubber monitoring."
  is_abstract: true
  opt_uses:
  - failed_electrostatic_scrubber_alarm_1
  - failed_electrostatic_scrubber_alarm_2
  uses:
  - electrostatic_scrubber_run_command_1
  - electrostatic_scrubber_run_command_2
  - electrostatic_scrubber_run_status_1
  - electrostatic_scrubber_run_status_2
  implements:
  - MONITORING

DTPM:
  guid: "898b43c5-c051-4fbf-8366-4c1fefda40b6"
  description: "Detergent pump monitoring."
  is_abstract: true
  opt_uses:
  - low_detergent_alarm
  uses:
  - detergent_pump_run_status
  - detergent_pump_run_command
  implements:
  - MONITORING

PDSCV5X:
  guid: "58a33a88-c7a9-426a-a820-8db1a99cbd0e"
  description: "5 Pressure-dependent supply damper control for ventilation purposes (CO2 or VOC)."
  is_abstract: true
  uses:
  - supply_air_damper_percentage_command_1
  - supply_air_damper_percentage_command_2
  - supply_air_damper_percentage_command_3
  - supply_air_damper_percentage_command_4
  - supply_air_damper_percentage_command_5
  - supply_air_damper_percentage_sensor_1
  - supply_air_damper_percentage_sensor_2
  - supply_air_damper_percentage_sensor_3
  - supply_air_damper_percentage_sensor_4
  - supply_air_damper_percentage_sensor_5
  implements:
    - CONTROL

COM4X:
  guid: "f3c57976-61d5-41b6-8972-a35d1130a7d9"
  description: "Carbon monoxide monitoring with 4 sensors."
  is_abstract: true
  implements:
  - MONITORING
  uses:
  - zone_air_co_concentration_sensor_1
  - zone_air_co_concentration_sensor_2
  - zone_air_co_concentration_sensor_3
  - zone_air_co_concentration_sensor_4

CHWBZTC:
  guid: "b52fcafe-d276-4b08-b147-77b065f5a890"
  description: "Chilled water valve binary (open/closed) control."
  is_abstract: true
  implements:
  - OPERATIONAL
  uses:
  - chilled_water_valve_command
  - zone_air_temperature_sensor
  - zone_air_temperature_setpoint
  opt_uses:
  - failed_chilled_water_valve_alarm
  - failed_zone_air_temperature_alarm
  - high_zone_air_temperature_alarm
  - low_zone_air_temperature_alarm

REFSTC2X:
  guid: "82a2f713-a6b8-4b0b-814d-e75c5b1d0df1"
  description: "Refrigerant temperature temp control for 2 circuits."
  is_abstract: true
  opt_uses:
  - refrigerant_discharge_temperature_sensor_1
  - refrigerant_discharge_temperature_sensor_2
  - refrigerant_suction_temperature_sensor_1
  - refrigerant_suction_temperature_sensor_2
  uses:
  - refrigerant_condenser_saturation_temperature_sensor_1
  - refrigerant_condenser_saturation_temperature_sensor_2
  - refrigerant_evaporator_saturation_temperature_sensor_1
  - refrigerant_evaporator_saturation_temperature_sensor_2
  - refrigerant_condenser_saturation_temperature_setpoint
  implements:
  - MONITORING

ETM3X:
  guid: "4e9f481d-25d2-419f-974b-88aa7d6fd20e"
  description: "Basic exhaust temperature monitoring with three sensor."
  is_abstract: true
  opt_uses:
  - failed_exhaust_air_temperature_alarm_1
  - failed_exhaust_air_temperature_alarm_2
  - failed_exhaust_air_temperature_alarm_3
  uses:
  - exhaust_air_temperature_sensor_1
  - exhaust_air_temperature_sensor_2
  - exhaust_air_temperature_sensor_3
  implements:
  - MONITORING

EFM3X:
  guid: "8de8cf27-f721-4ce8-91cd-9481ac103477"
  description: "Exhaust air flow monitoring with three sensors."
  is_abstract: true
  uses:
  - exhaust_air_flowrate_sensor_1
  - exhaust_air_flowrate_sensor_2
  - exhaust_air_flowrate_sensor_3
  implements:
  - MONITORING

EDPM3X:
  guid: "4cf314cb-1695-450c-aa4f-ab4542935509"
  description: "Triple exhaust air damper percentage monitoring."
  is_abstract: true
  uses:
  - exhaust_air_damper_percentage_sensor_1
  - exhaust_air_damper_percentage_sensor_2
  - exhaust_air_damper_percentage_sensor_3
  implements:
  - MONITORING

CFVSC:
  guid: "b4aa442f-e7fa-4bc6-811a-fe2925e7255f"
  description: "Variable speed control for condensing fan."
  is_abstract: true
  uses:
  - condensing_fan_run_command
  - condensing_fan_run_status
  - condensing_fan_speed_percentage_command

RVINJM2X:
  guid: "4bcc49eb-6a3c-450a-8357-5dd1f5a8ce4d"
  description: "Refrigerant vapor injection monitoring for two circuits."
  is_abstract: true
  uses:
  - refrigerant_condenser_pressure_sensor_1
  - refrigerant_condenser_pressure_sensor_2
  - refrigerant_discharge_temperature_sensor_1
  - refrigerant_discharge_temperature_sensor_2
  - refrigerant_evaporator_pressure_sensor_1
  - refrigerant_evaporator_pressure_sensor_2
  - refrigerant_injection_pressure_sensor_1
  - refrigerant_injection_pressure_sensor_2
  - refrigerant_injection_suction_superheat_temperature_sensor_1
  - refrigerant_injection_suction_superheat_temperature_sensor_2
  - refrigerant_injection_suction_temperature_sensor_1
  - refrigerant_injection_suction_temperature_sensor_2
  - refrigerant_liquid_temperature_sensor_1
  - refrigerant_liquid_temperature_sensor_2

ZWVDM:
  guid: "58921c49-ae96-48f9-a3fb-faa389d37322"
  description: "Water vapor density monitoring, equivalent to absolute humidity monitoring"
  uses:
  - zone_air_water_vapor_density_sensor
  implements:
  - MONITORING

WTM:
  guid: "ca4109bc-cfb6-424f-9ff5-ad232c448dd4"
  description: "Basic water temperature monitoring."
  is_abstract: true
  implements:
  - MONITORING
  uses:
  - water_temperature_sensor

SWPC:
  guid: "0344cf63-8ac8-48d1-80d3-f54a0c49d8be"
  description: "Water Pressure Control."
  is_abstract: true
  implements:
  - CONTROL
  opt_uses:
  - return_water_pressure_sensor
  uses:
  - supply_water_pressure_sensor
  - supply_water_pressure_setpoint

CHWPM:
  guid: "03ecc605-9f20-48ea-9f0b-0ac97a48e225"
  description: "Chilled Water Pressure Monitoring."
  is_abstract: true
  implements:
  - CONTROL
  opt_uses:
  - chilled_return_water_pressure_sensor
  uses:
  - chilled_supply_water_pressure_sensor

HWPM:
  guid: "635287df-7305-4620-8346-22d69136bf40"
  description: "Hot Water Pressure Monitoring."
  is_abstract: true
  implements:
  - OPERATIONAL
  opt_uses:
  - heating_return_water_pressure_sensor
  uses:
  - heating_supply_water_pressure_sensor

ODVM:
  guid: "9da76ec7-d839-4e6a-905c-eaedcd7796b1"
  description: "Outside Air Damper Voltage Monitoring."
  is_abstract: true
  uses:
  - outside_air_damper_voltage_command
  - outside_air_damper_voltage_sensor
  implements:
  - MONITORING

EDVM:
  guid: "7bf2a5f7-1674-4e81-85cf-98752835499b"
  description: "Exhaust Air Damper Voltage Monitoring."
  is_abstract: true
  uses:
  - exhaust_air_damper_voltage_command
  - exhaust_air_damper_voltage_sensor
  implements:
  - MONITORING

RDVM:
  guid: "00667556-8a75-46ff-a46d-b33e336fef54"
  description: "Return Air Damper Voltage Monitoring."
  is_abstract: true
  uses:
  - return_air_damper_voltage_command
  - return_air_damper_voltage_sensor
  implements:
  - MONITORING

SDVM:
  guid: "27e4aeb8-9805-41d6-879f-7e0e28d42cba"
  description: "Supply Air Damper Voltage Monitoring."
  is_abstract: true
  uses:
  - supply_air_damper_voltage_command
  - supply_air_damper_voltage_sensor
  implements:
  - MONITORING

ZHM5X:
  guid: "6aa8ece3-5ec0-4c66-9d90-e397bab9d15b"
  description: "Five sensor zone humidity monitoring"
  is_abstract: true
  implements:
  - MONITORING
  opt_uses:
  - failed_zone_air_relative_humidity_alarm_1
  - failed_zone_air_relative_humidity_alarm_2
  - failed_zone_air_relative_humidity_alarm_3
  - failed_zone_air_relative_humidity_alarm_4
  - failed_zone_air_relative_humidity_alarm_5
  - high_zone_air_relative_humidity_alarm_1
  - high_zone_air_relative_humidity_alarm_2
  - high_zone_air_relative_humidity_alarm_3
  - high_zone_air_relative_humidity_alarm_4
  - high_zone_air_relative_humidity_alarm_5
  uses:
  - zone_air_relative_humidity_sensor_1
  - zone_air_relative_humidity_sensor_2
  - zone_air_relative_humidity_sensor_3
  - zone_air_relative_humidity_sensor_4
  - zone_air_relative_humidity_sensor_5

CDPM:
  guid: "aa290cb3-8e21-4205-9a42-0d9aa3521374"
  description: "Cooling coil differential pressure monitoring with low limit for alarm"
  is_abstract: true
  implements:
  - MONITORING
  opt_uses:
  - low_chilled_water_differential_pressure_alarm
  - low_limit_chilled_water_differential_pressure_setpoint
  uses:
  - chilled_water_differential_pressure_sensor<|MERGE_RESOLUTION|>--- conflicted
+++ resolved
@@ -4951,32 +4951,6 @@
   - zone_air_temperature_sensor_3
   implements:
   - OPERATIONAL
-
-<<<<<<< HEAD
-=======
-DSP2X:
-  guid: "852eae80-19b2-4dcf-b2ce-df0db924f762"
-  description: "Dual setpoint zone temp control with 2 temp sensors."
-  is_abstract: true
-  opt_uses:
-  - discharge_air_temperature_sensor
-  - failed_discharge_air_temperature_alarm
-  - failed_zone_air_temperature_alarm_1
-  - failed_zone_air_temperature_alarm_2
-  - high_zone_air_temperature_alarm
-  - low_zone_air_temperature_alarm
-  - average_zone_air_temperature_sensor
-  - warmup_request_count
-  - cooling_request_count
-  - heating_request_count
-  uses:
-  - zone_air_cooling_temperature_setpoint
-  - zone_air_heating_temperature_setpoint
-  - zone_air_temperature_sensor_1
-  - zone_air_temperature_sensor_2
-  implements:
-  - OPERATIONAL
->>>>>>> 12879c64
 
 EFSS2X:
   guid: "2088a8dd-7821-4782-be8c-6396601bff6e"
@@ -8161,27 +8135,6 @@
   implements:
   - MONITORING
 
-
-<<<<<<< HEAD
-=======
-CO2M2X:
-  guid: "94e36b0a-1e0e-4a40-9611-a772365b69ce"
-  description: "Basic carbon dioxide monitoring for 2 Zones that controls to maximum CO2 concentration."
-  is_abstract: true
-  opt_uses:
-  - max_zone_air_co2_concentration_sensor
-  - zone_air_co2_concentration_setpoint
-  - high_zone_air_co2_concentration_alarm
-  - failed_zone_air_co2_concentration_alarm_1
-  - failed_zone_air_co2_concentration_alarm_2
-  uses:
-  - zone_air_co2_concentration_sensor_1
-  - zone_air_co2_concentration_sensor_2
-  implements:
-  - MONITORING
-
-
->>>>>>> 12879c64
 CO2M6X:
   guid: "3bea6d49-a70b-42c4-bd0c-592991dbf0f5"
   description: "Basic carbon dioxide monitoring for 6 Zones."
@@ -8713,37 +8666,6 @@
   implements:
   - MONITORING
 
-<<<<<<< HEAD
-=======
-ZOS2X:
-  guid: "f268ff68-ba7a-47f3-8633-0f27825a975f"
-  description: "Occupancy status monitoring for two sensors. For space/desk/seat occupancy status (occupied and unoccupied)"
-  is_abstract: true
-  opt_uses:
-  - failed_zone_occupancy_alarm_1
-  - failed_zone_occupancy_alarm_2
-  uses:
-  - zone_occupancy_status_1
-  - zone_occupancy_status_2
-  implements:
-  - MONITORING
-
-ZOS3X:
-  guid: "b0a8a56d-f324-4755-a1e8-f4ab500c9dc2"
-  description: "Occupancy status monitoring for two sensors. For space/desk/seat occupancy status (occupied and unoccupied)"
-  is_abstract: true
-  opt_uses:
-  - failed_zone_occupancy_alarm_1
-  - failed_zone_occupancy_alarm_2
-  - failed_zone_occupancy_alarm_3
-  uses:
-  - zone_occupancy_status_1
-  - zone_occupancy_status_2
-  - zone_occupancy_status_3
-  implements:
-  - MONITORING
-
->>>>>>> 12879c64
 SPLM:
   guid: "d92998e1-1091-4291-a1f9-b8cc0e3aa334"
   description: "Sound pressure level monitoring"

# Copyright 2020 Google LLC
#
# Licensed under the Apache License, Version 2.0 (the License);
# you may not use this file except in compliance with the License.
# You may obtain a copy of the License at
#
#    https://www.apache.org/licenses/LICENSE-2.0
#
# Unless required by applicable law or agreed to in writing, software
# distributed under the License is distributed on an AS IS BASIS,
# WITHOUT WARRANTIES OR CONDITIONS OF ANY KIND, either express or implied.
# See the License for the specific language governing permissions and
# limitations under the License.

### ABSTRACT TYPES

# This defines subtypes by function. They are not necessarily specific to any type of equipment.
# TODO: Variable speed compressors?
# TODO: For types which use multiple sensors as control points (e.g. differential_pressure_sensor_1
# and _2) they should be reconstructed using virtual points (and the 2X types should be deprecated).

SD:
  id: "11449987124388954112"
  description: "Single duct VAV type, with basic airflow control."
  is_abstract: true
  opt_uses:
  - run_command
  - supply_air_ventilation_flowrate_requirement
  - supply_air_cooling_flowrate_capacity
  - supply_air_heating_flowrate_capacity
  - cooling_thermal_power_capacity
  - supply_air_temperature_sensor
  uses:
  - supply_air_flowrate_sensor
  - supply_air_flowrate_setpoint
  - supply_air_damper_percentage_command
  implements:
  - CONTROL

DD:
  id: "8927971333061476352"
  description: "Dual duct flow control (hot deck, cold deck)."
  is_abstract: true
  opt_uses:
  - supply_air_ventilation_flowrate_requirement
  - supply_air_cooling_flowrate_capacity
  - supply_air_heating_flowrate_capacity
  - cooling_thermal_power_capacity
  - heating_thermal_power_capacity
  - discharge_air_temperature_sensor
  - run_command
  uses:
  - cooling_air_damper_percentage_command
  - cooling_air_flowrate_sensor
  - cooling_air_flowrate_setpoint
  - heating_air_damper_percentage_command
  - heating_air_flowrate_sensor
  - heating_air_flowrate_setpoint
  implements:
  - CONTROL

RDM:
  id: "10008693406630412288"
  description: "Very basic system run duration monitoring. "
  is_abstract: true
  uses:
  - run_time_accumulator
  implements:
  - MONITORING

SRC:
  id: "6232425119080251392"
  description: "Very basic run scheduling command. "
  is_abstract: true
  uses:
  - schedule_run_command
  implements:
  - CONTROL  

# Not deprecated but probably not useful
OADM:
  id: "13985513714598543360"
  description: "Outside air damper monitoring."
  uses:
  - outside_air_damper_command

MOAFC:
  id: "1519549946037010432"
  description: "Minimum (ventilation) outside air flow control."
  is_abstract: true
  opt_uses:
  - economizer_mode
  uses:
  - ventilation_outside_air_damper_percentage_command
  - ventilation_outside_air_flowrate_setpoint
  - ventilation_outside_air_flowrate_sensor
  implements:
  - CONTROL

OAFC:
  id: "12724505818934804480"
  description: "Outside Air Flow Control"
  is_abstract: true
  opt_uses:
  - economizer_mode
  - mixed_air_temperature_sensor
  uses:
  - outside_air_flowrate_setpoint
  - outside_air_flowrate_sensor
  - outside_air_damper_percentage_command
  implements:
  - CONTROL

ZTM:
  id: "5662861603217866752"
  description: "Zone temperature monitoring."
  is_abstract: true
  opt_uses:
  - discharge_air_temperature_sensor
  uses:
  - zone_air_temperature_sensor
  implements:
  - MONITORING

REFM:
  id: "18151343369916252160"
  description: "Refrigerant leak monitoring."
  is_abstract: true
  implements:
  - MONITORING
  uses:
  - zone_air_refrigerant_concentration_sensor

CSP:
  id: "2456298668530073600"
  description: "Single cooling setpoint control (IDF room typically)."
  is_abstract: true
  implements:
  - OPERATIONAL
  opt_uses:
  - zone_air_relative_humidity_sensor
  - discharge_air_temperature_sensor
  uses:
  - zone_air_temperature_sensor
  - zone_air_cooling_temperature_setpoint

ZTC:
  id: "10742921982891786240"
  description: "Single control setpoint with deadband."
  is_abstract: true
  implements:
  - OPERATIONAL
  opt_uses:
  - zone_air_deadband_temperature_setpoint
  - zone_air_relative_humidity_sensor
  uses:
  - zone_air_temperature_setpoint
  - zone_air_temperature_sensor

DSARC:
  id: "9767289031682424832"
  description: "AHU dual supply air reset control."
  is_abstract: true
  opt_uses:
  - supply_air_flowrate_sensor
  - heating_request_count
  uses:
  - supply_air_cooling_temperature_setpoint
  - supply_air_heating_temperature_setpoint
  - supply_air_static_pressure_setpoint
  - cooling_request_count
  - pressurization_request_count
  implements:
  - CONTROL

DFMSS:
  id: "15946227720434745344"
  description: "Discharge fan Start Stop with uneven statuses."
  is_abstract: true
  implements:
  - OPERATIONAL
  opt_uses:
  - discharge_air_flowrate_capacity
  - discharge_fan_power_capacity
  - discharge_fan_current_sensor
  - discharge_fan_power_sensor
  uses:
  - discharge_fan_run_command
  - discharge_fan_run_status_1
  - discharge_fan_run_status_2

DX2RC:
  id: "14529282687673303040"
  description: "Compressor run control on retun side (RC)."
  is_abstract: true
  opt_uses:
  - discharge_air_temperature_sensor
  - leaving_cooling_coil_temperature_sensor
  - cooling_thermal_power_capacity
  - cooling_percentage_command
  - compressor_speed_percentage_command
  uses:
  - return_air_temperature_setpoint
  - return_air_temperature_sensor
  - compressor_run_command_1
  - compressor_run_command_2
  - compressor_run_status_1
  - compressor_run_status_2
  implements:
  - CONTROL

DFSMC:
  id: "2774887660236308480"
  description: "Discharge fan multi-speed control."
  is_abstract: true
  uses:
  - discharge_fan_run_command
  - discharge_fan_speed_mode

DSP:
  id: "8112819800507416576"
  description: "Dual setpoint control (heating/cooling thresholds with deadband in between)."
  is_abstract: true
  implements:
  - OPERATIONAL
  opt_uses:
  - discharge_air_temperature_sensor
  - zone_air_relative_humidity_sensor
  uses:
  - zone_air_temperature_sensor
  - zone_air_cooling_temperature_setpoint
  - zone_air_heating_temperature_setpoint

DDSP:
  id: "15044396188704964608"
  description: "Dual setpoint control (heating/cooling thresholds with deadband in between) with two zone temp sensors."
  is_abstract: true
  implements:
  - OPERATIONAL
  opt_uses:
  - discharge_air_temperature_sensor
  uses:
  - zone_air_temperature_sensor_1
  - zone_air_temperature_sensor_2
  - zone_air_cooling_temperature_setpoint
  - zone_air_heating_temperature_setpoint

CO2C:
  id: "14886233640072642560"
  description: "Carbon dioxide control."
  is_abstract: true
  implements:
  - OPERATIONAL
  uses:
  - zone_air_co2_concentration_sensor
  - zone_air_co2_concentration_setpoint

COC:
  id: "11679670705384849408"
  description: "Carbon monoxide control."
  is_abstract: true
  implements:
  - OPERATIONAL
  uses:
  - zone_air_co_concentration_sensor
  - zone_air_co_concentration_setpoint

BPC:
  id: "16869691043929391104"
  description: "Building pressure control (stand-alone fan)."
  is_abstract: true
  uses:
  - building_air_static_pressure_sensor
  - building_air_static_pressure_setpoint
  implements:
  - OPERATIONAL

EDPM:
  id: "18075318737925308416"
  description: "Exhaust air damper percentage monitoring."
  is_abstract: true
  uses:
  - exhaust_air_damper_percentage_command
  - exhaust_air_damper_percentage_sensor

EDM:
  id: "3621015733879701504"
  description: "Exhaust air damper monitoring."
  is_abstract: true
  uses:
  - exhaust_air_damper_command
  - exhaust_air_damper_status

EDBPC:
  id: "15769475728711614464"
  description: "Building static control with exhaust damper."
  is_abstract: true
  opt_uses:
  - exhaust_air_differential_pressure_sensor
  - exhaust_air_damper_percentage_sensor
  uses:
  - building_air_static_pressure_sensor
  - building_air_static_pressure_setpoint
  - exhaust_air_damper_percentage_command
  implements:
  - CONTROL

EFFC:
  id: "3108154032661725184"
  description: "Exhaust fan flow control."
  is_abstract: true
  uses:
  - speed_percentage_command
  - exhaust_air_flowrate_setpoint
  - exhaust_air_flowrate_sensor
  implements:
  - CONTROL

BSPC:
  id: "6131235964464398336"
  description: "Building static pressure control (as part of a composite device)."
  is_abstract: true
  opt_uses:
  - exhaust_air_damper_percentage_command
  - exhaust_fan_run_status
  uses:
  - building_air_static_pressure_sensor
  - building_air_static_pressure_setpoint
  - exhaust_fan_run_command
  implements:
  - CONTROL

VSC:
  id: "3357018594004172800"
  description: "Variable speed control generic."
  is_abstract: true
  opt_uses:
  - current_sensor
  - speed_percentage_sensor
  - speed_frequency_sensor
  - power_sensor
  - voltage_sensor
  uses:
  - speed_percentage_command
  - run_status
  - run_command
  implements:
  - OPERATIONAL

EFVSC:
  id: "12580390630858948608"
  description: "Variable speed control for exhaust fans."
  is_abstract: true
  opt_uses:
  - exhaust_fan_speed_frequency_sensor
  - exhaust_fan_speed_percentage_sensor
  - exhaust_fan_current_sensor
  - exhaust_fan_power_sensor
  uses:
  - exhaust_fan_run_command
  - exhaust_fan_run_status
  - exhaust_fan_speed_percentage_command
  implements:
  - OPERATIONAL

VSFC:
  id: "17941929285778407424"
  description: "Variable speed control or monitor in frequency"
  is_abstract: true
  uses:
  - speed_frequency_command
  - speed_frequency_sensor
 

SFVSC:
  id: "16291356723812237312"
  description: "Variable speed control for supply fans."
  is_abstract: true
  opt_uses:
  - supply_fan_speed_frequency_sensor
  - supply_fan_speed_percentage_sensor
  - supply_fan_current_sensor
  - supply_fan_power_sensor
<<<<<<< HEAD
  - supply_fan_run_mode
  - supply_fan_bypass_status
=======
  - supply_fan_power_status
  - supply_fan_voltage_sensor
  - supply_fan_failed_alarm
  - supply_fan_energy_accumulator
>>>>>>> 92e752e9
  uses:
  - supply_fan_run_command
  - supply_fan_run_status
  - supply_fan_speed_percentage_command
  implements:
  - OPERATIONAL

DFVSC:
  id: "3825392955250704384"
  description: "Variable speed control for discharge fans."
  is_abstract: true
  opt_uses:
  - discharge_fan_current_sensor
  - discharge_fan_power_sensor
  - discharge_fan_speed_frequency_sensor
  - discharge_fan_speed_percentage_sensor
  - discharge_fan_lost_power_alarm
  - discharge_fan_voltage_sensor
  - discharge_fan_energy_accumulator  
  uses:
  - discharge_fan_speed_percentage_command
  - discharge_fan_run_status
  - discharge_fan_run_command
  implements:
  - OPERATIONAL

DFVSC2X:
  id: "2339665773590478848"
  description: "Variable speed control for discharge fans for 2 separate zones."
  is_abstract: true
  opt_uses:
  - discharge_fan_current_sensor_1
  - discharge_fan_power_sensor_1
  - discharge_fan_speed_frequency_sensor_1
  - discharge_fan_speed_percentage_sensor_1
  - discharge_fan_lost_power_alarm_1
  - discharge_fan_current_sensor_2
  - discharge_fan_power_sensor_2
  - discharge_fan_speed_frequency_sensor_2
  - discharge_fan_speed_percentage_sensor_2
  - discharge_fan_lost_power_alarm_2
  uses:
  - discharge_fan_speed_percentage_command_1
  - discharge_fan_run_status_1
  - discharge_fan_run_command_1
  - discharge_fan_speed_percentage_command_2
  - discharge_fan_run_status_2
  - discharge_fan_run_command_2
  implements:
  - OPERATIONAL

DFVSFC:
  id: "3819485279274663936"
  description: "Variable speed control with frequency setting for discharge fans."
  is_abstract: true
  uses:
  - discharge_fan_speed_frequency_command
  - discharge_fan_run_status
  - discharge_fan_run_command
  opt_uses:
  - discharge_fan_speed_frequency_sensor
  implements:
  - OPERATIONAL

DFMSC:
  id: "13122696153957138432"
  description: "Discharge fan multi-speed control."
  is_abstract: true
  uses:
  - discharge_fan_run_command
  - discharge_fan_run_status
  - discharge_fan_speed_mode
  opt_uses:
  - discharge_fan_run_mode
  - schedule_run_command 
  
 

ZHM:
  id: "17192076649286336512"
  description: "Zone humidity monitoring."
  is_abstract: true
  implements:
  - MONITORING
  uses:
  - zone_air_relative_humidity_sensor

DTM:
  id: "7968704612431560704"
  description: "Discharge temperature monitoring."
  is_abstract: true
  opt_uses:
  - discharge_air_relative_humidity_sensor
  - discharge_air_specificenthalpy_sensor
  uses:
  - discharge_air_temperature_sensor
  implements:
  - MONITORING

SS:
  id: "2875133433875529728"
  description: "Basic combination of run command and status (start/stop)."
  is_abstract: true
  implements:
  - /SS
  - OPERATIONAL
  opt_uses:
  - power_capacity
  - flowrate_capacity
  - powerfactor_sensor
  - current_sensor
  - power_sensor
  
SSPC:
  id: "10526749200778002432"
  description: "Supply static pressure control via supply fan speed"
  is_abstract: true
  opt_uses:
  - supply_fan_speed_frequency_sensor
  - supply_fan_run_command
  - supply_fan_run_status
  - pressurization_request_count
  - supply_air_damper_percentage_command
  - supply_air_flowrate_sensor
  - supply_fan_speed_percentage_command
  uses:
  - supply_air_static_pressure_sensor
  - supply_air_static_pressure_setpoint
  implements:
  - OPERATIONAL

SPSS:
  id: "8029265712889462784"
  description: "Spray pump start stop monitoring."
  is_abstract: true
  uses:
  - spray_pump_run_command
  - spray_pump_run_status
  implements:
  - OPERATIONAL

EFSS:
  id: "618830020562911232"
  description: "Basic combination of exhaust fan run command and status (start/stop)."
  is_abstract: true
  implements:
  - OPERATIONAL
  opt_uses:
  - exhaust_fan_current_sensor
  - exhaust_fan_power_sensor
  - exhaust_air_flowrate_capacity
  - exhaust_fan_power_capacity
  uses:
  - exhaust_fan_run_command
  - exhaust_fan_run_status

DFSS:
  id: "8437078973678092288"
  description: "Basic combination of discharge fan run command and status (start/stop)."
  is_abstract: true
  implements:
  - OPERATIONAL
  opt_uses:
  - discharge_air_flowrate_capacity
  - discharge_fan_power_capacity
  - discharge_fan_current_sensor
  - discharge_fan_power_sensor
  - discharge_air_static_pressure_sensor
  - discharge_fan_lost_power_alarm
  - schedule_run_command
  - discharge_fan_run_time_accumulator
  uses:
  - discharge_fan_run_command
  - discharge_fan_run_status

HT2RC:
  id: "12331526069516500992"
  description: "Two gas or electric heater control on zone side (HSP, DSP)."
  is_abstract: true
  opt_uses:
  - discharge_air_temperature_sensor
  - heating_thermal_power_capacity
  - heating_percentage_command
  uses:
  - heater_run_command_1
  - heater_run_command_2
  - return_air_temperature_setpoint
  - return_air_temperature_sensor
  implements:
  - CONTROL

HTZTC:
  id: "4417012674366275584"
  description: "Gas or electric heater control on zone side (ZC)."
  is_abstract: true
  opt_uses:
  - heating_thermal_power_capacity
  - discharge_air_temperature_sensor
  - heating_percentage_command
  - heater_run_status
  uses:
  - heater_run_command
  - zone_air_temperature_setpoint
  - zone_air_temperature_sensor
  implements:
  - CONTROL

HT3ZTC:
  id: "5155603013255036928"
  description: "Two gas or electric heater control on zone side (HSP, ZTC)."
  is_abstract: true
  opt_uses:
  - discharge_air_temperature_sensor
  - heating_thermal_power_capacity
  - heating_percentage_command
  uses:
  - heater_run_command_1
  - heater_run_command_2
  - heater_run_command_3
  - zone_air_temperature_setpoint
  - zone_air_temperature_sensor
  implements:
  - CONTROL

HSOUC:
  id: "3000067641604833280"
  description: "Heating occupied/unoccupied setpoint control."
  is_abstract: true
  uses:
  - zone_air_unoccupied_heating_temperature_setpoint
  - zone_air_occupied_heating_temperature_setpoint
  - zone_air_temperature_sensor
  implements:
  - CONTROL

HTZOUC:
  id: "11998259697091084288"
  description: "Gas or electric heater control on zone side (ZC)."
  is_abstract: true
  opt_uses:
  - heater_run_status
  uses:
  - heater_run_command
  - zone_air_unoccupied_heating_temperature_setpoint
  - zone_air_occupied_heating_temperature_setpoint
  - zone_air_temperature_sensor
  implements:
  - CONTROL

LCC:
  id: "7719840051089113088"
  description: "Leaving coil temperature control."
  is_abstract: true
  uses:
  - leaving_cooling_coil_temperature_sensor
  - leaving_cooling_coil_temperature_setpoint
  - chilled_water_valve_percentage_command
  implements:
  - CONTROL

LCC2X:
  id: "13640384711221051392"
  description: "Double valve leaving coil temperature control."
  is_abstract: true
  uses:
  - leaving_cooling_coil_temperature_sensor
  - leaving_cooling_coil_temperature_setpoint
  - chilled_water_valve_percentage_command_1
  - chilled_water_valve_percentage_command_2
  implements:
  - CONTROL

SFSS:
  id: "5180976443089223680"
  description: "Basic combination of supply fan run command and status (start/stop)."
  is_abstract: true
  implements:
  - OPERATIONAL
  opt_uses:
  - supply_air_flowrate_capacity
  - supply_fan_power_capacity
  - supply_fan_current_sensor
  - supply_fan_power_sensor
<<<<<<< HEAD
  - supply_fan_failed_alarm
=======
  - supply_fan_run_time_accumulator
>>>>>>> 92e752e9
  uses:
  - supply_fan_run_command
  - supply_fan_run_status

RHM:
  id: "14781568929201389568"
  description: "Return air humidity monitoring."
  is_abstract: true
  implements:
  - MONITORING
  uses:
  - return_air_relative_humidity_sensor

RTM:
  id: "2924673029776605184"
  description: "Return air temperature monitoring"
  implements:
  - MONITORING
  opt_uses:
  - return_air_relative_humidity_sensor
  - return_air_specificenthalpy_sensor
  uses:
  - return_air_temperature_sensor

DTC:
  id: "14404348479943999488"
  description: "Discharge air temperatore control"
  is_abstract: true
  implements:
  - OPERATIONAL
  uses:
  - discharge_air_temperature_setpoint
  - discharge_air_temperature_sensor

STC:
  id: "2204097089397325824"
  description: "Supply air temperature control"
  is_abstract: true
  opt_uses:
  - heating_request_count
  - cooling_request_count
  uses:
  - supply_air_temperature_setpoint
  - supply_air_temperature_sensor
  implements:
  - OPERATIONAL

RTC:
  id: "7486819452302917632"
  description: "Return air temperature control"
  is_abstract: true
  implements:
  - OPERATIONAL
  uses:
  - return_air_temperature_sensor
  - return_air_temperature_setpoint

# Rename to OTM
OA:
  id: "15138435219205390336"
  description: "Basic weather station (drybulb temp and humidity)."
  is_abstract: true
  opt_uses:
  - outside_air_relative_humidity_sensor
  - outside_air_dewpoint_temperature_sensor
  - outside_air_wetbulb_temperature_sensor
  - outside_air_specificenthalpy_sensor
  - outside_air_pressure_sensor
  uses:
  - outside_air_temperature_sensor
  implements:
  - MONITORING

ZA:
  id: "3244379125296660480"
  description: "Grouped type for zone air psychrometric conditions (RH and temp)"
  is_abstract: true
  uses:
  - zone_air_temperature_sensor
  - zone_air_relative_humidity_sensor

WDT:
  id: "12148045066631380992"
  description: "Temperature differential across water."
  is_abstract: true
  implements:
  - MONITORING
  uses:
  - return_water_temperature_sensor
  - supply_water_temperature_sensor

CHWDT:
  id: "6815783107824713728"
  description: "Temperature differential across chilled water."
  is_abstract: true
  implements:
  - MONITORING
  uses:
  - chilled_return_water_temperature_sensor
  - chilled_supply_water_temperature_sensor

CHWDPSC:
  id: "9028698692793663488"
  description: "Chilled water valve controlling supply air dewpoint temperature."
  is_abstract: true
  opt_uses:
  - leaving_cooling_coil_temperature_sensor
  - cooling_thermal_power_capacity
  - chilled_supply_water_temperature_sensor
  uses:
  - supply_air_dewpoint_temperature_sensor
  - supply_air_dewpoint_temperature_setpoint
  - chilled_water_valve_percentage_command
  implements:
  - CONTROL

CHWDPSC2X:
  id: "14378975050109812736"
  description: "Chilled water valves (2x) controlling supply air dewpoint temperature."
  is_abstract: true
  opt_uses:
  - leaving_cooling_coil_temperature_sensor
  - cooling_thermal_power_capacity
  uses:
  - supply_air_dewpoint_temperature_sensor
  - supply_air_dewpoint_temperature_setpoint
  - chilled_water_valve_percentage_command_1
  - chilled_water_valve_percentage_command_2
  implements:
  - CONTROL

CWDT:
  id: "16710191489157693440"
  description: "Temperature differential across condenser water."
  is_abstract: true
  implements:
  - MONITORING
  uses:
  - condensing_return_water_temperature_sensor
  - condensing_supply_water_temperature_sensor

# Rename SFN TOTAL_
SWTC:
  id: "3609220173136920576"
  description: "Supply water temperature control."
  is_abstract: true
  implements:
  - OPERATIONAL
  opt_uses:
  - cooling_request_count
  - heating_request_count
  - return_water_temperature_sensor
  - run_command
  uses:
  - supply_water_temperature_setpoint
  - supply_water_temperature_sensor

RWTC:
  id: "4684780039613448192"
  description: "Return water temperature control."
  is_abstract: true
  implements:
  - OPERATIONAL
  opt_uses:
  - supply_water_temperature_sensor
  - run_command
  uses:
  - return_water_temperature_setpoint
  - return_water_temperature_sensor

PSWTC:
  id: "10474579573063286784"
  description: "Process water temperature control."
  is_abstract: true
  opt_uses:
  - process_return_water_temperature_sensor
  uses:
  - process_supply_water_temperature_sensor
  - process_supply_water_temperature_setpoint
  implements:
  - OPERATIONAL

SCHWTC:
  id: "10166461230588362752"
  description: "Supply chilled water temperature control."
  is_abstract: true
  implements:
  - OPERATIONAL
  opt_uses:
  - cooling_request_count
  - chilled_return_water_temperature_sensor
  - cooling_percentage_command
  uses:
  - chilled_supply_water_temperature_setpoint
  - chilled_supply_water_temperature_sensor

WDPC:
  id: "7536359048203993088"
  description: "Differential pressure control in whichever system."
  is_abstract: true
  implements:
  - OPERATIONAL
  opt_uses:
  - pressurization_request_count
  uses:
  - differential_pressure_sensor
  - differential_pressure_setpoint

CGRWTC:
  id: "8601082128077160448"
  description: "Cogeneration return water temperature control."
  is_abstract: true
  implements:
  - OPERATIONAL
  opt_uses:
  - cogeneration_supply_water_temperature_sensor
  uses:
  - cogeneration_return_water_temperature_sensor
  - cogeneration_return_water_temperature_setpoint

WDPC2X:
  id: "14149516868997611520"
  description: "Differential pressure control in whichever system, 2 sensors."
  is_abstract: true
  implements:
  - OPERATIONAL
  opt_uses:
  - pressurization_request_count
  - run_command
  uses:
  - differential_pressure_sensor_1
  - differential_pressure_sensor_2
  - differential_pressure_setpoint

# Change to low_limit_flowrate_setpoint
MINFC:
  id: "16039155144679489536"
  description: "Minimum flow control for entire loop."
  is_abstract: true
  implements:
  - CONTROL
  uses:
  - bypass_valve_percentage_command
  - min_flowrate_setpoint
  - flowrate_sensor

# Rename to CPSS
CPC:
  id: "1722211929268682752"
  description: "Circulation pump control"
  is_abstract: true
  uses:
  - circulation_pump_run_status
  - circulation_pump_run_command


### NET NEW TYPES
ETM:
  id: "13050638559919210496"
  description: "Basic exhaust temperature monitoring."
  is_abstract: true
  uses:
  - exhaust_air_temperature_sensor
  implements:
  - MONITORING

ED:
  id: "8438952541491822592"
  description: "Exhaust air flow control."
  is_abstract: true
  opt_uses:
  - exhaust_air_damper_percentage_sensor
  - exhaust_air_static_pressure_sensor
  uses:
  - exhaust_air_flowrate_setpoint
  - exhaust_air_flowrate_sensor
  - exhaust_air_damper_percentage_command
  implements:
  - CONTROL

RD:
  id: "17662324578346598400"
  description: "Return damper flow control."
  is_abstract: true
  uses:
  - return_air_flowrate_setpoint
  - return_air_flowrate_sensor
  - return_air_damper_percentage_command
  implements:
  - CONTROL

MTM:
  id: "944962761547317248"
  description: "Mixed air temperature monitoring."
  is_abstract: true
  opt_uses:
  - mixed_air_relative_humidity_sensor
  - mixed_air_dewpoint_temperature_sensor
  uses:
  - mixed_air_temperature_sensor
  implements:
  - MONITORING

MTC:
  id: "10168334798402093056"
  description: "Mixed air temperature control."
  is_abstract: true
  uses:
  - mixed_air_temperature_sensor
  - mixed_air_temperature_setpoint
  implements:
  - OPERATIONAL

STM:
  id: "5556648779974705152"
  description: "Basic supply temperature monitoring."
  is_abstract: true
  uses:
  - supply_air_temperature_sensor
  implements:
  - MONITORING

STDSPC:
  id: "14780020816829480960"
  description: "Supply temperature control dual setpoint."
  is_abstract: true
  opt_uses:
  - heating_request_count
  - cooling_request_count
  uses:
  - supply_air_cooling_temperature_setpoint
  - supply_air_heating_temperature_setpoint
  - supply_air_temperature_sensor
  implements:
  - OPERATIONAL

DSPRTC:
  id: "3250805770761011200"
  description: "Dual setpoint return air temp control."
  is_abstract: true
  opt_uses:
  - discharge_air_temperature_sensor
  - return_air_relative_humidity_sensor
  uses:
  - return_air_temperature_sensor
  - return_air_cooling_temperature_setpoint
  - return_air_heating_temperature_setpoint
  implements:
  - OPERATIONAL

ZHC:
  id: "7286031036884975616"
  description: "Zone relative humidity control."
  is_abstract: true
  uses:
  - zone_air_relative_humidity_sensor
  - zone_air_relative_humidity_setpoint
  implements:
  - OPERATIONAL

RHC:
  id: "2169941860192092160"
  description: "Return air relative humidity control."
  is_abstract: true
  uses:
  - return_air_relative_humidity_sensor
  - return_air_relative_humidity_setpoint
  implements:
  - OPERATIONAL

RHDHC:
  id: "18310842924687949824"
  description: "Return humidification/dehumidification control."
  is_abstract: true
  opt_uses:
  - economizer_mode
  - humidification_percentage_command
  uses:
  - return_air_relative_humidity_sensor
  - return_air_relative_humidity_setpoint
  - dehumidification_run_command
  - humidification_run_command
  implements:
  - CONTROL

ZHDHC:
  id: "4475784869405786112"
  description: "Zone humidification/dehumidification control."
  is_abstract: true
  opt_uses:
  - humidification_percentage_command
  uses:
  - zone_air_relative_humidity_sensor
  - zone_air_relative_humidity_setpoint
  - dehumidification_run_command
  - humidification_run_command
  implements:
  - CONTROL

RHHC:
  id: "8019953948913827840"
  description: "Zone humidification control."
  is_abstract: true
  opt_uses:
  - humidification_percentage_command
  uses:
  - humidification_run_command
  - return_air_relative_humidity_setpoint
  - return_air_relative_humidity_sensor

SHC:
  id: "12474177807615787008"
  description: "Supply air relative humidity control."
  is_abstract: true
  opt_uses:
  - humidification_percentage_command
  uses:
  - dehumidification_run_command
  - humidification_run_command
  - supply_air_dehumidification_relative_humidity_setpoint
  - supply_air_humidification_relative_humidity_setpoint
  - supply_air_relative_humidity_sensor
  implements:
  - OPERATIONAL

SHM:
  id: "2378937030399754240"
  description: "Supply air relative humidity monitoring."
  is_abstract: true
  uses:
  - supply_air_relative_humidity_sensor
  implements:
  - MONITORING

REFC:
  id: "3034632988647227392"
  description: "Refrigerant leak control."
  is_abstract: true
  uses:
  - zone_air_refrigerant_concentration_setpoint
  - zone_air_refrigerant_concentration_sensor
  implements:
  - OPERATIONAL

EPC:
  id: "11105083520895156224"
  description: "Exhaust pressure control."
  is_abstract: true
  uses:
  - exhaust_air_static_pressure_sensor
  - exhaust_air_static_pressure_setpoint
  opt_uses:
  - exhaust_air_flowrate_sensor
  implements:
  - OPERATIONAL

CO2M:
  id: "7862491789188399104"
  description: "Basic carbon dioxide monitoring."
  is_abstract: true
  uses:
  - zone_air_co2_concentration_sensor
  implements:
  - MONITORING

VOCM:
  id: "17085863826043174912"
  description: "Volatile organic compound monitoring."
  is_abstract: true
  uses:
  - zone_air_voc_concentration_sensor
  implements:
  - MONITORING

VOCC:
  id: "2097884266154164224"
  description: "Volatile organic compound control."
  is_abstract: true
  uses:
  - zone_air_voc_concentration_setpoint
  - zone_air_voc_concentration_sensor
  implements:
  - OPERATIONAL

VOCPC:
  id: "668891884487180288"
  description: "Volatile organic compound percentage control."
  is_abstract: true
  uses:
  - zone_air_voc_percentage_setpoint
  - zone_air_voc_percentage_sensor
  implements:
  - OPERATIONAL

BFSS:
  id: "11321256303008940032"
  description: "Booster fan start-stop and feedback."
  is_abstract: true
  uses:
  - boost_fan_run_command
  - boost_fan_run_status
  implements:
  - OPERATIONAL

DFHLC:
  id: "3539036146912722944"
  description: "Discharge fan three-speed (high/low/off) speed control."
  is_abstract: true
  opt_uses:
  - discharge_fan_run_status
  - discharge_fan_run_command
  uses:
  - low_discharge_fan_speed_command
  - high_discharge_fan_speed_command
  implements:
  - OPERATIONAL
  - REMAP_REQUIRED

DFHMLC:
  id: "8727182917643534336"
  description: "Discharge fan three-speed (high/medium/low/off) speed control."
  is_abstract: true
  opt_uses:
  - discharge_fan_run_status
  - discharge_fan_run_command
  uses:
  - low_discharge_fan_speed_command
  - medium_discharge_fan_speed_command
  - high_discharge_fan_speed_command
  implements:
  - OPERATIONAL
  - REMAP_REQUIRED

ESPC:
  id: "6709570284581552128"
  description: "Exhaust air static pressure control."
  is_abstract: true
  uses:
  - exhaust_air_damper_percentage_command
  - exhaust_fan_run_command
  - exhaust_fan_run_status
  - exhaust_fan_speed_percentage_command
  - exhaust_air_static_pressure_sensor
  - exhaust_air_static_pressure_setpoint
  implements:
  - OPERATIONAL

SSPM:
  id: "15932942321436327936"
  description: "Supply static pressure monitoring."
  is_abstract: true
  uses:
  - supply_air_static_pressure_sensor
  implements:
  - MONITORING

ZSPC:
  id: "4403727275367858176"
  description: "Zone static pressure control."
  is_abstract: true
  uses:
  - zone_air_static_pressure_setpoint
  - zone_air_static_pressure_sensor
  implements:
  - OPERATIONAL

ZSPM:
  id: "13627099312222633984"
  description: "Zone static pressure monitoring."
  is_abstract: true
  uses:
  - zone_air_static_pressure_sensor
  implements:
  - MONITORING

RSPC:
  id: "9015413293795246080"
  description: "Return air static pressure control."
  is_abstract: true
  uses:
  - return_air_static_pressure_sensor
  - return_air_static_pressure_setpoint
  implements:
  - OPERATIONAL

PWDPC:
  id: "18238785330650021888"
  description: "Process water differential pressure control."
  is_abstract: true
  uses:
  - process_water_differential_pressure_sensor
  - process_water_differential_pressure_setpoint
  implements:
  - OPERATIONAL

PWDT:
  id: "289266803299844096"
  description: "Primary-side water delta-T monitoring."
  is_abstract: true
  uses:
  - primary_supply_water_temperature_sensor
  - primary_return_water_temperature_sensor


CHPM:
  id: "224386821168037888"
  description: "Chiller pressure monitoring."
  is_abstract: true
  uses:
  - evaporator_pressure_sensor
  - condenser_pressure_sensor
  - differential_pressure_sensor # consider removing or renaming, may not be descriptive enough for WCC
  implements:
  - MONITORING

FDPM:
  id: "9447758858022813696"
  description: "Filter pressure monitoring."
  is_abstract: true
  uses:
  - filter_differential_pressure_sensor
  implements:
  - MONITORING

FDPSM:
  id: "5397007388203024384"
  description: "Filter pressure status monitoring."
  is_abstract: true
  uses:
  - filter_differential_pressure_status
  opt_uses:
  - filter_alarm
  implements:
  - MONITORING

# Chilled water valve control

CHWDC:
  id: "16581460667777679360"
  description: "Chilled water valve monitoring on discharge side."
  is_abstract: true
  opt_uses:
  - leaving_cooling_coil_temperature_sensor
  - cooling_thermal_power_capacity
  - chilled_water_valve_percentage_sensor
  - chilled_water_flowrate_sensor
  uses:
  - discharge_air_temperature_sensor
  - discharge_air_temperature_setpoint
  - chilled_water_valve_percentage_command
  implements:
  - CONTROL

CHWSC:
  id: "4836072839595425792"
  description: "Chilled water valve monitoring on supply side."
  is_abstract: true
  opt_uses:
  - leaving_cooling_coil_temperature_sensor
  - cooling_thermal_power_capacity
  - chilled_supply_water_temperature_sensor
  - chilled_water_valve_percentage_sensor
  - cooling_request_count
  - supply_air_relative_humidity_sensor
  uses:
  - supply_air_temperature_sensor
  - supply_air_temperature_setpoint
  - chilled_water_valve_percentage_command
  implements:
  - CONTROL

CHWSDC:
  id: "2207518769582964736"
  description: "Chilled water valve monitoring on supply side."
  is_abstract: true
  opt_uses:
  - leaving_cooling_coil_temperature_sensor
  - cooling_thermal_power_capacity
  - chilled_water_valve_percentage_sensor
  uses:
  - supply_air_temperature_sensor
  - supply_air_heating_temperature_setpoint
  - supply_air_cooling_temperature_setpoint
  - chilled_water_valve_percentage_command
  implements:
  - CONTROL

CHW2XSC:
  id: "14565396147087605760"
  description: "Two chilled water valves."
  is_abstract: true
  opt_uses:
  - leaving_cooling_coil_temperature_sensor
  - cooling_thermal_power_capacity
  - chilled_supply_water_temperature_sensor
  - chilled_water_valve_percentage_sensor
  - cooling_request_count
  uses:
  - supply_air_temperature_sensor
  - supply_air_temperature_setpoint
  - chilled_water_valve_percentage_command_1
  - chilled_water_valve_percentage_command_2
  implements:
  - CONTROL

CHWRC:
  id: "10816853144743444480"
  description: "Chilled water valve monitoring on return side."
  is_abstract: true
  opt_uses:
  - discharge_air_temperature_sensor
  - leaving_cooling_coil_temperature_sensor
  - cooling_thermal_power_capacity
  - return_air_relative_humidity_sensor
  - chilled_water_valve_percentage_sensor
  - chilled_water_flowrate_sensor
  uses:
  - return_air_temperature_setpoint
  - return_air_temperature_sensor
  - chilled_water_valve_percentage_command
  implements:
  - CONTROL

CHWZC:
  id: "2746402612495515648"
  description: "Chilled water valve monitoring on zone side (DSP, CSP)."
  is_abstract: true
  opt_uses:
  - discharge_air_temperature_sensor
  - leaving_cooling_coil_temperature_sensor
  - cooling_thermal_power_capacity
  - chilled_water_valve_percentage_sensor
  - chilled_supply_water_isolation_valve_command
  - chilled_supply_water_isolation_valve_status
  - chilled_supply_water_temperature_sensor
  uses:
  - zone_air_cooling_temperature_setpoint
  - zone_air_temperature_sensor
  - chilled_water_valve_percentage_command
  implements:
  - CONTROL

CHWZTC:
  id: "14203560064526057472"
  description: "Chilled water valve monitoring on zone side (ZTC)."
  is_abstract: true
  opt_uses:
  - discharge_air_temperature_sensor
  - leaving_cooling_coil_temperature_sensor
  - cooling_thermal_power_capacity
  - chilled_water_flowrate_sensor
  - chilled_water_valve_percentage_sensor
  uses:
  - zone_air_temperature_setpoint
  - zone_air_temperature_sensor
  - chilled_water_valve_percentage_command
  implements:
  - CONTROL

CHWPVM:
  id: "10410116305838407680"
  description: "Chilled water pressure valve command and position monitoring (without regard to what controls it)."
  is_abstract: true
  opt_uses:
  - chilled_water_flowrate_sensor
  uses:
  - chilled_water_valve_percentage_sensor
  implements:
  - OPERATIONAL

CHWZTC2X:
  id: "12977168093439590400"
  description: "Chilled water valve control on zone side (ZTC) for two separate zones. Chilled water valve controls to the worst zone."
  is_abstract: true
  opt_uses:
  - discharge_air_temperature_sensor_1
  - discharge_air_temperature_sensor_2
  - leaving_cooling_coil_temperature_sensor
  - cooling_thermal_power_capacity
  - chilled_water_flowrate_sensor
  - chilled_water_valve_percentage_sensor
  uses:
  - zone_air_temperature_setpoint_1
  - zone_air_temperature_setpoint_2
  - zone_air_temperature_sensor_1
  - zone_air_temperature_sensor_2
  - chilled_water_valve_percentage_command
  implements:
  - CONTROL

# DX Control

DXZTC:
  id: "13699156906260561920"
  description: "Compressor run control on zone side (ZTC)."
  is_abstract: true
  opt_uses:
  - discharge_air_temperature_sensor
  - leaving_cooling_coil_temperature_sensor
  - cooling_thermal_power_capacity
  - cooling_percentage_command
  - compressor_speed_percentage_command
  - compressor_run_time_accumulator
  uses:
  - zone_air_temperature_setpoint
  - zone_air_temperature_sensor
  - compressor_run_command
  - compressor_run_status
  implements:
  - CONTROL

DX2ZTC:
  id: "7764960709758156800"
  description: "Compressor run control on zone side (ZTC)."
  is_abstract: true
  opt_uses:
  - discharge_air_temperature_sensor
  - leaving_cooling_coil_temperature_sensor
  - cooling_thermal_power_capacity
  - cooling_percentage_command
  - compressor_speed_percentage_command
  - compressor_run_time_accumulator_1
  - compressor_run_time_accumulator_2   
  uses:
  - zone_air_temperature_setpoint
  - zone_air_temperature_sensor
  - compressor_run_command_1
  - compressor_run_command_2
  - compressor_run_status_1
  - compressor_run_status_2
  implements:
  - CONTROL

DXZC:
  id: "5052245621709209600"
  description: "Compressor run control on zone side (DSP, CSP)."
  is_abstract: true
  opt_uses:
  - discharge_air_temperature_sensor
  - leaving_cooling_coil_temperature_sensor
  - cooling_thermal_power_capacity
  - cooling_percentage_command
  - compressor_speed_percentage_command
  uses:
  - zone_air_cooling_temperature_setpoint
  - zone_air_temperature_sensor
  - compressor_run_command
  - compressor_run_status
  implements:
  - CONTROL


DXDSPRTC:
  id: "13463632719497920512"
  description: "Compressor run control with dual return temp control."
  is_abstract: true
  opt_uses:
  - discharge_air_temperature_sensor
  - leaving_cooling_coil_temperature_sensor
  - cooling_thermal_power_capacity
  - cooling_percentage_command
  - compressor_speed_percentage_command
  uses:
  - return_air_cooling_temperature_setpoint
  - return_air_heating_temperature_setpoint
  - return_air_temperature_sensor
  - compressor_run_command
  - compressor_run_status
  implements:
  - CONTROL


DX2ZC:
  id: "5844879156126416896"
  description: "Two compressor run control on zone side (DSP, CSP)."
  is_abstract: true
  opt_uses:
  - discharge_air_temperature_sensor
  - leaving_cooling_coil_temperature_sensor
  - cooling_thermal_power_capacity
  - cooling_percentage_command
  - compressor_speed_percentage_command
  uses:
  - zone_air_cooling_temperature_setpoint
  - zone_air_temperature_sensor
  - compressor_run_command_1
  - compressor_run_command_2
  - compressor_run_status_1
  - compressor_run_status_2
  implements:
  - CONTROL

DX3ZC:
  id: "14059444876450201600"
  description: "Three compressor run control on zone side."
  is_abstract: true
  opt_uses:
  - discharge_air_temperature_sensor
  - leaving_cooling_coil_temperature_sensor
  - cooling_thermal_power_capacity
  - cooling_percentage_command
  - compressor_speed_percentage_command
  uses:
  - compressor_run_command_1
  - compressor_run_command_2
  - compressor_run_command_3
  - compressor_run_status_1
  - compressor_run_status_2
  - compressor_run_status_3
  - zone_air_temperature_sensor
  - zone_air_cooling_temperature_setpoint
  implements:
  - CONTROL

DX4ZC:
  id: "7395665540313776128"
  description: "Four compressor run control on zone side."
  is_abstract: true
  opt_uses:
  - discharge_air_temperature_sensor
  - leaving_cooling_coil_temperature_sensor
  - cooling_thermal_power_capacity
  - cooling_percentage_command
  - compressor_speed_percentage_command
  uses:
  - compressor_run_command_1
  - compressor_run_command_2
  - compressor_run_command_3
  - compressor_run_command_4
  - compressor_run_status_1
  - compressor_run_status_2
  - compressor_run_status_3
  - compressor_run_status_4
  - zone_air_temperature_sensor
  - zone_air_cooling_temperature_setpoint
  implements:
  - CONTROL

DX2ZC2X:
  id: "2288583562875633664"
  description: "Two compressor run control on zone side (DSP, CSP) with two zone temp sensors."
  is_abstract: true
  opt_uses:
  - discharge_air_temperature_sensor
  - leaving_cooling_coil_temperature_sensor
  - cooling_thermal_power_capacity
  - cooling_percentage_command
  - compressor_speed_percentage_command
  uses:
  - zone_air_cooling_temperature_setpoint
  - zone_air_temperature_sensor_1
  - zone_air_temperature_sensor_2
  - compressor_run_command_1
  - compressor_run_command_2
  - compressor_run_status_1
  - compressor_run_status_2
  implements:
  - CONTROL

DXSC:
  id: "2530229830381731840"
  description: "Compressor run control on supply air side (STC)."
  opt_uses:
  - leaving_cooling_coil_temperature_sensor
  - cooling_thermal_power_capacity
  - cooling_percentage_command #Serves as a duty cycle for single-stage DX sections.
  - compressor_speed_percentage_command
  - cooling_request_count
  uses:
  - compressor_run_status
  - compressor_run_command
  - supply_air_temperature_sensor
  - supply_air_temperature_setpoint
  implements:
  - CONTROL

DX2SC:
  id: "11753601867236507648"
  description: "Two compressor run control on supply air side."
  is_abstract: true
  opt_uses:
  - leaving_cooling_coil_temperature_sensor
  - cooling_thermal_power_capacity
  - cooling_percentage_command
  - compressor_speed_percentage_command
  - cooling_request_count
  uses:
  - compressor_run_command_1
  - compressor_run_command_2
  - compressor_run_status_1
  - compressor_run_status_2
  - supply_air_temperature_sensor
  - supply_air_temperature_setpoint
  implements:
  - CONTROL

DX3SC:
  id: "7141915848809119744"
  description: "Three compressor run control on supply air side."
  is_abstract: true
  opt_uses:
  - leaving_cooling_coil_temperature_sensor
  - cooling_thermal_power_capacity
  - cooling_percentage_command
  - compressor_speed_percentage_command
  - cooling_request_count
  uses:
  - compressor_run_command_1
  - compressor_run_command_2
  - compressor_run_command_3
  - compressor_run_status_1
  - compressor_run_status_2
  - compressor_run_status_3
  - supply_air_temperature_sensor
  - supply_air_temperature_setpoint
  implements:
  - CONTROL

DX4SC:
  id: "16365287885663895552"
  description: "Four compressor run control on supply air side."
  is_abstract: true
  opt_uses:
  - leaving_cooling_coil_temperature_sensor
  - cooling_thermal_power_capacity
  - cooling_percentage_command
  - compressor_speed_percentage_command
  - cooling_request_count
  uses:
  - compressor_run_status_1
  - compressor_run_status_2
  - compressor_run_status_3
  - compressor_run_status_4
  - compressor_run_command_1
  - compressor_run_command_2
  - compressor_run_command_3
  - compressor_run_command_4
  - supply_air_temperature_sensor
  - supply_air_temperature_setpoint
  implements:
  - CONTROL


DX2SDC:
  id: "17195498329471975424"
  description: "Two compressor run control on supply air side (dual temp setpoint)."
  is_abstract: true
  opt_uses:
  - leaving_cooling_coil_temperature_sensor
  - cooling_thermal_power_capacity
  - cooling_percentage_command
  - compressor_speed_percentage_command
  uses:
  - compressor_run_command_1
  - compressor_run_command_2
  - compressor_run_status_1
  - compressor_run_status_2
  - supply_air_temperature_sensor
  - supply_air_heating_temperature_setpoint
  - supply_air_cooling_temperature_setpoint
  implements:
  - CONTROL


DX4SWC:
  id: "1377308325774884864"
  description: "Four compressor run control on supply water side."
  is_abstract: true
  opt_uses:
  - cooling_thermal_power_capacity
  - cooling_percentage_command
  - compressor_speed_percentage_command
  - compressor_speed_percentage_sensor
  uses:
  - compressor_run_command_1
  - compressor_run_command_2
  - compressor_run_command_3
  - compressor_run_command_4
  - compressor_run_status_1
  - compressor_run_status_2
  - compressor_run_status_3
  - compressor_run_status_4
  - supply_water_temperature_sensor
  - supply_water_temperature_setpoint
  implements:
  - CONTROL

DX2SWC:
  id: "8232701752307089408"
  description: "Two compressor run control on supply water side."
  is_abstract: true
  opt_uses:
  - cooling_thermal_power_capacity
  - cooling_percentage_command
  - compressor_speed_percentage_command
  - compressor_speed_percentage_sensor
  uses:
  - compressor_run_command_1
  - compressor_run_command_2
  - compressor_run_status_1
  - compressor_run_status_2
  - supply_water_temperature_sensor
  - supply_water_temperature_setpoint
  implements:
  - CONTROL


DXSWC:
  id: "11457067979271831552"
  description: "Compressor run control on supply water side."
  is_abstract: true
  opt_uses:
  - cooling_thermal_power_capacity
  - cooling_percentage_command
  - compressor_speed_percentage_command
  - compressor_speed_percentage_sensor
  uses:
  - compressor_run_command
  - compressor_run_status
  - supply_water_temperature_sensor
  - supply_water_temperature_setpoint
  implements:
  - CONTROL

DX5SC:
  id: "10600680362629660672"
  description: "Five compressor run control on supply side."
  is_abstract: true
  opt_uses:
  - leaving_cooling_coil_temperature_sensor
  - cooling_thermal_power_capacity
  - cooling_percentage_command
  - compressor_speed_percentage_command
  - cooling_request_count
  uses:
  - compressor_run_command_1
  - compressor_run_command_2
  - compressor_run_command_3
  - compressor_run_command_4
  - compressor_run_command_5
  - compressor_run_status_1
  - compressor_run_status_2
  - compressor_run_status_3
  - compressor_run_status_4
  - compressor_run_status_5
  - supply_air_temperature_sensor
  - supply_air_temperature_setpoint
  implements:
  - CONTROL

DXRC:
  id: "5628706374012633088"
  description: "Compressor run control on return air side (RC)."
  opt_uses:
  - discharge_air_temperature_sensor
  - leaving_cooling_coil_temperature_sensor
  - cooling_thermal_power_capacity
  - cooling_percentage_command
  - compressor_speed_percentage_command
  uses:
  - return_air_temperature_setpoint
  - return_air_temperature_sensor
  - compressor_run_command
  - compressor_run_status
  implements:
  - CONTROL

DXDC:
  id: "5988994344202272768"
  description: "Compressor run control on discharge air side (DTC)."
  opt_uses:
  - leaving_cooling_coil_temperature_sensor
  - cooling_thermal_power_capacity
  - cooling_percentage_command
  - compressor_speed_percentage_command
  uses:
  - compressor_run_status
  - compressor_run_command
  - discharge_air_temperature_sensor
  - discharge_air_temperature_setpoint
  implements:
  - CONTROL

DX2DC:
  id: "8944903812129226752"
  description: "Two compressor run control on discharge side (DTC)."
  is_abstract: true
  opt_uses:
  - leaving_cooling_coil_temperature_sensor
  - cooling_thermal_power_capacity
  - cooling_percentage_command
  - compressor_speed_percentage_command
  uses:
  - discharge_air_temperature_sensor
  - discharge_air_temperature_setpoint
  - compressor_run_command_1
  - compressor_run_command_2
  - compressor_run_status_1
  - compressor_run_status_2
  implements:
  - CONTROL

DX3DC:
  id: "13988935394784182272"
  description: "Three compressor run control on discharge side (DTC)."
  is_abstract: true
  opt_uses:
  - leaving_cooling_coil_temperature_sensor
  - cooling_thermal_power_capacity
  - cooling_percentage_command
  - compressor_speed_percentage_command
  uses:
  - discharge_air_temperature_sensor
  - discharge_air_temperature_setpoint
  - compressor_run_command_1
  - compressor_run_command_2
  - compressor_run_command_3
  - compressor_run_status_1
  - compressor_run_status_2
  - compressor_run_status_3
  implements:
  - CONTROL

HPSC:
  id: "15212366381057048576"
  description: "Supply side heat pump control."
  is_abstract: true
  opt_uses:
  - cooling_thermal_power_capacity
  - heating_thermal_power_capacity
  - compressor_speed_percentage_command
  - cooling_request_count
  - heating_request_count
  uses:
  - supply_air_temperature_sensor
  - supply_air_temperature_setpoint
  - compressor_run_command
  - compressor_run_status
  - reversing_valve_command
  implements:
  - CONTROL

HP2SC:
  id: "3360440274189811712"
  description: "Supply side heat pump control."
  is_abstract: true
  opt_uses:
  - cooling_thermal_power_capacity
  - heating_thermal_power_capacity
  - compressor_speed_percentage_command
  - cooling_request_count
  - heating_request_count
  uses:
  - supply_air_temperature_sensor
  - supply_air_temperature_setpoint
  - compressor_run_command_1
  - compressor_run_command_2
  - compressor_run_status_1
  - compressor_run_status_2
  - reversing_valve_command
  implements:
  - CONTROL

HPDC:
  id: "3683151334988578816"
  description: "Discharge side heat pump control."
  is_abstract: true
  opt_uses:
  - cooling_thermal_power_capacity
  - heating_thermal_power_capacity
  - compressor_speed_percentage_command
  uses:
  - discharge_air_temperature_sensor
  - discharge_air_temperature_setpoint
  - compressor_run_command
  - compressor_run_status
  - reversing_valve_command
  implements:
  - CONTROL

HPZTC:
  id: "4115496899216146432"
  description: "Zone temp heat pump control (ZTC)."
  is_abstract: true
  opt_uses:
  - discharge_air_temperature_sensor
  - cooling_thermal_power_capacity
  - heating_thermal_power_capacity
  - compressor_speed_percentage_command
  uses:
  - zone_air_temperature_setpoint
  - zone_air_temperature_sensor
  - compressor_run_command
  - compressor_run_status
  - reversing_valve_command
  implements:
  - CONTROL

HPZC:
  id: "15428539163170832384"
  description: "Zone temp heat pump control (CSP or DSP)."
  is_abstract: true
  opt_uses:
  - discharge_air_temperature_sensor
  - cooling_thermal_power_capacity
  - heating_thermal_power_capacity
  - compressor_speed_percentage_command
  uses:
  - zone_air_cooling_temperature_setpoint
  - zone_air_heating_temperature_setpoint
  - zone_air_temperature_sensor
  - compressor_run_command
  - compressor_run_status
  - reversing_valve_command
  implements:
  - CONTROL

HP2ZC:
  id: "16221172697588039680"
  description: "Zone temp heat pump control with two compressors."
  is_abstract: true
  opt_uses:
  - discharge_air_temperature_sensor
  - cooling_thermal_power_capacity
  - heating_thermal_power_capacity
  - compressor_speed_percentage_command
  uses:
  - zone_air_cooling_temperature_setpoint
  - zone_air_heating_temperature_setpoint
  - zone_air_temperature_sensor
  - compressor_run_command_1
  - compressor_run_command_2
  - compressor_run_status_1
  - compressor_run_status_2
  - reversing_valve_command
  implements:
  - CONTROL

HWDC:
  id: "16507327195786510336"
  description: "Heating water valve monitoring on discharge air side."
  is_abstract: true
  opt_uses:
  - heating_water_valve_percentage_sensor
  - heating_thermal_power_capacity
  - discharge_air_relative_humidity_sensor
  - heating_water_flowrate_sensor
  uses:
  - heating_water_valve_percentage_command
  - discharge_air_temperature_setpoint
  - discharge_air_temperature_sensor
  implements:
  - CONTROL

HWRC:
  id: "17386253701286461440"
  description: "Heating water valve monitoring on discharge air side."
  is_abstract: true
  opt_uses:
  - heating_water_valve_percentage_sensor
  - heating_thermal_power_capacity
  - discharge_air_relative_humidity_sensor
  - heating_water_flowrate_sensor
  uses:
  - heating_water_valve_percentage_command
  - return_air_temperature_setpoint
  - return_air_temperature_sensor
  implements:
  - CONTROL

HWSC:
  id: "12906523371843354624"
  description: "Heating water valve monitoring on supply air side."
  is_abstract: true
  opt_uses:
  - heating_water_valve_percentage_sensor
  - heating_thermal_power_capacity
  - leaving_heating_coil_temperature_sensor
  - heating_request_count
  uses:
  - heating_water_valve_percentage_command
  - supply_air_temperature_setpoint
  - supply_air_temperature_sensor
  implements:
  - CONTROL

HW2SC:
  id: "15111346551231873024"
  description: "Two heating water valves on supply air side."
  is_abstract: true
  opt_uses:
  - heating_thermal_power_capacity
  - leaving_heating_coil_temperature_sensor
  - heating_request_count
  uses:
  - heating_water_valve_percentage_command_1
  - heating_water_valve_percentage_command_2
  - supply_air_temperature_setpoint
  - supply_air_temperature_sensor
  implements:
  - CONTROL

HWZC:
  id: "12546235401653714944"
  description: "Heating water valve monitoring on zone side (DSP/CSP)."
  is_abstract: true
  opt_uses:
  - discharge_air_temperature_sensor
  - heating_water_valve_percentage_sensor
  - heating_thermal_power_capacity
  - heating_supply_water_isolation_valve_command
  - heating_supply_water_isolation_valve_status
  uses:
  - heating_water_valve_percentage_command
  - zone_air_heating_temperature_setpoint
  - zone_air_temperature_sensor
  implements:
  - CONTROL

HWZTC:
  id: "2674345018457587712"
  description: "Heating water valve monitoring on zone side (ZTC)."
  is_abstract: true
  opt_uses:
  - discharge_air_temperature_sensor
  - heating_water_valve_percentage_sensor
  - heating_thermal_power_capacity
  - heating_water_flowrate_sensor
  uses:
  - heating_water_valve_percentage_command
  - zone_air_temperature_setpoint
  - zone_air_temperature_sensor
  implements:
  - CONTROL

HWSWC:
  id: "8294837353415966720"
  description: "Heating water valve monitoring on supply water side."
  is_abstract: true
  opt_uses:
  - heating_water_valve_percentage_sensor
  - heating_thermal_power_capacity
  - return_water_temperature_sensor
  uses:
  - heating_water_valve_percentage_command
  - supply_water_temperature_setpoint
  - supply_water_temperature_sensor
  implements:
  - CONTROL

PHWSC:
  id: "17518209390270742528"
  description: "Preheating water valve monitoring on supply air side."
  is_abstract: true
  opt_uses:
  - leaving_air_preheating_coil_temperature_sensor
  uses:
  - preheating_water_valve_percentage_command
  - supply_air_temperature_setpoint
  - supply_air_temperature_sensor
  implements:
  - CONTROL
  
HWPVM:
  id: "5829955484802613248"
  description: "Heating water pressure valve command and position monitoring (without regard to what controls it)."
  is_abstract: true
  opt_uses:
  - heating_water_flowrate_sensor
  uses:
  - heating_water_valve_percentage_sensor
  implements:
  - OPERATIONAL
  

HTDC:
  id: "656732385395605504"
  description: "Gas or electric heater control on discharge side."
  is_abstract: true
  opt_uses:
  - heating_thermal_power_capacity
  - heating_percentage_command
  - heater_run_status
  uses:
  - heater_run_command
  - discharge_air_temperature_setpoint
  - discharge_air_temperature_sensor
  implements:
  - CONTROL

HT2DC:
  id: "5268418403822993408"
  description: "Two gas or electric heater control on discharge control."
  is_abstract: true
  opt_uses:
  - heating_thermal_power_capacity
  - heating_percentage_command
  - leaving_heating_coil_temperature_sensor
  uses:
  - heater_run_command_1
  - heater_run_command_2
  - discharge_air_heating_temperature_setpoint
  - discharge_air_temperature_sensor
  implements:
  - CONTROL


HTSC:
  id: "800847573471461376"
  description: "Gas or electric heater control on supply side."
  is_abstract: true
  opt_uses:
  - heating_thermal_power_capacity
  - heating_percentage_command
  - heater_run_status
  - heating_request_count
  uses:
  - heater_run_command
  - supply_air_temperature_setpoint
  - supply_air_temperature_sensor
  implements:
  - CONTROL


HTSDC:
  id: "16700102370461220864"
  description: "Gas or electric heater control on supply side."
  is_abstract: true
  opt_uses:
  - heating_thermal_power_capacity
  - heater_run_status
  - heating_percentage_command
  uses:
  - heater_run_command
  - supply_air_heating_temperature_setpoint
  - supply_air_cooling_temperature_setpoint
  - supply_air_temperature_sensor
  implements:
  - CONTROL



HTRC:
  id: "80271633092182016"
  description: "Gas or electric heater control on return side (RC)."
  is_abstract: true
  opt_uses:
  - heating_thermal_power_capacity
  - discharge_air_temperature_sensor
  - heating_percentage_command
  - heater_run_status
  uses:
  - heater_run_command
  - return_air_temperature_setpoint
  - return_air_temperature_sensor
  implements:
  - CONTROL

HTZC:
  id: "2386114642305875968"
  description: "Gas or electric heater control on zone side (ZC)."
  is_abstract: true
  opt_uses:
  - heating_thermal_power_capacity
  - discharge_air_temperature_sensor
  - heating_percentage_command
  - heater_run_status
  uses:
  - heater_run_command
  - zone_air_heating_temperature_setpoint
  - zone_air_temperature_sensor
  implements:
  - CONTROL

HT2ZC:
  id: "6997800660733263872"
  description: "Two gas or electric heater control on zone side (HSP, DSP)."
  is_abstract: true
  opt_uses:
  - discharge_air_temperature_sensor
  - heating_thermal_power_capacity
  - heating_percentage_command
  uses:
  - heater_run_command_1
  - heater_run_command_2
  - zone_air_heating_temperature_setpoint
  - zone_air_temperature_sensor
  implements:
  - CONTROL

HT2XZTC2X:
  id: "18111271668641955840"
  description: "Two separate heating sections going to two different zones on the device, with independent heating control."
  is_abstract: true
  opt_uses:
  - heating_percentage_command_1
  - discharge_air_temperature_sensor_1
  - heating_percentage_command_2
  - discharge_air_temperature_sensor_2
  uses:
  - zone_air_temperature_setpoint_1
  - zone_air_temperature_sensor_1
  - heater_run_command_1
  - heater_run_status_1
  - zone_air_temperature_setpoint_2
  - zone_air_temperature_sensor_2
  - heater_run_command_2
  - heater_run_status_2
  implements:
  - CONTROL

HT3ZC:
  id: "3504555462265667584"
  description: "Two gas or electric heater control on zone side (HSP, DSP)."
  is_abstract: true
  opt_uses:
  - discharge_air_temperature_sensor
  - heating_thermal_power_capacity
  uses:
  - heater_run_command_1
  - heater_run_command_2
  - heater_run_command_3
  - zone_air_heating_temperature_setpoint
  - zone_air_temperature_sensor
  implements:
  - CONTROL



HTSWC:
  id: "2162764248285970432"
  description: "Two gas or electric heater control on supply water side."
  is_abstract: true
  opt_uses:
  - heating_thermal_power_capacity
  - heating_percentage_command
  uses:
  - heater_run_command
  - supply_water_temperature_sensor
  - supply_water_temperature_setpoint
  implements:
  - CONTROL


HT2SWC:
  id: "10024219610326237184"
  description: "Two gas or electric heater control on supply water side."
  is_abstract: true
  opt_uses:
  - heating_thermal_power_capacity
  - heating_percentage_command
  uses:
  - heater_run_command_1
  - heater_run_command_2
  - supply_water_temperature_sensor
  - supply_water_temperature_setpoint
  implements:
  - CONTROL

HT4SWC:
  id: "15090909928606400512"
  description: "Four gas or electric heater control on supply water side."
  is_abstract: true
  opt_uses:
  - heating_thermal_power_capacity
  - heating_percentage_command
  uses:
  - heater_run_command_1
  - heater_run_command_2
  - heater_run_command_3
  - heater_run_command_4
  - supply_water_temperature_sensor
  - supply_water_temperature_setpoint
  implements:
  - CONTROL


HT2SC:
  id: "5412533591898849280"
  description: "Two gas or electric heater control on supply side."
  is_abstract: true
  opt_uses:
  - heating_thermal_power_capacity
  - heating_percentage_command
  - heating_request_count
  uses:
  - heater_run_command_1
  - heater_run_command_2
  - supply_air_temperature_sensor
  - supply_air_temperature_setpoint
  implements:
  - CONTROL


HT3SC:
  id: "10953790720913178624"
  description: "Three gas or electric heater control on supply side."
  is_abstract: true
  opt_uses:
  - heating_thermal_power_capacity
  - heating_percentage_command
  - heating_request_count
  uses:
  - heater_run_command_1
  - heater_run_command_2
  - heater_run_command_3
  - supply_air_temperature_sensor
  - supply_air_temperature_setpoint
  implements:
  - CONTROL


HT4SC:
  id: "13793873235923697664"
  description: "Four gas or electric heater control on supply side."
  is_abstract: true
  opt_uses:
  - heating_thermal_power_capacity
  - heating_percentage_command
  - heating_request_count
  uses:
  - heater_run_command_1
  - heater_run_command_2
  - heater_run_command_3
  - heater_run_command_4
  - supply_air_temperature_sensor
  - supply_air_temperature_setpoint
  implements:
  - CONTROL

HT2SDC:
  id: "7476730333606445056"
  description: "Two gas or electric heater control on supply side (dual setpoint)."
  is_abstract: true
  opt_uses:
  - heating_thermal_power_capacity
  - heating_percentage_command
  uses:
  - heater_run_command_1
  - heater_run_command_2
  - supply_air_temperature_sensor
  - supply_air_heating_temperature_setpoint
  - supply_air_cooling_temperature_setpoint
  implements:
  - CONTROL

HTVSC:
  id: "14635905628753625088"
  description: "Variable gas to electric control on supply air side."
  is_abstract: true
  opt_uses:
  - heating_thermal_power_capacity
  - heating_request_count
  uses:
  - heater_run_command
  - heater_run_status
  - heating_percentage_command
  - supply_air_temperature_setpoint
  - supply_air_temperature_sensor
  implements:
  - CONTROL

ECON:
  id: "3106690582685155328"
  description: "Economizer mode control"
  is_abstract: true
  opt_uses:
  - low_limit_outside_air_damper_percentage_command
  - supply_air_temperature_sensor
  - outside_air_flowrate_sensor
  - outside_air_flowrate_setpoint
  - return_air_damper_percentage_command
  uses:
  - outside_air_temperature_sensor
  - economizer_mode
  - mixed_air_temperature_sensor
  - supply_air_temperature_setpoint
  - outside_air_damper_percentage_command
  - return_air_temperature_sensor
  implements:
  - CONTROL


ECOND:
  id: "2000353186723921920"
  description: "Economizer mode control - single zone"
  is_abstract: true
  opt_uses:
  - return_air_temperature_sensor
  - outside_air_flowrate_sensor
  - outside_air_flowrate_setpoint
  - mixed_air_temperature_sensor
  - outside_air_damper_percentage_sensor
  - low_limit_outside_air_damper_percentage_command
  - return_air_damper_percentage_command
  uses:
  - outside_air_temperature_sensor
  - economizer_mode
  - discharge_air_temperature_sensor
  - discharge_air_temperature_setpoint
  - outside_air_damper_percentage_command
  implements:
  - CONTROL

ECONM:
  id: "8728731030015442944"
  description: "Economizer mode control"
  is_abstract: true
  opt_uses:
  - outside_air_flowrate_sensor
  - outside_air_flowrate_setpoint
  - supply_air_temperature_sensor
  - outside_air_damper_percentage_sensor
  - low_limit_outside_air_damper_percentage_command
  - return_air_damper_percentage_command
  uses:
  - outside_air_temperature_sensor
  - economizer_mode
  - mixed_air_temperature_sensor
  - mixed_air_temperature_setpoint
  - outside_air_damper_percentage_command
  - return_air_temperature_sensor
  implements:
  - CONTROL

ECONM2X:
  id: "10998545242210172928"
  description: "Economizer mode control"
  is_abstract: true
  opt_uses:
  - outside_air_flowrate_sensor
  - outside_air_flowrate_setpoint
  - supply_air_temperature_sensor
  - outside_air_damper_percentage_sensor
  - low_limit_outside_air_damper_percentage_command
  - return_air_damper_percentage_command
  uses:
  - outside_air_temperature_sensor
  - economizer_mode
  - mixed_air_temperature_sensor_1
  - mixed_air_temperature_sensor_2
  - mixed_air_temperature_setpoint
  - outside_air_damper_percentage_command
  - return_air_temperature_sensor
  implements:
  - CONTROL

ECONMD:
  id: "15646260057656524800"
  description: "Economizer mode control - single zone"
  is_abstract: true
  opt_uses:
  - low_limit_outside_air_damper_percentage_command
  - discharge_air_temperature_sensor
  - outside_air_flowrate_sensor
  - outside_air_flowrate_setpoint
  - return_air_temperature_sensor
  - outside_air_damper_percentage_sensor
  - return_air_damper_percentage_command
  uses:
  - outside_air_temperature_sensor
  - economizer_mode
  - mixed_air_temperature_sensor
  - mixed_air_temperature_setpoint
  - outside_air_damper_percentage_command
  implements:
  - CONTROL

ECONZ:
  id: "10070803718971850752"
  description: "Economizer mode control - single room"
  is_abstract: true
  opt_uses:
  - low_limit_outside_air_damper_percentage_command
  - discharge_air_temperature_sensor
  - outside_air_flowrate_sensor
  - outside_air_relative_humidity_sensor
  - outside_air_flowrate_setpoint
  - return_air_temperature_sensor
  - mixed_air_temperature_sensor
  - outside_air_damper_percentage_sensor
  - return_air_damper_percentage_command
  uses:
  - outside_air_temperature_sensor
  - economizer_mode
  - zone_air_temperature_sensor
  - zone_air_cooling_temperature_setpoint
  - outside_air_damper_percentage_command
  implements:
  - CONTROL
VOADM:
  id: "12330062619539931136"
  description: "Variable outside air damper monitoring."
  is_abstract: true
  opt_uses:
  - economizer_mode
  - mixed_air_temperature_sensor
  - outside_air_damper_percentage_sensor
  - low_limit_outside_air_damper_percentage_command
  uses:
  - outside_air_temperature_sensor
  - outside_air_damper_percentage_command
  implements:
  - MONITORING

BYPDM:
  id: "7718376601112543232"
  description: "Bypass damper monitoring."
  is_abstract: true
  uses:
  - bypass_air_damper_percentage_command
  implements:
  - MONITORING


OAFM:
  id: "7386573678663696384"
  description: "Outside air flow monitoring"
  is_abstract: true
  opt_uses:
  - outside_air_temperature_sensor
  - outside_air_damper_percentage_sensor
  uses:
  - outside_air_flowrate_sensor
  implements:
  - MONITORING

OAFMC:
  id: "16941748637967319040"
  description: "Outside air flow control with minimum setpoint."
  is_abstract: true
  opt_uses:
  - economizer_mode
  - mixed_air_temperature_sensor
  uses:
  - ventilation_outside_air_flowrate_setpoint
  - outside_air_flowrate_sensor
  - outside_air_damper_percentage_command
  implements:
  - CONTROL

OAMC:
  id: "9583248377378766848"
  description: "Outside air flow control."
  is_abstract: true
  opt_uses:
  - outside_air_flowrate_sensor
  uses:
  - outside_air_damper_percentage_sensor
  - outside_air_damper_percentage_command
  implements:
  - CONTROL


OFC:
  id: "18252070729648439296"
  description: "Outside air flow control monitoring (without a damper)."
  is_abstract: true
  uses:
  - outside_air_flowrate_setpoint
  - outside_air_flowrate_sensor
  implements:
  - OPERATIONAL

SFM:
  id: "1953769078078308352"
  description: "Supply air flow monitoring."
  is_abstract: true
  uses:
  - supply_air_flowrate_sensor
  implements:
  - MONITORING

SFC:
  id: "11177141114933084160"
  description: "Supply air flow control."
  is_abstract: true
  uses:
  - supply_air_flowrate_setpoint
  - supply_air_flowrate_sensor
  implements:
  - OPERATIONAL

RFC:
  id: "6565455096505696256"
  description: "Return air flow control."
  is_abstract: true
  uses:
  - return_air_flowrate_setpoint
  - return_air_flowrate_sensor
  implements:
  - OPERATIONAL

SARC:
  id: "15788827133360472064"
  description: "AHU supply air reset control."
  is_abstract: true
  opt_uses:
  - supply_air_flowrate_sensor
  - heating_request_count
  uses:
  - supply_air_temperature_setpoint
  - supply_air_static_pressure_setpoint
  - cooling_request_count
  - pressurization_request_count
  implements:
  - CONTROL

RWISOVPC:
  id: "13482984124146778112"
  description: "Return water isolation valve percentage monitoring."
  is_abstract: true
  opt_uses:
  - run_command
  uses:
  - return_water_valve_percentage_sensor
  - return_water_valve_percentage_command
  implements:
  - OPERATIONAL

CHWISOVM:
  id: "8871298105719390208"
  description: "Chilled water isolation valve monitoring."
  is_abstract: true
  opt_uses:
  - run_command
  uses:
  - chilled_water_isolation_valve_command
  - chilled_water_isolation_valve_status
  implements:
  - MONITORING

CDWISOVM:
  id: "18094670142574166016"
  description: "Condensing water isolation valve monitoring."
  is_abstract: true
  opt_uses:
  - run_command
  uses:
  - condensing_water_isolation_valve_command
  - condensing_water_isolation_valve_status
  implements:
  - MONITORING

CDWISOVPM:
  id: "512617197319749632"
  description: "Condensing water isolation valve percentage monitoring."
  is_abstract: true
  opt_uses:
  - run_command
  uses:
  - condensing_water_isolation_valve_percentage_command
  - condensing_water_isolation_valve_percentage_sensor
  implements:
  - MONITORING

CDWPVM:
  id: "7446747751028621312"
  description: "Condensing water pressure valve command and position monitoring (without regard to what controls it)."
  is_abstract: true
  opt_uses:
  - condensing_water_flowrate_sensor
  uses:
  - condensing_water_valve_percentage_sensor
  implements:
  - OPERATIONAL

CDWFRSM:
  id: "14620379425057800192"
  description: "Condenser water flowrate status monitoring."
  is_abstract: true
  uses:
  - condensing_water_flowrate_status
  implements:
  - OPERATIONAL

BYPVPM:
  id: "9735989234174525440"
  description: "Bypass water valve percentage monitoring."
  is_abstract: true
  opt_uses:
  - bypass_valve_percentage_sensor
  uses:
  - bypass_valve_percentage_command
  implements:
  - MONITORING

MWVPM:
  id: "5124303215747137536"
  description: "Make-up water valve percentage monitoring."
  is_abstract: true
  uses:
  - makeup_water_valve_percentage_command
  implements:
  - MONITORING

HXSWISOVPM:
  id: "11812289399880679424"
  description: "Heat exchanger supply isolation water valve percentage monitoring."
  is_abstract: true
  uses:
  - heat_exchange_supply_water_isolation_valve_percentage_command
  - heat_exchange_supply_water_isolation_valve_percentage_sensor
  implements:
  - MONITORING

HXRWISOVPM:
  id: "14124324858582007808"
  description: "Heat exchanger return isolation water valve percentage monitoring."
  is_abstract: true
  uses:
  - heat_exchange_return_water_isolation_valve_percentage_command
  - heat_exchange_return_water_isolation_valve_percentage_sensor
  implements:
  - MONITORING

HXSWISOVM:
  id: "18037952934766968832"
  description: "Heat exchanger supply isolation water valve monitoring."
  is_abstract: true
  uses:
  - heat_exchange_supply_water_isolation_valve_command
  - heat_exchange_supply_water_isolation_valve_status
  implements:
  - MONITORING

HXRWISOVM:
  id: "9182187217496309760"
  description: "Heat exchanger return isolation water valve monitoring."
  is_abstract: true
  uses:
  - heat_exchange_return_water_isolation_valve_command
  - heat_exchange_return_water_isolation_valve_status
  implements:
  - MONITORING

PWISOVM:
  id: "2818460206533443584"
  description: "Process water iso valve monitoring."
  is_abstract: true
  uses:
  - process_water_isolation_valve_command
  implements:
  - MONITORING

PWVPM:
  id: "12041832243388219392"
  description: "Process water valve percentage monitoring."
  is_abstract: true
  uses:
  - process_water_valve_percentage_command
  implements:
  - MONITORING

CHWBZC:
  id: "16609945715518472192"
  description: "Chilled water valve binary (open/closed) control."
  is_abstract: true
  implements:
  - OPERATIONAL
  uses:
  - chilled_water_valve_command
  - zone_air_temperature_sensor
  - zone_air_cooling_temperature_setpoint

CHWBYPVPM:
  id: "7430146224960831488"
  description: "Chilled water bypass valve percentage monitoring."
  is_abstract: true
  uses:
  - chilled_water_bypass_valve_percentage_sensor
  - chilled_water_bypass_valve_percentage_command
  implements:
  - MONITORING

MXVPM:
  id: "16653518261815607296"
  description: "Mixing valve percent monitoring."
  is_abstract: true
  uses:
  - mixing_valve_percentage_command
  implements:
  - MONITORING

WFRM:
  id: "1665538701926596608"
  description: "Water flowrate monitoring."
  is_abstract: true
  uses:
  - flowrate_sensor
  implements:
  - MONITORING

WFRC:
  id: "10888910738781372416"
  description: "Water flowrate control."
  is_abstract: true
  uses:
  - flowrate_sensor
  - flowrate_setpoint
  implements:
  - OPERATIONAL

MWFRC:
  id: "6277224720353984512"
  description: "Minimum water flowrate control."
  is_abstract: true
  uses:
  - flowrate_sensor
  - low_limit_flowrate_setpoint
  implements:
  - OPERATIONAL

CHWFRM:
  id: "15500596757208760320"
  description: "Chilled water flowrate monitoring."
  is_abstract: true
  uses:
  - chilled_water_flowrate_sensor
  implements:
  - MONITORING

SEPM:
  id: "3971381711140290560"
  description: "Shade extent monitoring."
  is_abstract: true
  uses:
  - shade_extent_percentage_command
  implements:
  - MONITORING

STPM:
  id: "13194753747995066368"
  description: "Shade tilt monitoring."
  is_abstract: true
  uses:
  - shade_tilt_percentage_command
  implements:
  - MONITORING

IGM:
  id: "8583067729567678464"
  description: "Inlet guidevane monitoring."
  is_abstract: true
  uses:
  - inlet_guidevane_percentage_sensor
  implements:
  - OPERATIONAL

CLPM:
  id: "17806439766422454272"
  description: "Cooling thermal monitoring."
  is_abstract: true
  uses:
  - cooling_thermal_power_sensor
  implements:
  - MONITORING

PCLPM:
  id: "1089077949623173120"
  description: "Process cooling thermal monitoring."
  is_abstract: true
  uses:
  - process_cooling_thermal_power_sensor
  implements:
  - MONITORING


### POTENTIALLY ONE-OFF TYPES ###
DDCO:
  id: "10312449986477948928"
  description: "Flow control - dual duct, but only cooling."
  is_abstract: true
  uses:
  - cooling_air_flowrate_setpoint_2
  - cooling_air_flowrate_setpoint_1
  - cooling_air_flowrate_sensor_2
  - cooling_air_flowrate_sensor_1
  - cooling_air_damper_percentage_command_2
  - cooling_air_damper_percentage_command_1
  implements:
  - CONTROL

FDPM2X:
  id: "871492295067697152"
  description: "Filter pressure monitoring (2 sensors)."
  is_abstract: true
  uses:
  - filter_differential_pressure_sensor_1
  - filter_differential_pressure_sensor_2
  implements:
  - MONITORING

FDPSM2X:
  id: "14032659673685950464"
  description: "Filter pressure status monitoring (2 sensors)."
  is_abstract: true
  uses:
  - filter_differential_pressure_status_1
  - filter_differential_pressure_status_2
  opt_uses:
  - filter_alarm_1
  - filter_alarm_2
  implements:
  - MONITORING

FDPM3X:
  id: "16670119787883397120"
  description: "Filter pressure monitoring (3 sensors)."
  is_abstract: true
  uses:
  - filter_differential_pressure_sensor_1
  - filter_differential_pressure_sensor_2
  - filter_differential_pressure_sensor_3
  implements:
  - MONITORING

FDPM4X:
  id: "5700763968050561024"
  description: "Filter pressure monitoring (4 sensors)."
  is_abstract: true
  uses:
  - filter_differential_pressure_sensor_1
  - filter_differential_pressure_sensor_2
  - filter_differential_pressure_sensor_3
  - filter_differential_pressure_sensor_4
  implements:
  - MONITORING

CO2C2X:
  id: "14924136004905336832"
  description: "Carbon dioxide control with dual zone sensors."
  is_abstract: true
  uses:
  - zone_air_co2_concentration_setpoint
  - zone_air_co2_concentration_sensor_1
  - zone_air_co2_concentration_sensor_2
  implements:
  - OPERATIONAL

DSP3X:
  id: "3394920958836867072"
  description: "Dual setpoint zone temp control with 3 temp sensors."
  is_abstract: true
  opt_uses:
  - discharge_air_temperature_sensor
  uses:
  - zone_air_temperature_sensor_1
  - zone_air_temperature_sensor_2
  - zone_air_temperature_sensor_3
  - zone_air_cooling_temperature_setpoint
  - zone_air_heating_temperature_setpoint
  implements:
  - OPERATIONAL


EFSS2X:
  id: "12618292995691642880"
  description: "Exhaust fan start-stop and feedback with two fans."
  is_abstract: true
  opt_uses:
  - exhaust_fan_current_sensor_1
  - exhaust_fan_power_sensor_1
  - exhaust_fan_current_sensor_2
  - exhaust_fan_power_sensor_2
  - exhaust_air_flowrate_capacity
  - exhaust_fan_power_capacity
  uses:
  - exhaust_fan_run_command_1
  - exhaust_fan_run_status_1
  - exhaust_fan_run_command_2
  - exhaust_fan_run_status_2
  implements:
  - OPERATIONAL

EFSS3X:
  id: "8006606977264254976"
  description: "Exhaust fan start-stop and feedback with three fans."
  is_abstract: true
  opt_uses:
  - exhaust_fan_current_sensor_1
  - exhaust_fan_power_sensor_1
  - exhaust_fan_current_sensor_2
  - exhaust_fan_power_sensor_2
  - exhaust_fan_current_sensor_3
  - exhaust_fan_power_sensor_3
  - exhaust_air_flowrate_capacity
  - exhaust_fan_power_capacity
  uses:
  - exhaust_fan_run_command_1
  - exhaust_fan_run_status_1
  - exhaust_fan_run_command_2
  - exhaust_fan_run_status_2
  - exhaust_fan_run_command_3
  - exhaust_fan_run_status_3
  implements:
  - OPERATIONAL

EFSS4X:
  id: "17229979014119030784"
  description: "Exhaust fan start-stop and feedback with four fans."
  is_abstract: true
  opt_uses:
  - exhaust_air_flowrate_capacity
  - exhaust_fan_power_capacity
  - exhaust_fan_current_sensor_1
  - exhaust_fan_power_sensor_1
  - exhaust_fan_current_sensor_2
  - exhaust_fan_power_sensor_2
  - exhaust_fan_current_sensor_3
  - exhaust_fan_power_sensor_3
  - exhaust_fan_current_sensor_4
  - exhaust_fan_power_sensor_4
  uses:
  - exhaust_fan_run_command_1
  - exhaust_fan_run_status_1
  - exhaust_fan_run_command_2
  - exhaust_fan_run_status_2
  - exhaust_fan_run_command_3
  - exhaust_fan_run_status_3
  - exhaust_fan_run_command_4
  - exhaust_fan_run_status_4
  implements:
  - OPERATIONAL

DF2XSS:
  id: "9591874046098669568"
  description: "Discharge fan start-stop and feedback (2 pts)."
  is_abstract: true
  opt_uses:
  - discharge_fan_current_sensor
  - discharge_fan_power_sensor
  uses:
  - discharge_fan_run_status_1
  - discharge_fan_run_status_2
  - discharge_fan_run_command_1
  - discharge_fan_run_command_2
  implements:
  - OPERATIONAL

SFSS2X:
  id: "2241999454230020096"
  description: "Supply fan start-stop and feedback for two fans."
  is_abstract: true
  opt_uses:
  - supply_air_flowrate_capacity
  - supply_fan_power_capacity
  - supply_fan_current_sensor_1
  - supply_fan_current_sensor_2
  - supply_fan_power_sensor_1
  - supply_fan_power_sensor_2
  uses:
  - supply_fan_run_command_1
  - supply_fan_run_status_1
  - supply_fan_run_command_2
  - supply_fan_run_status_2
  implements:
  - OPERATIONAL

SFSS3X:
  id: "11465371491084795904"
  description: "Supply fan start-stop and feedback for three fans."
  is_abstract: true
  opt_uses:
  - supply_air_flowrate_capacity
  - supply_fan_power_capacity
  - supply_fan_current_sensor_1
  - supply_fan_current_sensor_2
  - supply_fan_current_sensor_3
  - supply_fan_power_sensor_1
  - supply_fan_power_sensor_2
  - supply_fan_power_sensor_3
  uses:
  - supply_fan_run_command_1
  - supply_fan_run_status_1
  - supply_fan_run_command_2
  - supply_fan_run_status_2
  - supply_fan_run_command_3
  - supply_fan_run_status_3
  implements:
  - OPERATIONAL

SFSS4X:
  id: "12662092041384099840"
  description: "Supply fan start-stop and feedback for four fans."
  is_abstract: true
  opt_uses:
  - supply_air_flowrate_capacity
  - supply_fan_power_capacity
  - supply_fan_current_sensor_1
  - supply_fan_current_sensor_2
  - supply_fan_current_sensor_3
  - supply_fan_current_sensor_4
  - supply_fan_power_sensor_1
  - supply_fan_power_sensor_2
  - supply_fan_power_sensor_3
  - supply_fan_power_sensor_4
  uses:
  - supply_fan_run_command_1
  - supply_fan_run_status_1
  - supply_fan_run_command_2
  - supply_fan_run_status_2
  - supply_fan_run_command_3
  - supply_fan_run_status_3
  - supply_fan_run_command_4
  - supply_fan_run_status_4
  implements:
  - OPERATIONAL

EFVSC2X:
  id: "6853685472657408000"
  description: "Exhaust fan variable speed control with feedback and sensoring for two fans."
  is_abstract: true
  opt_uses:
  - exhaust_fan_speed_frequency_sensor_1
  - exhaust_fan_speed_percentage_sensor_1
  - exhaust_fan_current_sensor_1
  - exhaust_fan_power_sensor_1
  - exhaust_fan_speed_frequency_sensor_2
  - exhaust_fan_speed_percentage_sensor_2
  - exhaust_fan_current_sensor_2
  - exhaust_fan_power_sensor_2
  uses:
  - exhaust_fan_run_command_1
  - exhaust_fan_run_status_1
  - exhaust_fan_speed_percentage_command_1
  - exhaust_fan_run_command_2
  - exhaust_fan_run_status_2
  - exhaust_fan_speed_percentage_command_2
  implements:
  - OPERATIONAL

EFVSC3X:
  id: "16077057509512183808"
  description: "Exhaust fan variable speed control with feedback and sensoring for three fans."
  is_abstract: true
  opt_uses:
  - exhaust_fan_speed_frequency_sensor_1
  - exhaust_fan_speed_percentage_sensor_1
  - exhaust_fan_current_sensor_1
  - exhaust_fan_power_sensor_1
  - exhaust_fan_speed_frequency_sensor_2
  - exhaust_fan_speed_percentage_sensor_2
  - exhaust_fan_current_sensor_2
  - exhaust_fan_power_sensor_2
  - exhaust_fan_speed_frequency_sensor_3
  - exhaust_fan_speed_percentage_sensor_3
  - exhaust_fan_current_sensor_3
  - exhaust_fan_power_sensor_3
  uses:
  - exhaust_fan_run_command_1
  - exhaust_fan_run_status_1
  - exhaust_fan_speed_percentage_command_1
  - exhaust_fan_run_command_2
  - exhaust_fan_run_status_2
  - exhaust_fan_speed_percentage_command_2
  - exhaust_fan_run_command_3
  - exhaust_fan_run_status_3
  - exhaust_fan_speed_percentage_command_3
  implements:
  - OPERATIONAL

EFVSC4X:
  id: "4547842463443714048"
  description: "Exhaust fan variable speed control with feedback and sensoring for four fans."
  is_abstract: true
  opt_uses:
  - exhaust_fan_speed_frequency_sensor_1
  - exhaust_fan_speed_percentage_sensor_1
  - exhaust_fan_current_sensor_1
  - exhaust_fan_power_sensor_1
  - exhaust_fan_speed_frequency_sensor_2
  - exhaust_fan_speed_percentage_sensor_2
  - exhaust_fan_current_sensor_2
  - exhaust_fan_power_sensor_2
  - exhaust_fan_speed_frequency_sensor_3
  - exhaust_fan_speed_percentage_sensor_3
  - exhaust_fan_current_sensor_3
  - exhaust_fan_power_sensor_3
  - exhaust_fan_speed_frequency_sensor_4
  - exhaust_fan_speed_percentage_sensor_4
  - exhaust_fan_current_sensor_4
  - exhaust_fan_power_sensor_4
  uses:
  - exhaust_fan_run_command_1
  - exhaust_fan_run_status_1
  - exhaust_fan_speed_percentage_command_1
  - exhaust_fan_run_command_2
  - exhaust_fan_run_status_2
  - exhaust_fan_speed_percentage_command_2
  - exhaust_fan_run_command_3
  - exhaust_fan_run_status_3
  - exhaust_fan_speed_percentage_command_3
  - exhaust_fan_run_command_4
  - exhaust_fan_run_status_4
  - exhaust_fan_speed_percentage_command_4
  implements:
  - OPERATIONAL

SFVSC2X:
  id: "13771214500298489856"
  description: "Supply fan variable speed control with feedback and sensoring with two fans."
  is_abstract: true
  opt_uses:
  - supply_fan_speed_frequency_sensor_1
  - supply_fan_speed_percentage_sensor_1
  - supply_fan_current_sensor_1
  - supply_fan_power_sensor_1
  - supply_fan_speed_frequency_sensor_2
  - supply_fan_speed_percentage_sensor_2
  - supply_fan_current_sensor_2
  - supply_fan_power_sensor_2
  uses:
  - supply_fan_run_command_1
  - supply_fan_run_status_1
  - supply_fan_speed_percentage_command_1
  - supply_fan_run_command_2
  - supply_fan_run_status_2
  - supply_fan_speed_percentage_command_2
  implements:
  - OPERATIONAL

SFVSC3X:
  id: "6519182149650743296"
  description: "Supply fan variable speed control with feedback and sensoring with three fans."
  is_abstract: true
  opt_uses:
  - supply_fan_speed_frequency_sensor_1
  - supply_fan_speed_percentage_sensor_1
  - supply_fan_current_sensor_1
  - supply_fan_power_sensor_1
  - supply_fan_speed_frequency_sensor_2
  - supply_fan_speed_percentage_sensor_2
  - supply_fan_current_sensor_2
  - supply_fan_power_sensor_2
  - supply_fan_speed_frequency_sensor_3
  - supply_fan_speed_percentage_sensor_3
  - supply_fan_current_sensor_3
  - supply_fan_power_sensor_3
  uses:
  - supply_fan_run_command_1
  - supply_fan_run_status_1
  - supply_fan_speed_percentage_command_1
  - supply_fan_run_command_2
  - supply_fan_run_status_2
  - supply_fan_speed_percentage_command_2
  - supply_fan_run_command_3
  - supply_fan_run_status_3
  - supply_fan_speed_percentage_command_3
  implements:
  - OPERATIONAL

SFVSC4X:
  id: "17733145221803278336"
  description: "Supply fan variable speed control with feedback and sensoring with four fans."
  is_abstract: true
  opt_uses:
  - supply_fan_speed_frequency_sensor_1
  - supply_fan_speed_percentage_sensor_1
  - supply_fan_current_sensor_1
  - supply_fan_power_sensor_1
  - supply_fan_speed_frequency_sensor_2
  - supply_fan_speed_percentage_sensor_2
  - supply_fan_current_sensor_2
  - supply_fan_power_sensor_2
  - supply_fan_speed_frequency_sensor_3
  - supply_fan_speed_percentage_sensor_3
  - supply_fan_current_sensor_3
  - supply_fan_power_sensor_3
  - supply_fan_speed_frequency_sensor_4
  - supply_fan_speed_percentage_sensor_4
  - supply_fan_current_sensor_4
  - supply_fan_power_sensor_4
  uses:
  - supply_fan_run_command_1
  - supply_fan_run_status_1
  - supply_fan_speed_percentage_command_1
  - supply_fan_run_command_2
  - supply_fan_run_status_2
  - supply_fan_speed_percentage_command_2
  - supply_fan_run_command_3
  - supply_fan_run_status_3
  - supply_fan_speed_percentage_command_3
  - supply_fan_run_command_4
  - supply_fan_run_status_4
  - supply_fan_speed_percentage_command_4
  implements:
  - OPERATIONAL

BYPSSPC:
  id: "622251700748550144"
  description: "Supply static pressure control with bypass damper."
  is_abstract: true
  opt_uses:
  - supply_air_flowrate_sensor
  uses:
  - supply_air_static_pressure_sensor
  - supply_air_static_pressure_setpoint
  - supply_fan_run_command
  - supply_fan_run_status
  - bypass_air_damper_percentage_command
  implements:
  - CONTROL

BYPSSPC2X: # Consider virtual point for instances where dampers control to same value.
  id: "7071406367143100416"
  description: "Supply static pressure control with bypass damper."
  is_abstract: true
  opt_uses:
  - supply_air_flowrate_sensor
  uses:
  - supply_air_static_pressure_sensor
  - supply_air_static_pressure_setpoint
  - supply_fan_run_command
  - supply_fan_run_status
  - bypass_air_damper_percentage_command_1
  - bypass_air_damper_percentage_command_2
  implements:
  - CONTROL

SWISOVM:
  id: "5867537891751624704"
  description: "Supply side isolation valve monitoring."
  is_abstract: true
  uses:
  - supply_water_isolation_valve_command
  - supply_water_isolation_valve_status
  implements:
  - MONITORING

SWISOVPM:
  id: "3561694882537930752"
  description: "Supply side isolation valve monitoring."
  is_abstract: true
  uses:
  - supply_water_isolation_valve_percentage_command
  - supply_water_isolation_valve_percentage_sensor
  implements:
  - MONITORING

RWISOVM:
  id: "9884748759366107136"
  description: "Return side isolation valve monitoring."
  is_abstract: true
  uses:
  - return_water_isolation_valve_command
  - return_water_isolation_valve_status
  implements:
  - MONITORING

RWISOVPM:
  id: "5273062740938719232"
  description: "Return side isolation valve monitoring."
  is_abstract: true
  uses:
  - return_water_isolation_valve_percentage_command
  - return_water_isolation_valve_percentage_sensor
  implements:
  - MONITORING

CICHVISOVM3X:
  id: "2503444627617480704"
  description: "Circuit changeover valve for switching between Hot water system and Chiller "
  is_abstract: true
  uses:
  - circulation_changeover_isolation_valve_status_1
  - circulation_changeover_isolation_valve_status_2
  - circulation_changeover_isolation_valve_status_3
  implements:
  - MONITORING

CHWRWISOVPM:
  id: "10432710170277576704"
  description: "Return side isolation valve monitoring."
  is_abstract: true
  uses:
  - chilled_return_water_isolation_valve_percentage_command
  - chilled_return_water_isolation_valve_percentage_sensor
  implements:
  - MONITORING

CHWRWISOVM:
  id: "10538544761520783360"
  description: "Return side isolation valve monitoring."
  is_abstract: true
  uses:
  - chilled_return_water_isolation_valve_command
  - chilled_return_water_isolation_valve_status
  implements:
  - MONITORING


CHWSWISOVPM:
  id: "493265792670892032"
  description: "Supply side isolation valve monitoring."
  is_abstract: true
  uses:
  - chilled_supply_water_isolation_valve_percentage_command
  - chilled_supply_water_isolation_valve_percentage_sensor
  implements:
  - MONITORING

CHWSWISOVM:
  id: "16767023046174179328"
  description: "Supply side isolation valve monitoring."
  is_abstract: true
  uses:
  - chilled_supply_water_isolation_valve_command
  - chilled_supply_water_isolation_valve_status
  implements:
  - MONITORING


PRWDT:
  id: "73094021186060288"
  description: "Temperature differential across process water."
  is_abstract: true
  implements:
  - MONITORING
  opt_uses:
  - process_cooling_thermal_power_sensor
  uses:
  - process_return_water_temperature_sensor
  - process_supply_water_temperature_sensor

PRWDT2X:
  id: "2264658189855227904"
  description: "Temperature differential across 2 process water headers."
  is_abstract: true
  implements:
  - MONITORING
  opt_uses:
  - process_cooling_thermal_power_sensor_1
  - process_cooling_thermal_power_sensor_2
  uses:
  - process_return_water_temperature_sensor_1
  - process_return_water_temperature_sensor_2
  - process_supply_water_temperature_sensor_1
  - process_supply_water_temperature_sensor_2


PWFRM:
  id: "2595109812513538048"
  description: "Flowrate monitoring for process water."
  is_abstract: true
  implements:
  - MONITORING
  uses:
  - process_water_flowrate_sensor

PWFRM2X:
  id: "9296466058040836096"
  description: "Flowrate monitoring for 2 process water headers."
  is_abstract: true
  implements:
  - MONITORING
  uses:
  - process_water_flowrate_sensor_1
  - process_water_flowrate_sensor_2

PWDPM:
  id: "455899989512552448"
  description: "Differential pressure monitoring for process water."
  is_abstract: true
  implements:
  - MONITORING
  uses:
  - process_water_differential_pressure_sensor

PWDPM2X:
  id: "7200603381453291520"
  description: "Differential pressure monitoring for 2 process water headers."
  is_abstract: true
  implements:
  - MONITORING
  uses:
  - process_water_differential_pressure_sensor_1
  - process_water_differential_pressure_sensor_2


CWRISOVPM:
  id: "5821024151850188800"
  description: "Condensing water return isolation monitoring."
  is_abstract: true
  uses:
  - condensing_return_water_isolation_valve_percentage_sensor
  - condensing_return_water_isolation_valve_percentage_command
  implements:
  - MONITORING

CWRISOVM:
  id: "8126867161063882752"
  description: "Condensing water return isolation monitoring."
  is_abstract: true
  uses:
  - condensing_return_water_isolation_valve_status
  - condensing_return_water_isolation_valve_command
  implements:
  - MONITORING


CWSISOVPM:
  id: "9716637829525667840"
  description: "Condensing water supply isolation monitoring."
  is_abstract: true
  uses:
  - condensing_supply_water_isolation_valve_percentage_sensor
  - condensing_supply_water_isolation_valve_percentage_command
  implements:
  - MONITORING

CWSISOVM:
  id: "1779043486285168640"
  description: "Condensing water supply isolation monitoring."
  is_abstract: true
  uses:
  - condensing_supply_water_isolation_valve_status
  - condensing_supply_water_isolation_valve_command
  implements:
  - MONITORING




CHWRISOVPM:
  id: "17456073789161865216"
  description: "Chilled water return isolation monitoring."
  is_abstract: true
  uses:
  - chilled_return_water_isolation_valve_percentage_sensor
  - chilled_return_water_isolation_valve_percentage_command
  implements:
  - MONITORING


WDPM:
  id: "6845381960844443648"
  description: "Differential pressure monitoring."
  is_abstract: true
  uses:
  - differential_pressure_sensor


CHWDPM:
  id: "17350239197918658560"
  description: "Differential pressure monitoring for chilled water."
  is_abstract: true
  uses:
  - chilled_water_differential_pressure_sensor


CHDX4SC:
  id: "5104951811098279936"
  description: "Chiller control."
  is_abstract: true
  opt_uses:
  - chilled_return_water_temperature_sensor
  - cooling_percentage_command
  - compressor_speed_frequency_sensor
  - compressor_speed_percentage_command
  - compressor_speed_percentage_sensor
  uses:
  - compressor_run_command_1
  - compressor_run_command_2
  - compressor_run_command_3
  - compressor_run_command_4
  - compressor_run_status_1
  - compressor_run_status_2
  - compressor_run_status_3
  - compressor_run_status_4
  - chilled_supply_water_temperature_sensor
  - chilled_supply_water_temperature_setpoint

CHDX2SC:
  id: "11002415523139944448"
  description: "Chiller control."
  is_abstract: true
  opt_uses:
  - chilled_return_water_temperature_sensor
  - cooling_percentage_command
  - compressor_speed_frequency_sensor
  - compressor_speed_percentage_command
  - compressor_speed_percentage_sensor
  - cooling_request_count
  uses:
  - compressor_run_command_1
  - compressor_run_command_2
  - compressor_run_status_1
  - compressor_run_status_2
  - chilled_supply_water_temperature_sensor
  - chilled_supply_water_temperature_setpoint


CHDXSC:
  id: "738711972362584064"
  description: "Chiller control single stage."
  is_abstract: true
  opt_uses:
  - chilled_return_water_temperature_sensor
  - cooling_percentage_command
  - compressor_speed_frequency_sensor
  - compressor_speed_percentage_command
  - compressor_speed_percentage_sensor
  uses:
  - compressor_run_command
  - compressor_run_status
  - chilled_supply_water_temperature_sensor
  - chilled_supply_water_temperature_setpoint

CHDXVSC:
  id: "16068753997699219456"
  description: "Variable speed compressor control."
  is_abstract: true
  uses:
  - compressor_speed_percentage_sensor
  - compressor_run_command
  - compressor_run_status

CDWFRM:
  id: "632877381119377408"
  description: "Condenser water flowrate monitoring."
  is_abstract: true
  uses:
  - condensing_water_flowrate_sensor
  implements:
  - MONITORING

REFSM:
  id: "14328323847953055744"
  description: "Refrigerant saturation monitoring."
  is_abstract: true
  opt_uses:
  - refrigerant_discharge_temperature_sensor
  - refrigerant_suction_temperature_sensor
  uses:
  - refrigerant_condenser_saturation_temperature_sensor
  - refrigerant_evaporator_saturation_temperature_sensor
  implements:
  - MONITORING


PDSCV:
  id: "2539113884334161920"
  description: "Pressure-dependent supply damper control for ventilation purposes (CO2 or VOC)."
  is_abstract: true
  uses:
  - supply_air_damper_percentage_command
  - supply_air_damper_percentage_sensor
  implements:
  - CONTROL

SDBPC:
  id: "11762485921188937728"
  description: "Back-pressure controlling supply damper."
  is_abstract: true
  opt_uses:
  - supply_air_flowrate_sensor
  uses:
  - supply_air_static_pressure_sensor
  - supply_air_static_pressure_setpoint
  - supply_air_damper_percentage_command
  - supply_air_damper_percentage_sensor
  implements:
  - MONITORING

HWVM:
  id: "12990740464972857344"
  description: "Heating water valve command and position monitoring (without regard to what controls it)."
  is_abstract: true
  opt_uses:
  - heating_thermal_power_capacity
  - heating_water_flowrate_sensor
  uses:
  - heating_water_valve_percentage_sensor
  - heating_water_valve_percentage_command
  implements:
  - OPERATIONAL

CHWVM:
  id: "16809792948983037952"
  description: "Chilled water valve command and position monitoring (without regard to what controls it)."
  is_abstract: true
  opt_uses:
  - cooling_thermal_power_capacity
  - chilled_water_flowrate_sensor
  - chilled_water_valve_failed_alarm
  uses:
  - chilled_water_valve_percentage_sensor
  - chilled_water_valve_percentage_command
  implements:
  - OPERATIONAL

RMM:
  id: "16071202610094276608"
  description: "Run mode monitoring."
  is_abstract: true
  uses:
  - run_mode

DSPZDHC:
  id: "8195635016311504896"
  description: "Zone dual setpoint humidification/dehumidification control."
  is_abstract: true
  opt_uses:
  - humidification_percentage_command
  uses:
  - zone_air_relative_humidity_sensor
  - zone_air_dehumidification_relative_humidity_setpoint
  - zone_air_humidification_relative_humidity_setpoint
  - dehumidification_run_command
  - humidification_run_command
  implements:
  - CONTROL

EFC:
  id: "9564729303032135680"
  description: "Exhaust air flow control."
  is_abstract: true
  uses:
  - exhaust_air_flowrate_sensor
  - exhaust_air_flowrate_setpoint
  implements:
  - OPERATIONAL

DXDDC:
  id: "14536703291649163264"
  description: "DX cooling dual setpoint control on discharge side"
  is_abstract: true
  opt_uses:
  - cooling_percentage_command
  - compressor_run_status
  uses:
  - compressor_run_command
  - discharge_air_heating_temperature_setpoint
  - discharge_air_cooling_temperature_setpoint
  - discharge_air_temperature_sensor
  implements:
  - CONTROL

HTDDC:
  id: "11978658703302721536"
  description: "gas or electric heating dual setpoint control on discharge side"
  is_abstract: true
  opt_uses:
  - heating_percentage_command
  - heater_run_status
  uses:
  - heater_run_command
  - discharge_air_heating_temperature_setpoint
  - discharge_air_cooling_temperature_setpoint
  - discharge_air_temperature_sensor
  implements:
  - CONTROL

REFSM2X:
  id: "16374171939616325632"
  description: "Refrigerant temperature monitoring for 2 circuits."
  is_abstract: true
  opt_uses:
  - refrigerant_discharge_temperature_sensor_1
  - refrigerant_discharge_temperature_sensor_2
  - refrigerant_suction_temperature_sensor_1
  - refrigerant_suction_temperature_sensor_2
  uses:
  - refrigerant_condenser_saturation_temperature_sensor_1
  - refrigerant_evaporator_saturation_temperature_sensor_1
  - refrigerant_condenser_saturation_temperature_sensor_2
  - refrigerant_evaporator_saturation_temperature_sensor_2
  implements:
  - MONITORING

REFPM:
  id: "5061129675661639680"
  description: "Refrigerant pressure monitoring for single circuits."
  is_abstract: true
  opt_uses:
  - refrigerant_differential_pressure_sensor
  uses:
  - refrigerant_evaporator_pressure_sensor
  - refrigerant_condenser_pressure_sensor
  implements:
  - MONITORING

REFPM2X:
  id: "3800121779997900800"
  description: "Refrigerant pressure monitoring for 2 circuits."
  is_abstract: true
  uses:
  - refrigerant_evaporator_pressure_sensor_1
  - refrigerant_condenser_pressure_sensor_1
  - refrigerant_evaporator_pressure_sensor_2
  - refrigerant_condenser_pressure_sensor_2
  implements:
  - MONITORING

SWPSS:
  id: "14653796881960796160"
  description: "Sweeper pump start stop monitoring."
  is_abstract: true
  uses:
  - sweeper_pump_run_command
  - sweeper_pump_run_status
  implements:
  - OPERATIONAL

SDM:
  id: "5997878398154702848"
  description: "Supply air damper monitoring."
  is_abstract: true
  uses:
  - supply_air_damper_command
  - supply_air_damper_status

ECDDC:
  id: "17635179835280064512"
  description: "Evaporative cooler control on discharge side."
  is_abstract: true
  opt_uses:
  - evaporative_cooler_run_status
  - cooling_percentage_sensor
  uses:
  - evaporative_cooler_run_command
  - discharge_air_temperature_sensor
  - discharge_air_cooling_temperature_setpoint
  - discharge_air_heating_temperature_setpoint
  implements:
  - CONTROL

DXSDC:
  id: "3007488245580693504"
  description: "Compressor run control on supply side, dual setpoints."
  is_abstract: true
  opt_uses:
  - leaving_cooling_coil_temperature_sensor
  - cooling_thermal_power_capacity
  - cooling_percentage_command #Serves as a duty cycle for single-stage DX sections.
  - compressor_speed_percentage_command
  - compressor_run_status
  uses:
  - compressor_run_command
  - supply_air_cooling_temperature_setpoint
  - supply_air_heating_temperature_setpoint
  - supply_air_temperature_sensor
  implements:
  - CONTROL

ETM4X:
  id: "11771493120443678720"
  description: "Basic exhaust temperature monitoring."
  is_abstract: true
  uses:
  - exhaust_air_temperature_sensor_1
  - exhaust_air_temperature_sensor_2
  - exhaust_air_temperature_sensor_3
  - exhaust_air_temperature_sensor_4
  implements:
  - MONITORING

DX6SC:
  id: "7258886293818441728"
  description: "Six compressor run control on supply air side."
  is_abstract: true
  opt_uses:
  - leaving_cooling_coil_temperature_sensor
  - cooling_thermal_power_capacity
  - cooling_percentage_command
  - compressor_speed_percentage_command
  - cooling_request_count
  uses:
  - compressor_run_status_1
  - compressor_run_status_2
  - compressor_run_status_3
  - compressor_run_status_4
  - compressor_run_status_5
  - compressor_run_status_6
  - compressor_run_command_1
  - compressor_run_command_2
  - compressor_run_command_3
  - compressor_run_command_4
  - compressor_run_command_5
  - compressor_run_command_6
  - supply_air_temperature_sensor
  - supply_air_temperature_setpoint
  implements:
  - CONTROL

DX2DSPRTC:
  id: "3583948997884116992"
  description: "Two-stage compressor run control with dual return temp control."
  is_abstract: true
  opt_uses:
  - leaving_cooling_coil_temperature_sensor
  - cooling_thermal_power_capacity
  - cooling_percentage_command
  - compressor_speed_percentage_command
  - cooling_stage_run_count
  uses:
  - return_air_cooling_temperature_setpoint
  - return_air_heating_temperature_setpoint
  - return_air_temperature_sensor
  - compressor_run_command_1
  - compressor_run_status_1
  - compressor_run_command_2
  - compressor_run_status_2
  implements:
  - CONTROL

DX4DC:
  id: "233270875120467968"
  description: "Compressor run control on discharge air side (DTC)."
  is_abstract: true
  opt_uses:
  - leaving_cooling_coil_temperature_sensor
  - cooling_thermal_power_capacity
  - cooling_percentage_command
  - compressor_speed_percentage_command
  uses:
  - compressor_run_status_1
  - compressor_run_command_1
  - compressor_run_status_2
  - compressor_run_command_2
  - compressor_run_status_3
  - compressor_run_command_3
  - compressor_run_status_4
  - compressor_run_command_4
  - discharge_air_temperature_sensor
  - discharge_air_temperature_setpoint
  implements:
  - CONTROL


DX6SWC:
  id: "10609564416582090752"
  description: "Six compressor run control on supply water side."
  is_abstract: true
  opt_uses:
  - cooling_thermal_power_capacity
  - cooling_percentage_command
  - compressor_speed_percentage_command
  - compressor_speed_percentage_sensor
  uses:
  - compressor_run_command_1
  - compressor_run_status_1
  - compressor_run_command_2
  - compressor_run_status_2
  - compressor_run_command_3
  - compressor_run_status_3
  - compressor_run_command_4
  - compressor_run_status_4
  - compressor_run_command_5
  - compressor_run_status_5
  - compressor_run_command_6
  - compressor_run_status_6
  - supply_water_temperature_sensor
  - supply_water_temperature_setpoint
  implements:
  - CONTROL


DRSM5X:
  id: "7159807102016290816"
  description: "Dryer status monitoring."
  is_abstract: true
  uses:
  - dryer_run_status_1
  - dryer_run_status_2
  - dryer_run_status_3
  - dryer_run_status_4
  - dryer_run_status_5
  implements:
  - MONITORING

DRSM8X:
  id: "4953043284604747776"
  description: "Dryer status monitoring."
  is_abstract: true
  uses:
  - dryer_run_status_1
  - dryer_run_status_2
  - dryer_run_status_3
  - dryer_run_status_4
  - dryer_run_status_5
  - dryer_run_status_6
  - dryer_run_status_7
  - dryer_run_status_8
  implements:
  - MONITORING
  
AHAC:
  id: "529218723387539456"
  description: "Tag to indicate an after hours activation method e.g. push button associated with this device."
  is_abstract: true
  uses:  
  - user_occupancy_override_status
  - zone_occupancy_status
  implements:
  - OPERATIONAL
  
DFFC:
  id: "10094864331922472960"
  description: "Discharge fan flow control"
  is_abstract: true
  uses:
  - discharge_fan_run_command
  - discharge_fan_run_status
  - discharge_fan_speed_percentage_command
  - discharge_air_flowrate_setpoint
  - discharge_air_flowrate_sensor
  implements:
  - CONTROL

EFM:
  id: "1682140227994386432"
  description: "Exhaust air flow monitoring"
  is_abstract: true
  uses:
  - exhaust_air_flowrate_sensor  
  implements:
  - OPERATIONAL

SWTM:
  id: "12058433769456009216"
  description: "Supply water temperature monitoring."
  is_abstract: true
  implements:
  - MONITORING
  opt_uses:
  - cooling_request_count
  - heating_request_count
  - return_water_temperature_sensor
  uses:
  - supply_water_temperature_sensor  

CWDPM:
  id: "16174723828872642560"
  description: "Differential pressure monitoring for condenser water."
  is_abstract: true
  implements:
  - MONITORING
  uses:
  - condensing_water_differential_pressure_sensor

DICM:
  id: "4971562358951378944"
  description: "Damper isolation control and monitoring. "
  is_abstract: true
  uses:
   - supply_air_isolation_damper_closed_status
   - supply_air_isolation_damper_open_status
   - supply_air_isolation_damper_command

UV:
  id: "6143342686997839872"
  description: "Ultraviolet lamp operation."
  is_abstract: true
  opt_uses:
  - ultraviolet_lamp_run_mode
  uses:
  - ultraviolet_lamp_run_command
  - ultraviolet_lamp_run_status

H3X:
  id: "3243024526971240448"
  description: "Heater monitoring."
  is_abstract: true
  implements:
  - MONITORING
  uses:
  - heater_run_status_1
  - heater_run_status_2
  - heater_run_status_3
  - heater_run_command_1
  - heater_run_command_2
  - heater_run_command_3

CHWBRC:
  id: "9602107200818380800"
  description: "Chilled water valve binary (open/closed) monitoring/controlling. Return air temperature control."
  is_abstract: true
  implements:
  - OPERATIONAL
  uses:
  - chilled_water_valve_command
  - return_air_temperature_sensor
  - return_air_temperature_setpoint

CHWISOVPM:
  id: "10952342664099397632"
  description: "Chllled water isolation valve control."
  is_abstract: true
  implements:
  - OPERATIONAL
  uses:
  - chilled_water_isolation_valve_percentage_command
  - chilled_water_isolation_valve_percentage_sensor

CWCS:
  id: "1207397495399776256"
  description: "Condensing water valve control."
  is_abstract: true
  implements:
  - OPERATIONAL
  uses:
  - condensing_water_valve_percentage_command
  - condensing_water_valve_percentage_sensor

DPM:
  id: "14194934395806154752"
  description: "Damper percentage control."
  is_abstract: true
  implements:
    - OPERATIONAL
  uses:
  - damper_percentage_command
  - damper_percentage_sensor

DFVSMC:
  id: "6412714239709937664"
  description: "Variable speed control mode for discharge fans."
  is_abstract: true
  uses:
  - discharge_fan_speed_mode
  - discharge_fan_run_status
  - discharge_fan_run_command
  implements:
  - OPERATIONAL

DFVDSC:
  id: "7493578150278856704"
  description: "Discharge fan control with toggled variable or discrete speed control. This allows the fan to run either VFD or discrete speed stages (LOW/MED/HIGH, etc.) and to switch between the mode."
  is_abstract: true
  uses:
  - discharge_fan_speed_percentage_command
  - discharge_fan_speed_mode
  - discharge_fan_run_status
  - discharge_fan_run_command
  implements:
  - OPERATIONAL

DFVDSFC:
  id: "15636086276564713472"
  description: "Discharge fan control with toggled variable or discrete speed (frequency) control. This allows the fan to run either VFD or discrete speed stages (LOW/MED/HIGH, etc.) and to switch between the mode."
  is_abstract: true
  uses:
  - discharge_fan_speed_frequency_command
  - discharge_fan_speed_mode
  - discharge_fan_run_status
  - discharge_fan_run_command
  implements:
  - OPERATIONAL

SSPCSCM:
  id: "6685507472607674368"
  description: "Supply air static pressure control for supervisor control (Machine learning)."
  is_abstract: true
  uses:
  - supervisor_control_mode
  - supervisor_supply_air_static_pressure_setpoint
  - program_supply_air_static_pressure_setpoint
  - supply_air_static_pressure_setpoint

STCSCM:
  id: "6577421081550782464"
  description: "Supply air temperature control for supervisor control (Machine learning)."
  is_abstract: true
  uses:
  - supervisor_control_mode
  - supervisor_supply_air_temperature_setpoint
  - program_supply_air_temperature_setpoint
  - supply_air_temperature_setpoint

SWTCSCM:
  id: "8591656014892236800"
  description: "Supply water temperature control for supervisor control (Machine learning)."
  is_abstract: true
  uses:
  - supervisor_control_mode
  - supervisor_supply_water_temperature_setpoint
  - program_supply_water_temperature_setpoint
  - supply_water_temperature_setpoint

WDPCSCM:
  id: "11032607012927045632"
  description: "Water differential pressure control for supervisor control (Machine learning)."
  is_abstract: true
  uses:
  - supervisor_control_mode
  - supervisor_differential_pressure_setpoint
  - program_differential_pressure_setpoint
  - differential_pressure_setpoint

CSWIVS:
  id: "359876340523991040"
  description: "Condensing return water isolation valve control."
  is_abstract: true
  implements:
  - OPERATIONAL
  uses:
  - condensing_return_water_isolation_valve_command_1
  - condensing_return_water_isolation_valve_command_2
  - condensing_return_water_isolation_valve_command_3
  - condensing_return_water_isolation_valve_command_4
  - condensing_return_water_isolation_valve_command_5
  - condensing_return_water_isolation_valve_command_6
  - condensing_return_water_isolation_valve_command_7
  - condensing_return_water_isolation_valve_status_1
  - condensing_return_water_isolation_valve_status_2
  - condensing_return_water_isolation_valve_status_3
  - condensing_return_water_isolation_valve_status_4
  - condensing_return_water_isolation_valve_status_5
  - condensing_return_water_isolation_valve_status_6
  - condensing_return_water_isolation_valve_status_7
  - condensing_return_water_isolation_valve_status_8
  - condensing_return_water_isolation_valve_status_9
  - condensing_return_water_isolation_valve_status_10
  - condensing_return_water_isolation_valve_status_11
  - condensing_return_water_isolation_valve_status_12
  - condensing_return_water_isolation_valve_status_13
  - condensing_return_water_isolation_valve_status_14

CRWIVS:
  id: "10755028705425227776"
  description: "Condensing supply water isolation valve control."
  is_abstract: true
  implements:
  - OPERATIONAL
  uses:
  - condensing_supply_water_isolation_valve_command_1
  - condensing_supply_water_isolation_valve_command_2
  - condensing_supply_water_isolation_valve_command_3
  - condensing_supply_water_isolation_valve_command_4
  - condensing_supply_water_isolation_valve_command_5
  - condensing_supply_water_isolation_valve_command_6
  - condensing_supply_water_isolation_valve_command_7
  - condensing_supply_water_isolation_valve_status_1
  - condensing_supply_water_isolation_valve_status_2
  - condensing_supply_water_isolation_valve_status_3
  - condensing_supply_water_isolation_valve_status_4
  - condensing_supply_water_isolation_valve_status_5
  - condensing_supply_water_isolation_valve_status_6
  - condensing_supply_water_isolation_valve_status_7
  - condensing_supply_water_isolation_valve_status_8
  - condensing_supply_water_isolation_valve_status_9
  - condensing_supply_water_isolation_valve_status_10
  - condensing_supply_water_isolation_valve_status_11
  - condensing_supply_water_isolation_valve_status_12
  - condensing_supply_water_isolation_valve_status_13
  - condensing_supply_water_isolation_valve_status_14

CSWTC:
  id: "14772239573039710208"
  description: "Condensing supply water temperature control."
  is_abstract: true
  implements:
  - OPERATIONAL
  uses:
  - condensing_supply_water_temperature_setpoint
  - condensing_supply_water_temperature_sensor

HTWHLSTC:
  id: "5798430287411019776"
  description: "Heat wheel which controls supply temperature using speed control."
  is_abstract: true
  implements:
  - CONTROL
  opt_uses:
  - heat_wheel_speed_percentage_sensor
  - exhaust_air_temperature_sensor
  - return_air_temperature_sensor
  uses:
  - heat_wheel_speed_percentage_command
  - heat_wheel_run_command
  - heat_wheel_run_status
  - outside_air_temperature_sensor
  - supply_air_temperature_sensor
  - supply_air_temperature_setpoint

#New abstracts for CH ZRH EURD
CAM:
  id: "10932006097032052736"
  description: "ztc alarm monitoring based on moisture sensor on coil or in pan."
  is_abstract: true
  implements:
  - MONITORING
  uses:
  - condensate_water_alarm

DPHCC:
  id: "12422697573691686912"
  description: "Two-pipe heating and cooling control. Has a single control
    valve that is fed by two separate headers for heating and cooling water.
    There is an isolation valve for each incoming system and a single control
    valve. Valve and mode control to zone temperature (heating/cooling
    setpoint configuration)."
  is_abstract: true
  opt_uses:
  - chilled_return_water_isolation_valve_percentage_command
  - heating_return_water_isolation_valve_percentage_command
  - heating_supply_water_isolation_valve_percentage_command
  - chilled_supply_water_isolation_valve_percentage_command
  - zone_air_cooling_temperature_setpoint
  - zone_air_heating_temperature_setpoint
  - condensate_water_alarm
  - zone_conditioning_mode
  - supply_water_valve_flowrate_sensor
  uses:
  - supply_water_valve_percentage_command
  - zone_air_temperature_sensor
  - water_riser_mode

HHCDM:
  id: "3582131505163403264"
  description: "Hydronic heating and cooling distribution monitoring"
  is_abstract: true
  implements:
  - MONITORING
  uses:
  - chilled_supply_water_isolation_valve_percentage_command
  - chilled_return_water_isolation_valve_percentage_command
  - heating_supply_water_isolation_valve_percentage_command
  - heating_return_water_isolation_valve_percentage_command
  - heating_request_count
  - cooling_request_count
  opt_uses:
  - average_zone_air_temperature_sensor


HHRU:
  id: "9211631039376523264"
  description: "Hydronic heat recovery unit for ahu's with bypass valve and circulation pump"
  is_abstract: true
  implements:
  - MONITORING
  uses:
  - supply_air_temperature_sensor
  - supply_air_temperature_setpoint
  - return_air_temperature_sensor
  - supply_water_temperature_sensor
  - supply_water_valve_percentage_command
  - supply_water_valve_percentage_sensor
  opt_uses:
  - exhaust_air_temperature_sensor
  - outside_air_temperature_sensor

PHRU:
  id: "5194420171762040832"
  description: "heat recovery unit for ahu's with plate heat exchanger valve and bypass damper"
  is_abstract: true
  implements:
  - MONITORING
  uses:
  - supply_air_temperature_sensor
  - supply_air_temperature_setpoint
  - return_air_temperature_sensor
  - bypass_air_damper_percentage_command
  opt_uses:
  - exhaust_air_temperature_sensor
  - outside_air_temperature_sensor
  - bypass_air_damper_command
  - bypass_air_damper_status

CHWDT2X:
  id: "17588854111866978304"
  description: "Temperature differential across chilled water with two sets of sensors."
  is_abstract: true
  implements:
  - MONITORING
  uses:
  - chilled_return_water_temperature_sensor_1
  - chilled_supply_water_temperature_sensor_1
  - chilled_return_water_temperature_sensor_2
  - chilled_supply_water_temperature_sensor_2

HLSAFS:
  id: "3550799821818298368"
  description: "Duct VAV type with high and low limit setpoint"
  is_abstract: true
  uses:
  - high_limit_supply_air_flowrate_setpoint
  - low_limit_supply_air_flowrate_setpoint
  - supply_air_flowrate_setpoint
  implements:
  - CONTROL

RHDHS:
  id: "15197108458198401024"
  description: "Return humidification/dehumidification monitor."
  is_abstract: true
  uses:
  - return_air_relative_humidity_sensor
  - return_air_relative_humidity_setpoint
  - dehumidification_run_status
  - humidification_run_status
  implements:
  - MONITORING

CO2DFVSC:
  id: "4574242837138243584"
  description: "Carbon dioxide levels controlled by a variable speed discharge fan."
  uses:
  - zone_air_co2_concentration_sensor
  - zone_air_co2_concentration_setpoint
  - discharge_fan_speed_percentage_command
  implements:
  - CONTROL

RACO2C:
  id: "15503353232859594752"
  description: "Returned air carbon dioxide levels controls."
  uses:
  - return_air_co2_concentration_sensor
  - return_air_co2_concentration_setpoint
  
DX2DDC:
  id: "6446737527519838208"
  description: "Two compressor run control with dual setpoint control on discharge side"
  is_abstract: true
  opt_uses:
  - cooling_percentage_command
  - compressor_speed_percentage_command
  uses:
  - compressor_run_command_1
  - compressor_run_command_2
  - compressor_run_status_1
  - compressor_run_status_2
  - discharge_air_heating_temperature_setpoint
  - discharge_air_cooling_temperature_setpoint
  - discharge_air_temperature_sensor
  implements:
  - CONTROL

HWDT:
  id: "6441530240450691072"
  description: "Temperature differential across heating water for heat recovery chiller."
  is_abstract: true
  implements:
  - MONITORING
  uses:
  - heating_return_water_temperature_sensor
  - heating_supply_water_temperature_sensor

HPDDC:
  id: "5130419798932455424"
  description: "Dual setpoint discharge side heat pump control."
  is_abstract: true
  opt_uses:
  - cooling_thermal_power_capacity
  - heating_thermal_power_capacity
  - compressor_speed_percentage_command
  - cooling_percentage_command
  uses:
  - discharge_air_temperature_sensor
  - discharge_air_cooling_temperature_setpoint
  - discharge_air_heating_temperature_setpoint
  - compressor_run_command
  - compressor_run_status
  - reversing_valve_command
  implements:
  - CONTROL

EC2SC:
  id: "9093587471018491904"
  description: "Evaporative cooler control on supply side."
  is_abstract: true
  opt_uses:
  - evaporative_cooler_run_status_1
  - evaporative_cooler_run_status_2
  - cooling_percentage_sensor
  - cooling_request_count
  uses:
  - evaporative_cooler_run_command_1
  - evaporative_cooler_run_command_2
  - supply_air_temperature_sensor
  - supply_air_temperature_setpoint
  implements:
  - CONTROL

HWDDC:
  id: "5695815066213941248"
  description: "Heating water valve with dual setpoint control on discharge side."
  is_abstract: true
  opt_uses:
  - heating_water_valve_percentage_sensor
  - heating_thermal_power_capacity
  - discharge_air_relative_humidity_sensor
  - heating_water_flowrate_sensor
  uses:
  - heating_water_valve_percentage_command
  - discharge_air_heating_temperature_setpoint
  - discharge_air_temperature_sensor
  implements:
  - CONTROL

CFDPM:
  id: "13838358376871886848"
  description: "Carbon filter pressure monitoring, where specific filter type is required."
  is_abstract: true
  uses:
  - carbon_filter_differential_pressure_sensor
  implements:
  - MONITORING
 
VOADM2X:
  id: "13507343804260155392"
  description: "Variable outside air damper monitoring, where there are two separate, equal sets of dampers that operate in conjunction."
  is_abstract: true
  opt_uses:
  - economizer_mode
  - mixed_air_temperature_sensor
  - outside_air_damper_percentage_sensor_1
  - outside_air_damper_percentage_sensor_2
  - low_limit_outside_air_damper_percentage_command
  - outside_air_flowrate_sensor_1
  - outside_air_flowrate_sensor_2
  uses:
  - outside_air_temperature_sensor
  - outside_air_damper_percentage_command_1
  - outside_air_damper_percentage_command_2
  implements:
  - MONITORING
 
EHHRC:
  id: "3300321589723136"
  description: "Exhaust hydronic heat recovery coil with an isolation valve."
  is_abstract: true
  uses:
  - heat_recovery_water_isolation_valve_command
  - leaving_heat_recovery_coil_temperature_sensor
  - entering_heat_recovery_coil_temperature_sensor
  - exhaust_air_flowrate_sensor
  implements:
  - MONITORING
 
DPBHCC:
  id: "6697901167675965440"
  description: "Two-pipe binary (open/closed) heating and cooling control. There is
  an isolation valve for each incoming system. Valve and mode control to zone temperature
  (heating/cooling setpoint configuration)."
  is_abstract: true
  opt_uses:
  - cooling_request_count
  - heating_request_count
  - zone_air_relative_humidity_sensor
  uses:
  - chilled_supply_water_isolation_valve_command
  - chilled_supply_water_isolation_valve_status
  - heating_supply_water_isolation_valve_command
  - heating_supply_water_isolation_valve_status
  - zone_air_cooling_temperature_setpoint
  - zone_air_heating_temperature_setpoint
  - zone_air_temperature_sensor
  implements:
  - CONTROL
 
FTC:
  id: "18010943431630651392"
  description: "Floor temperature control, where the temperature sensors are embedded in the floor (as opposed to open to the air)."
  is_abstract: true
  uses:
  - zone_floor_temperature_sensor
  - zone_floor_temperature_setpoint
  implements:
  - OPERATIONAL
 
DPCHWHRWSC:
  id: "370343691220418560"
  description: "Two-pipe chilled water and heat recovery water control using the same coils."
  is_abstract: true
  opt_uses:
  - leaving_coil_temperature_sensor
  - chilled_supply_water_temperature_sensor
  - chilled_return_water_temperature_sensor
  - heat_recovery_supply_water_temperature_sensor
  - heat_recovery_return_water_temperature_sensor
  - supply_water_valve_percentage_sensor
  - heat_recovery_return_water_isolation_valve_status
  - heat_recovery_supply_water_isolation_valve_status
  - chilled_return_water_isolation_valve_status
  - chilled_supply_water_isolation_valve_status
  uses:
  - supply_air_temperature_sensor
  - supply_air_temperature_setpoint
  - supply_water_valve_percentage_command
  - heat_recovery_run_command
  - heat_recovery_supply_water_isolation_valve_command
  - chilled_supply_water_isolation_valve_command
  implements:
  - CONTROL

CPVSC2X:
  id: "2309143330803417088"
  description: "Circulation pump variable speed control with 2 circulation pumps."
  is_abstract: true
  uses:
  - circulation_pump_run_command_1
  - circulation_pump_run_status_1
  - circulation_pump_speed_percentage_command_1
  - circulation_pump_run_command_2
  - circulation_pump_run_status_2
  - circulation_pump_speed_percentage_command_2
  implements:
  - OPERATIONAL

HWTTC:
  id: "8895657785832767488"
  description: "Hot water tank temperature control."
  is_abstract: true
  uses:
  - hot_water_tank_temperature_setpoint
  - hot_water_tank_temperature_sensor
  implements:
  - OPERATIONAL

PHWTTC:
  id: "15921273204530741248"
  description: "Preheating water tank temperature control."
  is_abstract: true
  uses:
  - preheating_water_tank_temperature_setpoint
  - preheating_water_tank_temperature_sensor
  implements:
  - OPERATIONAL
  

RCKTM:
  id: "4150552628444528640"
  description: "Refrigeration circuit monitoring for a DX compressor loop."
  is_abstract: true
  uses:
  - refrigerant_discharge_pressure_sensor
  - refrigerant_discharge_temperature_sensor
  - refrigerant_liquid_pressure_sensor
  - refrigerant_liquid_saturation_temperature_sensor
  - refrigerant_liquid_temperature_sensor
  - refrigerant_subcooling_temperature_sensor
  - refrigerant_suction_pressure_sensor
  - refrigerant_suction_saturation_temperature_sensor
  - refrigerant_suction_superheat_temperature_sensor
  - refrigerant_suction_temperature_sensor


RCKTM2X:
  id: "9248627406627930112"
  description: "Refrigeration circuits (2x) monitoring for a DX compressor loop."
  is_abstract: true
  uses:
  - refrigerant_discharge_pressure_sensor_1
  - refrigerant_discharge_temperature_sensor_1
  - refrigerant_liquid_pressure_sensor_1
  - refrigerant_liquid_saturation_temperature_sensor_1
  - refrigerant_liquid_temperature_sensor_1
  - refrigerant_subcooling_temperature_sensor_1
  - refrigerant_suction_pressure_sensor_1
  - refrigerant_suction_saturation_temperature_sensor_1
  - refrigerant_suction_superheat_temperature_sensor_1
  - refrigerant_suction_temperature_sensor_1
  - refrigerant_discharge_pressure_sensor_2
  - refrigerant_discharge_temperature_sensor_2
  - refrigerant_liquid_pressure_sensor_2
  - refrigerant_liquid_saturation_temperature_sensor_2
  - refrigerant_liquid_temperature_sensor_2
  - refrigerant_subcooling_temperature_sensor_2
  - refrigerant_suction_pressure_sensor_2
  - refrigerant_suction_saturation_temperature_sensor_2
  - refrigerant_suction_superheat_temperature_sensor_2
  - refrigerant_suction_temperature_sensor_2


CCM:
  id: "7375129961641803776"
  description: "Compressor current monitoring."
  is_abstract: true
  uses:
  - compressor_run_command
  - compressor_current_sensor

CC2XM:
  id: "15229407711775948800"
  description: "Compressor current monitoring for 2 compressors."
  is_abstract: true
  uses:
  - compressor_run_command_1
  - compressor_current_sensor_1
  - compressor_run_command_2
  - compressor_current_sensor_2

SSSPC:
  id: "12462508690710200320"
  description: "Supply static steam pressure control for steam/water heat exchanger"
  is_abstract: true
  uses:
  - supply_steam_static_pressure_sensor
  - supply_steam_static_pressure_setpoint
  - steam_valve_percentage_command
  implements:
  - CONTROL

SCHWISOVPM:
  id: "428890486376235008"
  description: "Secondary chilled water return side isolation valve percentage monitoring."
  is_abstract: true
  uses:
  - secondary_chilled_return_water_isolation_valve_percentage_command
  - secondary_chilled_return_water_isolation_valve_percentage_sensor
  implements:
  - MONITORING

SCHWDT:
  id: "9593715728075194368"
  description: "Secondary-side chilled water delta-T monitoring."
  is_abstract: true
  implements:
  - MONITORING
  uses:
  - secondary_chilled_supply_water_temperature_sensor
  - secondary_chilled_return_water_temperature_sensor

SHWDT:
  id: "11532515367658192896"
  description: "Secondary-side heating water delta-T monitoring."
  is_abstract: true
  implements:
  - MONITORING
  uses:
  - secondary_heating_supply_water_temperature_sensor
  - secondary_heating_return_water_temperature_sensor

PCHWDT:
  id: "18119029822687543296"
  description: "Temperature differential across primary chilled water loop."
  is_abstract: true
  implements:
  - MONITORING
  uses:
  - primary_chilled_return_water_temperature_sensor
  - primary_chilled_supply_water_temperature_sensor

PHWDT:
  id: "4392058158462271488"
  description: "Temperature differential across primary heating water loop."
  is_abstract: true
  implements:
  - MONITORING
  uses:
  - primary_heating_return_water_temperature_sensor
  - primary_heating_supply_water_temperature_sensor

TDTM:
  id: "9652262523231010816"
  description: "water tank delta-T monitoring."
  is_abstract: true
  uses:
  - leaving_water_tank_temperature_sensor
  - entering_water_tank_temperature_sensor 
  implements:
  - MONITORING

HLPM:
  id: "4982029709647806464"
  description: "Heating thermal power sensor."
  is_abstract: true
  uses:
  - heating_thermal_power_sensor
  implements:
  - MONITORING

CWRWISOVM:
  id: "15646553627261140992"
  description: "Condensing water supply side isolation valve monitoring."
  is_abstract: true
  uses:
  - condensing_return_water_isolation_valve_command
  - condensing_return_water_isolation_valve_status
  implements:
  - MONITORING

CWRWISOVPM:
  id: "7850822672282812416"
  description: "Condensing water return side isolation valve percentage monitoring."
  is_abstract: true
  uses:
  - condensing_return_water_isolation_valve_percentage_command
  - condensing_return_water_isolation_valve_percentage_sensor
  implements:
  - MONITORING

OCWRWISOVM:
  id: "18443288995858219008"
  description: "Open-loop CDW return side isolation valve monitoring."
  is_abstract: true
  uses:
  - outside_condensing_loop_return_water_isolation_valve_command
  - outside_condensing_loop_return_water_isolation_valve_status
  implements:
  - MONITORING

OCWRWISOVPM:
  id: "15705100422416957440"
  description: "Open-loop CDW return side isolation valve monitoring."
  is_abstract: true
  uses:
  - outside_condensing_loop_return_water_isolation_valve_percentage_command
  - outside_condensing_loop_return_water_isolation_valve_percentage_sensor
  implements:
  - MONITORING

HWRWISOVM:
  id: "8729024599620059136"
  description: "Heating return side isolation valve monitoring."
  is_abstract: true
  uses:
  - heating_return_water_isolation_valve_command
  - heating_return_water_isolation_valve_status
  implements:
  - MONITORING

HWSWISOVM:
  id: "4614986340017111040"
  description: "Heating supply side isolation valve monitoring."
  is_abstract: true
  uses:
  - heating_supply_water_isolation_valve_command
  - heating_supply_water_isolation_valve_status
  implements:
  - MONITORING

HWRWISOVPM:
  id: "13399257413203263488"
  description: "Heating return side isolation valve percentage monitoring."
  is_abstract: true
  uses:
  - heating_return_water_isolation_valve_percentage_command
  - heating_return_water_isolation_valve_percentage_sensor
  implements:

  - MONITORING 

DEFSS:
  id: "8292821948602253312"
  description: "defrost run command and status (start/stop) "
  is_abstract: true
  uses:
  - defrost_run_status
  - defrost_run_command  
  implements:
  - MONITORING
    
VOADC2X:
  id: "15455797155935027200"
  description: "Variable outside air damper control and monitoring, where there are two separate, equal sets of dampers that operate in conjunction."
  is_abstract: true
  uses:
  - outside_air_damper_percentage_sensor_1
  - outside_air_damper_percentage_sensor_2
  - outside_air_damper_percentage_command_1
  - outside_air_damper_percentage_command_2
  implements:
  - OPERATIONAL  
  
RAIDC:
  id: "8470714133883387904"
  description: "Return air isolation damper control and monitoring."
  is_abstract: true
  uses:
  - return_air_isolation_damper_status
  - return_air_isolation_damper_command
 

RAIDC3X:
  id: "6574698690760409088"
  description: "Return air isolation damper control and monitoring, where there are three separate, equal sets of dampers that operate in conjunction."
  is_abstract: true
  uses:
  - return_air_isolation_damper_status_1
  - return_air_isolation_damper_status_2
  - return_air_isolation_damper_status_3 
  - return_air_isolation_damper_command_1
  - return_air_isolation_damper_command_2
  - return_air_isolation_damper_command_3   
  implements:
  - MONITORING

RAIDC2X:
  id: "11726816664472256512"
  description: "Return air isolation damper control and monitoring, where there are two separate, equal sets of dampers that operate in conjunction."
  is_abstract: true
  uses:
  - return_air_isolation_damper_status_1
  - return_air_isolation_damper_status_2 
  - return_air_isolation_damper_command_1
  - return_air_isolation_damper_command_2  
  implements:
  - MONITORING

RAIDC4X:
  id: "3091164378989330432"
  description: "Return air isolation damper control and monitoring, where there are four separate, equal sets of dampers that operate in conjunction."
  is_abstract: true
  uses:
  - return_air_isolation_damper_status_1
  - return_air_isolation_damper_status_2
  - return_air_isolation_damper_status_3
  - return_air_isolation_damper_status_4
  - return_air_isolation_damper_command_1
  - return_air_isolation_damper_command_2
  - return_air_isolation_damper_command_3 
  - return_air_isolation_damper_command_4  
  implements:
  - MONITORING


SAIDC:
  id: "3926582109866557440"
  description: "isolation damper status monitoring and control on the supply side."
  is_abstract: true
  uses:
  - supply_air_isolation_damper_status
  - supply_air_isolation_damper_command  
  implements:
  - MONITORING

SAIDC2X:
  id: "17694086170738163712"
  description: "isolation damper status monitoring and control on the supply side, where there are two separate, equal sets of dampers that operate in conjunction."
  is_abstract: true
  uses:
  - supply_air_isolation_damper_status_1
  - supply_air_isolation_damper_status_2
  - supply_air_isolation_damper_command_1
  - supply_air_isolation_damper_command_2  
  implements:
  - MONITORING

SAIDC3X:
  id: "15798070727615184896"
  description: "isolation damper status monitoring and control on the supply side, where there are three separate, equal sets of dampers that operate in conjunction."
  is_abstract: true
  uses:
  - supply_air_isolation_damper_status_1
  - supply_air_isolation_damper_status_2
  - supply_air_isolation_damper_status_3
  - supply_air_isolation_damper_command_1
  - supply_air_isolation_damper_command_2
  - supply_air_isolation_damper_command_3  
  implements:
  - MONITORING   
  
SSPC2X:
  id: "7115130646044868608"
  description: "Supply static pressure control via supply fan speed with 2 sensors"
  is_abstract: true
  opt_uses:
  - supply_fan_speed_frequency_sensor
  - supply_fan_run_command
  - supply_fan_run_status
  - pressurization_request_count
  - supply_air_damper_percentage_command
  - supply_air_flowrate_sensor
  - supply_fan_speed_percentage_command
  uses:
  - supply_air_static_pressure_sensor_1
  - supply_air_static_pressure_sensor_2  
  - supply_air_static_pressure_setpoint_1
  - supply_air_static_pressure_setpoint_2  
  implements:
  - OPERATIONAL

SFMSC:
  id: "12314536415844106240"
  description: "Supply fan multi-speed control."
  is_abstract: true
  uses:
  - supply_fan_run_command
  - supply_fan_run_status
  - supply_fan_speed_mode
  - supply_fan_run_mode
  opt_uses:  
  - schedule_run_command

MIPVCM:
  id: "10283962739713900544"
  description: "Motor phase-level input current and voltage monitoring."
  is_abstract: true
  implements:
  - MONITORING
  uses:
  - input_phase1_phase3_line_motor_voltage_sensor
  - input_phase1_phase2_line_motor_voltage_sensor
  - input_phase2_phase3_line_motor_voltage_sensor
  - input_phase1_line_motor_current_sensor
  - input_phase2_line_motor_current_sensor
  - input_phase3_line_motor_current_sensor
  opt_uses:
  - average_input_line_motor_current_sensor
  - average_input_inter_line_motor_voltage_sensor

MIPWM:
  id: "2094166817340653568"
  description: "Motor input power monitoring."
  is_abstract: true
  implements:
  - MONITORING
  uses:
  - input_motor_power_sensor
  opt_uses:
  - motor_powerfactor_sensor
  - input_motor_frequency_sensor

INVOPWM:
  id: "10056530958531690496"
  description: "Inverter (VFD) output power monitoring."
  is_abstract: true
  implements:
  - MONITORING
  uses:
  - output_inverter_power_sensor
  opt_uses:
  - output_inverter_voltage_sensor
  - input_inverter_frequency_sensor

INVIPCM:
  id: "3240332922506444800"
  description: "Inverter (VFD) 3-phase input current monitoring."
  is_abstract: true
  implements:
  - MONITORING
  uses:
  - input_phase1_line_inverter_current_sensor
  - input_phase2_line_inverter_current_sensor
  - input_phase3_line_inverter_current_sensor

CWSWISOVPM:
  id: "14769547968574914560"
  description: "Condensing water supply side isolation valve percentage monitoring."
  is_abstract: true
  uses:
  - condensing_supply_water_isolation_valve_percentage_command
  - condensing_supply_water_isolation_valve_percentage_sensor
  implements:
  - MONITORING

GTWFCISOVM:
  id: "5444844940104302592"
  description: "Geothermal water free-cooling isolation valve monitoring; exclusively using ground as heat sink for building load."
  is_abstract: true  
  uses:
  - chilled_side_ground_supply_economizer_isolation_valve_status
  - chilled_side_ground_return_economizer_isolation_valve_status
  - chilled_side_ground_return_economizer_isolation_valve_command
  implements:
  - MONITORING

GTWGRISOVM:
  id: "12463704959361220608"
  description: "Geothermal water ground-recharge isolation valve monitoring; rejecting ground heat to atmosphere via cooling towers."
  is_abstract: true  
  uses:
  - heating_side_ground_supply_economizer_isolation_valve_status
  - heating_side_ground_return_economizer_isolation_valve_status
  - heating_side_ground_return_economizer_isolation_valve_command
  implements:
  - MONITORING

GTWHEISOVM:
  id: "3366433712072818688"
  description: "Geothermal water heat-extraction isolation valve monitoring; extracting ground heat to to use in building."
  is_abstract: true
  uses:
  - chilled_side_ground_return_water_isolation_valve_status
  - chilled_side_ground_supply_water_isolation_valve_status
  - chilled_side_ground_supply_water_isolation_valve_command
  implements:
  - MONITORING

GTWHRISOVM:
  id: "11317538854195429376"
  description: "Geothermal water heat-rejection isolation valve monitoring; rejecting building heat to ground."
  is_abstract: true  
  uses:
  - heating_side_ground_return_water_isolation_valve_status
  - heating_side_ground_supply_water_isolation_valve_status
  - heating_side_ground_supply_water_isolation_valve_command
  implements:
  - MONITORING
  
COCDSP:
  id: "3620605616042541056"
  description: "Dual setpoint CO concentration control."
  is_abstract: true
  uses:
  - low_limit_zone_air_co_concentration_setpoint
  - high_limit_zone_air_co_concentration_setpoint
  - zone_air_co_concentration_sensor
  implements:
  - CONTROL

NOCDSP:
  id: "10177846673493983232"
  description: "Dual setpoint NO concentration control."
  is_abstract: true
  uses:
  - low_limit_zone_air_no_concentration_setpoint
  - high_limit_zone_air_no_concentration_setpoint
  - zone_air_no_concentration_sensor
  implements:
  - CONTROL

EFHLC:
  id: "16708066133181202432"
  description: "Two-speed exhaust fan (low/high)."
  is_abstract: true
  uses:
  - low_exhaust_fan_speed_command
  - high_exhaust_fan_speed_command
  - low_exhaust_fan_speed_status
  - high_exhaust_fan_speed_status
  implements:


  - OPERATIONAL
  
##Abstracts for sensors

PCM:
  id: "13149954146721333248"
  description: "General particulate matter monitoring."
  is_abstract: true
  uses:
  - particle_concentration_sensor
  implements:
  - MONITORING 

PMM:
  id: "976724353938882560"
  description: "Zone air particulate matter monitoring."
  is_abstract: true
  uses:
  - zone_air_pm2pt5_concentration_sensor
  - zone_air_pm10pt0_concentration_sensor
  implements:
  - MONITORING   

  - OPERATIONAL


 
PHWTC:
  id: "4268855681546715136"
  description: "potable water temperature monitoring and control."
  is_abstract: true
  uses:
  - potable_hot_water_temperature_sensor  

LM:
  id: "16338502682899644416"
  description: "level monitoring of devices storing media."
  is_abstract: true
  uses:
  - level_status
  - percentage_sensor
 
PLPM:  
  id: "7702850397416718336"
  description: "Pipeline Fluid pressure monitoring"
  is_abstract: true
  uses:
  - line_pressure_sensor 



CO2M4X:
  id: "8538268128293945344"
  description: "Basic carbon dioxide monitoring for 4 Zones."
  is_abstract: true
  uses:
  - zone_air_co2_concentration_sensor_1
  - zone_air_co2_concentration_sensor_2
  - zone_air_co2_concentration_sensor_3
  - zone_air_co2_concentration_sensor_4
  implements:
  - MONITORING

CO2M6X:
  id: "10200096390793658368"
  description: "Basic carbon dioxide monitoring for 6 Zones."
  is_abstract: true
  uses:
  - zone_air_co2_concentration_sensor_1
  - zone_air_co2_concentration_sensor_2
  - zone_air_co2_concentration_sensor_3
  - zone_air_co2_concentration_sensor_4
  - zone_air_co2_concentration_sensor_5
  - zone_air_co2_concentration_sensor_6
  implements:
  - MONITORING
  
MIPCVM:
  id: "13492227718401490944"
  description: "Motor phase-level input current and voltage monitoring."
  is_abstract: true
  implements:
  - MONITORING
  uses:
  - average_input_line_motor_current_sensor
  - average_input_inter_line_motor_voltage_sensor
  - input_motor_power_sensor  
  
EPM:
  id: "1350523123010633728"
  description: "Basic Electrical parameter monitoring."
  is_abstract: true

  opt_uses:
  - power_status
  uses:  
  - voltage_sensor
  - current_sensor
  - power_sensor
  - energy_accumulator
  implements:
  - MONITORING

DFRMM:
  id: "16926222434271494144"
  description: "Discharge fan run mode monitoring."
  is_abstract: true
  uses:
  - discharge_fan_run_mode
  implements:
  - MONITORING<|MERGE_RESOLUTION|>--- conflicted
+++ resolved
@@ -381,15 +381,12 @@
   - supply_fan_speed_percentage_sensor
   - supply_fan_current_sensor
   - supply_fan_power_sensor
-<<<<<<< HEAD
   - supply_fan_run_mode
   - supply_fan_bypass_status
-=======
   - supply_fan_power_status
   - supply_fan_voltage_sensor
   - supply_fan_failed_alarm
   - supply_fan_energy_accumulator
->>>>>>> 92e752e9
   uses:
   - supply_fan_run_command
   - supply_fan_run_status
@@ -673,11 +670,8 @@
   - supply_fan_power_capacity
   - supply_fan_current_sensor
   - supply_fan_power_sensor
-<<<<<<< HEAD
   - supply_fan_failed_alarm
-=======
   - supply_fan_run_time_accumulator
->>>>>>> 92e752e9
   uses:
   - supply_fan_run_command
   - supply_fan_run_status

# Copyright 2020 Google LLC
#
# Licensed under the Apache License, Version 2.0 (the License);
# you may not use this file except in compliance with the License.
# You may obtain a copy of the License at
#
#    https://www.apache.org/licenses/LICENSE-2.0
#
# Unless required by applicable law or agreed to in writing, software
# distributed under the License is distributed on an AS IS BASIS,
# WITHOUT WARRANTIES OR CONDITIONS OF ANY KIND, either express or implied.
# See the License for the specific language governing permissions and
# limitations under the License.

### ABSTRACT TYPES

# This defines subtypes by function. They are not necessarily specific to any type of equipment.
# TODO: Variable speed compressors?
# TODO: For types which use multiple sensors as control points (e.g. differential_pressure_sensor_1
# and _2) they should be reconstructed using virtual points (and the 2X types should be deprecated).

SD:
  guid: "92e24391-7993-4d0b-9fbd-a6e9707e7e20"
  description: "Single duct VAV type, with basic airflow control."
  is_abstract: true
  opt_uses:
  - cooling_thermal_power_capacity
  - run_command
  - supply_air_cooling_flowrate_capacity
  - supply_air_damper_percentage_sensor
  - supply_air_heating_flowrate_capacity
  - supply_air_temperature_sensor
  - supply_air_ventilation_flowrate_requirement
  - high_supply_air_temperature_alarm
  - low_supply_air_temperature_alarm
  - purge_command
  uses:
  - supply_air_damper_percentage_command
  - supply_air_flowrate_sensor
  - supply_air_flowrate_setpoint
  implements:
  - CONTROL


RDM:
  guid: "9b0b6094-b092-4d27-b894-6dbc299e4833"
  description: "Very basic system run duration monitoring. "
  is_abstract: true
  uses:
  - run_time_accumulator
  implements:
  - MONITORING

DD:
  guid: "5b09f1bd-f526-4d77-b1a3-1fceda2ba041"
  description: "Dual duct flow control (hot deck, cold deck)."
  is_abstract: true
  opt_uses:
  - cooling_thermal_power_capacity
  - discharge_air_temperature_sensor
  - heating_thermal_power_capacity
  - run_command
  - supply_air_cooling_flowrate_capacity
  - supply_air_heating_flowrate_capacity
  - supply_air_ventilation_flowrate_requirement
  - failed_discharge_air_temperature_alarm
  uses:
  - cooling_air_damper_percentage_command
  - cooling_air_flowrate_sensor
  - cooling_air_flowrate_setpoint
  - heating_air_damper_percentage_command
  - heating_air_flowrate_sensor
  - heating_air_flowrate_setpoint
  implements:
  - CONTROL


SRC:
  guid: "0b8da138-b5be-42d1-81ad-13d4196f5352"
  description: "Very basic run scheduling command. "
  is_abstract: true
  uses:
  - schedule_run_command
  implements:
  - CONTROL

# Not deprecated but probably not useful
OADM:
  guid: "682fcc2c-ff92-4409-81b3-03a1eb8851b4"
  description: "Outside air damper monitoring."
  is_abstract: true
  uses:
  - outside_air_damper_command


MOAFC:
  guid: "76994bbd-4395-4a19-914f-d5c9a21fc99b"
  description: "Minimum (ventilation) outside air flow control."
  is_abstract: true
  opt_uses:
  - economizer_mode
  uses:
  - ventilation_outside_air_damper_percentage_command
  - ventilation_outside_air_flowrate_sensor
  - ventilation_outside_air_flowrate_setpoint
  implements:
  - CONTROL


OAFC:
  guid: "9a39e296-caaa-41d8-a1b2-af9255eb4019"
  description: "Outside Air Flow Control"
  is_abstract: true
  opt_uses:
  - economizer_mode
  - mixed_air_temperature_sensor
  - failed_mixed_air_temperature_alarm
  uses:
  - outside_air_damper_percentage_command
  - outside_air_flowrate_sensor
  - outside_air_flowrate_setpoint
  implements:
  - CONTROL


ZTM:
  guid: "869b8713-9b16-4ca0-b957-630c26e9e506"
  description: "Zone temperature monitoring."
  is_abstract: true
  opt_uses:
  - discharge_air_temperature_sensor
  - failed_discharge_air_temperature_alarm
  - failed_zone_air_temperature_alarm
  - high_zone_air_temperature_alarm
  - low_zone_air_temperature_alarm
  uses:
  - zone_air_temperature_sensor
  implements:
  - MONITORING


REFM:
  guid: "df97ad55-5e8f-4cc2-89b7-c07b7a6f28b4"
  description: "Refrigerant leak monitoring."
  is_abstract: true
  implements:
  - MONITORING
  opt_uses:
  - high_zone_air_refrigerant_concentration_alarm
  uses:
  - zone_air_refrigerant_concentration_sensor


CSP:
  guid: "d741e3d6-4997-4a01-8ac1-07b6ff6d53a7"
  description: "Single cooling setpoint control (IDF room typically)."
  is_abstract: true
  implements:
  - OPERATIONAL
  opt_uses:
  - discharge_air_temperature_sensor
  - zone_air_relative_humidity_sensor
  - zone_occupancy_status
  - failed_discharge_air_temperature_alarm
  - failed_zone_air_temperature_alarm
  - high_zone_air_temperature_alarm
  - low_zone_air_temperature_alarm
  uses:
  - zone_air_cooling_temperature_setpoint
  - zone_air_temperature_sensor


ZTC:
  guid: "6140021d-52a9-4d7c-8846-ca296ab32aa2"
  description: "Single control setpoint with deadband."
  is_abstract: true
  implements:
  - OPERATIONAL
  opt_uses:
  - zone_air_deadband_temperature_setpoint
  - zone_air_relative_humidity_sensor
  - failed_zone_air_temperature_alarm
  - high_zone_air_temperature_alarm
  - low_zone_air_temperature_alarm
  - zone_occupancy_status
  uses:
  - zone_air_temperature_sensor
  - zone_air_temperature_setpoint


DSARC:
  guid: "d891cb1e-f38c-4bec-ae0f-80cc00e2a346"
  description: "AHU dual supply air reset control."
  is_abstract: true
  opt_uses:
  - heating_request_count
  - supply_air_flowrate_sensor
  uses:
  - cooling_request_count
  - pressurization_request_count
  - supply_air_cooling_temperature_setpoint
  - supply_air_heating_temperature_setpoint
  - supply_air_static_pressure_setpoint
  implements:
  - CONTROL


DFMSS:
  guid: "d2e28e09-b84b-479a-85a6-f3494b50c7d3"
  description: "Discharge fan Start Stop with uneven statuses."
  is_abstract: true
  implements:
  - OPERATIONAL
  opt_uses:
  - discharge_air_flowrate_capacity
  - discharge_fan_current_sensor
  - discharge_fan_power_capacity
  - discharge_fan_power_sensor
  - discharge_fan_lost_power_alarm
  uses:
  - discharge_fan_run_command
  - discharge_fan_run_status_1
  - discharge_fan_run_status_2


DX2RC:
  guid: "3ffa6782-30f3-4e94-9a5d-a6a2fa47c91a"
  description: "Compressor run control on retun side (RC)."
  is_abstract: true
  opt_uses:
  - compressor_speed_percentage_command
  - cooling_percentage_command
  - cooling_thermal_power_capacity
  - discharge_air_temperature_sensor
  - leaving_cooling_coil_temperature_sensor
  - failed_discharge_air_temperature_alarm
  - high_return_air_temperature_alarm
  - low_return_air_temperature_alarm
  uses:
  - compressor_run_command_1
  - compressor_run_command_2
  - compressor_run_status_1
  - compressor_run_status_2
  - return_air_temperature_sensor
  - return_air_temperature_setpoint
  implements:
  - CONTROL


DFSMC:
  guid: "c9972693-cc8b-4191-ba3c-d0306e961ca7"
  description: "Discharge fan multi-speed control."
  is_abstract: true
  uses:
  - discharge_fan_run_command
  - discharge_fan_speed_mode


DSP:
  guid: "662d48d1-95a9-4e23-a6e1-daf2fc80d676"
  description: "Dual setpoint control (heating/cooling thresholds with deadband in between)."
  is_abstract: true
  implements:
  - OPERATIONAL
  opt_uses:
  - discharge_air_temperature_sensor
  - zone_air_relative_humidity_sensor
  - high_zone_air_relative_humidity_alarm
  - low_zone_air_relative_humidity_alarm
  - failed_discharge_air_temperature_alarm
  - failed_zone_air_temperature_alarm
  - high_zone_air_temperature_alarm
  - low_zone_air_temperature_alarm
  uses:
  - zone_air_cooling_temperature_setpoint
  - zone_air_heating_temperature_setpoint
  - zone_air_temperature_sensor


DDSP:
  guid: "079307e1-3bd4-4f90-9c00-66961afbda6a"
  description: "Dual setpoint control (heating/cooling thresholds with deadband in between) with two zone temp sensors."
  is_abstract: true
  implements:
  - OPERATIONAL
  opt_uses:
  - discharge_air_temperature_sensor
  - failed_discharge_air_temperature_alarm
  uses:
  - zone_air_cooling_temperature_setpoint
  - zone_air_heating_temperature_setpoint
  - zone_air_temperature_sensor_1
  - zone_air_temperature_sensor_2


CO2C:
  guid: "d2659eb3-d7a4-450a-9152-da9b30c9a267"
  description: "Carbon dioxide control."
  is_abstract: true
  implements:
  - OPERATIONAL
  uses:
  - zone_air_co2_concentration_sensor
  - zone_air_co2_concentration_setpoint
  opt_uses:
  - high_zone_air_co2_concentration_alarm


CO2CDSP:
  guid: "668a3a75-e78d-4755-a360-b370bceda3c5"
  description: "Carbon dioxide control with dual setpoint."
  is_abstract: true
  implements:
  - OPERATIONAL
  uses:
  - high_limit_zone_air_co2_concentration_setpoint
  - low_limit_zone_air_co2_concentration_setpoint
  - zone_air_co2_concentration_sensor
  opt_uses:
  - high_zone_air_co2_concentration_alarm
  

COC:
  guid: "dee7cc87-51cb-460e-8202-eff4001319db"
  description: "Carbon monoxide control."
  is_abstract: true
  implements:
  - OPERATIONAL
  uses:
  - zone_air_co_concentration_sensor
  - zone_air_co_concentration_setpoint
  opt_uses:
  - high_zone_air_co_concentration_alarm

COM:
  guid: "bd9a1e2d-0710-4c58-8a56-3890af55f6b3"
  description: "Carbon monoxide monitoring."
  is_abstract: true
  implements:
  - MONITORING
  uses:
  - zone_air_co_concentration_sensor

BPC:
  guid: "8199ef48-de0b-4112-bf7a-15876a4acaff"
  description: "Building pressure control (stand-alone fan)."
  is_abstract: true
  uses:
  - building_air_static_pressure_sensor
  - building_air_static_pressure_setpoint
  implements:
  - OPERATIONAL
  opt_uses:
  - high_building_air_static_pressure_alarm
  - low_building_air_static_pressure_alarm


BPC2X:
  guid: "4c27f34b-0132-44fb-b99a-355ba6a25d6c"
  description: "Building pressure control for two pressure sensors (stand-alone fan)."
  is_abstract: true
  opt_uses:
  - high_building_air_static_pressure_alarm_1
  - high_building_air_static_pressure_alarm_2
  - low_building_air_static_pressure_alarm_1
  - low_building_air_static_pressure_alarm_2
  uses:
  - building_air_static_pressure_sensor_1
  - building_air_static_pressure_sensor_2
  - building_air_static_pressure_setpoint
  implements:
  - OPERATIONAL


EDPM:
  guid: "6051d016-4a78-42f4-aeaf-3701417b8773"
  description: "Exhaust air damper percentage monitoring."
  is_abstract: true
  uses:
  - exhaust_air_damper_percentage_command
  - exhaust_air_damper_percentage_sensor


EDM:
  guid: "e765d413-988e-4524-99b6-9869cff2f02e"
  description: "Exhaust air damper monitoring."
  is_abstract: true
  uses:
  - exhaust_air_damper_command
  - exhaust_air_damper_status


EDBPC:
  guid: "4e428d76-1f7d-46e9-adc6-2affcd170fb6"
  description: "Building static control with exhaust damper."
  is_abstract: true
  opt_uses:
  - exhaust_air_damper_percentage_sensor
  - exhaust_air_differential_pressure_sensor
  - high_building_air_static_pressure_alarm
  - low_building_air_static_pressure_alarm
  uses:
  - building_air_static_pressure_sensor
  - building_air_static_pressure_setpoint
  - exhaust_air_damper_percentage_command
  implements:
  - CONTROL


EDRPC:
  guid: "79013451-90f3-412c-bde5-425c455b2de5"
  description: "Return static control with exhaust damper."
  is_abstract: true
  opt_uses:
  - exhaust_air_damper_percentage_sensor
  uses:
  - exhaust_air_damper_percentage_command
  - return_air_static_pressure_sensor
  - return_air_static_pressure_setpoint
  implements:
  - CONTROL


EFFC:
  guid: "45dd6520-570d-43c6-8085-124f1a99196e"
  description: "Exhaust fan flow control."
  is_abstract: true
  uses:
  - exhaust_air_flowrate_sensor
  - exhaust_air_flowrate_setpoint
  - speed_percentage_command
  implements:
  - CONTROL


BSPC:
  guid: "78836ff7-b9e6-427d-bbbc-bef212ae6522"
  description: "Building static pressure control (as part of a composite device)."
  is_abstract: true
  opt_uses:
  - exhaust_air_damper_percentage_command
  - exhaust_fan_run_status
  - failed_exhaust_fan_alarm
  - high_building_air_static_pressure_alarm
  - low_building_air_static_pressure_alarm
  uses:
  - building_air_static_pressure_sensor
  - building_air_static_pressure_setpoint
  - exhaust_fan_run_command
  implements:
  - CONTROL


VSC:
  guid: "5ac998b4-d72e-40f1-9c8f-c905ec8b5cc6"
  description: "Variable speed control generic."
  is_abstract: true
  opt_uses:
  - control_mode
  - current_sensor
  - energy_accumulator
  - motor_temperature_sensor
  - power_sensor
  - run_mode
  - run_time_accumulator
  - speed_frequency_sensor
  - speed_mode
  - speed_percentage_sensor
  - torque_sensor
  - voltage_sensor
  - failed_alarm
  - local_override_alarm
  - lost_power_alarm
  - master_alarm
  uses:
  - run_command
  - run_status
  - speed_percentage_command
  implements:
  - OPERATIONAL


EFVSC:
  guid: "dab0bc02-db86-4b2d-be8d-36a4232ef7c0"
  description: "Variable speed control for exhaust fans."
  is_abstract: true
  opt_uses:
  - exhaust_fan_current_sensor
  - exhaust_fan_power_sensor
  - exhaust_fan_run_mode
  - exhaust_fan_speed_frequency_sensor
  - exhaust_fan_speed_mode
  - exhaust_fan_speed_percentage_sensor
  - failed_exhaust_fan_alarm
  uses:
  - exhaust_fan_run_command
  - exhaust_fan_run_status
  - exhaust_fan_speed_percentage_command
  implements:
  - OPERATIONAL


VSFC:
  guid: "8dcdc4b0-af94-4468-8346-d28442447f84"
  description: "Variable speed control or monitor in frequency"
  is_abstract: true
  uses:
  - speed_frequency_command
  - speed_frequency_sensor


SFVSC:
  guid: "ac42c5d1-24d5-4433-b5e5-4ae8843e9ca8"
  description: "Variable speed control for supply fans."
  is_abstract: true
  opt_uses:
  - control_mode
  - supply_fan_current_sensor
  - supply_fan_energy_accumulator
  - supply_fan_power_sensor
  - supply_fan_power_status
  - supply_fan_run_time_accumulator
  - supply_fan_speed_frequency_sensor
  - supply_fan_speed_mode
  - supply_fan_speed_percentage_sensor
  - supply_fan_torque_sensor
  - supply_fan_voltage_sensor
  - failed_supply_fan_alarm
  - supply_fan_lost_power_alarm
  uses:
  - supply_fan_run_command
  - supply_fan_run_status
  - supply_fan_speed_percentage_command
  implements:
  - OPERATIONAL


DFVSC:
  guid: "99ebcfbb-f9a5-446f-8faf-ebf61548e2cd"
  description: "Variable speed control for discharge fans."
  is_abstract: true
  opt_uses:
  - control_mode
  - discharge_fan_current_sensor
  - discharge_fan_energy_accumulator
  - discharge_fan_power_sensor
  - discharge_fan_run_time_accumulator
  - discharge_fan_speed_frequency_sensor
  - discharge_fan_speed_mode
  - discharge_fan_speed_percentage_sensor
  - discharge_fan_torque_sensor
  - discharge_fan_voltage_sensor
  - discharge_fan_lost_power_alarm
  - failed_discharge_fan_alarm
  - discharge_air_flowrate_sensor
  uses:
  - discharge_fan_run_command
  - discharge_fan_run_status
  - discharge_fan_speed_percentage_command
  implements:
  - OPERATIONAL


DFVSC2X:
  guid: "8d7ed5d3-725a-46d7-99e5-6cfbed564551"
  description: "Variable speed control for discharge fans for 2 separate zones."
  is_abstract: true
  opt_uses:
  - discharge_fan_current_sensor_1
  - discharge_fan_current_sensor_2
  - discharge_fan_power_sensor_1
  - discharge_fan_power_sensor_2
  - discharge_fan_speed_frequency_sensor_1
  - discharge_fan_speed_frequency_sensor_2
  - discharge_fan_speed_percentage_sensor_1
  - discharge_fan_speed_percentage_sensor_2
  - discharge_fan_lost_power_alarm_1
  - discharge_fan_lost_power_alarm_2
  uses:
  - discharge_fan_run_command_1
  - discharge_fan_run_command_2
  - discharge_fan_run_status_1
  - discharge_fan_run_status_2
  - discharge_fan_speed_percentage_command_1
  - discharge_fan_speed_percentage_command_2
  implements:
  - OPERATIONAL


DFVSFC:
  guid: "0f7905ae-ef96-4e44-a52b-10d3fd628de9"
  description: "Variable speed control with frequency setting for discharge fans."
  is_abstract: true
  uses:
  - discharge_fan_run_command
  - discharge_fan_run_status
  - discharge_fan_speed_frequency_command
  opt_uses:
  - discharge_fan_speed_frequency_sensor
  - failed_discharge_fan_alarm
  implements:
  - OPERATIONAL


DFMSC:
  guid: "b9228e0a-91ae-4bcf-911d-f5391941814d"
  description: "Discharge fan multi-speed control."
  is_abstract: true
  uses:
  - discharge_fan_run_command
  - discharge_fan_run_status
  - discharge_fan_speed_mode
  opt_uses:
  - discharge_fan_run_mode
  - schedule_run_command
  - failed_discharge_fan_alarm


ZHM:
  guid: "2832f316-151a-489e-9bd5-0ab159edb0d2"
  description: "Zone humidity monitoring."
  is_abstract: true
  implements:
  - MONITORING
  uses:
  - zone_air_relative_humidity_sensor


DTM:
  guid: "576e2b80-1711-4bac-abed-c54f2db5351d"
  description: "Discharge temperature monitoring."
  is_abstract: true
  opt_uses:
  - discharge_air_relative_humidity_sensor
  - discharge_air_specificenthalpy_sensor
  - failed_discharge_air_temperature_alarm
  uses:
  - discharge_air_temperature_sensor
  implements:
  - MONITORING


SS:
  guid: "5231c7a0-b1bf-48b2-8443-6f37e3b07376"
  description: "Basic combination of run command and status (start/stop)."
  is_abstract: true
  implements:
  - /SS
  - OPERATIONAL
  opt_uses:
  - control_mode
  - current_sensor
  - flowrate_capacity
  - power_capacity
  - power_sensor
  - powerfactor_sensor
  - run_time_accumulator
  - failed_alarm
  - local_override_alarm
  - lost_power_alarm


SSPC:
  guid: "7e0a30ec-8a1d-486c-b9f2-96ae60e695cd"
  description: "Supply static pressure control via supply fan speed"
  is_abstract: true
  opt_uses:
  - pressurization_request_count
  - supply_air_damper_percentage_command
  - supply_air_flowrate_sensor
  - supply_fan_run_command
  - supply_fan_run_status
  - supply_fan_speed_frequency_sensor
  - supply_fan_speed_percentage_command
  - failed_supply_fan_alarm
  - high_supply_air_static_pressure_alarm
  - low_supply_air_static_pressure_alarm
  uses:
  - supply_air_static_pressure_sensor
  - supply_air_static_pressure_setpoint
  implements:
  - OPERATIONAL
  

SPSS:
  guid: "0b1c2a43-53d8-4349-883c-8bde722fccb5"
  description: "Spray pump start stop monitoring."
  is_abstract: true
  uses:
  - spray_pump_run_command
  - spray_pump_run_status
  implements:
  - OPERATIONAL


EFSS:
  guid: "1df2cdc8-ef3c-472a-ace0-c85d501e121e"
  description: "Basic combination of exhaust fan run command and status (start/stop)."
  is_abstract: true
  implements:
  - OPERATIONAL
  opt_uses:
  - exhaust_air_flowrate_capacity
  - exhaust_fan_current_sensor
  - exhaust_fan_power_capacity
  - exhaust_fan_power_sensor
  - exhaust_fan_run_mode
  - failed_exhaust_fan_alarm
  uses:
  - exhaust_fan_run_command
  - exhaust_fan_run_status


DFSS:
  guid: "969a750f-d5a3-4d4c-ae74-b810d6ddb774"
  description: "Basic combination of discharge fan run command and status (start/stop)."
  is_abstract: true
  implements:
  - OPERATIONAL
  opt_uses:
  - discharge_air_flowrate_capacity
  - discharge_air_static_pressure_sensor
  - discharge_fan_current_sensor
  - discharge_fan_power_capacity
  - discharge_fan_power_sensor
  - discharge_fan_run_time_accumulator
  - schedule_run_command
  - discharge_fan_lost_power_alarm
  - failed_discharge_fan_alarm
  - overload_discharge_fan_alarm
  uses:
  - discharge_fan_run_command
  - discharge_fan_run_status


DFSS2X:
  guid: "dddfd3fa-86a8-4cf9-b1ca-8026ab54f991"
  description: "Two discharge fan run command and status (start/stop). With dampers"
  is_abstract: true
  implements:
  - OPERATIONAL
  uses:
  - discharge_fan_run_command_1
  - discharge_fan_run_command_2
  - discharge_fan_run_status_1
  - discharge_fan_run_status_2


HT2RC:
  guid: "3a770fea-bfb4-4a78-a0a1-c33922871fa2"
  description: "Two gas or electric heater control on zone side (HSP, DSP)."
  is_abstract: true
  opt_uses:
  - discharge_air_temperature_sensor
  - heating_percentage_command
  - heating_thermal_power_capacity
  - failed_discharge_air_temperature_alarm
  - high_return_air_temperature_alarm
  - low_return_air_temperature_alarm
  uses:
  - heater_run_command_1
  - heater_run_command_2
  - return_air_temperature_sensor
  - return_air_temperature_setpoint
  implements:
  - CONTROL


HTZTC:
  guid: "bb4d6089-64cd-4994-9906-2a5555f9155a"
  description: "Gas or electric heater control on zone side (ZC)."
  is_abstract: true
  opt_uses:
  - discharge_air_temperature_sensor
  - heater_run_status
  - heating_percentage_command
  - heating_thermal_power_capacity
  - failed_discharge_air_temperature_alarm
  - failed_zone_air_temperature_alarm
  - high_zone_air_temperature_alarm
  - low_zone_air_temperature_alarm
  uses:
  - heater_run_command
  - zone_air_temperature_sensor
  - zone_air_temperature_setpoint
  implements:
  - CONTROL


HT3ZTC:
  guid: "bd9a4e2d-2467-43ad-8398-62af5e487ceb"
  description: "Two gas or electric heater control on zone side (HSP, ZTC)."
  is_abstract: true
  opt_uses:
  - discharge_air_temperature_sensor
  - heating_percentage_command
  - heating_thermal_power_capacity
  - failed_discharge_air_temperature_alarm
  - failed_zone_air_temperature_alarm
  - high_zone_air_temperature_alarm
  - low_zone_air_temperature_alarm
  uses:
  - heater_run_command_1
  - heater_run_command_2
  - heater_run_command_3
  - zone_air_temperature_sensor
  - zone_air_temperature_setpoint
  implements:
  - CONTROL


HSOUC:
  guid: "e64d93ac-29cd-46d6-8e4e-6c54db056eb5"
  description: "Heating occupied/unoccupied setpoint control."
  is_abstract: true
  uses:
  - zone_air_occupied_heating_temperature_setpoint
  - zone_air_temperature_sensor
  - zone_air_unoccupied_heating_temperature_setpoint
  implements:
  - CONTROL
  opt_uses:
  - failed_zone_air_temperature_alarm
  - high_zone_air_temperature_alarm
  - low_zone_air_temperature_alarm


HTZOUC:
  guid: "5407057a-7f34-4bc6-bb9f-3b8fa1149f14"
  description: "Gas or electric heater control on zone side (ZC)."
  is_abstract: true
  opt_uses:
  - heater_run_status
  - failed_zone_air_temperature_alarm
  - high_zone_air_temperature_alarm
  - low_zone_air_temperature_alarm
  uses:
  - heater_run_command
  - zone_air_occupied_heating_temperature_setpoint
  - zone_air_temperature_sensor
  - zone_air_unoccupied_heating_temperature_setpoint
  implements:
  - CONTROL


LCC:
  guid: "f686598b-eac2-4397-bcc5-a11a6a34c071"
  description: "Leaving coil temperature control."
  is_abstract: true
  uses:
  - chilled_water_valve_percentage_command
  - leaving_cooling_coil_temperature_sensor
  - leaving_cooling_coil_temperature_setpoint
  implements:
  - CONTROL


LCC2X:
  guid: "ad8c876b-1c34-4148-9f3c-43d91613bcb3"
  description: "Double valve leaving coil temperature control."
  is_abstract: true
  uses:
  - chilled_water_valve_percentage_command_1
  - chilled_water_valve_percentage_command_2
  - leaving_cooling_coil_temperature_sensor
  - leaving_cooling_coil_temperature_setpoint
  implements:
  - CONTROL


SFSS:
  guid: "1e8dd2f7-192a-430b-af2c-db6065664deb"
  description: "Basic combination of supply fan run command and status (start/stop)."
  is_abstract: true
  implements:
  - OPERATIONAL
  opt_uses:
  - supply_air_flowrate_capacity
  - supply_fan_current_sensor
  - supply_fan_power_capacity
  - supply_fan_power_sensor
  - supply_fan_run_mode
  - supply_fan_run_time_accumulator
  - failed_supply_fan_alarm
  - supply_fan_lost_power_alarm
  uses:
  - supply_fan_run_command
  - supply_fan_run_status


RHM:
  guid: "9b13e30c-52b7-45d1-9798-f7c754e959e9"
  description: "Return air humidity monitoring."
  is_abstract: true
  implements:
  - MONITORING
  uses:
  - return_air_relative_humidity_sensor
  opt_uses:
  - high_return_air_relative_humidity_alarm
  - low_return_air_relative_humidity_alarm


RTM:
  guid: "7baf6cba-dc20-47f6-845c-bd71b0fa2ae4"
  description: "Return air temperature monitoring"
  is_abstract: true
  implements:
  - MONITORING
  opt_uses:
  - return_air_relative_humidity_sensor
  - return_air_specificenthalpy_sensor
  - high_return_air_relative_humidity_alarm
  - high_return_air_temperature_alarm
  - low_return_air_relative_humidity_alarm
  - low_return_air_temperature_alarm
  uses:
  - return_air_temperature_sensor


DTC:
  guid: "fa2354f6-694c-4fd6-b5b5-6352eff50fe4"
  description: "Discharge air temperatore control"
  is_abstract: true
  implements:
  - OPERATIONAL
  uses:
  - discharge_air_temperature_sensor
  - discharge_air_temperature_setpoint
  opt_uses:
  - failed_discharge_air_temperature_alarm


STC:
  guid: "68140147-a50c-4ee9-b560-fa78596fbd94"
  description: "Supply air temperature control"
  is_abstract: true
  opt_uses:
  - cooling_request_count
  - heating_request_count
  - high_supply_air_temperature_alarm
  - low_supply_air_temperature_alarm
  uses:
  - supply_air_temperature_sensor
  - supply_air_temperature_setpoint
  implements:
  - OPERATIONAL


RTC:
  guid: "2145865b-f060-452b-b78b-2fafa6c92b4f"
  description: "Return air temperature control"
  is_abstract: true
  implements:
  - OPERATIONAL
  uses:
  - return_air_temperature_sensor
  - return_air_temperature_setpoint
  opt_uses:
  - high_return_air_temperature_alarm
  - low_return_air_temperature_alarm

# Rename to OTM
OA:
  guid: "f6ecf533-f838-4f16-84b2-8392cbf0da84"
  description: "Basic weather station (drybulb temp and humidity)."
  is_abstract: true
  opt_uses:
  - outside_air_co2_concentration_sensor
  - outside_air_dewpoint_temperature_sensor
  - outside_air_pressure_sensor
  - outside_air_rain_level_sensor
  - outside_air_relative_humidity_sensor
  - outside_air_specificenthalpy_sensor
  - outside_air_voc_concentration_sensor
  - outside_air_wetbulb_temperature_sensor
  - wind_direction_angle_sensor
  - wind_linearvelocity_sensor
  - ultraviolet_irradiance_sensor
  - outside_air_pm2pt5_density_sensor
  - outside_air_aqi_sensor
  uses:
  - outside_air_temperature_sensor
  implements:
  - MONITORING


ZA:
  guid: "461b178e-e9be-46e6-b8f1-804c138eb17f"
  description: "Grouped type for zone air psychrometric conditions (RH and temp)"
  is_abstract: true
  uses:
  - zone_air_relative_humidity_sensor
  - zone_air_temperature_sensor
  opt_uses:
  - failed_zone_air_temperature_alarm
  - high_zone_air_temperature_alarm
  - low_zone_air_temperature_alarm


WDT:
  guid: "0f31290a-83fd-4526-ba80-8cd9c34ce1f9"
  description: "Temperature differential across water."
  is_abstract: true
  implements:
  - MONITORING
  uses:
  - return_water_temperature_sensor
  - supply_water_temperature_sensor
  opt_uses:
  - high_supply_water_temperature_alarm
  - low_supply_water_temperature_alarm


CHWDT:
  guid: "0960d44f-87ff-43f5-b576-c19f8a7f2b83"
  description: "Temperature differential across chilled water."
  is_abstract: true
  implements:
  - MONITORING
  uses:
  - chilled_return_water_temperature_sensor
  - chilled_supply_water_temperature_sensor


CHWDPSC:
  guid: "16555397-2e6c-401c-bb6e-3b93affe444e"
  description: "Chilled water valve controlling supply air dewpoint temperature."
  is_abstract: true
  opt_uses:
  - chilled_supply_water_temperature_sensor
  - cooling_thermal_power_capacity
  - leaving_cooling_coil_temperature_sensor
  uses:
  - chilled_water_valve_percentage_command
  - supply_air_dewpoint_temperature_sensor
  - supply_air_dewpoint_temperature_setpoint
  implements:
  - CONTROL


CHWDPSC2X:
  guid: "25b52b13-03b0-4b5b-b241-e088bfdb06c6"
  description: "Chilled water valves (2x) controlling supply air dewpoint temperature."
  is_abstract: true
  opt_uses:
  - cooling_thermal_power_capacity
  - leaving_cooling_coil_temperature_sensor
  uses:
  - chilled_water_valve_percentage_command_1
  - chilled_water_valve_percentage_command_2
  - supply_air_dewpoint_temperature_sensor
  - supply_air_dewpoint_temperature_setpoint
  implements:
  - CONTROL


CWDT:
  guid: "3cf2eb19-0557-4565-a72b-4059950f9ac7"
  description: "Temperature differential across condenser water."
  is_abstract: true
  implements:
  - MONITORING
  uses:
  - condensing_return_water_temperature_sensor
  - condensing_supply_water_temperature_sensor

# Rename SFN TOTAL_
SWTC:
  guid: "7d72e2de-f1db-4be8-852c-210be33b00dd"
  description: "Supply water temperature control."
  is_abstract: true
  implements:
  - OPERATIONAL
  opt_uses:
  - cooling_request_count
  - heating_request_count
  - return_water_temperature_sensor
  - low_return_water_temperature_alarm
  - high_return_water_temperature_alarm
  - run_command
  - cooling_percentage_command
  - high_supply_water_temperature_alarm
  - low_supply_water_temperature_alarm
  uses:
  - supply_water_temperature_sensor
  - supply_water_temperature_setpoint


RWTC:
  guid: "e6ef58f6-fbda-421d-ac06-d573b093aecd"
  description: "Return water temperature control."
  is_abstract: true
  implements:
  - OPERATIONAL
  opt_uses:
  - run_command
  - supply_water_temperature_sensor
  - high_supply_water_temperature_alarm
  - low_supply_water_temperature_alarm
  uses:
  - return_water_temperature_sensor
  - return_water_temperature_setpoint


PSWTC:
  guid: "3846a514-83b2-4ec3-afde-295c476a5624"
  description: "Process water temperature control."
  is_abstract: true
  opt_uses:
  - process_return_water_temperature_sensor
  uses:
  - process_supply_water_temperature_sensor
  - process_supply_water_temperature_setpoint
  implements:
  - OPERATIONAL


SCHWTC:
  guid: "d2af9b79-4eb2-4b63-a03a-dc5483372690"
  description: "Supply chilled water temperature control."
  is_abstract: true
  implements:
  - OPERATIONAL
  opt_uses:
  - chilled_return_water_temperature_sensor
  - cooling_percentage_command
  - cooling_request_count
  uses:
  - chilled_supply_water_temperature_sensor
  - chilled_supply_water_temperature_setpoint

RCHWTC:
  guid: "6babdc1e-edae-49b3-98e4-ca0b675b7f0f"
  description: "Return chilled water temperature control."
  is_abstract: true
  implements:
  - OPERATIONAL
  opt_uses:
  - chilled_supply_water_temperature_sensor
  - cooling_percentage_command
  - cooling_request_count
  uses:
  - chilled_return_water_temperature_sensor
  - chilled_return_water_temperature_setpoint

WDPC:
  guid: "86b2c846-0cc3-4828-8648-88c2082c900e"
  description: "Differential pressure control in whichever system."
  is_abstract: true
  implements:
  - OPERATIONAL
  opt_uses:
  - pressurization_request_count
  - high_differential_pressure_alarm
  - low_differential_pressure_alarm
  uses:
  - differential_pressure_sensor
  - differential_pressure_setpoint


CGRWTC:
  guid: "1672a49a-ab80-4989-9ec6-c300d0f44a9e"
  description: "Cogeneration return water temperature control."
  is_abstract: true
  implements:
  - OPERATIONAL
  opt_uses:
  - cogeneration_supply_water_temperature_sensor
  uses:
  - cogeneration_return_water_temperature_sensor
  - cogeneration_return_water_temperature_setpoint


WDPC2X:
  guid: "6e5ff883-c8e2-4e66-8be4-abb9104090c3"
  description: "Differential pressure control in whichever system, 2 sensors."
  is_abstract: true
  implements:
  - OPERATIONAL
  opt_uses:
  - pressurization_request_count
  - run_command
  uses:
  - differential_pressure_sensor_1
  - differential_pressure_sensor_2
  - differential_pressure_setpoint

# Change to low_limit_flowrate_setpoint
MINFC:
  guid: "da585ae8-7eda-452c-b0f8-117faaafd85d"
  description: "Minimum flow control for entire loop."
  is_abstract: true
  implements:
  - CONTROL
  uses:
  - bypass_valve_percentage_command
  - flowrate_sensor
  - min_flowrate_setpoint
  opt_uses:
  - low_flowrate_alarm

# Rename to CPSS
CPC:
  guid: "0dfda014-0c9e-4c4c-8be9-2b303c22e141"
  description: "Circulation pump control"
  is_abstract: true
  uses:
  - circulation_pump_run_command
  - circulation_pump_run_status
  opt_uses:
  - failed_circulation_pump_alarm

### NET NEW TYPES
ETM:
  guid: "97fcba06-cb9c-4b09-b8f2-d2b44192b1de"
  description: "Basic exhaust temperature monitoring."
  is_abstract: true
  uses:
  - exhaust_air_temperature_sensor
  implements:
  - MONITORING
  opt_uses:
  - failed_exhaust_air_temperature_alarm


ED:
  guid: "cfc04603-a257-4077-8181-50b564fbdf96"
  description: "Exhaust air flow control."
  is_abstract: true
  opt_uses:
  - exhaust_air_damper_percentage_sensor
  - exhaust_air_static_pressure_sensor
  uses:
  - exhaust_air_damper_percentage_command
  - exhaust_air_flowrate_sensor
  - exhaust_air_flowrate_setpoint
  implements:
  - CONTROL


RD:
  guid: "0aecbeb0-8b01-44a2-a0b6-027a034fb2a5"
  description: "Return damper flow control."
  is_abstract: true
  uses:
  - return_air_damper_percentage_command
  - return_air_flowrate_sensor
  - return_air_flowrate_setpoint
  implements:
  - CONTROL


MTM:
  guid: "0d7842e9-2af2-4f9f-b2fe-8ba934925103"
  description: "Mixed air temperature monitoring."
  is_abstract: true
  opt_uses:
  - mixed_air_dewpoint_temperature_sensor
  - mixed_air_relative_humidity_sensor
  - failed_mixed_air_temperature_alarm
  uses:
  - mixed_air_temperature_sensor
  implements:
  - MONITORING


MTC:
  guid: "9f3b733e-0af2-4297-8727-8420b6ae595c"
  description: "Mixed air temperature control."
  is_abstract: true
  uses:
  - mixed_air_temperature_sensor
  - mixed_air_temperature_setpoint
  implements:
  - OPERATIONAL
  opt_uses:
  - failed_mixed_air_temperature_alarm


STM:
  guid: "974c8ef0-da06-41a9-ab19-f2f08b14d14f"
  description: "Basic supply temperature monitoring."
  is_abstract: true
  uses:
  - supply_air_temperature_sensor
  implements:
  - MONITORING
  opt_uses:
  - high_supply_air_temperature_alarm
  - low_supply_air_temperature_alarm


STDSPC:
  guid: "8d61249d-297a-471d-aa62-dda04e1fe8c7"
  description: "Supply temperature control dual setpoint."
  is_abstract: true
  opt_uses:
  - cooling_request_count
  - heating_request_count
  - high_supply_air_temperature_alarm
  - low_supply_air_temperature_alarm
  uses:
  - supply_air_cooling_temperature_setpoint
  - supply_air_heating_temperature_setpoint
  - supply_air_temperature_sensor
  implements:
  - OPERATIONAL


DSPRTC:
  guid: "4dcf4685-9635-473c-aa83-53661d2b55be"
  description: "Dual setpoint return air temp control."
  is_abstract: true
  opt_uses:
  - discharge_air_temperature_sensor
  - return_air_relative_humidity_sensor
  - failed_discharge_air_temperature_alarm
  - high_return_air_relative_humidity_alarm
  - high_return_air_temperature_alarm
  - low_return_air_relative_humidity_alarm
  - low_return_air_temperature_alarm
  uses:
  - return_air_cooling_temperature_setpoint
  - return_air_heating_temperature_setpoint
  - return_air_temperature_sensor
  implements:
  - OPERATIONAL


ZHC:
  guid: "88754caa-5420-4224-92a2-a57bbcd865a6"
  description: "Zone relative humidity control."
  is_abstract: true
  uses:
  - zone_air_relative_humidity_sensor
  - zone_air_relative_humidity_setpoint
  implements:
  - OPERATIONAL


RHC:
  guid: "8c138f85-254c-4b40-8e5c-d1183e7985c0"
  description: "Return air relative humidity control."
  is_abstract: true
  opt_uses:
  - humidifier_run_time_accumulator
  - failed_humidifier_alarm
  - high_return_air_relative_humidity_alarm
  - low_return_air_relative_humidity_alarm
  uses:
  - return_air_relative_humidity_sensor
  - return_air_relative_humidity_setpoint
  implements:
  - OPERATIONAL


RHDHC:
  guid: "d2149dc2-ce5c-4589-b7b1-4ceac68cff2c"
  description: "Return humidification/dehumidification control."
  is_abstract: true
  opt_uses:
  - economizer_mode
  - humidification_percentage_command
  - failed_humidifier_alarm
  - high_return_air_relative_humidity_alarm
  - low_return_air_relative_humidity_alarm
  uses:
  - dehumidification_run_command
  - humidification_run_command
  - return_air_relative_humidity_sensor
  - return_air_relative_humidity_setpoint
  implements:
  - CONTROL


ZHDHC:
  guid: "0d8a499a-4934-4860-9d35-277381890e2d"
  description: "Zone humidification/dehumidification control."
  is_abstract: true
  opt_uses:
  - humidification_percentage_command
  - failed_humidifier_alarm
  uses:
  - dehumidification_run_command
  - humidification_run_command
  - zone_air_relative_humidity_sensor
  - zone_air_relative_humidity_setpoint
  implements:
  - CONTROL


RHHC:
  guid: "38ca10af-2a94-4765-be1b-34e9c92ac662"
  description: "Zone humidification control."
  is_abstract: true
  opt_uses:
  - humidification_percentage_command
  - failed_humidifier_alarm
  - high_return_air_relative_humidity_alarm
  - low_return_air_relative_humidity_alarm
  uses:
  - humidification_run_command
  - return_air_relative_humidity_sensor
  - return_air_relative_humidity_setpoint


SHC:
  guid: "c27f33dc-19bc-47f4-937a-eab3293b920f"
  description: "Supply air relative humidity control."
  is_abstract: true
  opt_uses:
  - humidification_percentage_command
  - failed_humidifier_alarm
  uses:
  - dehumidification_run_command
  - humidification_run_command
  - supply_air_dehumidification_relative_humidity_setpoint
  - supply_air_humidification_relative_humidity_setpoint
  - supply_air_relative_humidity_sensor
  implements:
  - OPERATIONAL


SHM:
  guid: "9b5089f5-e0a1-420d-bad9-682ac34d2516"
  description: "Supply air relative humidity monitoring."
  is_abstract: true
  uses:
  - supply_air_relative_humidity_sensor
  implements:
  - MONITORING


REFC:
  guid: "e043f5e2-fcc4-44b1-818f-0f4e7584adf5"
  description: "Refrigerant leak control."
  is_abstract: true
  uses:
  - zone_air_refrigerant_concentration_sensor
  - zone_air_refrigerant_concentration_setpoint
  implements:
  - OPERATIONAL


CREFM:
  guid: "49e6ea15-b389-4741-9a7a-e85c851442e1"
  description: "Cold Room Refrigerator monitoring."
  is_abstract: true
  opt_uses:
  - compressor_run_status
  - run_status
  - run_time_accumulator
  - compressor_lost_power_alarm
  - failed_alarm
  - failed_compressor_alarm
  - failed_zone_air_temperature_alarm
  - frost_alarm
  - high_zone_air_temperature_alarm
  - local_override_alarm
  - low_zone_air_temperature_alarm
  - overload_compressor_alarm
  uses:
  - defrost_temperature_sensor
  - zone_air_temperature_sensor


EPC:
  guid: "3d28895c-d30d-4316-bfb6-1dd70b8ad698"
  description: "Exhaust pressure control."
  is_abstract: true
  uses:
  - exhaust_air_static_pressure_sensor
  - exhaust_air_static_pressure_setpoint
  opt_uses:
  - exhaust_air_flowrate_sensor
  - high_exhaust_air_static_pressure_alarm
  - low_exhaust_air_static_pressure_alarm
  implements:
  - OPERATIONAL


CO2M:
  guid: "c73f80ff-e57e-4fe4-8bd6-26e4581b7269"
  description: "Basic carbon dioxide monitoring."
  is_abstract: true
  uses:
  - zone_air_co2_concentration_sensor
  implements:
  - MONITORING
  opt_uses:
  - high_zone_air_co2_concentration_alarm


VOCM:
  guid: "d1d343aa-9b3a-41aa-99fe-850c2ba355a8"
  description: "Volatile organic compound monitoring."
  is_abstract: true
  uses:
  - zone_air_voc_concentration_sensor
  opt_uses:
  - zone_air_formaldehyde_concentration_sensor
  implements:
  - MONITORING


VOCC:
  guid: "6fec3446-7de8-433e-b644-b760190400df"
  description: "Volatile organic compound control."
  is_abstract: true
  uses:
  - zone_air_voc_concentration_sensor
  - zone_air_voc_concentration_setpoint
  implements:
  - OPERATIONAL


RAVOCC:
  guid: "abaa943a-7d39-42cf-a950-4451cd928316"
  description: "Volatile organic compound control for return air from zone."
  is_abstract: true
  uses:
  - return_air_voc_concentration_sensor
  - return_air_voc_concentration_setpoint
  implements:
  - OPERATIONAL


VOCPC:
  guid: "37c7c6e1-7b21-4f76-b8fc-dad5b1380227"
  description: "Volatile organic compound percentage control."
  is_abstract: true
  uses:
  - zone_air_voc_percentage_sensor
  - zone_air_voc_percentage_setpoint
  implements:
  - OPERATIONAL


BFSS:
  guid: "500147cd-91f7-4b7d-837c-bf6e915196a3"
  description: "Booster fan start-stop and feedback."
  is_abstract: true
  uses:
  - boost_fan_run_command
  - boost_fan_run_status
  implements:
  - OPERATIONAL


DFHLC:
  guid: "4e6e6b09-8b8d-4ba6-bda5-69c581c5ab5f"
  description: "Discharge fan three-speed (high/low/off) speed control."
  is_abstract: true
  opt_uses:
  - discharge_fan_run_command
  - discharge_fan_run_status
  - failed_discharge_fan_alarm
  uses:
  - high_discharge_fan_speed_command
  - low_discharge_fan_speed_command
  implements:
  - OPERATIONAL
  - REMAP_REQUIRED


DFHMLC:
  guid: "95365c14-2db6-4e80-ae49-38a2b3d2349f"
  description: "Discharge fan three-speed (high/medium/low/off) speed control."
  is_abstract: true
  opt_uses:
  - discharge_fan_run_command
  - discharge_fan_run_status
  - failed_discharge_fan_alarm
  uses:
  - high_discharge_fan_speed_command
  - low_discharge_fan_speed_command
  - medium_discharge_fan_speed_command
  implements:
  - OPERATIONAL
  - REMAP_REQUIRED


ESPC:
  guid: "035692f0-48bd-47df-9c7d-53ce80e5e297"
  description: "Exhaust air static pressure control."
  is_abstract: true
  opt_uses:
  - exhaust_fan_speed_percentage_sensor
  - failed_exhaust_fan_alarm
  uses:
  - exhaust_air_damper_percentage_command
  - exhaust_air_static_pressure_sensor
  - exhaust_air_static_pressure_setpoint
  - exhaust_fan_run_command
  - exhaust_fan_run_status
  - exhaust_fan_speed_percentage_command
  implements:
  - OPERATIONAL


SSPM:
  guid: "48f0296b-4fa2-4af8-8edf-3bc7c9ad169b"
  description: "Supply static pressure monitoring."
  is_abstract: true
  uses:
  - supply_air_static_pressure_sensor
  implements:
  - MONITORING
  opt_uses:
  - high_supply_air_static_pressure_alarm
  - low_supply_air_static_pressure_alarm

DSPM:
  guid: "7299212e-c70c-4d49-ac2f-004f1e4672e9"
  description: "Discharge static pressure monitoring."
  is_abstract: true
  uses:
  - discharge_air_static_pressure_sensor
  implements:
  - MONITORING
  opt_uses:
  - high_discharge_air_static_pressure_alarm
  - low_discharge_air_static_pressure_alarm

ZSPC:
  guid: "e7494570-617c-4599-a57e-8e09128e0a07"
  description: "Zone static pressure control."
  is_abstract: true
  opt_uses:
  - exhaust_air_damper_percentage_command
  - high_zone_air_static_pressure_alarm
  - low_zone_air_static_pressure_alarm
  uses:
  - zone_air_static_pressure_sensor
  - zone_air_static_pressure_setpoint
  implements:
  - OPERATIONAL


ZSPM:
  guid: "3c3d1d68-4f41-486e-b38c-ff6309f16f2f"
  description: "Zone static pressure monitoring."
  is_abstract: true
  uses:
  - zone_air_static_pressure_sensor
  implements:
  - MONITORING
  opt_uses:
  - high_zone_air_static_pressure_alarm
  - low_zone_air_static_pressure_alarm


RSPC:
  guid: "5b27a493-430f-4a61-8604-0a672ce3fd55"
  description: "Return air static pressure control."
  is_abstract: true
  opt_uses:
  - return_air_flowrate_sensor
  uses:
  - return_air_static_pressure_sensor
  - return_air_static_pressure_setpoint
  implements:
  - OPERATIONAL


PWDPC:
  guid: "16200082-13a1-4eea-9868-1b2117bb3871"
  description: "Process water differential pressure control."
  is_abstract: true
  uses:
  - process_water_differential_pressure_sensor
  - process_water_differential_pressure_setpoint
  implements:
  - OPERATIONAL


PWDT:
  guid: "018769f9-995c-4ad7-95fa-eaf02b4c66ee"
  description: "Primary-side water delta-T monitoring."
  is_abstract: true
  uses:
  - primary_return_water_temperature_sensor
  - primary_supply_water_temperature_sensor


CHPM:
  guid: "83b25b74-a334-4297-89b3-30ce005e12fe"
  description: "Chiller pressure monitoring."
  is_abstract: true
  uses:
  - condenser_pressure_sensor
  - differential_pressure_sensor # consider removing or renaming, may not be descriptive enough for WCC
  - evaporator_pressure_sensor
  implements:
  - MONITORING
  opt_uses:
  - high_differential_pressure_alarm
  - low_differential_pressure_alarm


ESFM:
  guid: "71fbb830-8e92-4a1f-8dff-c3ef78825aad"
  description: " An Electrostatic filter used to maintain air quality its run status and alarm monitoring"
  is_abstract: true
  uses:
  - electrostatic_filter_run_status
  opt_uses:
  - electrostatic_filter_alarm
  implements:
  - MONITORING


FDPM:
  guid: "dc6d8a45-8ce6-4ac1-b5b5-cf9fd5727034"
  description: "Filter pressure monitoring."
  is_abstract: true
  uses:
  - filter_differential_pressure_sensor
  implements:
  - MONITORING

DFDPM:
  guid: "a372c26b-010d-4ea3-aa7b-24c98377d9f4"
  description: "Discharge filter pressure monitoring."
  is_abstract: true
  uses:
  - discharge_air_filter_differential_pressure_sensor
  opt_uses:
  - discharge_air_filter_alarm
  implements:
  - MONITORING

EFDPM:
  guid: "ea54f179-dfed-4d12-a987-f4919931f979"
  description: "Exhaust filter pressure monitoring."
  is_abstract: true
  uses:
  - exhaust_air_filter_differential_pressure_sensor
  opt_uses:
  - exhaust_air_filter_alarm
  implements:
  - MONITORING

FDPSM:
  guid: "9cbbf1cf-51ae-44fd-a5ec-ef9ee7a3fcdf"
  description: "Filter pressure status monitoring."
  is_abstract: true
  uses:
  - filter_differential_pressure_status
  opt_uses:
  - filter_alarm
  implements:
  - MONITORING

# Chilled water valve control

CHWDC:
  guid: "f312b9f0-a690-4d32-97ad-7f59aac34bab"
  description: "Chilled water valve monitoring on discharge side."
  is_abstract: true
  opt_uses:
  - chilled_water_flowrate_sensor
  - chilled_water_valve_percentage_sensor
  - cooling_thermal_power_capacity
  - leaving_cooling_coil_temperature_sensor
  - failed_discharge_air_temperature_alarm
  - failed_chilled_water_valve_alarm
  uses:
  - chilled_water_valve_percentage_command
  - discharge_air_temperature_sensor
  - discharge_air_temperature_setpoint
  implements:
  - CONTROL


CHWSC:
  guid: "63d00128-355e-4e2f-8cdf-b2d940c4168d"
  description: "Chilled water valve monitoring on supply side."
  is_abstract: true
  opt_uses:
  - chilled_supply_water_temperature_sensor
  - chilled_water_valve_percentage_sensor
  - cooling_request_count
  - cooling_thermal_power_capacity
  - leaving_cooling_coil_temperature_sensor
  - supply_air_relative_humidity_sensor
  - high_supply_air_temperature_alarm
  - low_supply_air_temperature_alarm
  uses:
  - chilled_water_valve_percentage_command
  - supply_air_temperature_sensor
  - supply_air_temperature_setpoint
  implements:
  - CONTROL


CHWSDC:
  guid: "291c8966-a4c3-4329-9d9a-89226e3bb571"
  description: "Chilled water valve monitoring on supply side."
  is_abstract: true
  opt_uses:
  - chilled_water_valve_percentage_sensor
  - cooling_thermal_power_capacity
  - leaving_cooling_coil_temperature_sensor
  - high_supply_air_temperature_alarm
  - low_supply_air_temperature_alarm
  uses:
  - chilled_water_valve_percentage_command
  - supply_air_cooling_temperature_setpoint
  - supply_air_heating_temperature_setpoint
  - supply_air_temperature_sensor
  implements:
  - CONTROL


CHW2XSC:
  guid: "fb42698e-029d-410b-b179-92a25de28ccc"
  description: "Two chilled water valves."
  is_abstract: true
  opt_uses:
  - chilled_supply_water_temperature_sensor
  - chilled_water_valve_percentage_sensor
  - cooling_request_count
  - cooling_thermal_power_capacity
  - leaving_cooling_coil_temperature_sensor
  - high_supply_air_temperature_alarm
  - low_supply_air_temperature_alarm
  uses:
  - chilled_water_valve_percentage_command_1
  - chilled_water_valve_percentage_command_2
  - supply_air_temperature_sensor
  - supply_air_temperature_setpoint
  implements:
  - CONTROL


CHWRC:
  guid: "f9bc8b36-ea88-4318-ab5c-703945fcb465"
  description: "Chilled water valve monitoring on return side."
  is_abstract: true
  opt_uses:
  - chilled_water_flowrate_sensor
  - chilled_water_valve_percentage_sensor
  - cooling_thermal_power_capacity
  - discharge_air_temperature_sensor
  - leaving_cooling_coil_temperature_sensor
  - return_air_relative_humidity_sensor
  - failed_discharge_air_temperature_alarm
  - high_return_air_relative_humidity_alarm
  - high_return_air_temperature_alarm
  - low_return_air_relative_humidity_alarm
  - low_return_air_temperature_alarm
  uses:
  - chilled_water_valve_percentage_command
  - return_air_temperature_sensor
  - return_air_temperature_setpoint
  implements:
  - CONTROL


CHWZC:
  guid: "191ee434-574f-4846-a8eb-7415c277804f"
  description: "Chilled water valve monitoring on zone side (DSP, CSP)."
  is_abstract: true
  opt_uses:
  - chilled_supply_water_isolation_valve_command
  - chilled_supply_water_isolation_valve_status
  - chilled_supply_water_temperature_sensor
  - chilled_water_valve_percentage_sensor
  - cooling_thermal_power_capacity
  - discharge_air_temperature_sensor
  - leaving_cooling_coil_temperature_sensor
  - failed_discharge_air_temperature_alarm
  - failed_zone_air_temperature_alarm
  - failed_chilled_water_valve_alarm
  - high_zone_air_temperature_alarm
  - low_zone_air_temperature_alarm
  uses:
  - chilled_water_valve_percentage_command
  - zone_air_cooling_temperature_setpoint
  - zone_air_temperature_sensor
  implements:
  - CONTROL


CHWZTC:
  guid: "5e9244aa-c51e-42bd-a5ed-f3b12a9cf46e"
  description: "Chilled water valve monitoring on zone side (ZTC)."
  is_abstract: true
  opt_uses:
  - chilled_water_flowrate_sensor
  - chilled_water_valve_percentage_sensor
  - cooling_thermal_power_capacity
  - discharge_air_temperature_sensor
  - leaving_cooling_coil_temperature_sensor
  - failed_discharge_air_temperature_alarm
  - failed_zone_air_temperature_alarm
  - high_zone_air_temperature_alarm
  - low_zone_air_temperature_alarm
  - zone_air_deadband_temperature_setpoint
  uses:
  - chilled_water_valve_percentage_command
  - zone_air_temperature_sensor
  - zone_air_temperature_setpoint
  implements:
  - CONTROL


CHWPVM:
  guid: "751c1130-6108-49c8-9c55-8bfabb762fa8"
  description: "Chilled water pressure valve command and position monitoring (without regard to what controls it)."
  is_abstract: true
  opt_uses:
  - chilled_water_flowrate_sensor
  uses:
  - chilled_water_valve_percentage_sensor
  implements:
  - OPERATIONAL


CHWZTC2X:
  guid: "d4e628ff-e44c-43fd-b48e-bb53d0aaeb00"
  description: "Chilled water valve control on zone side (ZTC) for two separate zones. Chilled water valve controls to the worst zone."
  is_abstract: true
  opt_uses:
  - chilled_water_flowrate_sensor
  - chilled_water_valve_percentage_sensor
  - cooling_thermal_power_capacity
  - discharge_air_temperature_sensor_1
  - discharge_air_temperature_sensor_2
  - leaving_cooling_coil_temperature_sensor
  uses:
  - chilled_water_valve_percentage_command
  - zone_air_temperature_sensor_1
  - zone_air_temperature_sensor_2
  - zone_air_temperature_setpoint_1
  - zone_air_temperature_setpoint_2
  implements:
  - CONTROL

# DX Control

DXZTC:
  guid: "59bf744f-26b7-4b40-865b-5a8c1bd213f4"
  description: "Compressor run control on zone side (ZTC)."
  is_abstract: true
  opt_uses:
  - compressor_run_time_accumulator
  - compressor_speed_percentage_command
  - cooling_percentage_command
  - cooling_thermal_power_capacity
  - discharge_air_temperature_sensor
  - leaving_cooling_coil_temperature_sensor
  - compressor_lost_power_alarm
  - failed_compressor_alarm
  - failed_discharge_air_temperature_alarm
  - failed_zone_air_temperature_alarm
  - high_zone_air_temperature_alarm
  - low_zone_air_temperature_alarm
  - overload_compressor_alarm
  uses:
  - compressor_run_command
  - compressor_run_status
  - zone_air_temperature_sensor
  - zone_air_temperature_setpoint
  implements:
  - CONTROL


DX2ZTC:
  guid: "9f49badc-8a3f-4374-abcb-80ac70291893"
  description: "Compressor run control on zone side (ZTC)."
  is_abstract: true
  opt_uses:
  - compressor_run_time_accumulator_1
  - compressor_run_time_accumulator_2
  - compressor_speed_percentage_command
  - cooling_percentage_command
  - cooling_thermal_power_capacity
  - discharge_air_temperature_sensor
  - leaving_cooling_coil_temperature_sensor
  - failed_discharge_air_temperature_alarm
  - failed_zone_air_temperature_alarm
  - high_zone_air_temperature_alarm
  - low_zone_air_temperature_alarm
  uses:
  - compressor_run_command_1
  - compressor_run_command_2
  - compressor_run_status_1
  - compressor_run_status_2
  - zone_air_temperature_sensor
  - zone_air_temperature_setpoint
  implements:
  - CONTROL


DXZC:
  guid: "a4e45116-d36c-45e7-8f45-4d0cf279e6ea"
  description: "Compressor run control on zone side (DSP, CSP)."
  is_abstract: true
  opt_uses:
  - compressor_speed_percentage_command
  - cooling_percentage_command
  - cooling_thermal_power_capacity
  - discharge_air_temperature_sensor
  - leaving_cooling_coil_temperature_sensor
  - compressor_lost_power_alarm
  - failed_compressor_alarm
  - failed_discharge_air_temperature_alarm
  - failed_zone_air_temperature_alarm
  - high_zone_air_temperature_alarm
  - low_zone_air_temperature_alarm
  - overload_compressor_alarm
  uses:
  - compressor_run_command
  - compressor_run_status
  - zone_air_cooling_temperature_setpoint
  - zone_air_temperature_sensor
  implements:
  - CONTROL


DXDSPRTC:
  guid: "27091121-2856-4912-91f0-c3fb7b0db097"
  description: "Compressor run control with dual return temp control."
  is_abstract: true
  opt_uses:
  - compressor_speed_percentage_command
  - cooling_percentage_command
  - cooling_thermal_power_capacity
  - discharge_air_temperature_sensor
  - leaving_cooling_coil_temperature_sensor
  - compressor_lost_power_alarm
  - failed_compressor_alarm
  - failed_discharge_air_temperature_alarm
  - high_return_air_temperature_alarm
  - low_return_air_temperature_alarm
  - overload_compressor_alarm
  uses:
  - compressor_run_command
  - compressor_run_status
  - return_air_cooling_temperature_setpoint
  - return_air_heating_temperature_setpoint
  - return_air_temperature_sensor
  implements:
  - CONTROL


DX2ZC:
  guid: "5af2620a-fafd-4c5e-a1ab-338b9a340377"
  description: "Two compressor run control on zone side (DSP, CSP)."
  is_abstract: true
  opt_uses:
  - compressor_speed_percentage_command
  - cooling_percentage_command
  - cooling_thermal_power_capacity
  - discharge_air_temperature_sensor
  - leaving_cooling_coil_temperature_sensor
  - failed_discharge_air_temperature_alarm
  - failed_zone_air_temperature_alarm
  - high_zone_air_temperature_alarm
  - low_zone_air_temperature_alarm
  uses:
  - compressor_run_command_1
  - compressor_run_command_2
  - compressor_run_status_1
  - compressor_run_status_2
  - zone_air_cooling_temperature_setpoint
  - zone_air_temperature_sensor
  implements:
  - CONTROL


DX3ZC:
  guid: "f2c6ea3f-6ac8-41b9-83e7-9050429de6de"
  description: "Three compressor run control on zone side."
  is_abstract: true
  opt_uses:
  - compressor_speed_percentage_command
  - cooling_percentage_command
  - cooling_thermal_power_capacity
  - discharge_air_temperature_sensor
  - leaving_cooling_coil_temperature_sensor
  - failed_discharge_air_temperature_alarm
  - failed_zone_air_temperature_alarm
  - high_zone_air_temperature_alarm
  - low_zone_air_temperature_alarm
  uses:
  - compressor_run_command_1
  - compressor_run_command_2
  - compressor_run_command_3
  - compressor_run_status_1
  - compressor_run_status_2
  - compressor_run_status_3
  - zone_air_cooling_temperature_setpoint
  - zone_air_temperature_sensor
  implements:
  - CONTROL


DX4ZC:
  guid: "0153c2a6-73cc-47f2-aa8d-4b0a5e4c5c57"
  description: "Four compressor run control on zone side."
  is_abstract: true
  opt_uses:
  - compressor_speed_percentage_command
  - cooling_percentage_command
  - cooling_thermal_power_capacity
  - discharge_air_temperature_sensor
  - leaving_cooling_coil_temperature_sensor
  - failed_discharge_air_temperature_alarm
  - failed_zone_air_temperature_alarm
  - high_zone_air_temperature_alarm
  - low_zone_air_temperature_alarm
  uses:
  - compressor_run_command_1
  - compressor_run_command_2
  - compressor_run_command_3
  - compressor_run_command_4
  - compressor_run_status_1
  - compressor_run_status_2
  - compressor_run_status_3
  - compressor_run_status_4
  - zone_air_cooling_temperature_setpoint
  - zone_air_temperature_sensor
  implements:
  - CONTROL


DX2ZC2X:
  guid: "5170a167-2521-48b8-9728-66f96ecd1af3"
  description: "Two compressor run control on zone side (DSP, CSP) with two zone temp sensors."
  is_abstract: true
  opt_uses:
  - compressor_speed_percentage_command
  - cooling_percentage_command
  - cooling_thermal_power_capacity
  - discharge_air_temperature_sensor
  - leaving_cooling_coil_temperature_sensor
  - failed_discharge_air_temperature_alarm
  uses:
  - compressor_run_command_1
  - compressor_run_command_2
  - compressor_run_status_1
  - compressor_run_status_2
  - zone_air_cooling_temperature_setpoint
  - zone_air_temperature_sensor_1
  - zone_air_temperature_sensor_2
  implements:
  - CONTROL


DXSC:
  guid: "eb52924b-0813-41ac-aca7-471017f7a5f9"
  description: "Compressor run control on supply air side (STC)."
  is_abstract: true
  opt_uses:
  - compressor_speed_percentage_command
  - cooling_percentage_command #Serves as a duty cycle for single-stage DX sections.
  - cooling_request_count
  - cooling_thermal_power_capacity
  - leaving_cooling_coil_temperature_sensor
  - compressor_lost_power_alarm
  - failed_compressor_alarm
  - high_supply_air_temperature_alarm
  - low_supply_air_temperature_alarm
  - overload_compressor_alarm
  uses:
  - compressor_run_command
  - compressor_run_status
  - supply_air_temperature_sensor
  - supply_air_temperature_setpoint
  implements:
  - CONTROL


DX2SC:
  guid: "a58cf1c3-9a2f-4d92-a7ca-54538c642031"
  description: "Two compressor run control on supply air side."
  is_abstract: true
  opt_uses:
  - compressor_speed_percentage_command
  - cooling_percentage_command
  - cooling_request_count
  - cooling_thermal_power_capacity
  - leaving_cooling_coil_temperature_sensor
  - high_supply_air_temperature_alarm
  - low_supply_air_temperature_alarm
  uses:
  - compressor_run_command_1
  - compressor_run_command_2
  - compressor_run_status_1
  - compressor_run_status_2
  - supply_air_temperature_sensor
  - supply_air_temperature_setpoint
  implements:
  - CONTROL


DX3SC:
  guid: "da5a00a2-6ea1-4838-9bf7-21d695cd21b4"
  description: "Three compressor run control on supply air side."
  is_abstract: true
  opt_uses:
  - compressor_speed_percentage_command
  - cooling_percentage_command
  - cooling_request_count
  - cooling_thermal_power_capacity
  - leaving_cooling_coil_temperature_sensor
  - high_supply_air_temperature_alarm
  - low_supply_air_temperature_alarm
  uses:
  - compressor_run_command_1
  - compressor_run_command_2
  - compressor_run_command_3
  - compressor_run_status_1
  - compressor_run_status_2
  - compressor_run_status_3
  - supply_air_temperature_sensor
  - supply_air_temperature_setpoint
  implements:
  - CONTROL


DX4SC:
  guid: "0d19ab0e-9df1-4dbd-85d9-e1ac214f0882"
  description: "Four compressor run control on supply air side."
  is_abstract: true
  opt_uses:
  - compressor_speed_percentage_command
  - cooling_percentage_command
  - cooling_request_count
  - cooling_thermal_power_capacity
  - leaving_cooling_coil_temperature_sensor
  - high_supply_air_temperature_alarm
  - low_supply_air_temperature_alarm
  uses:
  - compressor_run_command_1
  - compressor_run_command_2
  - compressor_run_command_3
  - compressor_run_command_4
  - compressor_run_status_1
  - compressor_run_status_2
  - compressor_run_status_3
  - compressor_run_status_4
  - supply_air_temperature_sensor
  - supply_air_temperature_setpoint
  implements:
  - CONTROL


DX2SDC:
  guid: "4eca020e-b08e-4da5-9dd0-0c9cf8407c4b"
  description: "Two compressor run control on supply air side (dual temp setpoint)."
  is_abstract: true
  opt_uses:
  - compressor_speed_percentage_command
  - cooling_percentage_command
  - cooling_thermal_power_capacity
  - leaving_cooling_coil_temperature_sensor
  - high_supply_air_temperature_alarm
  - low_supply_air_temperature_alarm
  uses:
  - compressor_run_command_1
  - compressor_run_command_2
  - compressor_run_status_1
  - compressor_run_status_2
  - supply_air_cooling_temperature_setpoint
  - supply_air_heating_temperature_setpoint
  - supply_air_temperature_sensor
  implements:
  - CONTROL


DX4SWC:
  guid: "beb1f5d7-7ccf-4bb6-8f4e-494d3624589d"
  description: "Four compressor run control on supply water side."
  is_abstract: true
  opt_uses:
  - compressor_speed_percentage_command
  - compressor_speed_percentage_sensor
  - cooling_percentage_command
  - cooling_thermal_power_capacity
  - high_supply_water_temperature_alarm
  - low_supply_water_temperature_alarm
  uses:
  - compressor_run_command_1
  - compressor_run_command_2
  - compressor_run_command_3
  - compressor_run_command_4
  - compressor_run_status_1
  - compressor_run_status_2
  - compressor_run_status_3
  - compressor_run_status_4
  - supply_water_temperature_sensor
  - supply_water_temperature_setpoint
  implements:
  - CONTROL


DX2SWC:
  guid: "2b9f2e5b-20f2-45bc-b2f8-68818b02b3ac"
  description: "Two compressor run control on supply water side."
  is_abstract: true
  opt_uses:
  - compressor_speed_percentage_command
  - compressor_speed_percentage_sensor
  - compressor_speed_frequency_sensor
  - cooling_percentage_command
  - cooling_thermal_power_capacity
  - high_supply_water_temperature_alarm
  - low_supply_water_temperature_alarm
  uses:
  - compressor_run_command_1
  - compressor_run_command_2
  - compressor_run_status_1
  - compressor_run_status_2
  - supply_water_temperature_sensor
  - supply_water_temperature_setpoint
  implements:
  - CONTROL


DXSWC:
  guid: "bf02fdd1-5c65-4f62-b552-b629fdace9fb"
  description: "Compressor run control on supply water side."
  is_abstract: true
  opt_uses:
  - compressor_speed_percentage_command
  - compressor_speed_percentage_sensor
  - cooling_percentage_command
  - cooling_thermal_power_capacity
  - compressor_lost_power_alarm
  - failed_compressor_alarm
  - high_supply_water_temperature_alarm
  - low_supply_water_temperature_alarm
  - overload_compressor_alarm
  uses:
  - compressor_run_command
  - compressor_run_status
  - supply_water_temperature_sensor
  - supply_water_temperature_setpoint
  implements:
  - CONTROL


DX5SC:
  guid: "225b9056-c352-4aa7-9613-c97675e97fcd"
  description: "Five compressor run control on supply side."
  is_abstract: true
  opt_uses:
  - compressor_speed_percentage_command
  - cooling_percentage_command
  - cooling_request_count
  - cooling_thermal_power_capacity
  - leaving_cooling_coil_temperature_sensor
  - high_supply_air_temperature_alarm
  - low_supply_air_temperature_alarm
  uses:
  - compressor_run_command_1
  - compressor_run_command_2
  - compressor_run_command_3
  - compressor_run_command_4
  - compressor_run_command_5
  - compressor_run_status_1
  - compressor_run_status_2
  - compressor_run_status_3
  - compressor_run_status_4
  - compressor_run_status_5
  - supply_air_temperature_sensor
  - supply_air_temperature_setpoint
  implements:
  - CONTROL


DXRC:
  guid: "58a6126f-413f-4f11-b88d-a44d8395a10d"
  description: "Compressor run control on return air side (RC)."
  is_abstract: true
  opt_uses:
  - compressor_run_time_accumulator
  - compressor_speed_percentage_command
  - cooling_percentage_command
  - cooling_thermal_power_capacity
  - discharge_air_temperature_sensor
  - leaving_cooling_coil_temperature_sensor
  - compressor_lost_power_alarm
  - failed_compressor_alarm
  - failed_discharge_air_temperature_alarm
  - high_return_air_temperature_alarm
  - low_return_air_temperature_alarm
  - overload_compressor_alarm
  uses:
  - compressor_run_command
  - compressor_run_status
  - return_air_temperature_sensor
  - return_air_temperature_setpoint
  implements:
  - CONTROL


DXDC:
  guid: "db862405-dadc-4c5b-8fcd-520cb40439ec"
  description: "Compressor run control on discharge air side (DTC)."
  is_abstract: true
  opt_uses:
  - compressor_run_time_accumulator
  - compressor_speed_percentage_command
  - cooling_percentage_command
  - cooling_thermal_power_capacity
  - leaving_cooling_coil_temperature_sensor
  - compressor_lost_power_alarm
  - failed_compressor_alarm
  - failed_discharge_air_temperature_alarm
  - overload_compressor_alarm
  uses:
  - compressor_run_command
  - compressor_run_status
  - discharge_air_temperature_sensor
  - discharge_air_temperature_setpoint
  implements:
  - CONTROL


DX2DC:
  guid: "1e397d80-ffc8-4b31-97fb-db086b95400d"
  description: "Two compressor run control on discharge side (DTC)."
  is_abstract: true
  opt_uses:
  - compressor_run_time_accumulator_1
  - compressor_run_time_accumulator_2
  - compressor_speed_percentage_command
  - cooling_percentage_command
  - cooling_thermal_power_capacity
  - leaving_cooling_coil_temperature_sensor
  - failed_discharge_air_temperature_alarm
  uses:
  - compressor_run_command_1
  - compressor_run_command_2
  - compressor_run_status_1
  - compressor_run_status_2
  - discharge_air_temperature_sensor
  - discharge_air_temperature_setpoint
  implements:
  - CONTROL


DX3DC:
  guid: "5958d6ee-4e00-4dbe-a9e7-9faf649ebd54"
  description: "Three compressor run control on discharge side (DTC)."
  is_abstract: true
  opt_uses:
  - compressor_speed_percentage_command
  - cooling_percentage_command
  - cooling_thermal_power_capacity
  - leaving_cooling_coil_temperature_sensor
  - failed_discharge_air_temperature_alarm
  uses:
  - compressor_run_command_1
  - compressor_run_command_2
  - compressor_run_command_3
  - compressor_run_status_1
  - compressor_run_status_2
  - compressor_run_status_3
  - discharge_air_temperature_sensor
  - discharge_air_temperature_setpoint
  implements:
  - CONTROL


HPSC:
  guid: "3b23d237-5e53-48f7-a6b7-2279e6c57384"
  description: "Supply side heat pump control."
  is_abstract: true
  opt_uses:
  - compressor_speed_percentage_command
  - cooling_request_count
  - cooling_thermal_power_capacity
  - heating_request_count
  - heating_thermal_power_capacity
  - compressor_lost_power_alarm
  - failed_compressor_alarm
  - high_supply_air_temperature_alarm
  - low_supply_air_temperature_alarm
  - overload_compressor_alarm
  uses:
  - compressor_run_command
  - compressor_run_status
  - reversing_valve_command
  - supply_air_temperature_sensor
  - supply_air_temperature_setpoint
  implements:
  - CONTROL


HP2SC:
  guid: "69544987-6f30-47e2-80be-84cf8a3aecd2"
  description: "Supply side heat pump control."
  is_abstract: true
  opt_uses:
  - compressor_speed_percentage_command
  - cooling_request_count
  - cooling_thermal_power_capacity
  - heating_request_count
  - heating_thermal_power_capacity
  - high_supply_air_temperature_alarm
  - low_supply_air_temperature_alarm
  uses:
  - compressor_run_command_1
  - compressor_run_command_2
  - compressor_run_status_1
  - compressor_run_status_2
  - reversing_valve_command
  - supply_air_temperature_sensor
  - supply_air_temperature_setpoint
  implements:
  - CONTROL


HPDC:
  guid: "bf9ceadd-45a6-41f3-859c-f67e82348130"
  description: "Discharge side heat pump control."
  is_abstract: true
  opt_uses:
  - compressor_speed_percentage_command
  - cooling_thermal_power_capacity
  - heating_thermal_power_capacity
  - compressor_lost_power_alarm
  - failed_compressor_alarm
  - failed_discharge_air_temperature_alarm
  - overload_compressor_alarm
  uses:
  - compressor_run_command
  - compressor_run_status
  - discharge_air_temperature_sensor
  - discharge_air_temperature_setpoint
  - reversing_valve_command
  implements:
  - CONTROL


HPZTC:
  guid: "0506375b-4a48-4d5d-92ba-5bd1e9ef087b"
  description: "Zone temp heat pump control (ZTC)."
  is_abstract: true
  opt_uses:
  - compressor_speed_percentage_command
  - cooling_thermal_power_capacity
  - discharge_air_temperature_sensor
  - heating_thermal_power_capacity
  - compressor_lost_power_alarm
  - failed_compressor_alarm
  - failed_discharge_air_temperature_alarm
  - failed_zone_air_temperature_alarm
  - high_zone_air_temperature_alarm
  - low_zone_air_temperature_alarm
  - overload_compressor_alarm
  uses:
  - compressor_run_command
  - compressor_run_status
  - reversing_valve_command
  - zone_air_temperature_sensor
  - zone_air_temperature_setpoint
  implements:
  - CONTROL


HPZC:
  guid: "725460fe-6984-4443-9e16-baaa55076649"
  description: "Zone temp heat pump control (CSP or DSP)."
  is_abstract: true
  opt_uses:
  - compressor_speed_percentage_command
  - cooling_thermal_power_capacity
  - discharge_air_temperature_sensor
  - heating_thermal_power_capacity
  - compressor_lost_power_alarm
  - failed_compressor_alarm
  - failed_discharge_air_temperature_alarm
  - failed_zone_air_temperature_alarm
  - high_zone_air_temperature_alarm
  - low_zone_air_temperature_alarm
  - overload_compressor_alarm
  uses:
  - compressor_run_command
  - compressor_run_status
  - reversing_valve_command
  - zone_air_cooling_temperature_setpoint
  - zone_air_heating_temperature_setpoint
  - zone_air_temperature_sensor
  implements:
  - CONTROL


HP2ZC:
  guid: "d0e2eb84-4844-4c2a-a8a8-20c40ee94284"
  description: "Zone temp heat pump control with two compressors."
  is_abstract: true
  opt_uses:
  - compressor_speed_percentage_command
  - cooling_thermal_power_capacity
  - discharge_air_temperature_sensor
  - heating_thermal_power_capacity
  - failed_discharge_air_temperature_alarm
  - failed_zone_air_temperature_alarm
  - high_zone_air_temperature_alarm
  - low_zone_air_temperature_alarm
  uses:
  - compressor_run_command_1
  - compressor_run_command_2
  - compressor_run_status_1
  - compressor_run_status_2
  - reversing_valve_command
  - zone_air_cooling_temperature_setpoint
  - zone_air_heating_temperature_setpoint
  - zone_air_temperature_sensor
  implements:
  - CONTROL


HWDC:
  guid: "353bd503-92eb-4f72-8a82-ec1a91413f89"
  description: "Heating water valve monitoring on discharge air side."
  is_abstract: true
  opt_uses:
  - discharge_air_relative_humidity_sensor
  - heating_thermal_power_capacity
  - heating_water_flowrate_sensor
  - heating_water_valve_percentage_sensor
  - failed_discharge_air_temperature_alarm
  - failed_heating_water_valve_alarm
  uses:
  - discharge_air_temperature_sensor
  - discharge_air_temperature_setpoint
  - heating_water_valve_percentage_command
  implements:
  - CONTROL


HWRC:
  guid: "ad089040-996c-4000-aaac-b66c923e8376"
  description: "Heating water valve monitoring on discharge air side."
  is_abstract: true
  opt_uses:
  - discharge_air_relative_humidity_sensor
  - heating_thermal_power_capacity
  - heating_water_flowrate_sensor
  - heating_water_valve_percentage_sensor
  - high_return_air_temperature_alarm
  - low_return_air_temperature_alarm
  uses:
  - heating_water_valve_percentage_command
  - return_air_temperature_sensor
  - return_air_temperature_setpoint
  implements:
  - CONTROL


HWSC:
  guid: "c74d0eb6-c5b8-4099-9b18-f5880760df44"
  description: "Heating water valve monitoring on supply air side."
  is_abstract: true
  opt_uses:
  - heating_supply_water_temperature_sensor
  - heating_request_count
  - heating_thermal_power_capacity
  - heating_water_valve_percentage_sensor
  - leaving_heating_coil_temperature_sensor
  - high_supply_air_temperature_alarm
  - low_supply_air_temperature_alarm
  uses:
  - heating_water_valve_percentage_command
  - supply_air_temperature_sensor
  - supply_air_temperature_setpoint
  implements:
  - CONTROL


HW2SC:
  guid: "6fed45fd-aa9b-4613-baaa-ed5c44c64f12"
  description: "Two heating water valves on supply air side."
  is_abstract: true
  opt_uses:
  - heating_request_count
  - heating_thermal_power_capacity
  - leaving_heating_coil_temperature_sensor
  - high_supply_air_temperature_alarm
  - low_supply_air_temperature_alarm
  uses:
  - heating_water_valve_percentage_command_1
  - heating_water_valve_percentage_command_2
  - supply_air_temperature_sensor
  - supply_air_temperature_setpoint
  implements:
  - CONTROL


HWZC:
  guid: "c0a7f2ca-171a-4cff-b397-99f8506a8409"
  description: "Heating water valve monitoring on zone side (DSP/CSP)."
  is_abstract: true
  opt_uses:
  - discharge_air_temperature_sensor
  - heating_supply_water_isolation_valve_command
  - heating_supply_water_isolation_valve_status
  - heating_thermal_power_capacity
  - heating_water_valve_percentage_sensor
  - failed_discharge_air_temperature_alarm
  - failed_zone_air_temperature_alarm
  - high_zone_air_temperature_alarm
  - low_zone_air_temperature_alarm
  - failed_heating_water_valve_alarm
  uses:
  - heating_water_valve_percentage_command
  - zone_air_heating_temperature_setpoint
  - zone_air_temperature_sensor
  implements:
  - CONTROL


HWZTC:
  guid: "fd0e4588-d368-4399-a356-78c8082b282b"
  description: "Heating water valve monitoring on zone side (ZTC)."
  is_abstract: true
  opt_uses:
  - discharge_air_temperature_sensor
  - heating_thermal_power_capacity
  - heating_water_flowrate_sensor
  - heating_water_valve_percentage_sensor
  - failed_discharge_air_temperature_alarm
  - failed_zone_air_temperature_alarm
  - high_zone_air_temperature_alarm
  - low_zone_air_temperature_alarm
  - zone_air_deadband_temperature_setpoint
  uses:
  - heating_water_valve_percentage_command
  - zone_air_temperature_sensor
  - zone_air_temperature_setpoint
  implements:
  - CONTROL


HWSWC:
  guid: "9e892876-39ed-40ac-befb-c68d96bbb81b"
  description: "Heating water valve monitoring on supply water side."
  is_abstract: true
  opt_uses:
  - heating_thermal_power_capacity
  - heating_water_valve_percentage_sensor
  - return_water_temperature_sensor
  - high_supply_water_temperature_alarm
  - low_supply_water_temperature_alarm
  uses:
  - heating_water_valve_percentage_command
  - supply_water_temperature_sensor
  - supply_water_temperature_setpoint
  implements:
  - CONTROL


PHWSC:
  guid: "0f2f9a53-6aab-4c9c-801f-bb11b021e42a"
  description: "Preheating water valve monitoring on supply air side."
  is_abstract: true
  opt_uses:
  - heating_request_count
  - leaving_air_preheating_coil_temperature_sensor
  - high_supply_air_temperature_alarm
  - low_supply_air_temperature_alarm
  uses:
  - preheating_water_valve_percentage_command
  - supply_air_temperature_sensor
  - supply_air_temperature_setpoint
  implements:
  - CONTROL


HWPVM:
  guid: "0a51d47f-2d53-4a3b-aa9a-f218394b55a7"
  description: "Heating water pressure valve command and position monitoring (without regard to what controls it)."
  is_abstract: true
  opt_uses:
  - heating_water_flowrate_sensor
  uses:
  - heating_water_valve_percentage_sensor
  implements:
  - OPERATIONAL


HTDC:
  guid: "f88f5021-03fa-4aed-a131-c81cac1e354d"
  description: "Gas or electric heater control on discharge side."
  is_abstract: true
  opt_uses:
  - heater_run_status
  - heating_percentage_command
  - heating_thermal_power_capacity
  - failed_discharge_air_temperature_alarm
  uses:
  - discharge_air_temperature_sensor
  - discharge_air_temperature_setpoint
  - heater_run_command
  implements:
  - CONTROL


HT2DC:
  guid: "6ca8cf93-24b1-4479-9cbc-d3506a496d3b"
  description: "Two gas or electric heater control on discharge control."
  is_abstract: true
  opt_uses:
  - heating_percentage_command
  - heating_thermal_power_capacity
  - leaving_heating_coil_temperature_sensor
  - failed_discharge_air_temperature_alarm
  uses:
  - discharge_air_heating_temperature_setpoint
  - discharge_air_temperature_sensor
  - heater_run_command_1
  - heater_run_command_2
  implements:
  - CONTROL


HTSC:
  guid: "bf18254f-acb9-4497-9d54-a7920879f5e5"
  description: "Gas or electric heater control on supply side."
  is_abstract: true
  opt_uses:
  - heater_run_status
  - heating_percentage_command
  - heating_request_count
  - heating_thermal_power_capacity
  - high_supply_air_temperature_alarm
  - low_supply_air_temperature_alarm
  uses:
  - heater_run_command
  - supply_air_temperature_sensor
  - supply_air_temperature_setpoint
  implements:
  - CONTROL


HTSDC:
  guid: "d394c55c-af3d-4956-a3b4-9324e4f32ae9"
  description: "Gas or electric heater control on supply side."
  is_abstract: true
  opt_uses:
  - heater_run_status
  - heating_percentage_command
  - heating_thermal_power_capacity
  - high_supply_air_temperature_alarm
  - low_supply_air_temperature_alarm
  uses:
  - heater_run_command
  - supply_air_cooling_temperature_setpoint
  - supply_air_heating_temperature_setpoint
  - supply_air_temperature_sensor
  implements:
  - CONTROL


HTRC:
  guid: "e51bab3a-ba94-4ef9-892e-3d85dfd53ee1"
  description: "Gas or electric heater control on return side (RC)."
  is_abstract: true
  opt_uses:
  - discharge_air_temperature_sensor
  - heater_run_status
  - heater_run_time_accumulator
  - heating_percentage_command
  - heating_thermal_power_capacity
  - failed_discharge_air_temperature_alarm
  - high_return_air_temperature_alarm
  - low_return_air_temperature_alarm
  uses:
  - heater_run_command
  - return_air_temperature_sensor
  - return_air_temperature_setpoint
  implements:
  - CONTROL


HTZC:
  guid: "35464e33-c1ee-4d66-a2da-aaee5d9713bf"
  description: "Gas or electric heater control on zone side (ZC)."
  is_abstract: true
  opt_uses:
  - discharge_air_temperature_sensor
  - heater_run_status
  - heating_percentage_command
  - heating_thermal_power_capacity
  - failed_discharge_air_temperature_alarm
  - failed_zone_air_temperature_alarm
  - high_zone_air_temperature_alarm
  - low_zone_air_temperature_alarm
  uses:
  - heater_run_command
  - zone_air_heating_temperature_setpoint
  - zone_air_temperature_sensor
  implements:
  - CONTROL


HT2ZC:
  guid: "bcf4b945-b158-4009-9cb9-7cc01dbbe119"
  description: "Two gas or electric heater control on zone side (HSP, DSP)."
  is_abstract: true
  opt_uses:
  - discharge_air_temperature_sensor
  - heating_percentage_command
  - heating_thermal_power_capacity
  - failed_discharge_air_temperature_alarm
  - failed_zone_air_temperature_alarm
  - high_zone_air_temperature_alarm
  - low_zone_air_temperature_alarm
  uses:
  - heater_run_command_1
  - heater_run_command_2
  - zone_air_heating_temperature_setpoint
  - zone_air_temperature_sensor
  implements:
  - CONTROL


HT2XZTC2X:
  guid: "7e2c5241-7e53-4857-ac00-2aec02430150"
  description: "Two separate heating sections going to two different zones on the device, with independent heating control."
  is_abstract: true
  opt_uses:
  - discharge_air_temperature_sensor_1
  - discharge_air_temperature_sensor_2
  - heating_percentage_command_1
  - heating_percentage_command_2
  uses:
  - heater_run_command_1
  - heater_run_command_2
  - heater_run_status_1
  - heater_run_status_2
  - zone_air_temperature_sensor_1
  - zone_air_temperature_sensor_2
  - zone_air_temperature_setpoint_1
  - zone_air_temperature_setpoint_2
  implements:
  - CONTROL


HT3ZC:
  guid: "ec69793a-e539-4b5c-bf30-b092ce59cce5"
  description: "Two gas or electric heater control on zone side (HSP, DSP)."
  is_abstract: true
  opt_uses:
  - discharge_air_temperature_sensor
  - heating_thermal_power_capacity
  - failed_discharge_air_temperature_alarm
  - failed_zone_air_temperature_alarm
  - high_zone_air_temperature_alarm
  - low_zone_air_temperature_alarm
  uses:
  - heater_run_command_1
  - heater_run_command_2
  - heater_run_command_3
  - zone_air_heating_temperature_setpoint
  - zone_air_temperature_sensor
  implements:
  - CONTROL


HTSWC:
  guid: "d38fd0c3-d7b8-48c7-9ea2-93211ff4c59e"
  description: "Two gas or electric heater control on supply water side."
  is_abstract: true
  opt_uses:
  - heating_percentage_command
  - heating_thermal_power_capacity
  - high_supply_water_temperature_alarm
  - low_supply_water_temperature_alarm
  - heater_run_status
  uses:
  - heater_run_command
  - supply_water_temperature_sensor
  - supply_water_temperature_setpoint
  implements:
  - CONTROL

HTRWC:
  guid: "4a0b5a76-9432-4572-832c-2ce41d70a587"
  description: "Gas or electric heater control on return water side."
  is_abstract: true
  opt_uses:
  - heating_percentage_command
  - heating_thermal_power_capacity
  - high_return_water_temperature_alarm
  - low_return_water_temperature_alarm
  - heater_run_status
  uses:
  - heater_run_command
  - return_water_temperature_sensor
  - return_water_temperature_setpoint
  implements:
  - CONTROL

HT2SWC:
  guid: "cc630fcd-8a18-4fbb-a34b-3eae05b8b49b"
  description: "Two gas or electric heater control on supply water side."
  is_abstract: true
  opt_uses:
  - heating_percentage_command
  - heating_thermal_power_capacity
  - high_supply_water_temperature_alarm
  - low_supply_water_temperature_alarm
  - heater_run_status_1
  - heater_run_status_2
  - failed_alarm_1
  - failed_alarm_2
  uses:
  - heater_run_command_1
  - heater_run_command_2
  - supply_water_temperature_sensor
  - supply_water_temperature_setpoint
  implements:
  - CONTROL


HT4SWC:
  guid: "e8633b6d-6096-4824-a4e0-3cf06f0e2170"
  description: "Four gas or electric heater control on supply water side."
  is_abstract: true
  opt_uses:
  - heating_percentage_command
  - heating_thermal_power_capacity
  - high_supply_water_temperature_alarm
  - low_supply_water_temperature_alarm
  uses:
  - heater_run_command_1
  - heater_run_command_2
  - heater_run_command_3
  - heater_run_command_4
  - supply_water_temperature_sensor
  - supply_water_temperature_setpoint
  implements:
  - CONTROL


HT2SC:
  guid: "5d89ecdf-caaa-4238-8796-1d95a875a81a"
  description: "Two gas or electric heater control on supply side."
  is_abstract: true
  opt_uses:
  - heating_percentage_command
  - heating_request_count
  - heating_thermal_power_capacity
  - high_supply_air_temperature_alarm
  - low_supply_air_temperature_alarm
  uses:
  - heater_run_command_1
  - heater_run_command_2
  - supply_air_temperature_sensor
  - supply_air_temperature_setpoint
  implements:
  - CONTROL


HT3SC:
  guid: "82b35b25-776f-4829-ada6-42691628d84b"
  description: "Three gas or electric heater control on supply side."
  is_abstract: true
  opt_uses:
  - heating_percentage_command
  - heating_request_count
  - heating_thermal_power_capacity
  - high_supply_air_temperature_alarm
  - low_supply_air_temperature_alarm
  uses:
  - heater_run_command_1
  - heater_run_command_2
  - heater_run_command_3
  - supply_air_temperature_sensor
  - supply_air_temperature_setpoint
  implements:
  - CONTROL


HT4SC:
  guid: "211e7507-1925-48ca-a46a-852ca4284c3f"
  description: "Four gas or electric heater control on supply side."
  is_abstract: true
  opt_uses:
  - heating_percentage_command
  - heating_request_count
  - heating_thermal_power_capacity
  - high_supply_air_temperature_alarm
  - low_supply_air_temperature_alarm
  uses:
  - heater_run_command_1
  - heater_run_command_2
  - heater_run_command_3
  - heater_run_command_4
  - supply_air_temperature_sensor
  - supply_air_temperature_setpoint
  implements:
  - CONTROL


HT2SDC:
  guid: "ac906e4b-6e44-445c-90f7-2c6968022b31"
  description: "Two gas or electric heater control on supply side (dual setpoint)."
  is_abstract: true
  opt_uses:
  - heating_percentage_command
  - heating_thermal_power_capacity
  - high_supply_air_temperature_alarm
  - low_supply_air_temperature_alarm
  uses:
  - heater_run_command_1
  - heater_run_command_2
  - supply_air_cooling_temperature_setpoint
  - supply_air_heating_temperature_setpoint
  - supply_air_temperature_sensor
  implements:
  - CONTROL


HTVSC:
  guid: "c2e9d73d-949b-4fcf-8f93-47c25ec15a5e"
  description: "Variable gas to electric control on supply air side."
  is_abstract: true
  opt_uses:
  - heating_request_count
  - heating_thermal_power_capacity
  - high_supply_air_temperature_alarm
  - low_supply_air_temperature_alarm
  uses:
  - heater_run_command
  - heater_run_status
  - heating_percentage_command
  - supply_air_temperature_sensor
  - supply_air_temperature_setpoint
  implements:
  - CONTROL


ECON:
  guid: "d4285023-3238-443e-bd85-2d91e1706b48"
  description: "Economizer mode control"
  is_abstract: true
  opt_uses:
  - low_limit_outside_air_damper_percentage_command
  - outside_air_damper_percentage_sensor
  - failed_outside_air_damper_alarm
  - failed_outside_air_flowrate_alarm
  - outside_air_flowrate_sensor
  - outside_air_flowrate_setpoint
  - outside_air_relative_humidity_sensor
  - outside_air_specificenthalpy_sensor
  - return_air_damper_percentage_command
  - supply_air_temperature_sensor
  - failed_mixed_air_temperature_alarm
  - high_return_air_temperature_alarm
  - high_supply_air_temperature_alarm
  - low_return_air_temperature_alarm
  - low_supply_air_temperature_alarm
  uses:
  - economizer_mode
  - mixed_air_temperature_sensor
  - outside_air_damper_percentage_command
  - outside_air_temperature_sensor
  - return_air_temperature_sensor
  - supply_air_temperature_setpoint
  implements:
  - CONTROL


ECOND:
  guid: "2640d584-7b8e-4523-b894-beaf4b13e4c0"
  description: "Economizer mode control - single zone"
  is_abstract: true
  opt_uses:
  - low_limit_outside_air_damper_percentage_command
  - mixed_air_temperature_sensor
  - outside_air_damper_percentage_sensor
  - outside_air_flowrate_sensor
  - outside_air_flowrate_setpoint
  - return_air_damper_percentage_command
  - return_air_temperature_sensor
  - failed_discharge_air_temperature_alarm
  - failed_mixed_air_temperature_alarm
  - high_return_air_temperature_alarm
  - low_return_air_temperature_alarm
  uses:
  - discharge_air_temperature_sensor
  - discharge_air_temperature_setpoint
  - economizer_mode
  - outside_air_damper_percentage_command
  - outside_air_temperature_sensor
  implements:
  - CONTROL


ECONM:
  guid: "729bb0f5-4323-46c6-bfce-176bd4b55869"
  description: "Economizer mode control"
  is_abstract: true
  opt_uses:
  - low_limit_outside_air_damper_percentage_command
  - outside_air_damper_percentage_sensor
  - outside_air_flowrate_sensor
  - outside_air_flowrate_setpoint
  - return_air_damper_percentage_command
  - supply_air_temperature_sensor
  - failed_mixed_air_temperature_alarm
  - high_return_air_temperature_alarm
  - high_supply_air_temperature_alarm
  - low_return_air_temperature_alarm
  - low_supply_air_temperature_alarm
  uses:
  - economizer_mode
  - mixed_air_temperature_sensor
  - mixed_air_temperature_setpoint
  - outside_air_damper_percentage_command
  - outside_air_temperature_sensor
  - return_air_temperature_sensor
  implements:
  - CONTROL


ECONM2X:
  guid: "ebde3e58-1637-466e-9737-934e07bcd807"
  description: "Economizer mode control"
  is_abstract: true
  opt_uses:
  - low_limit_outside_air_damper_percentage_command
  - outside_air_damper_percentage_sensor
  - outside_air_flowrate_sensor
  - outside_air_flowrate_setpoint
  - return_air_damper_percentage_command
  - supply_air_temperature_sensor
  - high_return_air_temperature_alarm
  - high_supply_air_temperature_alarm
  - low_return_air_temperature_alarm
  - low_supply_air_temperature_alarm
  uses:
  - economizer_mode
  - mixed_air_temperature_sensor_1
  - mixed_air_temperature_sensor_2
  - mixed_air_temperature_setpoint
  - outside_air_damper_percentage_command
  - outside_air_temperature_sensor
  - return_air_temperature_sensor
  implements:
  - CONTROL


ECONMD:
  guid: "d19e9024-ddb9-4f1a-8598-f30d52f0beb6"
  description: "Economizer mode control - single zone"
  is_abstract: true
  opt_uses:
  - discharge_air_temperature_sensor
  - low_limit_outside_air_damper_percentage_command
  - outside_air_damper_percentage_sensor
  - outside_air_flowrate_sensor
  - outside_air_flowrate_setpoint
  - return_air_damper_percentage_command
  - return_air_temperature_sensor
  - failed_discharge_air_temperature_alarm
  - failed_mixed_air_temperature_alarm
  - high_return_air_temperature_alarm
  - low_return_air_temperature_alarm
  uses:
  - economizer_mode
  - mixed_air_temperature_sensor
  - mixed_air_temperature_setpoint
  - outside_air_damper_percentage_command
  - outside_air_temperature_sensor
  implements:
  - CONTROL


ECONZ:
  guid: "a0c19e08-9bb2-4dc3-a65c-4ee050111d65"
  description: "Economizer mode control - single room"
  is_abstract: true
  opt_uses:
  - discharge_air_temperature_sensor
  - low_limit_outside_air_damper_percentage_command
  - mixed_air_temperature_sensor
  - outside_air_damper_percentage_sensor
  - outside_air_flowrate_sensor
  - outside_air_flowrate_setpoint
  - outside_air_relative_humidity_sensor
  - return_air_damper_percentage_command
  - return_air_temperature_sensor
  - failed_discharge_air_temperature_alarm
  - failed_mixed_air_temperature_alarm
  - failed_zone_air_temperature_alarm
  - high_return_air_temperature_alarm
  - high_zone_air_temperature_alarm
  - low_return_air_temperature_alarm
  - low_zone_air_temperature_alarm
  uses:
  - economizer_mode
  - outside_air_damper_percentage_command
  - outside_air_temperature_sensor
  - zone_air_cooling_temperature_setpoint
  - zone_air_temperature_sensor
  implements:
  - CONTROL


VOADM:
  guid: "cfb7089c-d3b6-4afd-829a-aeeb05b6ff15"
  description: "Variable outside air damper monitoring."
  is_abstract: true
  opt_uses:
  - economizer_mode
  - low_limit_outside_air_damper_percentage_command
  - mixed_air_temperature_sensor
  - outside_air_damper_percentage_sensor
  - failed_mixed_air_temperature_alarm
  - failed_outside_air_damper_alarm
  uses:
  - outside_air_damper_percentage_command
  - outside_air_temperature_sensor
  implements:
  - MONITORING


BYPDM:
  guid: "b26b31a9-5a4a-4bd8-87d0-97260e739f32"
  description: "Bypass damper monitoring."
  is_abstract: true
  uses:
  - bypass_air_damper_percentage_command
  implements:
  - MONITORING


OAFM:
  guid: "4d6c951b-f9a2-445d-93d7-a8ab2aa523ad"
  description: "Outside air flow monitoring"
  is_abstract: true
  opt_uses:
  - outside_air_damper_percentage_sensor
  - outside_air_temperature_sensor
  - failed_outside_air_flowrate_alarm
  uses:
  - outside_air_flowrate_sensor
  implements:
  - MONITORING


OAFMC:
  guid: "a33ca954-5287-490f-89bc-c3e2b53ceee5"
  description: "Outside air flow control with minimum setpoint."
  is_abstract: true
  opt_uses:
  - economizer_mode
  - mixed_air_temperature_sensor
  - failed_mixed_air_temperature_alarm
  uses:
  - outside_air_damper_percentage_command
  - outside_air_flowrate_sensor
  - ventilation_outside_air_flowrate_setpoint
  implements:
  - CONTROL


OAMC:
  guid: "48885f9d-2f9e-4c67-be4f-e558f801e02f"
  description: "Outside air flow control."
  is_abstract: true
  opt_uses:
  - outside_air_flowrate_sensor
  uses:
  - outside_air_damper_percentage_command
  - outside_air_damper_percentage_sensor
  implements:
  - CONTROL


OFC:
  guid: "9e54468c-0ab4-453c-a0e3-a9e70330fef1"
  description: "Outside air flow control monitoring (without a damper)."
  is_abstract: true
  uses:
  - outside_air_flowrate_sensor
  - outside_air_flowrate_setpoint
  implements:
  - OPERATIONAL


SFM:
  guid: "3dcbf69b-ae92-46e8-9b06-4bbb2b16a71f"
  description: "Supply air flow monitoring."
  is_abstract: true
  uses:
  - supply_air_flowrate_sensor
  implements:
  - MONITORING


DFM:
  guid: "fcf4568f-324c-49d3-8a57-c1d4fad24973"
  description: "Discharge air flow monitoring."
  is_abstract: true
  uses:
  - discharge_air_flowrate_sensor
  implements:
  - MONITORING
  opt_uses:
  - low_discharge_air_flowrate_alarm


SFC:
  guid: "53328995-5e0c-4929-af9f-052104076d11"
  description: "Supply air flow control."
  is_abstract: true
  uses:
  - supply_air_flowrate_sensor
  - supply_air_flowrate_setpoint
  implements:
  - OPERATIONAL


RFC:
  guid: "a8ff3d29-506c-4d34-aead-af60c4b68cb9"
  description: "Return air flow control."
  is_abstract: true
  uses:
  - return_air_flowrate_sensor
  - return_air_flowrate_setpoint
  implements:
  - OPERATIONAL


SARC:
  guid: "8802aca2-e086-43b1-8be2-1df1104a3f5d"
  description: "AHU supply air reset control."
  is_abstract: true
  opt_uses:
  - heating_request_count
  - supply_air_flowrate_sensor
  uses:
  - cooling_request_count
  - pressurization_request_count
  - supply_air_static_pressure_setpoint
  - supply_air_temperature_setpoint
  implements:
  - CONTROL


RWISOVPC:
  guid: "8741bbd4-d41e-4313-9c71-85995078216d"
  description: "Return water isolation valve percentage monitoring."
  is_abstract: true
  opt_uses:
  - run_command
  uses:
  - return_water_valve_percentage_command
  - return_water_valve_percentage_sensor
  implements:
  - OPERATIONAL


CHWISOVM:
  guid: "9d50a373-7c09-49e0-8739-4f1fb18b18b5"
  description: "Chilled water isolation valve monitoring."
  is_abstract: true
  opt_uses:
  - run_command
  uses:
  - chilled_water_isolation_valve_command
  - chilled_water_isolation_valve_status
  implements:
  - MONITORING


CDWISOVM:
  guid: "a90ebfb9-d964-4bc7-aebf-67a72866fd38"
  description: "Condensing water isolation valve monitoring."
  is_abstract: true
  opt_uses:
  - run_command
  uses:
  - condensing_water_isolation_valve_command
  - condensing_water_isolation_valve_status
  implements:
  - MONITORING


CDWISOVPM:
  guid: "8308f584-0b61-4124-abb9-d8f5ca71e880"
  description: "Condensing water isolation valve percentage monitoring."
  is_abstract: true
  opt_uses:
  - run_command
  - local_override_isolation_valve_alarm
  uses:
  - condensing_water_isolation_valve_percentage_command
  - condensing_water_isolation_valve_percentage_sensor
  implements:
  - MONITORING


CDWPVM:
  guid: "588692e6-84a9-4a31-8cc6-09eb599cbe54"
  description: "Condensing water pressure valve command and position monitoring (without regard to what controls it)."
  is_abstract: true
  opt_uses:
  - condensing_water_flowrate_sensor
  uses:
  - condensing_water_valve_percentage_sensor
  implements:
  - OPERATIONAL


CDWFRSM:
  guid: "2a153a56-29ae-403e-9b4d-9b16b3a4794c"
  description: "Condenser water flowrate status monitoring."
  is_abstract: true
  uses:
  - condensing_water_flowrate_status
  implements:
  - OPERATIONAL


BYPVPM:
  guid: "57766034-a856-4dfe-b070-fd65673d8dd0"
  description: "Bypass water valve percentage monitoring."
  is_abstract: true
  opt_uses:
  - bypass_valve_percentage_sensor
  - failed_bypass_valve_alarm
  uses:
  - bypass_valve_percentage_command
  implements:
  - MONITORING


MWVPM:
  guid: "bd83e820-585d-4e03-9142-7d4355b41574"
  description: "Make-up water valve percentage monitoring."
  is_abstract: true
  uses:
  - makeup_water_valve_percentage_command
  implements:
  - MONITORING


HXSWISOVPM:
  guid: "04a7805d-e8ff-4b53-9513-d88ede4635ff"
  description: "Heat exchanger supply isolation water valve percentage monitoring."
  is_abstract: true
  uses:
  - heat_exchange_supply_water_isolation_valve_percentage_command
  - heat_exchange_supply_water_isolation_valve_percentage_sensor
  implements:
  - MONITORING


HXRWISOVPM:
  guid: "789cd63d-8168-43fe-9245-c54a8527482c"
  description: "Heat exchanger return isolation water valve percentage monitoring."
  is_abstract: true
  uses:
  - heat_exchange_return_water_isolation_valve_percentage_command
  - heat_exchange_return_water_isolation_valve_percentage_sensor
  implements:
  - MONITORING


HXSWISOVM:
  guid: "3a617a80-2ab5-4eb5-9cf5-c327359a03c6"
  description: "Heat exchanger supply isolation water valve monitoring."
  is_abstract: true
  uses:
  - heat_exchange_supply_water_isolation_valve_command
  - heat_exchange_supply_water_isolation_valve_status
  implements:
  - MONITORING


HXRWISOVM:
  guid: "48cee686-e728-4996-be87-0a280ecf9733"
  description: "Heat exchanger return isolation water valve monitoring."
  is_abstract: true
  uses:
  - heat_exchange_return_water_isolation_valve_command
  - heat_exchange_return_water_isolation_valve_status
  implements:
  - MONITORING


PWISOVM:
  guid: "f4ea38d8-031e-48cd-be80-43883419ed55"
  description: "Process water iso valve monitoring."
  is_abstract: true
  uses:
  - process_water_isolation_valve_command
  implements:
  - MONITORING


PWVPM:
  guid: "2335c3b8-b27f-4ef0-b15b-7df5e8d25e4a"
  description: "Process water valve percentage monitoring."
  is_abstract: true
  uses:
  - process_water_valve_percentage_command
  implements:
  - MONITORING


CHWBZC:
  guid: "cbdecbaf-5ddb-4f77-b85f-2fbd92970a70"
  description: "Chilled water valve binary (open/closed) control."
  is_abstract: true
  implements:
  - OPERATIONAL
  uses:
  - chilled_water_valve_command
  - zone_air_cooling_temperature_setpoint
  - zone_air_temperature_sensor
  opt_uses:
  - failed_chilled_water_valve_alarm
  - failed_zone_air_temperature_alarm
  - high_zone_air_temperature_alarm
  - low_zone_air_temperature_alarm

CHWBYPVPM:
  guid: "68cd5104-bf2e-48f3-8b88-c12192509393"
  description: "Chilled water bypass valve percentage monitoring."
  is_abstract: true
  opt_uses:
  - failed_chilled_water_bypass_valve_alarm
  uses:
  - chilled_water_bypass_valve_percentage_command
  - chilled_water_bypass_valve_percentage_sensor
  implements:
  - MONITORING

MXVPM:
  guid: "4bb25777-d661-4fd3-9f8f-a84b349ada87"
  description: "Mixing valve percent monitoring."
  is_abstract: true
  opt_uses:
  - mixing_valve_percentage_sensor
  uses:
  - mixing_valve_percentage_command
  implements:
  - MONITORING


WFRM:
  guid: "f92ea2a3-9bbf-4559-b26d-2864a0a9f973"
  description: "Water flowrate monitoring."
  is_abstract: true
  uses:
  - flowrate_sensor
  implements:
  - MONITORING
  opt_uses:
  - low_flowrate_alarm


WFRC:
  guid: "55e5d148-7001-40e2-b082-d17cafb3309a"
  description: "Water flowrate control."
  is_abstract: true
  uses:
  - flowrate_sensor
  - flowrate_setpoint
  implements:
  - OPERATIONAL
  opt_uses:
  - low_flowrate_alarm


MWFRC:
  guid: "b98a5846-1b69-47e4-8913-87beb392ddcb"
  description: "Minimum water flowrate control."
  is_abstract: true
  uses:
  - flowrate_sensor
  - low_limit_flowrate_setpoint
  implements:
  - OPERATIONAL
  opt_uses:
  - low_flowrate_alarm


CHWFRM:
  guid: "3a9f9c94-7d1e-4ed2-839f-66ce995e58fd"
  description: "Chilled water flowrate monitoring."
  is_abstract: true
  uses:
  - chilled_water_flowrate_sensor
  implements:
  - MONITORING


CHWFRSM:
  guid: "b980da9b-c3de-4aab-b6de-8ab6cbc53178"
  description: "Chilled water flowrate status monitoring."
  is_abstract: true
  uses:
  - chilled_water_flowrate_status
  implements:
  - MONITORING


SEPM:
  guid: "a4c57915-39de-47ef-ae66-643b4e12b180"
  description: "Shade extent monitoring."
  is_abstract: true
  uses:
  - shade_extent_percentage_command
  implements:
  - MONITORING


STPM:
  guid: "8221a52f-102f-486e-8ae2-1c5eee8c31d0"
  description: "Shade tilt monitoring."
  is_abstract: true
  uses:
  - shade_tilt_percentage_command
  implements:
  - MONITORING


IGM:
  guid: "ae569be0-3ab9-4f9e-904e-6839aca72b72"
  description: "Inlet guidevane monitoring."
  is_abstract: true
  uses:
  - inlet_guidevane_percentage_sensor
  implements:
  - OPERATIONAL


CLPM:
  guid: "603cc89d-c8f4-4ab6-bba2-447a2bd2bbab"
  description: "Cooling thermal monitoring."
  is_abstract: true
  uses:
  - cooling_thermal_power_sensor
  implements:
  - MONITORING


PCLPM:
  guid: "876a8eaa-b0a3-4af7-bdf8-fbef6a93aca5"
  description: "Process cooling thermal monitoring."
  is_abstract: true
  uses:
  - process_cooling_thermal_power_sensor
  implements:
  - MONITORING

### POTENTIALLY ONE-OFF TYPES ###
DDCO:
  guid: "0a322cf2-ad41-40f5-9d2f-d2ed8c4d67a8"
  description: "Flow control - dual duct, but only cooling."
  is_abstract: true
  uses:
  - cooling_air_damper_percentage_command_1
  - cooling_air_damper_percentage_command_2
  - cooling_air_flowrate_sensor_1
  - cooling_air_flowrate_sensor_2
  - cooling_air_flowrate_setpoint_1
  - cooling_air_flowrate_setpoint_2
  implements:
  - CONTROL


FDPM2X:
  guid: "7ac01e64-eadc-4690-8c12-1bd9f48cd9b3"
  description: "Filter pressure monitoring (2 sensors)."
  is_abstract: true
  uses:
  - filter_differential_pressure_sensor_1
  - filter_differential_pressure_sensor_2
  implements:
  - MONITORING


FDPSM2X:
  guid: "2d883683-d3fc-47c3-8efd-163df172ae9c"
  description: "Filter pressure status monitoring (2 sensors)."
  is_abstract: true
  uses:
  - filter_differential_pressure_status_1
  - filter_differential_pressure_status_2
  opt_uses:
  - filter_alarm_1
  - filter_alarm_2
  implements:
  - MONITORING


FDPSM4X:
  guid: "1f150c97-8cd5-436c-ba94-f249c076f498"
  description: "Filter pressure status monitoring (4 sensors)."
  is_abstract: true
  uses:
  - filter_differential_pressure_status_1
  - filter_differential_pressure_status_2
  - filter_differential_pressure_status_3
  - filter_differential_pressure_status_4
  opt_uses:
  - filter_alarm_1
  - filter_alarm_2
  - filter_alarm_3
  - filter_alarm_4
  implements:
  - MONITORING


FDPM3X:
  guid: "6b97820b-c413-4c11-ae60-00da68a99b2a"
  description: "Filter pressure monitoring (3 sensors)."
  is_abstract: true
  uses:
  - filter_differential_pressure_sensor_1
  - filter_differential_pressure_sensor_2
  - filter_differential_pressure_sensor_3
  implements:
  - MONITORING


FDPM4X:
  guid: "8d9c1975-d7e4-4e90-829c-8d8454b4bb9d"
  description: "Filter pressure monitoring (4 sensors)."
  is_abstract: true
  uses:
  - filter_differential_pressure_sensor_1
  - filter_differential_pressure_sensor_2
  - filter_differential_pressure_sensor_3
  - filter_differential_pressure_sensor_4
  implements:
  - MONITORING


CO2C2X:
  guid: "4f712687-0690-485d-9e73-4880d30eebf4"
  description: "Carbon dioxide control with dual zone sensors."
  is_abstract: true
  uses:
  - zone_air_co2_concentration_sensor_1
  - zone_air_co2_concentration_sensor_2
  - zone_air_co2_concentration_setpoint
  implements:
  - OPERATIONAL


DSP3X:
  guid: "c3a47cb2-1af2-4bc0-ac17-59fcb019d09f"
  description: "Dual setpoint zone temp control with 3 temp sensors."
  is_abstract: true
  opt_uses:
  - discharge_air_temperature_sensor
  - failed_discharge_air_temperature_alarm
  uses:
  - zone_air_cooling_temperature_setpoint
  - zone_air_heating_temperature_setpoint
  - zone_air_temperature_sensor_1
  - zone_air_temperature_sensor_2
  - zone_air_temperature_sensor_3
  implements:
  - OPERATIONAL


EFSS2X:
  guid: "2088a8dd-7821-4782-be8c-6396601bff6e"
  description: "Exhaust fan start-stop and feedback with two fans."
  is_abstract: true
  opt_uses:
  - exhaust_air_flowrate_capacity
  - exhaust_fan_current_sensor_1
  - exhaust_fan_current_sensor_2
  - exhaust_fan_power_capacity
  - exhaust_fan_power_sensor_1
  - exhaust_fan_power_sensor_2
  uses:
  - exhaust_fan_run_command_1
  - exhaust_fan_run_command_2
  - exhaust_fan_run_status_1
  - exhaust_fan_run_status_2
  implements:
  - OPERATIONAL


EFSS3X:
  guid: "48635fa0-7a1a-4266-96a1-af3a61f172b8"
  description: "Exhaust fan start-stop and feedback with three fans."
  is_abstract: true
  opt_uses:
  - exhaust_air_flowrate_capacity
  - exhaust_fan_current_sensor_1
  - exhaust_fan_current_sensor_2
  - exhaust_fan_current_sensor_3
  - exhaust_fan_power_capacity
  - exhaust_fan_power_sensor_1
  - exhaust_fan_power_sensor_2
  - exhaust_fan_power_sensor_3
  uses:
  - exhaust_fan_run_command_1
  - exhaust_fan_run_command_2
  - exhaust_fan_run_command_3
  - exhaust_fan_run_status_1
  - exhaust_fan_run_status_2
  - exhaust_fan_run_status_3
  implements:
  - OPERATIONAL


EFSS4X:
  guid: "fd0fd629-4909-4bbe-aaae-3210ba66c6fb"
  description: "Exhaust fan start-stop and feedback with four fans."
  is_abstract: true
  opt_uses:
  - exhaust_air_flowrate_capacity
  - exhaust_fan_current_sensor_1
  - exhaust_fan_current_sensor_2
  - exhaust_fan_current_sensor_3
  - exhaust_fan_current_sensor_4
  - exhaust_fan_power_capacity
  - exhaust_fan_power_sensor_1
  - exhaust_fan_power_sensor_2
  - exhaust_fan_power_sensor_3
  - exhaust_fan_power_sensor_4
  uses:
  - exhaust_fan_run_command_1
  - exhaust_fan_run_command_2
  - exhaust_fan_run_command_3
  - exhaust_fan_run_command_4
  - exhaust_fan_run_status_1
  - exhaust_fan_run_status_2
  - exhaust_fan_run_status_3
  - exhaust_fan_run_status_4
  implements:
  - OPERATIONAL


DF2XSS:
  guid: "d869bbc9-3715-498f-a923-94f436664cd0"
  description: "Discharge fan start-stop and feedback (2 pts)."
  is_abstract: true
  opt_uses:
  - discharge_fan_current_sensor
  - discharge_fan_power_sensor
  - discharge_fan_lost_power_alarm
  uses:
  - discharge_fan_run_command_1
  - discharge_fan_run_command_2
  - discharge_fan_run_status_1
  - discharge_fan_run_status_2
  implements:
  - OPERATIONAL


SFSS2X:
  guid: "85ace121-6411-41f7-aea0-03440c7d1352"
  description: "Supply fan start-stop and feedback for two fans."
  is_abstract: true
  opt_uses:
  - supply_air_flowrate_capacity
  - supply_fan_current_sensor_1
  - supply_fan_current_sensor_2
  - supply_fan_power_capacity
  - supply_fan_power_sensor_1
  - supply_fan_power_sensor_2
  - failed_supply_fan_alarm_1
  - failed_supply_fan_alarm_2
  uses:
  - supply_fan_run_command_1
  - supply_fan_run_command_2
  - supply_fan_run_status_1
  - supply_fan_run_status_2
  implements:
  - OPERATIONAL


SFSS3X:
  guid: "e1fba819-60f4-459e-ad37-5da8828618dd"
  description: "Supply fan start-stop and feedback for three fans."
  is_abstract: true
  opt_uses:
  - supply_air_flowrate_capacity
  - supply_fan_current_sensor_1
  - supply_fan_current_sensor_2
  - supply_fan_current_sensor_3
  - supply_fan_power_capacity
  - supply_fan_power_sensor_1
  - supply_fan_power_sensor_2
  - supply_fan_power_sensor_3
  uses:
  - supply_fan_run_command_1
  - supply_fan_run_command_2
  - supply_fan_run_command_3
  - supply_fan_run_status_1
  - supply_fan_run_status_2
  - supply_fan_run_status_3
  implements:
  - OPERATIONAL


SFSS4X:
  guid: "beae050d-0e1e-4a46-a10e-70cf833126a2"
  description: "Supply fan start-stop and feedback for four fans."
  is_abstract: true
  opt_uses:
  - supply_air_flowrate_capacity
  - supply_fan_current_sensor_1
  - supply_fan_current_sensor_2
  - supply_fan_current_sensor_3
  - supply_fan_current_sensor_4
  - supply_fan_power_capacity
  - supply_fan_power_sensor_1
  - supply_fan_power_sensor_2
  - supply_fan_power_sensor_3
  - supply_fan_power_sensor_4
  uses:
  - supply_fan_run_command_1
  - supply_fan_run_command_2
  - supply_fan_run_command_3
  - supply_fan_run_command_4
  - supply_fan_run_status_1
  - supply_fan_run_status_2
  - supply_fan_run_status_3
  - supply_fan_run_status_4
  implements:
  - OPERATIONAL


EFVSC2X:
  guid: "71c4f49c-a3be-4f1b-bbf2-dbbda9a13ec2"
  description: "Exhaust fan variable speed control with feedback and sensoring for two fans."
  is_abstract: true
  opt_uses:
  - exhaust_fan_current_sensor_1
  - exhaust_fan_current_sensor_2
  - exhaust_fan_power_sensor_1
  - exhaust_fan_power_sensor_2
  - exhaust_fan_speed_frequency_sensor_1
  - exhaust_fan_speed_frequency_sensor_2
  - exhaust_fan_speed_percentage_sensor_1
  - exhaust_fan_speed_percentage_sensor_2
  uses:
  - exhaust_fan_run_command_1
  - exhaust_fan_run_command_2
  - exhaust_fan_run_status_1
  - exhaust_fan_run_status_2
  - exhaust_fan_speed_percentage_command_1
  - exhaust_fan_speed_percentage_command_2
  implements:
  - OPERATIONAL


EFVSC3X:
  guid: "d199dfe8-97a9-4f29-aa27-9f48dafef3fd"
  description: "Exhaust fan variable speed control with feedback and sensoring for three fans."
  is_abstract: true
  opt_uses:
  - exhaust_fan_current_sensor_1
  - exhaust_fan_current_sensor_2
  - exhaust_fan_current_sensor_3
  - exhaust_fan_power_sensor_1
  - exhaust_fan_power_sensor_2
  - exhaust_fan_power_sensor_3
  - exhaust_fan_speed_frequency_sensor_1
  - exhaust_fan_speed_frequency_sensor_2
  - exhaust_fan_speed_frequency_sensor_3
  - exhaust_fan_speed_percentage_sensor_1
  - exhaust_fan_speed_percentage_sensor_2
  - exhaust_fan_speed_percentage_sensor_3
  uses:
  - exhaust_fan_run_command_1
  - exhaust_fan_run_command_2
  - exhaust_fan_run_command_3
  - exhaust_fan_run_status_1
  - exhaust_fan_run_status_2
  - exhaust_fan_run_status_3
  - exhaust_fan_speed_percentage_command_1
  - exhaust_fan_speed_percentage_command_2
  - exhaust_fan_speed_percentage_command_3
  implements:
  - OPERATIONAL


EFVSC4X:
  guid: "5c932992-91c9-4184-9f5f-24d62a99e559"
  description: "Exhaust fan variable speed control with feedback and sensoring for four fans."
  is_abstract: true
  opt_uses:
  - exhaust_fan_current_sensor_1
  - exhaust_fan_current_sensor_2
  - exhaust_fan_current_sensor_3
  - exhaust_fan_current_sensor_4
  - exhaust_fan_power_sensor_1
  - exhaust_fan_power_sensor_2
  - exhaust_fan_power_sensor_3
  - exhaust_fan_power_sensor_4
  - exhaust_fan_speed_frequency_sensor_1
  - exhaust_fan_speed_frequency_sensor_2
  - exhaust_fan_speed_frequency_sensor_3
  - exhaust_fan_speed_frequency_sensor_4
  - exhaust_fan_speed_percentage_sensor_1
  - exhaust_fan_speed_percentage_sensor_2
  - exhaust_fan_speed_percentage_sensor_3
  - exhaust_fan_speed_percentage_sensor_4
  uses:
  - exhaust_fan_run_command_1
  - exhaust_fan_run_command_2
  - exhaust_fan_run_command_3
  - exhaust_fan_run_command_4
  - exhaust_fan_run_status_1
  - exhaust_fan_run_status_2
  - exhaust_fan_run_status_3
  - exhaust_fan_run_status_4
  - exhaust_fan_speed_percentage_command_1
  - exhaust_fan_speed_percentage_command_2
  - exhaust_fan_speed_percentage_command_3
  - exhaust_fan_speed_percentage_command_4
  implements:
  - OPERATIONAL


SFVSC2X:
  guid: "4ec491a2-e832-4994-8496-e1034006495e"
  description: "Supply fan variable speed control with feedback and sensoring with two fans."
  is_abstract: true
  opt_uses:
  - supply_fan_current_sensor_1
  - supply_fan_current_sensor_2
  - supply_fan_power_sensor_1
  - supply_fan_power_sensor_2
  - supply_fan_speed_frequency_sensor_1
  - supply_fan_speed_frequency_sensor_2
  - supply_fan_speed_percentage_sensor_1
  - supply_fan_speed_percentage_sensor_2
  uses:
  - supply_fan_run_command_1
  - supply_fan_run_command_2
  - supply_fan_run_status_1
  - supply_fan_run_status_2
  - supply_fan_speed_percentage_command_1
  - supply_fan_speed_percentage_command_2
  implements:
  - OPERATIONAL


SFVSC3X:
  guid: "d60c4c55-8265-4ce8-b7a0-b63b93e2c11e"
  description: "Supply fan variable speed control with feedback and sensoring with three fans."
  is_abstract: true
  opt_uses:
  - ac_voltage_sensor_1
  - ac_voltage_sensor_2
  - ac_voltage_sensor_3
  - dc_voltage_sensor_1
  - dc_voltage_sensor_2
  - dc_voltage_sensor_3
  - supply_fan_current_sensor_1
  - supply_fan_current_sensor_2
  - supply_fan_current_sensor_3
  - supply_fan_power_sensor_1
  - supply_fan_power_sensor_2
  - supply_fan_power_sensor_3
  - supply_fan_run_mode_1
  - supply_fan_run_mode_2
  - supply_fan_run_mode_3
  - supply_fan_run_time_accumulator_1
  - supply_fan_run_time_accumulator_2
  - supply_fan_run_time_accumulator_3
  - supply_fan_speed_frequency_sensor_1
  - supply_fan_speed_frequency_sensor_2
  - supply_fan_speed_frequency_sensor_3
  - supply_fan_speed_percentage_sensor_1
  - supply_fan_speed_percentage_sensor_2
  - supply_fan_speed_percentage_sensor_3
  uses:
  - supply_fan_run_command_1
  - supply_fan_run_command_2
  - supply_fan_run_command_3
  - supply_fan_run_status_1
  - supply_fan_run_status_2
  - supply_fan_run_status_3
  - supply_fan_speed_percentage_command_1
  - supply_fan_speed_percentage_command_2
  - supply_fan_speed_percentage_command_3
  implements:
  - OPERATIONAL


SFVSC4X:
  guid: "8649a013-b152-4412-bfa6-f681d8a962df"
  description: "Supply fan variable speed control with feedback and sensoring with four fans."
  is_abstract: true
  opt_uses:
  - supply_fan_current_sensor_1
  - supply_fan_current_sensor_2
  - supply_fan_current_sensor_3
  - supply_fan_current_sensor_4
  - supply_fan_power_sensor_1
  - supply_fan_power_sensor_2
  - supply_fan_power_sensor_3
  - supply_fan_power_sensor_4
  - supply_fan_speed_frequency_sensor_1
  - supply_fan_speed_frequency_sensor_2
  - supply_fan_speed_frequency_sensor_3
  - supply_fan_speed_frequency_sensor_4
  - supply_fan_speed_percentage_sensor_1
  - supply_fan_speed_percentage_sensor_2
  - supply_fan_speed_percentage_sensor_3
  - supply_fan_speed_percentage_sensor_4
  uses:
  - supply_fan_run_command_1
  - supply_fan_run_command_2
  - supply_fan_run_command_3
  - supply_fan_run_command_4
  - supply_fan_run_status_1
  - supply_fan_run_status_2
  - supply_fan_run_status_3
  - supply_fan_run_status_4
  - supply_fan_speed_percentage_command_1
  - supply_fan_speed_percentage_command_2
  - supply_fan_speed_percentage_command_3
  - supply_fan_speed_percentage_command_4
  implements:
  - OPERATIONAL


BYPSSPC:
  guid: "1811cdec-15d7-4d1d-b819-f7673aa694c2"
  description: "Supply static pressure control with bypass damper."
  is_abstract: true
  opt_uses:
  - supply_air_flowrate_sensor
  - failed_supply_fan_alarm
  - high_supply_air_static_pressure_alarm
  - low_supply_air_static_pressure_alarm
  uses:
  - bypass_air_damper_percentage_command
  - supply_air_static_pressure_sensor
  - supply_air_static_pressure_setpoint
  - supply_fan_run_command
  - supply_fan_run_status
  implements:
  - CONTROL


BYPSSPC2X: # Consider virtual point for instances where dampers control to same value.
  guid: "f4de1232-617b-49c9-adc9-be8810631dbc"
  description: "Supply static pressure control with bypass damper."
  is_abstract: true
  opt_uses:
  - supply_air_flowrate_sensor
  - failed_supply_fan_alarm
  - high_supply_air_static_pressure_alarm
  - low_supply_air_static_pressure_alarm
  uses:
  - bypass_air_damper_percentage_command_1
  - bypass_air_damper_percentage_command_2
  - supply_air_static_pressure_sensor
  - supply_air_static_pressure_setpoint
  - supply_fan_run_command
  - supply_fan_run_status
  implements:
  - CONTROL


SWISOVM:
  guid: "650f3451-5e49-4161-b257-cfc578fb54b4"
  description: "Supply side isolation valve monitoring."
  is_abstract: true
  uses:
  - supply_water_isolation_valve_command
  - supply_water_isolation_valve_status
  implements:
  - MONITORING
  opt_uses:
  - failed_isolation_valve_alarm
  - failed_supply_water_isolation_valve_alarm
  - local_override_isolation_valve_alarm


SWISOVPM:
  guid: "33856563-ebe5-42ee-a928-e8b46d81772d"
  description: "Supply side isolation valve monitoring."
  is_abstract: true
  opt_uses:
  - failed_supply_water_isolation_valve_alarm
  uses:
  - supply_water_isolation_valve_percentage_command
  - supply_water_isolation_valve_percentage_sensor
  implements:
  - MONITORING


RWISOVM:
  guid: "2d35bbb0-bcad-4f36-a8cb-0c9031d81886"
  description: "Return side isolation valve monitoring."
  is_abstract: true
  opt_uses:
  - failed_return_water_isolation_valve_alarm
  uses:
  - return_water_isolation_valve_command
  - return_water_isolation_valve_status
  implements:
  - MONITORING


RWISOVPM:
  guid: "a20fce9d-f8c0-4324-9ffd-8aaa3729b32d"
  description: "Return side isolation valve monitoring."
  is_abstract: true
  uses:
  - return_water_isolation_valve_percentage_command
  - return_water_isolation_valve_percentage_sensor
  implements:
  - MONITORING


CICHVISOVM3X:
  guid: "2fb6be93-58f7-4544-ad33-bae7bf47ff0a"
  description: "Circuit changeover valve for switching between Hot water system and Chiller "
  is_abstract: true
  uses:
  - circulation_changeover_isolation_valve_status_1
  - circulation_changeover_isolation_valve_status_2
  - circulation_changeover_isolation_valve_status_3
  implements:
  - MONITORING


CHWRWISOVPM:
  guid: "0a8333ee-fdc9-440b-9ebc-fb0e19e8cf5c"
  description: "Return side isolation valve monitoring."
  is_abstract: true
  uses:
  - chilled_return_water_isolation_valve_percentage_command
  - chilled_return_water_isolation_valve_percentage_sensor
  implements:
  - MONITORING


CHWRWISOVM:
  guid: "e9680821-b425-4b3f-bef2-b89795524460"
  description: "Return side isolation valve monitoring."
  is_abstract: true
  uses:
  - chilled_return_water_isolation_valve_command
  - chilled_return_water_isolation_valve_status
  implements:
  - MONITORING


CHWSWISOVPM:
  guid: "5f1963bf-1148-4881-8c6f-a20b39600e7e"
  description: "Supply side isolation valve monitoring."
  is_abstract: true
  uses:
  - chilled_supply_water_isolation_valve_percentage_command
  - chilled_supply_water_isolation_valve_percentage_sensor
  implements:
  - MONITORING


CHWSWISOVM:
  guid: "1a187792-767f-4132-9333-161c6db07ce4"
  description: "Supply side isolation valve monitoring."
  is_abstract: true
  opt_uses:
  - failed_chilled_supply_water_isolation_valve_alarm
  uses:
  - chilled_supply_water_isolation_valve_command
  - chilled_supply_water_isolation_valve_status
  implements:
  - MONITORING


PRWDT:
  guid: "cc3605dc-b8bc-4e50-a97c-6a450040bda1"
  description: "Temperature differential across process water."
  is_abstract: true
  implements:
  - MONITORING
  opt_uses:
  - process_cooling_thermal_power_sensor
  uses:
  - process_return_water_temperature_sensor
  - process_supply_water_temperature_sensor


PRWDT2X:
  guid: "a84edaa6-abe2-4496-9d44-9d5210573b13"
  description: "Temperature differential across 2 process water headers."
  is_abstract: true
  implements:
  - MONITORING
  opt_uses:
  - process_cooling_thermal_power_sensor_1
  - process_cooling_thermal_power_sensor_2
  uses:
  - process_return_water_temperature_sensor_1
  - process_return_water_temperature_sensor_2
  - process_supply_water_temperature_sensor_1
  - process_supply_water_temperature_sensor_2


PWFRM:
  guid: "617bdc3e-24b2-4e1f-b03e-9a179ce4fccd"
  description: "Flowrate monitoring for process water."
  is_abstract: true
  implements:
  - MONITORING
  uses:
  - process_water_flowrate_sensor


PWFRM2X:
  guid: "7ee01573-42e1-4b4b-9dae-8c4950ce6e29"
  description: "Flowrate monitoring for 2 process water headers."
  is_abstract: true
  implements:
  - MONITORING
  uses:
  - process_water_flowrate_sensor_1
  - process_water_flowrate_sensor_2


PWDPM:
  guid: "f6ba0e90-e329-4170-96db-1b0ea822db23"
  description: "Differential pressure monitoring for process water."
  is_abstract: true
  implements:
  - MONITORING
  uses:
  - process_water_differential_pressure_sensor


PWDPM2X:
  guid: "95241eea-6d22-400c-aa92-c0e7caf8a4d1"
  description: "Differential pressure monitoring for 2 process water headers."
  is_abstract: true
  implements:
  - MONITORING
  uses:
  - process_water_differential_pressure_sensor_1
  - process_water_differential_pressure_sensor_2


CWRISOVPM:
  guid: "ec4e3b78-417d-47a3-bbbf-d031f31d2d3d"
  description: "Condensing water return isolation monitoring."
  is_abstract: true
  uses:
  - condensing_return_water_isolation_valve_percentage_command
  - condensing_return_water_isolation_valve_percentage_sensor
  implements:
  - MONITORING


CWRISOVM:
  guid: "cb8b8c1e-30c2-48fc-b6c0-44d73468d994"
  description: "Condensing water return isolation monitoring."
  is_abstract: true
  opt_uses:
  - failed_condensing_return_water_isolation_valve_alarm
  uses:
  - condensing_return_water_isolation_valve_command
  - condensing_return_water_isolation_valve_status
  implements:
  - MONITORING


CWSISOVPM:
  guid: "3221aa75-8df4-4964-82dd-9a5c59c3a73b"
  description: "Condensing water supply isolation monitoring."
  is_abstract: true
  opt_uses:
  - failed_condensing_supply_water_isolation_valve_alarm
  uses:
  - condensing_supply_water_isolation_valve_percentage_command
  - condensing_supply_water_isolation_valve_percentage_sensor
  implements:
  - MONITORING


CWSISOVM:
  guid: "6284c4c0-1261-44f7-bebb-ab6aa11443ca"
  description: "Condensing water supply isolation monitoring."
  is_abstract: true
  opt_uses:
  - failed_condensing_supply_water_isolation_valve_alarm
  uses:
  - condensing_supply_water_isolation_valve_command
  - condensing_supply_water_isolation_valve_status
  implements:
  - MONITORING


CHWRISOVPM:
  guid: "e9fd8609-a3da-4c2a-bd3b-df8692285add"
  description: "Chilled water return isolation monitoring."
  is_abstract: true
  uses:
  - chilled_return_water_isolation_valve_percentage_command
  - chilled_return_water_isolation_valve_percentage_sensor
  implements:
  - MONITORING


WDPM:
  guid: "417a56f9-4c22-454a-8aa9-e6764d9fea8e"
  description: "Differential pressure monitoring."
  is_abstract: true
  uses:
  - differential_pressure_sensor
  opt_uses:
  - high_differential_pressure_alarm
  - low_differential_pressure_alarm

CHWDPM:
  guid: "dcdb66fc-576b-4475-a1cd-f143e16edcde"
  description: "Differential pressure monitoring for chilled water."
  is_abstract: true
  uses:
  - chilled_water_differential_pressure_sensor


CHDX4SC:
  guid: "52c7a4a2-d587-46d5-96c9-d1bdf60daa81"
  description: "Chiller control."
  is_abstract: true
  opt_uses:
  - chilled_return_water_temperature_sensor
  - compressor_speed_frequency_sensor
  - compressor_speed_percentage_command
  - compressor_speed_percentage_sensor
  - cooling_percentage_command
  uses:
  - chilled_supply_water_temperature_sensor
  - chilled_supply_water_temperature_setpoint
  - compressor_run_command_1
  - compressor_run_command_2
  - compressor_run_command_3
  - compressor_run_command_4
  - compressor_run_status_1
  - compressor_run_status_2
  - compressor_run_status_3
  - compressor_run_status_4


CHDX2SC:
  guid: "7383de4b-4fcd-4504-b91a-3fd2576845fb"
  description: "Chiller control."
  is_abstract: true
  opt_uses:
  - chilled_return_water_temperature_sensor
  - compressor_speed_frequency_sensor
  - compressor_speed_percentage_command
  - compressor_speed_percentage_sensor
  - cooling_percentage_command
  - cooling_request_count
  uses:
  - chilled_supply_water_temperature_sensor
  - chilled_supply_water_temperature_setpoint
  - compressor_run_command_1
  - compressor_run_command_2
  - compressor_run_status_1
  - compressor_run_status_2


CHDXSC:
  guid: "cc5a8afe-0752-4b8d-846a-5848bf056ddd"
  description: "Chiller control single stage."
  is_abstract: true
  opt_uses:
  - chilled_return_water_temperature_sensor
  - compressor_speed_frequency_sensor
  - compressor_speed_percentage_command
  - compressor_speed_percentage_sensor
  - cooling_percentage_command
  - compressor_lost_power_alarm
  - failed_compressor_alarm
  - overload_compressor_alarm
  uses:
  - chilled_supply_water_temperature_sensor
  - chilled_supply_water_temperature_setpoint
  - compressor_run_command
  - compressor_run_status


CHDXVSC:
  guid: "7a5e238a-a1b2-4aac-88e3-cffc18960489"
  description: "Variable speed compressor control."
  is_abstract: true
  uses:
  - compressor_run_command
  - compressor_run_status
  - compressor_speed_percentage_sensor
  opt_uses:
  - compressor_current_sensor
  - compressor_speed_frequency_sensor
  - compressor_voltage_sensor
  - compressor_lost_power_alarm
  - failed_compressor_alarm
  - overload_compressor_alarm

CDWFRM:
  guid: "b4cd6a63-df02-4c7b-bf81-3902cd827241"
  description: "Condenser water flowrate monitoring."
  is_abstract: true
  uses:
  - condensing_water_flowrate_sensor
  implements:
  - MONITORING


REFSM:
  guid: "dfcadf28-6b6f-405b-b6f9-c6ac4f445e96"
  description: "Refrigerant saturation monitoring."
  is_abstract: true
  opt_uses:
  - refrigerant_discharge_temperature_sensor
  - refrigerant_suction_temperature_sensor
  uses:
  - refrigerant_condenser_saturation_temperature_sensor
  - refrigerant_evaporator_saturation_temperature_sensor
  implements:
  - MONITORING


PDSCV:
  guid: "b1eac019-247c-4669-bd66-f70f262f9af7"
  description: "Pressure-dependent supply damper control for ventilation purposes (CO2 or VOC)."
  is_abstract: true
  uses:
  - supply_air_damper_percentage_command
  - supply_air_damper_percentage_sensor
  implements:
  - CONTROL


SDBPC:
  guid: "881f3d79-d107-4268-83c6-f16e3ae7fb5a"
  description: "Back-pressure controlling supply damper."
  is_abstract: true
  opt_uses:
  - supply_air_flowrate_sensor
  - high_supply_air_static_pressure_alarm
  - low_supply_air_static_pressure_alarm
  uses:
  - supply_air_damper_percentage_command
  - supply_air_damper_percentage_sensor
  - supply_air_static_pressure_sensor
  - supply_air_static_pressure_setpoint
  implements:
  - MONITORING


HWVM:
  guid: "9e86fa93-01d8-4536-815b-1b031b165f3f"
  description: "Heating water valve command and position monitoring (without regard to what controls it)."
  is_abstract: true
  opt_uses:
  - heating_thermal_power_capacity
  - heating_water_flowrate_sensor
  uses:
  - heating_water_valve_percentage_command
  - heating_water_valve_percentage_sensor
  implements:
  - OPERATIONAL


CHWVM:
  guid: "73411f3e-5c42-40cb-8d6c-82f1e2358844"
  description: "Chilled water valve command and position monitoring (without regard to what controls it)."
  is_abstract: true
  opt_uses:
  - chilled_water_flowrate_sensor
  - cooling_thermal_power_capacity
  - failed_chilled_water_valve_alarm
  uses:
  - chilled_water_valve_percentage_command
  - chilled_water_valve_percentage_sensor
  implements:
  - OPERATIONAL


RMM:
  guid: "162df361-7593-4e36-bf41-e7fa667244dd"
  description: "Run mode monitoring."
  is_abstract: true
  uses:
  - run_mode


DSPZDHC:
  guid: "365e7bc0-cc71-4fdd-937c-c8be0011636e"
  description: "Zone dual setpoint humidification/dehumidification control."
  is_abstract: true
  opt_uses:
  - humidification_percentage_command
  - failed_humidifier_alarm
  uses:
  - dehumidification_run_command
  - humidification_run_command
  - zone_air_dehumidification_relative_humidity_setpoint
  - zone_air_humidification_relative_humidity_setpoint
  - zone_air_relative_humidity_sensor
  implements:
  - CONTROL


EFC:
  guid: "12587490-2e23-4c9c-9b4f-6980f855ed41"
  description: "Exhaust air flow control."
  is_abstract: true
  uses:
  - exhaust_air_flowrate_sensor
  - exhaust_air_flowrate_setpoint
  implements:
  - OPERATIONAL


DXDDC:
  guid: "a3f8ff4c-3cfc-4832-a0f3-1526c82b4e9e"
  description: "DX cooling dual setpoint control on discharge side"
  is_abstract: true
  opt_uses:
  - compressor_run_status
  - cooling_percentage_command
  - compressor_lost_power_alarm
  - failed_compressor_alarm
  - failed_discharge_air_temperature_alarm
  - overload_compressor_alarm
  uses:
  - compressor_run_command
  - discharge_air_cooling_temperature_setpoint
  - discharge_air_heating_temperature_setpoint
  - discharge_air_temperature_sensor
  implements:
  - CONTROL


HTDDC:
  guid: "9e35fc23-e57e-461a-8ad0-09d91a86bb78"
  description: "gas or electric heating dual setpoint control on discharge side"
  is_abstract: true
  opt_uses:
  - heater_run_status
  - heating_percentage_command
  - failed_discharge_air_temperature_alarm
  uses:
  - discharge_air_cooling_temperature_setpoint
  - discharge_air_heating_temperature_setpoint
  - discharge_air_temperature_sensor
  - heater_run_command
  implements:
  - CONTROL


REFSM2X:
  guid: "4690aaf5-e70c-43e0-aabb-38d209b8c2aa"
  description: "Refrigerant temperature monitoring for 2 circuits."
  is_abstract: true
  opt_uses:
  - refrigerant_discharge_temperature_sensor_1
  - refrigerant_discharge_temperature_sensor_2
  - refrigerant_suction_temperature_sensor_1
  - refrigerant_suction_temperature_sensor_2
  uses:
  - refrigerant_condenser_saturation_temperature_sensor_1
  - refrigerant_condenser_saturation_temperature_sensor_2
  - refrigerant_evaporator_saturation_temperature_sensor_1
  - refrigerant_evaporator_saturation_temperature_sensor_2
  implements:
  - MONITORING


REFPM:
  guid: "a2aeaac3-35be-4e06-89fe-560d7ec5935e"
  description: "Refrigerant pressure monitoring for single circuits."
  is_abstract: true
  opt_uses:
  - refrigerant_differential_pressure_sensor
  - refrigerant_high_pressure_status
  - refrigerant_low_pressure_status
  uses:
  - refrigerant_condenser_pressure_sensor
  - refrigerant_evaporator_pressure_sensor
  implements:
  - MONITORING


REFPM2X:
  guid: "6f2fadec-2b16-4410-8fb5-f6e52c6f13e4"
  description: "Refrigerant pressure monitoring for 2 circuits."
  is_abstract: true
  uses:
  - refrigerant_condenser_pressure_sensor_1
  - refrigerant_condenser_pressure_sensor_2
  - refrigerant_evaporator_pressure_sensor_1
  - refrigerant_evaporator_pressure_sensor_2
  implements:
  - MONITORING


SWPSS:
  guid: "0647053a-4f19-483a-9ad4-4dc4d1472775"
  description: "Sweeper pump start stop monitoring."
  is_abstract: true
  uses:
  - sweeper_pump_run_command
  - sweeper_pump_run_status
  implements:
  - OPERATIONAL


DRPM:
  guid: "ae1c0c1a-981c-4a56-9640-afd961cf0f9a"
  description: "Drain pump monitoring."
  is_abstract: true
  opt_uses:
  - input_motor_power_status
  - water_high_level_status
  - water_low_level_status
  - failed_drain_pump_alarm
  uses:
  - drain_pump_run_status
  implements:
  - MONITORING


SDM:
  guid: "40dc57c7-1efd-483d-a2c0-46077595b2b8"
  description: "Supply air damper monitoring."
  is_abstract: true
  uses:
  - supply_air_damper_command
  - supply_air_damper_status


ECDDC:
  guid: "4874434d-75fd-4a18-aca5-70851c77ea0b"
  description: "Evaporative cooler control on discharge side."
  is_abstract: true
  opt_uses:
  - cooling_percentage_sensor
  - evaporative_cooler_run_status
  - failed_discharge_air_temperature_alarm
  uses:
  - discharge_air_cooling_temperature_setpoint
  - discharge_air_heating_temperature_setpoint
  - discharge_air_temperature_sensor
  - evaporative_cooler_run_command
  implements:
  - CONTROL


DXSDC:
  guid: "ea721fc2-16b9-4bb9-9b59-09c9e1ae1362"
  description: "Compressor run control on supply side, dual setpoints."
  is_abstract: true
  opt_uses:
  - compressor_run_status
  - compressor_speed_percentage_command
  - cooling_percentage_command #Serves as a duty cycle for single-stage DX sections.
  - cooling_thermal_power_capacity
  - leaving_cooling_coil_temperature_sensor
  - compressor_lost_power_alarm
  - failed_compressor_alarm
  - high_supply_air_temperature_alarm
  - low_supply_air_temperature_alarm
  - overload_compressor_alarm
  uses:
  - compressor_run_command
  - supply_air_cooling_temperature_setpoint
  - supply_air_heating_temperature_setpoint
  - supply_air_temperature_sensor
  implements:
  - CONTROL


ETM4X:
  guid: "56fb8b0b-74c6-47be-ad97-189b89c4c78a"
  description: "Basic exhaust temperature monitoring."
  is_abstract: true
  uses:
  - exhaust_air_temperature_sensor_1
  - exhaust_air_temperature_sensor_2
  - exhaust_air_temperature_sensor_3
  - exhaust_air_temperature_sensor_4
  implements:
  - MONITORING


DX6SC:
  guid: "f2fed45c-84e5-4905-b01d-5397cffb7a0e"
  description: "Six compressor run control on supply air side."
  is_abstract: true
  opt_uses:
  - compressor_speed_percentage_command
  - cooling_percentage_command
  - cooling_request_count
  - cooling_thermal_power_capacity
  - leaving_cooling_coil_temperature_sensor
  - high_supply_air_temperature_alarm
  - low_supply_air_temperature_alarm
  uses:
  - compressor_run_command_1
  - compressor_run_command_2
  - compressor_run_command_3
  - compressor_run_command_4
  - compressor_run_command_5
  - compressor_run_command_6
  - compressor_run_status_1
  - compressor_run_status_2
  - compressor_run_status_3
  - compressor_run_status_4
  - compressor_run_status_5
  - compressor_run_status_6
  - supply_air_temperature_sensor
  - supply_air_temperature_setpoint
  implements:
  - CONTROL


DX2DSPRTC:
  guid: "d0ac0571-5f48-464c-bd43-dc58ac879fa9"
  description: "Two-stage compressor run control with dual return temp control."
  is_abstract: true
  opt_uses:
  - compressor_speed_percentage_command
  - cooling_percentage_command
  - cooling_stage_run_count
  - cooling_thermal_power_capacity
  - leaving_cooling_coil_temperature_sensor
  - high_return_air_temperature_alarm
  - low_return_air_temperature_alarm
  uses:
  - compressor_run_command_1
  - compressor_run_command_2
  - compressor_run_status_1
  - compressor_run_status_2
  - return_air_cooling_temperature_setpoint
  - return_air_heating_temperature_setpoint
  - return_air_temperature_sensor
  implements:
  - CONTROL


HPDSPRTC:
  guid: "211fecae-8082-4a69-b27d-e39cdaf65362"
  description: "Heat pump run control with dual return temp control."
  is_abstract: true
  opt_uses:
  - compressor_speed_percentage_command
  - cooling_percentage_command
  - cooling_thermal_power_capacity
  - discharge_air_temperature_sensor
  - leaving_cooling_coil_temperature_sensor
  - compressor_lost_power_alarm
  - failed_compressor_alarm
  - failed_discharge_air_temperature_alarm
  - high_return_air_temperature_alarm
  - low_return_air_temperature_alarm
  - overload_compressor_alarm
  uses:
  - compressor_run_command
  - compressor_run_status
  - reversing_valve_command
  - return_air_cooling_temperature_setpoint
  - return_air_heating_temperature_setpoint
  - return_air_temperature_sensor
  implements:
  - CONTROL


DX4DC:
  guid: "f833b8eb-fdb9-4680-893f-77f87a0a991e"
  description: "Compressor run control on discharge air side (DTC)."
  is_abstract: true
  opt_uses:
  - compressor_speed_percentage_command
  - cooling_percentage_command
  - cooling_thermal_power_capacity
  - leaving_cooling_coil_temperature_sensor
  - failed_discharge_air_temperature_alarm
  uses:
  - compressor_run_command_1
  - compressor_run_command_2
  - compressor_run_command_3
  - compressor_run_command_4
  - compressor_run_status_1
  - compressor_run_status_2
  - compressor_run_status_3
  - compressor_run_status_4
  - discharge_air_temperature_sensor
  - discharge_air_temperature_setpoint
  implements:
  - CONTROL


DX6SWC:
  guid: "8b0ee974-bc6c-445f-9f5a-25b311e80740"
  description: "Six compressor run control on supply water side."
  is_abstract: true
  opt_uses:
  - compressor_speed_percentage_command
  - compressor_speed_percentage_sensor
  - cooling_percentage_command
  - cooling_thermal_power_capacity
  - high_supply_water_temperature_alarm
  - low_supply_water_temperature_alarm
  uses:
  - compressor_run_command_1
  - compressor_run_command_2
  - compressor_run_command_3
  - compressor_run_command_4
  - compressor_run_command_5
  - compressor_run_command_6
  - compressor_run_status_1
  - compressor_run_status_2
  - compressor_run_status_3
  - compressor_run_status_4
  - compressor_run_status_5
  - compressor_run_status_6
  - supply_water_temperature_sensor
  - supply_water_temperature_setpoint
  implements:
  - CONTROL


DRSM5X:
  guid: "24163e23-9488-4804-9d07-9a40ae3f693e"
  description: "Dryer status monitoring."
  is_abstract: true
  uses:
  - dryer_run_status_1
  - dryer_run_status_2
  - dryer_run_status_3
  - dryer_run_status_4
  - dryer_run_status_5
  implements:
  - MONITORING


DRSM8X:
  guid: "69f3f878-0bf0-4544-adbc-2192ac3b6138"
  description: "Dryer status monitoring."
  is_abstract: true
  uses:
  - dryer_run_status_1
  - dryer_run_status_2
  - dryer_run_status_3
  - dryer_run_status_4
  - dryer_run_status_5
  - dryer_run_status_6
  - dryer_run_status_7
  - dryer_run_status_8
  implements:
  - MONITORING


AHAC:
  guid: "f34854e7-cf5e-4477-baaa-e72f80a28bcd"
  description: "Tag to indicate an after hours activation method e.g. push button associated with this device."
  is_abstract: true
  uses:
  - user_occupancy_override_status
  - zone_occupancy_status
  implements:
  - OPERATIONAL


DFFC:
  guid: "118449f6-f7e1-4c5b-ab15-fe67d43a2718"
  description: "Discharge fan flow control"
  is_abstract: true
  uses:
  - discharge_air_flowrate_sensor
  - discharge_air_flowrate_setpoint
  - discharge_fan_run_command
  - discharge_fan_run_status
  - discharge_fan_speed_percentage_command
  implements:
  - CONTROL
  opt_uses:
  - failed_discharge_fan_alarm
  - low_discharge_air_flowrate_alarm


EFM:
  guid: "2dba33f6-54ef-47eb-93ca-d8892ee84a06"
  description: "Exhaust air flow monitoring"
  is_abstract: true
  uses:
  - exhaust_air_flowrate_sensor
  implements:
  - OPERATIONAL


SWTM:
  guid: "353200de-deca-44b5-a664-e725c857a24f"
  description: "Supply water temperature monitoring."
  is_abstract: true
  implements:
  - MONITORING
  opt_uses:
  - cooling_request_count
  - heating_request_count
  - return_water_temperature_sensor
  - high_supply_water_temperature_alarm
  - low_supply_water_temperature_alarm
  uses:
  - supply_water_temperature_sensor


RWTM:
  guid: "c317c88d-f090-4cd9-9289-6e03e24e496f"
  description: "Return water temperature monitoring."
  is_abstract: true
  implements:
  - MONITORING
  opt_uses:
  - cooling_request_count
  - heating_request_count
  - high_return_water_temperature_alarm
  - low_return_water_temperature_alarm
  uses:
  - return_water_temperature_sensor


CWDPM:
  guid: "d71e1e0d-35d6-4b53-a570-2e12959c951b"
  description: "Differential pressure monitoring for condenser water."
  is_abstract: true
  implements:
  - MONITORING
  uses:
  - condensing_water_differential_pressure_sensor


DICM:
  guid: "0c42ee3c-eb6c-4624-a4ab-4f8f0f483778"
  description: "Damper isolation control and monitoring. "
  is_abstract: true
  uses:
  - supply_air_isolation_damper_closed_status
  - supply_air_isolation_damper_command
  - supply_air_isolation_damper_open_status


UV:
  guid: "6f7a15ff-40b1-4c49-b70b-18e409db171b"
  description: "Ultraviolet lamp operation."
  is_abstract: true
  opt_uses:
  - ultraviolet_lamp_run_mode
  uses:
  - ultraviolet_lamp_run_command
  - ultraviolet_lamp_run_status


H3X:
  guid: "dd956d92-525a-4970-86f8-c48ed8e5282a"
  description: "Heater monitoring."
  is_abstract: true
  implements:
  - MONITORING
  uses:
  - heater_run_command_1
  - heater_run_command_2
  - heater_run_command_3
  - heater_run_status_1
  - heater_run_status_2
  - heater_run_status_3


CHWBRC:
  guid: "4732dcec-2cab-418e-8c7c-d805f86905e7"
  description: "Chilled water valve binary (open/closed) monitoring/controlling. Return air temperature control."
  is_abstract: true
  implements:
  - OPERATIONAL
  uses:
  - chilled_water_valve_command
  - return_air_temperature_sensor
  - return_air_temperature_setpoint
  opt_uses:
  - failed_chilled_water_valve_alarm
  - high_return_air_temperature_alarm
  - low_return_air_temperature_alarm


CHWISOVPM:
  guid: "d9f7e2fd-391e-48cf-9483-f3f6e19b1b6d"
  description: "Chllled water isolation valve control."
  is_abstract: true
  implements:
  - OPERATIONAL
  uses:
  - chilled_water_isolation_valve_percentage_command
  - chilled_water_isolation_valve_percentage_sensor


CWCS:
  guid: "e186aea0-5702-4c18-b384-0d95851764c2"
  description: "Condensing water valve control."
  is_abstract: true
  implements:
  - OPERATIONAL
  uses:
  - condensing_water_valve_percentage_command
  - condensing_water_valve_percentage_sensor


DPM:
  guid: "b848804b-3954-4982-9333-5232eae0bd00"
  description: "Damper percentage control."
  is_abstract: true
  implements:
  - OPERATIONAL
  uses:
  - damper_percentage_command
  - damper_percentage_sensor


DFVSMC:
  guid: "1e59e4d6-d645-4685-b1a5-e113d5e2100f"
  description: "Variable speed control mode for discharge fans."
  is_abstract: true
  uses:
  - discharge_fan_run_command
  - discharge_fan_run_status
  - discharge_fan_speed_mode
  implements:
  - OPERATIONAL
  opt_uses:
  - failed_discharge_fan_alarm


DFVDSC:
  guid: "38648763-53c2-4464-9133-b42d40dcead3"
  description: "Discharge fan control with toggled variable or discrete speed control. This allows the fan to run either VFD or discrete speed stages (LOW/MED/HIGH, etc.) and to switch between the mode."
  is_abstract: true
  uses:
  - discharge_fan_run_command
  - discharge_fan_run_status
  - discharge_fan_speed_mode
  - discharge_fan_speed_percentage_command
  implements:
  - OPERATIONAL
  opt_uses:
  - failed_discharge_fan_alarm


DFVDSFC:
  guid: "a59a9de7-dd3b-4503-b4fe-49a747fd4a32"
  description: "Discharge fan control with toggled variable or discrete speed (frequency) control. This allows the fan to run either VFD or discrete speed stages (LOW/MED/HIGH, etc.) and to switch between the mode."
  is_abstract: true
  uses:
  - discharge_fan_run_command
  - discharge_fan_run_status
  - discharge_fan_speed_frequency_command
  - discharge_fan_speed_mode
  implements:
  - OPERATIONAL
  opt_uses:
  - failed_discharge_fan_alarm


SSPCSCM:
  guid: "68f3b34c-09a7-45d5-ad58-79ae6bd78e0b"
  description: "Supply air static pressure control for supervisor control (Machine learning)."
  is_abstract: true
  uses:
  - program_supply_air_static_pressure_setpoint
  - supervisor_control_mode
  - supervisor_supply_air_static_pressure_setpoint
  - supply_air_static_pressure_setpoint
  opt_uses:
  - supervisor_alarm


STCSCM:
  guid: "73c2d23e-eb23-41eb-8b1e-f657a2e6fc89"
  description: "Supply air temperature control for supervisor control (Machine learning)."
  is_abstract: true
  uses:
  - program_supply_air_temperature_setpoint
  - supervisor_control_mode
  - supervisor_supply_air_temperature_setpoint
  - supply_air_temperature_setpoint
  opt_uses:
  - supervisor_alarm


SWTCSCM:
  guid: "f612f2d0-4b59-4036-ba7d-c1398d12de27"
  description: "Supply water temperature control for supervisor control (Machine learning)."
  is_abstract: true
  uses:
  - program_supply_water_temperature_setpoint
  - supervisor_control_mode
  - supervisor_supply_water_temperature_setpoint
  - supply_water_temperature_setpoint
  opt_uses:
  - supervisor_alarm


WDPCSCM:
  guid: "40d1d42d-50b9-4c13-8213-fa836e3069de"
  description: "Water differential pressure control for supervisor control (Machine learning)."
  is_abstract: true
  uses:
  - differential_pressure_setpoint
  - program_differential_pressure_setpoint
  - supervisor_control_mode
  - supervisor_differential_pressure_setpoint
  opt_uses:
  - supervisor_alarm


CSWIVS:
  guid: "e1e35fec-c621-4346-9992-4c85d31acaac"
  description: "Condensing return water isolation valve control."
  is_abstract: true
  implements:
  - OPERATIONAL
  uses:
  - condensing_return_water_isolation_valve_command_1
  - condensing_return_water_isolation_valve_command_2
  - condensing_return_water_isolation_valve_command_3
  - condensing_return_water_isolation_valve_command_4
  - condensing_return_water_isolation_valve_command_5
  - condensing_return_water_isolation_valve_command_6
  - condensing_return_water_isolation_valve_command_7
  - condensing_return_water_isolation_valve_status_1
  - condensing_return_water_isolation_valve_status_10
  - condensing_return_water_isolation_valve_status_11
  - condensing_return_water_isolation_valve_status_12
  - condensing_return_water_isolation_valve_status_13
  - condensing_return_water_isolation_valve_status_14
  - condensing_return_water_isolation_valve_status_2
  - condensing_return_water_isolation_valve_status_3
  - condensing_return_water_isolation_valve_status_4
  - condensing_return_water_isolation_valve_status_5
  - condensing_return_water_isolation_valve_status_6
  - condensing_return_water_isolation_valve_status_7
  - condensing_return_water_isolation_valve_status_8
  - condensing_return_water_isolation_valve_status_9


CRWIVS:
  guid: "8ea0f73c-6a13-4196-a63d-f68011597239"
  description: "Condensing supply water isolation valve control."
  is_abstract: true
  implements:
  - OPERATIONAL
  uses:
  - condensing_supply_water_isolation_valve_command_1
  - condensing_supply_water_isolation_valve_command_2
  - condensing_supply_water_isolation_valve_command_3
  - condensing_supply_water_isolation_valve_command_4
  - condensing_supply_water_isolation_valve_command_5
  - condensing_supply_water_isolation_valve_command_6
  - condensing_supply_water_isolation_valve_command_7
  - condensing_supply_water_isolation_valve_status_1
  - condensing_supply_water_isolation_valve_status_10
  - condensing_supply_water_isolation_valve_status_11
  - condensing_supply_water_isolation_valve_status_12
  - condensing_supply_water_isolation_valve_status_13
  - condensing_supply_water_isolation_valve_status_14
  - condensing_supply_water_isolation_valve_status_2
  - condensing_supply_water_isolation_valve_status_3
  - condensing_supply_water_isolation_valve_status_4
  - condensing_supply_water_isolation_valve_status_5
  - condensing_supply_water_isolation_valve_status_6
  - condensing_supply_water_isolation_valve_status_7
  - condensing_supply_water_isolation_valve_status_8
  - condensing_supply_water_isolation_valve_status_9


CSWTC:
  guid: "1e4bca21-e4df-42e2-86ac-d3b2db91e7d2"
  description: "Condensing supply water temperature control."
  is_abstract: true
  implements:
  - OPERATIONAL
  uses:
  - condensing_supply_water_temperature_sensor
  - condensing_supply_water_temperature_setpoint


HTWHLSTC:
  guid: "f05a9fca-0e82-41d5-bee2-2db157b5630b"
  description: "Heat wheel which controls supply temperature using speed control."
  is_abstract: true
  implements:
  - CONTROL
  opt_uses:
  - exhaust_air_temperature_sensor
  - heat_wheel_speed_percentage_sensor
  - return_air_temperature_sensor
  - failed_exhaust_air_temperature_alarm
  - high_return_air_temperature_alarm
  - high_supply_air_temperature_alarm
  - low_return_air_temperature_alarm
  - low_supply_air_temperature_alarm
  uses:
  - heat_wheel_run_command
  - heat_wheel_run_status
  - heat_wheel_speed_percentage_command
  - outside_air_temperature_sensor
  - supply_air_temperature_sensor
  - supply_air_temperature_setpoint

#New abstracts for CH ZRH EURD
CAM:
  guid: "c37a0e19-19c0-4246-8a8b-f376aa089d56"
  description: "ztc alarm monitoring based on moisture sensor on coil or in pan."
  is_abstract: true
  implements:
  - MONITORING
  uses:
  - condensate_water_alarm


DPHCC:
  guid: "4719b91a-9a90-4336-a6cb-8d2109d8e572"
  description: "Two-pipe heating and cooling control. Has a single control valve
    that is fed by two separate headers for heating and cooling water. There is an
    isolation valve for each incoming system and a single control valve. Valve and
    mode control to zone temperature (heating/cooling setpoint configuration)."
  is_abstract: true
  opt_uses:
  - chilled_return_water_isolation_valve_percentage_command
  - chilled_supply_water_isolation_valve_percentage_command
  - heating_return_water_isolation_valve_percentage_command
  - heating_supply_water_isolation_valve_percentage_command
  - supply_water_valve_flowrate_sensor
  - zone_air_cooling_temperature_setpoint
  - zone_air_heating_temperature_setpoint
  - zone_conditioning_mode
  - condensate_water_alarm
  - failed_zone_air_temperature_alarm
  - high_zone_air_temperature_alarm
  - low_zone_air_temperature_alarm
  uses:
  - supply_water_valve_percentage_command
  - water_riser_mode
  - zone_air_temperature_sensor


HHCDM:
  guid: "60e8ae3a-2331-40e2-828c-e9b61a560352"
  description: "Hydronic heating and cooling distribution monitoring"
  is_abstract: true
  implements:
  - MONITORING
  uses:
  - chilled_return_water_isolation_valve_percentage_command
  - chilled_supply_water_isolation_valve_percentage_command
  - cooling_request_count
  - heating_request_count
  - heating_return_water_isolation_valve_percentage_command
  - heating_supply_water_isolation_valve_percentage_command
  opt_uses:
  - average_zone_air_temperature_sensor


HHRU:
  guid: "29f20adc-716d-43ce-81a7-3a8af3bc039d"
  description: "Hydronic heat recovery unit for ahu's with bypass valve and circulation pump"
  is_abstract: true
  implements:
  - MONITORING
  uses:
  - return_air_temperature_sensor
  - supply_air_temperature_sensor
  - supply_air_temperature_setpoint
  - supply_water_temperature_sensor
  - supply_water_valve_percentage_command
  - supply_water_valve_percentage_sensor
  opt_uses:
  - exhaust_air_temperature_sensor
  - outside_air_temperature_sensor
  - failed_exhaust_air_temperature_alarm
  - high_return_air_temperature_alarm
  - high_supply_air_temperature_alarm
  - high_supply_water_temperature_alarm
  - low_return_air_temperature_alarm
  - low_supply_air_temperature_alarm
  - low_supply_water_temperature_alarm


PHRU:
  guid: "708f68a9-f6f6-4563-b3a0-9d8f17637ced"
  description: "heat recovery unit for ahu's with plate heat exchanger valve and  bypass damper"
  is_abstract: true
  implements:
  - MONITORING
  uses:
  - bypass_air_damper_percentage_command
  - return_air_temperature_sensor
  - supply_air_temperature_sensor
  - supply_air_temperature_setpoint
  opt_uses:
  - bypass_air_damper_command
  - bypass_air_damper_status
  - bypass_air_damper_percentage_sensor
  - exhaust_air_temperature_sensor
  - outside_air_temperature_sensor
  - failed_exhaust_air_temperature_alarm
  - high_return_air_temperature_alarm
  - high_supply_air_temperature_alarm
  - low_return_air_temperature_alarm
  - low_supply_air_temperature_alarm

PHRUD:
  guid: "a43c1a7c-ec35-4eb8-8c3a-b6291ef79d31"
  description: "single zone heat recovery unit for ahu's with plate heat exchanger valve and bypass damper"
  is_abstract: true
  implements:
  - MONITORING
  uses:
  - bypass_air_damper_percentage_command
  - return_air_temperature_sensor
  - discharge_air_temperature_sensor
  - discharge_air_temperature_setpoint
  opt_uses:
  - bypass_air_damper_command
  - bypass_air_damper_status
  - bypass_air_damper_percentage_sensor
  - exhaust_air_temperature_sensor
  - outside_air_temperature_sensor
  - failed_exhaust_air_temperature_alarm
  - high_return_air_temperature_alarm
  - high_discharge_air_temperature_alarm
  - low_return_air_temperature_alarm
  - low_discharge_air_temperature_alarm

CHWDT2X:
  guid: "956a597b-e5e5-4c1c-9c06-834b7b8d28b4"
  description: "Temperature differential across chilled water with two sets of sensors."
  is_abstract: true
  implements:
  - MONITORING
  uses:
  - chilled_return_water_temperature_sensor_1
  - chilled_return_water_temperature_sensor_2
  - chilled_supply_water_temperature_sensor_1
  - chilled_supply_water_temperature_sensor_2


HLSAFS:
  guid: "15bc5aa4-939f-420f-9146-17f6835badc0"
  description: "Duct VAV type with high and low limit setpoint"
  is_abstract: true
  uses:
  - high_limit_supply_air_flowrate_setpoint
  - low_limit_supply_air_flowrate_setpoint
  - supply_air_flowrate_setpoint
  implements:
  - CONTROL


RHDHS:
  guid: "8b06668f-b1c3-4cda-9fc6-967d06239ae8"
  description: "Return humidification/dehumidification monitor."
  is_abstract: true
  uses:
  - dehumidification_run_status
  - humidification_run_status
  - return_air_relative_humidity_sensor
  - return_air_relative_humidity_setpoint
  implements:
  - MONITORING
  opt_uses:
  - failed_humidifier_alarm
  - high_return_air_relative_humidity_alarm
  - low_return_air_relative_humidity_alarm


CO2DFVSC:
  guid: "e52dd216-585b-447a-9f30-2efe9639f949"
  description: "Carbon dioxide levels controlled by a variable speed discharge fan."
  is_abstract: true
  uses:
  - discharge_fan_speed_percentage_command
  - zone_air_co2_concentration_sensor
  - zone_air_co2_concentration_setpoint
  implements:
  - CONTROL
  opt_uses:
  - high_zone_air_co2_concentration_alarm


CO2EFVSC:
  guid: "9100a54f-3a01-439a-b009-7b4df6bedc1c"
  description: "Carbon dioxide levels controlled by a variable speed exhaust fan."
  is_abstract: true
  opt_uses:
  - exhaust_fan_speed_percentage_sensor
  - high_zone_air_co2_concentration_alarm
  uses:
  - exhaust_fan_speed_percentage_command
  - zone_air_co2_concentration_sensor
  - zone_air_co2_concentration_setpoint
  implements:
  - CONTROL


RACO2C:
  guid: "38ba1a66-8aa5-4c79-b755-734804901626"
  description: "Returned air carbon dioxide levels controls."
  is_abstract: true
  uses:
  - return_air_co2_concentration_sensor
  - return_air_co2_concentration_setpoint


DX2DDC:
  guid: "fbee3bb9-dc8b-4a49-a3eb-97439d0851bc"
  description: "Two compressor run control with dual setpoint control on discharge side"
  is_abstract: true
  opt_uses:
  - compressor_speed_percentage_command
  - cooling_percentage_command
  - failed_discharge_air_temperature_alarm
  uses:
  - compressor_run_command_1
  - compressor_run_command_2
  - compressor_run_status_1
  - compressor_run_status_2
  - discharge_air_cooling_temperature_setpoint
  - discharge_air_heating_temperature_setpoint
  - discharge_air_temperature_sensor
  implements:
  - CONTROL


HWDT:
  guid: "197d48e2-b069-492d-8ae4-4545b844e3a8"
  description: "Temperature differential across heating water for heat recovery chiller."
  is_abstract: true
  implements:
  - MONITORING
  uses:
  - heating_return_water_temperature_sensor
  - heating_supply_water_temperature_sensor


HPDDC:
  guid: "002edb3a-e58d-4802-9c4b-6dc924d261dc"
  description: "Dual setpoint discharge side heat pump control."
  is_abstract: true
  opt_uses:
  - compressor_speed_percentage_command
  - cooling_percentage_command
  - cooling_thermal_power_capacity
  - heating_thermal_power_capacity
  - compressor_lost_power_alarm
  - failed_compressor_alarm
  - failed_discharge_air_temperature_alarm
  - overload_compressor_alarm
  uses:
  - compressor_run_command
  - compressor_run_status
  - discharge_air_cooling_temperature_setpoint
  - discharge_air_heating_temperature_setpoint
  - discharge_air_temperature_sensor
  - reversing_valve_command
  implements:
  - CONTROL


EC2SC:
  guid: "6bf5cfa7-5659-4919-8c34-d60c8e931492"
  description: "Evaporative cooler control on supply side."
  is_abstract: true
  opt_uses:
  - cooling_percentage_sensor
  - cooling_request_count
  - evaporative_cooler_run_status_1
  - evaporative_cooler_run_status_2
  - high_supply_air_temperature_alarm
  - low_supply_air_temperature_alarm
  uses:
  - evaporative_cooler_run_command_1
  - evaporative_cooler_run_command_2
  - supply_air_temperature_sensor
  - supply_air_temperature_setpoint
  implements:
  - CONTROL


HWDDC:
  guid: "b257d777-1ff2-41d7-8230-58a18d568f40"
  description: "Heating water valve with dual setpoint control on discharge side."
  is_abstract: true
  opt_uses:
  - discharge_air_relative_humidity_sensor
  - heating_thermal_power_capacity
  - heating_water_flowrate_sensor
  - heating_water_valve_percentage_sensor
  - failed_discharge_air_temperature_alarm
  uses:
  - discharge_air_heating_temperature_setpoint
  - discharge_air_temperature_sensor
  - heating_water_valve_percentage_command
  implements:
  - CONTROL


CFDPM:
  guid: "be3e3bc0-e927-46a1-9b63-62717fa740ca"
  description: "Carbon filter pressure monitoring, where specific filter type is required."
  is_abstract: true
  uses:
  - carbon_filter_differential_pressure_sensor
  implements:
  - MONITORING


VOADM2X:
  guid: "bce9e194-e5cc-459f-be23-d73af8394b25"
  description: "Variable outside air damper monitoring, where there are two separate, equal sets of dampers that operate in conjunction."
  is_abstract: true
  opt_uses:
  - economizer_mode
  - low_limit_outside_air_damper_percentage_command
  - mixed_air_temperature_sensor
  - outside_air_damper_percentage_sensor_1
  - outside_air_damper_percentage_sensor_2
  - outside_air_flowrate_sensor_1
  - outside_air_flowrate_sensor_2
  - failed_mixed_air_temperature_alarm
  uses:
  - outside_air_damper_percentage_command_1
  - outside_air_damper_percentage_command_2
  - outside_air_temperature_sensor
  implements:
  - MONITORING


EHHRC:
  guid: "350243a7-bac9-45b8-b614-6ada6cf48ef6"
  description: "Exhaust hydronic heat recovery coil with an isolation valve."
  is_abstract: true
  uses:
  - entering_heat_recovery_coil_temperature_sensor
  - exhaust_air_flowrate_sensor
  - heat_recovery_water_isolation_valve_command
  - leaving_heat_recovery_coil_temperature_sensor
  implements:
  - MONITORING


DPBHCC:
  guid: "064adc2f-b5aa-4bc6-bd8e-4d72bed60070"
  description: "Two-pipe binary (open/closed) heating and cooling control. There
    is an isolation valve for each incoming system. Valve and mode control to zone
    temperature (heating/cooling setpoint configuration)."
  is_abstract: true
  opt_uses:
  - cooling_request_count
  - heating_request_count
  - zone_air_relative_humidity_sensor
  - failed_zone_air_temperature_alarm
  - high_zone_air_temperature_alarm
  - low_zone_air_temperature_alarm
  uses:
  - chilled_supply_water_isolation_valve_command
  - chilled_supply_water_isolation_valve_status
  - heating_supply_water_isolation_valve_command
  - heating_supply_water_isolation_valve_status
  - zone_air_cooling_temperature_setpoint
  - zone_air_heating_temperature_setpoint
  - zone_air_temperature_sensor
  implements:
  - CONTROL


FTC:
  guid: "26877aed-9bea-44a8-afca-c7dea27d9b35"
  description: "Floor temperature control, where the temperature sensors are embedded in the floor (as opposed to open to the air)."
  is_abstract: true
  uses:
  - zone_floor_temperature_sensor
  - zone_floor_temperature_setpoint
  implements:
  - OPERATIONAL


DPCHWHRWSC:
  guid: "e7feffef-9d26-4393-b02c-8b5a26be97d6"
  description: "Two-pipe chilled water and heat recovery water control using the same coils."
  is_abstract: true
  opt_uses:
  - chilled_return_water_isolation_valve_status
  - chilled_return_water_temperature_sensor
  - chilled_supply_water_isolation_valve_status
  - chilled_supply_water_temperature_sensor
  - heat_recovery_return_water_isolation_valve_status
  - heat_recovery_return_water_temperature_sensor
  - heat_recovery_supply_water_isolation_valve_status
  - heat_recovery_supply_water_temperature_sensor
  - leaving_coil_temperature_sensor
  - supply_water_valve_percentage_sensor
  - high_supply_air_temperature_alarm
  - low_supply_air_temperature_alarm
  uses:
  - chilled_supply_water_isolation_valve_command
  - heat_recovery_run_command
  - heat_recovery_supply_water_isolation_valve_command
  - supply_air_temperature_sensor
  - supply_air_temperature_setpoint
  - supply_water_valve_percentage_command
  implements:
  - CONTROL


CPVSC2X:
  guid: "1be3e1ba-1a25-4b9a-9784-e4bbd9313db5"
  description: "Circulation pump variable speed control with 2 circulation pumps."
  is_abstract: true
  uses:
  - circulation_pump_run_command_1
  - circulation_pump_run_command_2
  - circulation_pump_run_status_1
  - circulation_pump_run_status_2
  - circulation_pump_speed_percentage_command_1
  - circulation_pump_speed_percentage_command_2
  implements:
  - OPERATIONAL


HWTTC:
  guid: "141c33da-9691-4e45-a572-3b06402a54d7"
  description: "Hot water tank temperature control."
  is_abstract: true
  opt_uses:
  - high_water_temperature_alarm
  uses:
  - hot_water_tank_temperature_sensor
  - hot_water_tank_temperature_setpoint
  implements:
  - OPERATIONAL


PHWTTC:
  guid: "8da5a38c-e6de-43c1-9888-689c7cd35ff2"
  description: "Preheating water tank temperature control."
  is_abstract: true
  uses:
  - preheating_water_tank_temperature_sensor
  - preheating_water_tank_temperature_setpoint
  implements:
  - OPERATIONAL


RCKTM:
  guid: "8ea49daa-0f94-46fe-a919-8614752b1f9f"
  description: "Refrigeration circuit monitoring for a DX compressor loop."
  is_abstract: true
  uses:
  - refrigerant_discharge_pressure_sensor
  - refrigerant_discharge_temperature_sensor
  - refrigerant_liquid_pressure_sensor
  - refrigerant_liquid_saturation_temperature_sensor
  - refrigerant_liquid_temperature_sensor
  - refrigerant_subcooling_temperature_sensor
  - refrigerant_suction_pressure_sensor
  - refrigerant_suction_saturation_temperature_sensor
  - refrigerant_suction_superheat_temperature_sensor
  - refrigerant_suction_temperature_sensor


RCKTM2X:
  guid: "c8303789-9f0f-4a0f-9f27-474771b554a3"
  description: "Refrigeration circuits (2x) monitoring for a DX compressor loop."
  is_abstract: true
  uses:
  - refrigerant_discharge_pressure_sensor_1
  - refrigerant_discharge_pressure_sensor_2
  - refrigerant_discharge_temperature_sensor_1
  - refrigerant_discharge_temperature_sensor_2
  - refrigerant_liquid_pressure_sensor_1
  - refrigerant_liquid_pressure_sensor_2
  - refrigerant_liquid_saturation_temperature_sensor_1
  - refrigerant_liquid_saturation_temperature_sensor_2
  - refrigerant_liquid_temperature_sensor_1
  - refrigerant_liquid_temperature_sensor_2
  - refrigerant_subcooling_temperature_sensor_1
  - refrigerant_subcooling_temperature_sensor_2
  - refrigerant_suction_pressure_sensor_1
  - refrigerant_suction_pressure_sensor_2
  - refrigerant_suction_saturation_temperature_sensor_1
  - refrigerant_suction_saturation_temperature_sensor_2
  - refrigerant_suction_superheat_temperature_sensor_1
  - refrigerant_suction_superheat_temperature_sensor_2
  - refrigerant_suction_temperature_sensor_1
  - refrigerant_suction_temperature_sensor_2


CCM:
  guid: "4690242f-f5fe-47cb-9340-771cfc6cecb3"
  description: "Compressor current monitoring."
  is_abstract: true
  uses:
  - compressor_current_sensor
  - compressor_run_command


CC2XM:
  guid: "6eabfba1-1cc6-43d7-a46a-baaaeb0782d5"
  description: "Compressor current monitoring for 2 compressors."
  is_abstract: true
  uses:
  - compressor_current_sensor_1
  - compressor_current_sensor_2
  - compressor_run_command_1
  - compressor_run_command_2

CFCM:
  guid: "6e4901e4-67f5-44d9-8239-84a1a2379419"
  description: "Condenser fan current monitoring for a single fan."
  is_abstract: true
  uses:
  - condensing_fan_current_sensor
  
CFCM4X:
  guid: "3b5df213-0616-400f-a025-69e72cda4d7b"
  description: "Condenser fan current monitoring for 4 fans."
  is_abstract: true
  uses:
  - condensing_fan_current_sensor_1
  - condensing_fan_current_sensor_2
  - condensing_fan_current_sensor_3
  - condensing_fan_current_sensor_4

CFCM6X:
  guid: "47dcd13d-d95c-44bf-988b-ce8ec32cebe2"
  description: "Condenser fan current monitoring for 6 fans."
  is_abstract: true
  uses:
  - condensing_fan_current_sensor_1
  - condensing_fan_current_sensor_2
  - condensing_fan_current_sensor_3
  - condensing_fan_current_sensor_4
  - condensing_fan_current_sensor_5
  - condensing_fan_current_sensor_6

SSSPC:
  guid: "f933f42e-faf1-4039-801a-83f3eff24461"
  description: "Supply static steam pressure control for steam/water heat exchanger"
  is_abstract: true
  uses:
  - steam_valve_percentage_command
  - supply_steam_static_pressure_sensor
  - supply_steam_static_pressure_setpoint
  implements:
  - CONTROL


SCHWISOVPM:
  guid: "39e76027-e924-48af-a507-dd33948e455b"
  description: "Secondary chilled water return side isolation valve percentage monitoring."
  is_abstract: true
  uses:
  - secondary_chilled_return_water_isolation_valve_percentage_command
  - secondary_chilled_return_water_isolation_valve_percentage_sensor
  implements:
  - MONITORING


SCHWDT:
  guid: "bafc8c7a-fd40-4cd6-8b95-e3beb268eac9"
  description: "Secondary-side chilled water delta-T monitoring."
  is_abstract: true
  implements:
  - MONITORING
  uses:
  - secondary_chilled_return_water_temperature_sensor
  - secondary_chilled_supply_water_temperature_sensor


SHWDT:
  guid: "6dd5a198-e339-406e-9f43-f2682218bd9c"
  description: "Secondary-side heating water delta-T monitoring."
  is_abstract: true
  implements:
  - MONITORING
  uses:
  - secondary_heating_return_water_temperature_sensor
  - secondary_heating_supply_water_temperature_sensor


PCHWDT:
  guid: "cfb74347-2e51-4034-8e5d-0015bdbe59a5"
  description: "Temperature differential across primary chilled water loop."
  is_abstract: true
  implements:
  - MONITORING
  uses:
  - primary_chilled_return_water_temperature_sensor
  - primary_chilled_supply_water_temperature_sensor


PHWDT:
  guid: "06e84e2c-8935-4c9a-80cb-f08890005f4a"
  description: "Temperature differential across primary heating water loop."
  is_abstract: true
  implements:
  - MONITORING
  uses:
  - primary_heating_return_water_temperature_sensor
  - primary_heating_supply_water_temperature_sensor


TDTM:
  guid: "5c4a89f4-a163-4b73-9064-aa3dfd8361e7"
  description: "water tank delta-T monitoring."
  is_abstract: true
  uses:
  - entering_water_tank_temperature_sensor
  - leaving_water_tank_temperature_sensor
  implements:
  - MONITORING


HLPM:
  guid: "ae617b98-6deb-4c17-8d63-4504feea2988"
  description: "Heating thermal power sensor."
  is_abstract: true
  uses:
  - heating_thermal_power_sensor
  implements:
  - MONITORING


CWRWISOVM:
  guid: "857f28d7-c853-41bb-929c-23b942bcb5b8"
  description: "Condensing water supply side isolation valve monitoring."
  is_abstract: true
  uses:
  - condensing_return_water_isolation_valve_command
  - condensing_return_water_isolation_valve_status
  implements:
  - MONITORING


CWRWISOVPM:
  guid: "f9c6f9f6-aad8-4ea8-ab7d-fbd343a53830"
  description: "Condensing water return side isolation valve percentage monitoring."
  is_abstract: true
  uses:
  - condensing_return_water_isolation_valve_percentage_command
  - condensing_return_water_isolation_valve_percentage_sensor
  implements:
  - MONITORING


OCWRWISOVM:
  guid: "daec7559-f465-4117-9606-92353b8a1ae1"
  description: "Open-loop CDW return side isolation valve monitoring."
  is_abstract: true
  uses:
  - outside_condensing_loop_return_water_isolation_valve_command
  - outside_condensing_loop_return_water_isolation_valve_status
  implements:
  - MONITORING


OCWRWISOVPM:
  guid: "16a303e1-ab6a-49d1-8c3b-6e02c6a78cca"
  description: "Open-loop CDW return side isolation valve monitoring."
  is_abstract: true
  uses:
  - outside_condensing_loop_return_water_isolation_valve_percentage_command
  - outside_condensing_loop_return_water_isolation_valve_percentage_sensor
  implements:
  - MONITORING


HWRWISOVM:
  guid: "a2ca0c24-c44d-44ea-95cb-728da67d7c78"
  description: "Heating return side isolation valve monitoring."
  is_abstract: true
  uses:
  - heating_return_water_isolation_valve_command
  - heating_return_water_isolation_valve_status
  implements:
  - MONITORING


HWSWISOVM:
  guid: "1f0a45f0-b5fd-47b3-a870-bd11dccb7239"
  description: "Heating supply side isolation valve monitoring."
  is_abstract: true
  uses:
  - heating_supply_water_isolation_valve_command
  - heating_supply_water_isolation_valve_status
  implements:
  - MONITORING


HWRWISOVPM:
  guid: "b02b1e0e-ca30-4fb0-8700-84225bf8d635"
  description: "Heating return side isolation valve percentage monitoring."
  is_abstract: true
  uses:
  - heating_return_water_isolation_valve_percentage_command
  - heating_return_water_isolation_valve_percentage_sensor
  implements:
  - MONITORING


DEFSS:
  guid: "7102dc2c-4f27-4bbb-a9a4-965e71f3ac79"
  description: "defrost run command and status (start/stop) "
  is_abstract: true
  uses:
  - defrost_run_command
  - defrost_run_status
  implements:
  - MONITORING
  opt_uses:
  - frost_alarm


DEFSTC:
  guid: "c52e2a01-3e72-449c-9215-93d4af12ffc6"
  description: "Defrost temperature control."
  is_abstract: true
  uses:
  - defrost_temperature_sensor
  - defrost_temperature_setpoint
  opt_uses:
  - frost_alarm


VOADC2X:
  guid: "c3072c9a-71f4-41e8-a728-c2730f327fc6"
  description: "Variable outside air damper control and monitoring, where there are two separate, equal sets of dampers that operate in conjunction."
  is_abstract: true
  uses:
  - outside_air_damper_percentage_command_1
  - outside_air_damper_percentage_command_2
  - outside_air_damper_percentage_sensor_1
  - outside_air_damper_percentage_sensor_2
  implements:
  - OPERATIONAL


RAIDC:
  guid: "07b8b6ca-5fb7-471d-a50e-2ad266eb4a31"
  description: "Return air isolation damper control and monitoring."
  is_abstract: true
  uses:
  - return_air_isolation_damper_command
  - return_air_isolation_damper_status
  opt_uses:
  - failed_return_air_isolation_damper_alarm


RAIDC3X:
  guid: "8d678b8d-244a-41b3-9e2b-e72fd5dd1778"
  description: "Return air isolation damper control and monitoring, where there are three separate, equal sets of dampers that operate in conjunction."
  is_abstract: true
  uses:
  - return_air_isolation_damper_command_1
  - return_air_isolation_damper_command_2
  - return_air_isolation_damper_command_3
  - return_air_isolation_damper_status_1
  - return_air_isolation_damper_status_2
  - return_air_isolation_damper_status_3
  implements:
  - MONITORING


RAIDC2X:
  guid: "a75ae9d1-c1bd-4fb5-9908-cc59f6b2f321"
  description: "Return air isolation damper control and monitoring, where there are two separate, equal sets of dampers that operate in conjunction."
  is_abstract: true
  uses:
  - return_air_isolation_damper_command_1
  - return_air_isolation_damper_command_2
  - return_air_isolation_damper_status_1
  - return_air_isolation_damper_status_2
  implements:
  - MONITORING


DAIDC2X:
  guid: "a31bfc83-51f3-4c0f-8f60-eb21bf9e5688"
  description: "Discharge air isolation damper control and monitoring, where there are two separate, equal sets of dampers that operate in conjunction."
  is_abstract: true
  uses:
  - discharge_air_isolation_damper_command_1
  - discharge_air_isolation_damper_command_2
  - discharge_air_isolation_damper_status_1
  - discharge_air_isolation_damper_status_2
  implements:
  - MONITORING


DAIDC:
  guid: "35f6ae55-3f74-4fcc-bfb2-3412670f8d60"
  description: "Discharge air isolation damper control and monitoring."
  is_abstract: true
  uses:
  - discharge_air_isolation_damper_command
  - discharge_air_isolation_damper_status
  implements:
  - MONITORING
  opt_uses:
  - failed_discharge_air_isolation_damper_alarm


RAIDC4X:
  guid: "2a234621-dfb8-4aab-a825-49e3bfc107b6"
  description: "Return air isolation damper control and monitoring, where there are four separate, equal sets of dampers that operate in conjunction."
  is_abstract: true
  uses:
  - return_air_isolation_damper_command_1
  - return_air_isolation_damper_command_2
  - return_air_isolation_damper_command_3
  - return_air_isolation_damper_command_4
  - return_air_isolation_damper_status_1
  - return_air_isolation_damper_status_2
  - return_air_isolation_damper_status_3
  - return_air_isolation_damper_status_4
  implements:
  - MONITORING


SAIDC:
  guid: "9c0ec280-99e6-4f44-9b67-7ea5f4bdfeba"
  description: "isolation damper status monitoring and control on the supply side."
  is_abstract: true
  uses:
  - supply_air_isolation_damper_command
  - supply_air_isolation_damper_status
  implements:
  - MONITORING
  opt_uses:
  - failed_supply_air_isolation_damper_alarm


SAIDC2X:
  guid: "2fd14ae4-e0c5-4057-a998-9fe72d27a494"
  description: "isolation damper status monitoring and control on the supply side, where there are two separate, equal sets of dampers that operate in conjunction."
  is_abstract: true
  uses:
  - supply_air_isolation_damper_command_1
  - supply_air_isolation_damper_command_2
  - supply_air_isolation_damper_status_1
  - supply_air_isolation_damper_status_2
  implements:
  - MONITORING


SAIDC3X:
  guid: "2ad5c08c-1d77-4df3-af6b-92aecc5b8eaa"
  description: "isolation damper status monitoring and control on the supply side, where there are three separate, equal sets of dampers that operate in conjunction."
  is_abstract: true
  uses:
  - supply_air_isolation_damper_command_1
  - supply_air_isolation_damper_command_2
  - supply_air_isolation_damper_command_3
  - supply_air_isolation_damper_status_1
  - supply_air_isolation_damper_status_2
  - supply_air_isolation_damper_status_3
  implements:
  - MONITORING


SSPC2X:
  guid: "52328bf9-1e7e-42b3-a66d-fbdeabf1105f"
  description: "Supply static pressure control via supply fan speed with 2 sensors"
  is_abstract: true
  opt_uses:
  - average_supply_air_static_pressure_sensor
  - pressurization_request_count
  - supply_air_damper_percentage_command
  - supply_air_flowrate_sensor
  - supply_fan_run_command
  - supply_fan_run_status
  - supply_fan_speed_frequency_sensor
  - supply_fan_speed_percentage_command
  - failed_supply_fan_alarm
  uses:
  - supply_air_static_pressure_sensor_1
  - supply_air_static_pressure_sensor_2
  - supply_air_static_pressure_setpoint_1
  - supply_air_static_pressure_setpoint_2
  implements:
  - OPERATIONAL


SFMSC:
  guid: "b95a77b1-35fd-4447-8a8a-f156f6b363b6"
  description: "Supply fan multi-speed control."
  is_abstract: true
  uses:
  - supply_fan_run_command
  - supply_fan_run_mode
  - supply_fan_run_status
  - supply_fan_speed_mode
  opt_uses:
  - schedule_run_command
  - failed_supply_fan_alarm


MIPVCM:
  guid: "59c2ed91-daa7-4f30-916d-78ac67105014"
  description: "Motor phase-level input current and voltage monitoring."
  is_abstract: true
  implements:
  - MONITORING
  uses:
  - input_phase1_line_motor_current_sensor
  - input_phase1_phase2_line_motor_voltage_sensor
  - input_phase1_phase3_line_motor_voltage_sensor
  - input_phase2_line_motor_current_sensor
  - input_phase2_phase3_line_motor_voltage_sensor
  - input_phase3_line_motor_current_sensor
  opt_uses:
  - average_input_inter_line_motor_voltage_sensor
  - average_input_line_motor_current_sensor


MIPWM:
  guid: "c859ef99-c44d-4f64-9fa7-461af73ede05"
  description: "Motor input power monitoring."
  is_abstract: true
  implements:
  - MONITORING
  uses:
  - input_motor_power_sensor
  opt_uses:
  - input_motor_frequency_sensor
  - motor_powerfactor_sensor


MSM:
  guid: "6994d3a0-7a74-44df-b5d6-88ea384fa22a"
  description: "Motor speed monitoring for fan."
  is_abstract: true
  implements:
  - MONITORING
  uses:
  - discharge_fan_run_status
  - high_discharge_fan_speed_status
  - low_discharge_fan_speed_status
  opt_uses:
  - failed_discharge_fan_alarm


INVOPWM:
  guid: "3fe50f00-5db3-4fea-9838-111e78ce489f"
  description: "Inverter (VFD) output power monitoring."
  is_abstract: true
  implements:
  - MONITORING
  uses:
  - output_inverter_power_sensor
  opt_uses:
  - input_inverter_frequency_sensor
  - output_inverter_voltage_sensor


INVIPCM:
  guid: "d830e49e-08d3-4ae6-a741-7ac12f5215e8"
  description: "Inverter (VFD) 3-phase input current monitoring."
  is_abstract: true
  implements:
  - MONITORING
  uses:
  - input_phase1_line_inverter_current_sensor
  - input_phase2_line_inverter_current_sensor
  - input_phase3_line_inverter_current_sensor


CWSWISOVPM:
  guid: "70698046-b9b1-462c-bb75-3c06d9b7628c"
  description: "Condensing water supply side isolation valve percentage monitoring."
  is_abstract: true
  uses:
  - condensing_supply_water_isolation_valve_percentage_command
  - condensing_supply_water_isolation_valve_percentage_sensor
  implements:
  - MONITORING


GTWFCISOVM:
  guid: "649fa2ba-7374-49a7-8989-6b6ac728178e"
  description: "Geothermal water free-cooling isolation valve monitoring; exclusively using ground as heat sink for building load."
  is_abstract: true
  uses:
  - chilled_side_ground_return_economizer_isolation_valve_command
  - chilled_side_ground_return_economizer_isolation_valve_status
  - chilled_side_ground_supply_economizer_isolation_valve_status
  implements:
  - MONITORING


GTWGRISOVM:
  guid: "a323f1e9-8722-4126-a5be-d8e9c2e27f7d"
  description: "Geothermal water ground-recharge isolation valve monitoring; rejecting ground heat to atmosphere via cooling towers."
  is_abstract: true
  uses:
  - heating_side_ground_return_economizer_isolation_valve_command
  - heating_side_ground_return_economizer_isolation_valve_status
  - heating_side_ground_supply_economizer_isolation_valve_status
  implements:
  - MONITORING


GTWHEISOVM:
  guid: "0568720c-dc0f-404a-8139-af79401d0c43"
  description: "Geothermal water heat-extraction isolation valve monitoring; extracting ground heat to to use in building."
  is_abstract: true
  uses:
  - chilled_side_ground_return_water_isolation_valve_status
  - chilled_side_ground_supply_water_isolation_valve_command
  - chilled_side_ground_supply_water_isolation_valve_status
  implements:
  - MONITORING


GTWHRISOVM:
  guid: "c17a6215-3493-4693-bef1-52e8d079742f"
  description: "Geothermal water heat-rejection isolation valve monitoring; rejecting building heat to ground."
  is_abstract: true
  uses:
  - heating_side_ground_return_water_isolation_valve_status
  - heating_side_ground_supply_water_isolation_valve_command
  - heating_side_ground_supply_water_isolation_valve_status
  implements:
  - MONITORING


COCDSP:
  guid: "c4c91584-0506-4ba5-95ad-f49d57eb3c67"
  description: "Dual setpoint CO concentration control."
  is_abstract: true
  uses:
  - high_limit_zone_air_co_concentration_setpoint
  - low_limit_zone_air_co_concentration_setpoint
  - zone_air_co_concentration_sensor
  implements:
  - CONTROL
  opt_uses:
  - high_zone_air_co_concentration_alarm


NOCDSP:
  guid: "df6c124a-fdd8-4422-b33d-56f46d66dbc8"
  description: "Dual setpoint NO concentration control."
  is_abstract: true
  uses:
  - high_limit_zone_air_no_concentration_setpoint
  - low_limit_zone_air_no_concentration_setpoint
  - zone_air_no_concentration_sensor
  implements:
  - CONTROL


EFHLC:
  guid: "6951a8f3-40e6-461a-a225-70041409441f"
  description: "Two-speed exhaust fan (low/high)."
  is_abstract: true
  uses:
  - high_exhaust_fan_speed_command
  - high_exhaust_fan_speed_status
  - low_exhaust_fan_speed_command
  - low_exhaust_fan_speed_status
  implements:
  - OPERATIONAL

HLC:
  guid: "c225f8c3-1bd8-4f59-aabe-012c1eb992b5"
  description: "Two-speed motor (high/low)."
  is_abstract: true
  opt_uses:
  - high_speed_status
  - low_speed_status
  uses:
  - high_speed_command
  - low_speed_command
  implements:
  - OPERATIONAL

SWCM:
  guid: "b82c4b84-96ae-48ee-a36b-29f274f6a41a"
  description: "Solenoid water valve control and monitoring."
  is_abstract: true
  uses:
  - valve_command
  - valve_status

SCRSS:
  guid: "636b1262-b08b-4e1b-b130-e1a510b79a0c"
  description: "Scurbber start stop monitoring."
  is_abstract: true
  opt_uses:
  - bypass_air_damper_percentage_command
  - bypass_air_damper_percentage_sensor
  - differential_pressure_sensor
  - differential_pressure_setpoint
  - scrubber_run_mode
  - filter_alarm
  - fire_alarm
  - high_differential_pressure_alarm
  - low_differential_pressure_alarm
  uses:
  - scrubber_run_command
  - scrubber_run_status
  implements:
  - OPERATIONAL

##Abstracts for sensors
PCM:
  guid: "b661d7aa-4f70-41c8-817a-7514a74ccebc"
  description: "General particulate matter monitoring."
  is_abstract: true
  uses:
  - particle_concentration_sensor
  implements:
  - MONITORING


PMM:
  guid: "9c7fa9be-b9ec-46e1-8986-8e70b4ab04e3"
  description: "Zone air particulate matter monitoring."
  is_abstract: true
  uses:
  - zone_air_pm10pt0_concentration_sensor
  - zone_air_pm2pt5_concentration_sensor
  implements:
  - MONITORING


PHWTC:
  guid: "f2d309b1-dc35-4aa3-8cf8-dc986cc05a79"
  description: "potable water temperature monitoring and control."
  is_abstract: true
  uses:
  - potable_hot_water_temperature_sensor


LM:
  guid: "debce299-ec12-4d13-86fd-93e0cf10102e"
  description: "level monitoring of devices storing media."
  is_abstract: true
  uses:
  - level_status
  - percentage_sensor


PLPM:
  guid: "87da5960-a441-49a1-8f80-05acdbf32426"
  description: "Pipeline Fluid pressure monitoring"
  is_abstract: true
  uses:
  - line_pressure_sensor


CO2M4X:
  guid: "860e4db3-a171-4575-ad91-0002b01ea783"
  description: "Basic carbon dioxide monitoring for 4 Zones."
  is_abstract: true
  uses:
  - zone_air_co2_concentration_sensor_1
  - zone_air_co2_concentration_sensor_2
  - zone_air_co2_concentration_sensor_3
  - zone_air_co2_concentration_sensor_4
  implements:
  - MONITORING


CO2M6X:
  guid: "3bea6d49-a70b-42c4-bd0c-592991dbf0f5"
  description: "Basic carbon dioxide monitoring for 6 Zones."
  is_abstract: true
  opt_uses:
  - average_zone_air_co2_concentration_sensor
  - max_zone_air_co2_concentration_sensor
  uses:
  - zone_air_co2_concentration_sensor_1
  - zone_air_co2_concentration_sensor_2
  - zone_air_co2_concentration_sensor_3
  - zone_air_co2_concentration_sensor_4
  - zone_air_co2_concentration_sensor_5
  - zone_air_co2_concentration_sensor_6
  implements:
  - MONITORING

MIPCVM:
  guid: "17630266-40d3-4bc5-a9cd-9d70f10ef839"
  description: "Motor phase-level input current and voltage monitoring."
  is_abstract: true
  implements:
  - MONITORING
  uses:
  - average_input_inter_line_motor_voltage_sensor
  - average_input_line_motor_current_sensor
  - input_motor_power_sensor


EPM:
  guid: "5976839e-9e26-48ef-8d7f-24106a6b7f97"
  description: "Basic Electrical parameter monitoring."
  is_abstract: true
  opt_uses:
  - power_status
  uses:
  - current_sensor
  - energy_accumulator
  - power_sensor
  - voltage_sensor
  implements:
  - MONITORING


DFRMM:
  guid: "055a7881-d815-4bcd-aba5-2fac9a0d8e42"
  description: "Discharge fan run mode monitoring."
  is_abstract: true
  uses:
  - discharge_fan_run_mode
  implements:
  - MONITORING


RDC:
  guid: "ca7914b6-f639-4d67-a6fc-22f5a4e613ff"
  description: "Return air damper percentage monitoring"
  is_abstract: true
  uses:
  - return_air_damper_percentage_command
  - return_air_damper_percentage_sensor
  implements:
  - MONITORING


RFSS:
  guid: "2ca79174-7d36-4341-a820-0db83cd9470c"
  description: "Basic combination of return fan run command and status (start/stop)."
  is_abstract: true
  opt_uses:
  - return_fan_current_sensor
  - return_fan_power_sensor
  uses:
  - return_fan_run_command
  - return_fan_run_status
  implements:
  - OPERATIONAL


RFSS2X:
  guid: "8a0e3c63-308e-49d1-bab5-2780998cc6ac"
  description: "Return fan start-stop and feedback with two fan."
  is_abstract: true
  opt_uses:
  - return_fan_current_sensor_1
  - return_fan_current_sensor_2
  - return_fan_power_sensor_1
  - return_fan_power_sensor_2
  uses:
  - return_fan_run_command_1
  - return_fan_run_command_2
  - return_fan_run_status_1
  - return_fan_run_status_2
  implements:
  - OPERATIONAL


RFVSC:
  guid: "e36cc2ed-5694-4171-94b0-d32a94bb271c"
  description: "Variable speed control for a return fan."
  is_abstract: true
  opt_uses:
  - return_fan_current_sensor
  - return_fan_power_sensor
  - return_fan_speed_frequency_sensor
  - return_fan_speed_percentage_sensor
  uses:
  - return_fan_run_command
  - return_fan_run_status
  - return_fan_speed_percentage_command
  implements:
  - OPERATIONAL


RFVSC2X:
  guid: "3326bd01-506e-4dba-a410-9a34252b2d59"
  description: "Return fan variable speed control with feedback and sensoring for two fans."
  is_abstract: true
  opt_uses:
  - return_fan_current_sensor_1
  - return_fan_current_sensor_2
  - return_fan_power_sensor_1
  - return_fan_power_sensor_2
  - return_fan_speed_frequency_sensor_1
  - return_fan_speed_frequency_sensor_2
  - return_fan_speed_percentage_sensor_1
  - return_fan_speed_percentage_sensor_2
  uses:
  - return_fan_run_command_1
  - return_fan_run_command_2
  - return_fan_run_status_1
  - return_fan_run_status_2
  - return_fan_speed_percentage_command_1
  - return_fan_speed_percentage_command_2
  implements:
  - OPERATIONAL

SEWTM:
  guid: "bca463b0-2ecb-41df-8ad9-aab7690751d7"
  description: "Secondary water temperature monitoring"
  opt_uses:
  - secondary_supply_water_temperature_sensor
  uses:
  - secondary_return_water_temperature_sensor
  implements:
  - MONITORING

EXTOR:
  guid: "6f650a5a-06d3-4316-af26-7d4b8241aecf"
  description: "shade control with extension monitoring based on outside illuminance"
  is_abstract: true
  uses:
  - shade_extent_percentage_command
  - outside_illuminance_sensor
  - low_limit_illuminance_setpoint
  - high_limit_illuminance_setpoint

DPHC2:
  guid: "6393d7b6-c538-4f2c-a43e-224f6f36ca6c"
  description: "Two-pipe heating and cooling control for radiant panels"
  is_abstract: true
  opt_uses:
  - supply_water_temperature_sensor
  - return_water_temperature_sensor
  uses:
  - water_riser_mode
  - supply_water_valve_percentage_command

DPHC4:
  guid: "3d81e58b-2596-4a8a-97d2-8ef62de6b823"
  description: "Four pipe heating and cooling controls for radiant panels"
  is_abstract: true
  opt_uses:
  - heating_supply_water_temperature_sensor
  - heating_return_water_temperature_sensor
  - chilled_supply_water_temperature_sensor
  - chilled_return_water_temperature_sensor
  uses:
  - cooling_output_percentage_command
  - heating_output_percentage_command

HHCD42:
  guid: "994cd48f-ef49-4aa6-8be6-98f05d17c0b7"
  description: "Hydronic heating and cooling distribution monitoring for change over group with a heat and a cold exchanger. Primary side: Four-pipe installation 
                with flow control valves for cooling and heating. Two pipe installation with isolation valves on the secondary side towards the radiant panels. 
                Heating or cooling only"
  is_abstract: true
  implements:
  - MONITORING
  uses:
  - heating_supply_water_isolation_valve_status
  - heating_return_water_isolation_valve_status
  - chilled_supply_water_isolation_valve_status
  - chilled_return_water_isolation_valve_status
  - chilled_water_valve_percentage_command
  - heating_water_valve_percentage_command
  - secondary_heating_supply_water_temperature_sensor
  - secondary_heating_return_water_temperature_sensor
  - secondary_chilled_supply_water_temperature_sensor
  - secondary_chilled_return_water_temperature_sensor
  - heating_request_count
  - cooling_request_count
  opt_uses:
  - average_zone_air_temperature_sensor
  - primary_chilled_supply_water_temperature_sensor
  - primary_heating_supply_water_temperature_sensor

HHCD44:
  guid: "da375227-c57b-4818-91ab-c7e9060ad1cc"
  description: "Hydronic heating and cooling distribution monitoring for change over group with a heat and a cold exchanger. Primary side: Four-pipe installation 
                with flow control valves for cooling and heating. Four pipe installation with isolation valves on the secondary side towards the radiant panels.
                Heating and cooling in parallel"
  is_abstract: true
  implements:
  - MONITORING
  uses:
  - heating_supply_water_isolation_valve_status
  - heating_return_water_isolation_valve_status
  - chilled_supply_water_isolation_valve_status
  - chilled_return_water_isolation_valve_status
  - chilled_water_valve_percentage_command
  - heating_water_valve_percentage_command
  - secondary_heating_supply_water_temperature_sensor
  - secondary_heating_return_water_temperature_sensor
  - secondary_chilled_supply_water_temperature_sensor
  - secondary_chilled_return_water_temperature_sensor
  - heating_request_count
  - cooling_request_count
  opt_uses:
  - average_zone_air_temperature_sensor
  - primary_chilled_supply_water_temperature_sensor
  - primary_heating_supply_water_temperature_sensor

RCO2M:
  guid: "09a6c4bb-9bb3-4318-aa43-8ad379493788"
  description: "Return air co2 monitoring"
  is_abstract: true
  uses:
  - return_air_co2_concentration_sensor
  implements:
  - MONITORING

VMADC:
  guid: "796e1551-7648-40cf-962d-9bbb28c8056b"
  description: "Variable mixed air damper monitoring (for recirculated air in AHU)."
  is_abstract: true
  uses:
  - mixed_air_damper_percentage_command
  - mixed_air_damper_percentage_sensor
  implements:
  - CONTROL

MDSDC:
  guid: "1ee9e02c-1ad9-4451-aa55-7b6655bfdc50"
  description: "Motion-dependent supply damper control."
  is_abstract: true
  uses:
  - motion_status
  - supply_air_damper_percentage_command
  - supply_air_damper_percentage_sensor
  implements:
  - CONTROL

OAQM:
  guid: "99e4f482-278e-40ee-9524-9f687c41ba22"
  description: "Outside air quality monitoring (particulates and gases)"
  is_abstract: true
  uses:
  - outside_air_pm1pt0_density_sensor
  - outside_air_pm2pt5_density_sensor
  - outside_air_pm10pt0_density_sensor
  - outside_air_no_density_sensor
  - outside_air_no2_density_sensor
  - outside_air_so2_density_sensor
  - outside_air_co_concentration_sensor
  opt_uses:
  - outside_air_co2_concentration_sensor
  implements:
  - MONITORING

UDEC:
  guid: "8755e46b-4e3a-40a1-8abb-778bf309c8f8"
  description: "Up and down extension control for shades."
  is_abstract: true
  uses:
  - shade_up_command
  - shade_down_command
  opt_uses:
  - shade_extent_percentage_sensor

VSMC:
  guid: "6ff088d6-002e-4842-85a1-c40d3aef52a3"
  description: "Variable speed control mode."
  is_abstract: true
  uses:
  - speed_mode
  - run_command
  - run_status
  opt_uses:
  - low_speed_status
  - high_speed_status
  - schedule_run_command

CO2DSPMADC:
  description: "Dual setpoint CO2 control with mixed air damper (for recirculated air in AHU)."
  is_abstract: true
  uses:
  - mixed_air_damper_open_command
  - mixed_air_damper_closed_command
  - low_limit_return_air_co2_concentration_setpoint
  - high_limit_return_air_co2_concentration_setpoint
  - return_air_co2_concentration_sensor
  implements:
  - CONTROL

HTWHLZTC:
  description: "Heat wheel which controls zone temperature using speed control."
  is_abstract: true
  implements:
  - CONTROL
  opt_uses:
  - exhaust_air_temperature_sensor
  - heat_wheel_speed_percentage_sensor
  - return_air_temperature_sensor
  - supply_air_temperature_sensor
  - failed_exhaust_air_temperature_alarm
  - high_return_air_temperature_alarm
  - high_supply_air_temperature_alarm
  - low_return_air_temperature_alarm
  - low_supply_air_temperature_alarm
  uses:
  - heat_wheel_run_command
  - heat_wheel_run_status
  - heat_wheel_speed_percentage_command
  - outside_air_temperature_sensor
  - zone_air_temperature_sensor
  - zone_air_temperature_setpoint

SDM2X:
  guid: "b56e4a52-c988-448a-847d-25710ae4aaef"
  description: "Supply air damper monitoring, dual status fields."
  is_abstract: true
  opt_uses:
  - low_supply_air_static_pressure_alarm
  uses:
  - supply_air_damper_command
  - supply_air_damper_status_1
  - supply_air_damper_status_2

EDM2X:
  guid: "101126df-f75d-4346-9aa7-d0b1f84fb22d"
  description: "Exhaust air damper monitoring, dual status fields."
  is_abstract: true
  opt_uses:
  - low_exhaust_air_static_pressure_alarm
  uses:
  - exhaust_air_damper_command
  - exhaust_air_damper_status_1
  - exhaust_air_damper_status_2

ACO2C:
  guid: "155dae96-5a12-4062-a9e4-ba911d17d036"
  description: "Average CO2 control."
  is_abstract: true
  uses:
  - average_zone_air_co2_concentration_sensor
  - average_zone_air_co2_concentration_setpoint

ZOC:
  guid: "822b78b6-1eb4-4d4b-9f4e-089ef57011aa"
  description: "Occupancy counter monitoring"
  is_abstract: true
  uses:
  - zone_occupancy_count
  implements:
  - MONITORING

SPLM:
  guid: "d92998e1-1091-4291-a1f9-b8cc0e3aa334"
  description: "Sound pressure level monitoring"
  is_abstract: true
  uses:
  - soundpressurelevel_sensor
  implements:
  - MONITORING

ZAQIM:
  guid: "3ce06a65-9e5c-4862-9571-a2d59792c86a"
  description: "Zone air quality indexes monitoring"
  is_abstract: true
  uses:
  - zone_air_aqi_sensor
  opt_uses:
  - zone_air_voc_aqi_sensor
  - zone_air_smoke_aqi_sensor
  implements:
  - MONITORING

PMDM:
  guid: "8247354f-bedb-4ccd-8f62-238c025277bc"
  description: "Particulate matter density monitoring"
  is_abstract: true
  uses:
  - zone_air_pm2pt5_density_sensor
  - zone_air_pm10pt0_density_sensor
  implements:
  - MONITORING

HSWTC:
  guid: "d9cf672c-8081-4e2b-9bba-599d8ac2bbd2"
  description: "Heating supply water temperature control."
  is_abstract: true
  opt_uses:
  - heating_supply_water_valve_percentage_sensor
  - heating_return_water_temperature_sensor
  - failed_heating_supply_water_valve_alarm
  uses:
  - heating_supply_water_valve_percentage_command
  - heating_supply_water_temperature_sensor
  - heating_supply_water_temperature_setpoint
  implements:
  - CONTROL

WSEBYPVPM:
  guid: "70e5c471-4b14-4d81-8bf2-ec8dcfbb29dd"
  description: "Water side economizer bypass valve monitoring."
  is_abstract: true
  opt_uses:
  - economizer_bypass_valve_percentage_sensor
  - failed_economizer_bypass_valve_alarm
  uses:
  - economizer_bypass_valve_percentage_command
  implements:
  - MONITORING

FSWISOVM:
  guid: "58f0a5fb-fc3e-4384-91b1-ba7db225ec6c"
  description: "Filtration supply isolation valve monitoring."
  is_abstract: true
  uses:
  - filtration_supply_water_isolation_valve_command
  implements:
  - MONITORING

FRWISOVM:
  guid: "6d8a9548-5879-493a-a991-cd3ed3eb80ac"
  description: "Filtration return isolation valve monitoring."
  is_abstract: true
  uses:
  - filtration_return_water_isolation_valve_command
  implements:
  - MONITORING

PRWFRM:
  guid: "d24ca9da-2897-42ba-9010-59b65971613d"
  description: "Primary supply water flowrate monitoring"
  uses:
  - primary_supply_water_flowrate_sensor
  implements:
  - MONITORING

SEWFRM:
  guid: "de0de0fc-e634-4bbc-8ecc-4d413614c84d"
  description: "Secondary supply water flowrate monitoring"
  uses:
  - secondary_supply_water_flowrate_sensor
  implements:
  - MONITORING

MWFRM:
  guid: "c7683a09-8379-4951-aa1e-e5edc4e098cb"
  description: "Make-up water flowrate monitoring."
  is_abstract: true
  opt_uses:
  - failed_makeup_water_flowrate_alarm
  uses:
  - makeup_water_flowrate_sensor
  implements:
  - MONITORING

BWFRM:
  guid: "2be49785-9467-4ddb-8aa8-9c2b77277d29"
  description: "Blowdown water flowrate monitoring."
  is_abstract: true
  opt_uses:
  - failed_blowdown_water_flowrate_alarm
  uses:
  - blowdown_water_flowrate_sensor
  implements:
  - MONITORING

DX3SCHWC:
  guid: "917e4514-ed4d-468c-8a81-44d29a143935"
  description: "Three compressor run control on chilled supply water side."
  is_abstract: true
  uses:
  - compressor_run_command_1
  - compressor_run_command_2
  - compressor_run_command_3
  - compressor_run_status_1
  - compressor_run_status_2
  - compressor_run_status_3
  - chilled_supply_water_temperature_sensor
  - chilled_supply_water_temperature_setpoint
  implements:
  - CONTROL

CWBYPVPM:
  guid: "88212fc0-0ddb-4cd9-99a3-e646dd20d528"
  description: "Condensing water bypass valve percentage monitoring."
  is_abstract: true
  opt_uses:
  - failed_condensing_water_bypass_valve_alarm
  uses:
  - condensing_water_bypass_valve_percentage_command
  - condensing_water_bypass_valve_percentage_sensor
  implements:
  - MONITORING

HWBYPVPM:
  guid: "38b01712-d458-4e5c-bf41-71107ebe8ecd"
  description: "Heating water bypass valve percentage monitoring."
  is_abstract: true
  opt_uses:
  - failed_heating_water_bypass_valve_alarm
  uses:
  - heating_water_bypass_valve_percentage_command
  - heating_water_bypass_valve_percentage_sensor
  implements:
  - MONITORING

HWBYPVM:
  guid: "c4a7009c-1ccb-4162-8761-fd1e0acc5169"
  description: "Heating water bypass valve monitoring."
  is_abstract: true
  opt_uses:
  - failed_heating_water_bypass_valve_alarm
  uses:
  - heating_water_bypass_valve_command
  - heating_water_bypass_valve_status
  implements:
  - MONITORING

HWDPC:
  guid: "46009d2e-eee4-4e0a-a775-157fa7193983"
  description: "Heating water differential pressure control."
  is_abstract: true
  uses:
  - heating_water_differential_pressure_sensor
  - heating_water_differential_pressure_setpoint
  implements:
  - OPERATIONAL

HP6SWC:
  guid: "5d2c6d94-ad64-41ef-bce0-78a9b40532b1"
  description: "Six-compressor heat pump control on supply water side."
  is_abstract: true
  opt_uses:
  - heating_percentage_command
  - heating_thermal_power_capacity
  - high_supply_water_temperature_alarm
  - low_supply_water_temperature_alarm
  uses:
  - compressor_run_command_1
  - compressor_run_command_2
  - compressor_run_command_3
  - compressor_run_command_4
  - compressor_run_command_5
  - compressor_run_command_6
  - compressor_run_status_1
  - compressor_run_status_2
  - compressor_run_status_3
  - compressor_run_status_4
  - compressor_run_status_5
  - compressor_run_status_6
  - supply_water_temperature_sensor
  - supply_water_temperature_setpoint
  implements:
  - CONTROL

CPC2X:
  guid: "a45b771d-0bc2-49a4-8a4f-5e3287f65ff0"
  description: "Circulation control for 2 pumps."
  is_abstract: true
  uses:
  - circulation_pump_run_command_1
  - circulation_pump_run_status_1
  - circulation_pump_run_command_2
  - circulation_pump_run_status_2
  opt_uses:
  - failed_circulation_pump_alarm_1
  - failed_circulation_pump_alarm_2

SDHC:
  guid: "de065843-b1a9-4d2e-b751-31d7af8e8991"
  description: "Supply dehumidification control with a temperature setpoint."
  is_abstract: true
  opt_uses:
  - dehumidification_percentage_command
  - zone_air_dewpoint_temperature_sensor
  - supply_air_relative_humidity_sensor
  - failed_dehumidifier_alarm
  uses:
  - dehumidification_run_command
  - leaving_dehumidifier_temperature_sensor
  - leaving_dehumidifier_temperature_setpoint
  implements:
  - CONTROL

FPHC:
  guid: "bdd89332-3303-420d-a13c-ee38c398d9ff"
  description: "Four pipe heating and cooling control for radiant panels."
  is_abstract: true
  opt_uses:
  - heating_supply_water_isolation_valve_command
  - chilled_supply_water_isolation_valve_command
  - heating_water_valve_percentage_sensor
  - chilled_water_valve_percentage_sensor
  uses:
  - heating_water_valve_percentage_command
  - chilled_water_valve_percentage_command

<<<<<<< HEAD
SSTC:
  description: "Supply steam valve monitoring to control water temperature on supply side for steam exchanger."
  is_abstract: true
  opt_uses:
  - supply_steam_valve_percentage_sensor
  uses:
  - supply_steam_valve_percentage_command
  - heating_supply_water_temperature_sensor
  - heating_supply_water_temperature_setpoint
=======
COC2XDSP:
  description: "Dual setpoint CO concentration control with 2 sensors."
  is_abstract: true
  uses:
  - high_limit_zone_air_co_concentration_setpoint
  - low_limit_zone_air_co_concentration_setpoint
  - zone_air_co_concentration_sensor_1
  - zone_air_co_concentration_sensor_2
  implements:
  - CONTROL

NO2C2XDSP:
  description: "Dual setpoint NO2 concentration control with 2 sensors."
  is_abstract: true
  uses:
  - high_limit_zone_air_no2_concentration_setpoint
  - low_limit_zone_air_no2_concentration_setpoint
  - zone_air_no2_concentration_sensor_1
  - zone_air_no2_concentration_sensor_2
  implements:
  - CONTROL
>>>>>>> 15abee34
<|MERGE_RESOLUTION|>--- conflicted
+++ resolved
@@ -7212,7 +7212,6 @@
   - heating_water_valve_percentage_command
   - chilled_water_valve_percentage_command
 
-<<<<<<< HEAD
 SSTC:
   description: "Supply steam valve monitoring to control water temperature on supply side for steam exchanger."
   is_abstract: true
@@ -7222,7 +7221,7 @@
   - supply_steam_valve_percentage_command
   - heating_supply_water_temperature_sensor
   - heating_supply_water_temperature_setpoint
-=======
+
 COC2XDSP:
   description: "Dual setpoint CO concentration control with 2 sensors."
   is_abstract: true
@@ -7243,5 +7242,4 @@
   - zone_air_no2_concentration_sensor_1
   - zone_air_no2_concentration_sensor_2
   implements:
-  - CONTROL
->>>>>>> 15abee34
+  - CONTROL
--- conflicted
+++ resolved
@@ -6675,7 +6675,6 @@
   implements:
   - CONTROL
 
-<<<<<<< HEAD
 CPM2X:
   description: "circulation pump monitoring X2"
   is_abstract: true
@@ -6684,7 +6683,7 @@
   - circulation_pump_run_status_2
   implements:
   - MONITORING
-=======
+
 OAQM:
   guid: "99e4f482-278e-40ee-9524-9f687c41ba22"
   description: "Outside air quality monitoring (particulates and gases)"
@@ -6700,5 +6699,4 @@
   opt_uses:
   - outside_air_co2_concentration_sensor
   implements:
-  - MONITORING
->>>>>>> eee3806e
+  - MONITORING
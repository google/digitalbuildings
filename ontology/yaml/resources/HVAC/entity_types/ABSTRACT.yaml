--- conflicted
+++ resolved
@@ -4597,7 +4597,6 @@
   - compressor_current_sensor_1
   - compressor_run_command_2
   - compressor_current_sensor_2
-<<<<<<< HEAD
 
 SCHWDT:
   description: "Secondary-side chilled water delta-T monitoring."
@@ -4686,6 +4685,4 @@
   - tower_return_water_isolation_valve_percentage_command
   - tower_return_water_isolation_valve_percentage_sensor
   implements:
-  - MONITORING
-=======
->>>>>>> 1d756f71
+  - MONITORING
# Copyright 2020 Google LLC
#
# Licensed under the Apache License, Version 2.0 (the License);
# you may not use this file except in compliance with the License.
# You may obtain a copy of the License at
#
#    https://www.apache.org/licenses/LICENSE-2.0
#
# Unless required by applicable law or agreed to in writing, software
# distributed under the License is distributed on an AS IS BASIS,
# WITHOUT WARRANTIES OR CONDITIONS OF ANY KIND, either express or implied.
# See the License for the specific language governing permissions and
# limitations under the License.

### ABSTRACT TYPES

# This defines subtypes by function. They are not necessarily specific to any type of equipment.
# TODO: Variable speed compressors?
# TODO: For types which use multiple sensors as control points (e.g. differential_pressure_sensor_1
# and _2) they should be reconstructed using virtual points (and the 2X types should be deprecated).

SD:
  id: "11449987124388954112"
  description: "Single duct VAV type, with basic airflow control."
  is_abstract: true
  opt_uses:
  - run_command
  - supply_air_ventilation_flowrate_requirement
  - supply_air_cooling_flowrate_capacity
  - supply_air_heating_flowrate_capacity
  - cooling_thermal_power_capacity
  - supply_air_temperature_sensor
  uses:
  - supply_air_flowrate_sensor
  - supply_air_flowrate_setpoint
  - supply_air_damper_percentage_command
  implements:
  - CONTROL
  


RDM:
  id: "10008693406630412288"
  description: "Very basic system run duration monitoring. "
  is_abstract: true
  uses:
  - run_time_accumulator
  implements:
  - MONITORING
  

DD:
  id: "8927971333061476352"
  description: "Dual duct flow control (hot deck, cold deck)."
  is_abstract: true
  opt_uses:
  - supply_air_ventilation_flowrate_requirement
  - supply_air_cooling_flowrate_capacity
  - supply_air_heating_flowrate_capacity
  - cooling_thermal_power_capacity
  - heating_thermal_power_capacity
  - discharge_air_temperature_sensor
  - run_command
  uses:
  - cooling_air_damper_percentage_command
  - cooling_air_flowrate_sensor
  - cooling_air_flowrate_setpoint
  - heating_air_damper_percentage_command
  - heating_air_flowrate_sensor
  - heating_air_flowrate_setpoint
  implements:
  - CONTROL


SRC:
  id: "6232425119080251392"
  description: "Very basic run scheduling command. "
  is_abstract: true
  uses:
  - schedule_run_command
  implements:
  - CONTROL  

# Not deprecated but probably not useful
OADM:
  id: "13985513714598543360"
  description: "Outside air damper monitoring."
  uses:
  - outside_air_damper_command

MOAFC:
  id: "1519549946037010432"
  description: "Minimum (ventilation) outside air flow control."
  is_abstract: true
  opt_uses:
  - economizer_mode
  uses:
  - ventilation_outside_air_damper_percentage_command
  - ventilation_outside_air_flowrate_setpoint
  - ventilation_outside_air_flowrate_sensor
  implements:
  - CONTROL

OAFC:
  id: "12724505818934804480"
  description: "Outside Air Flow Control"
  is_abstract: true
  opt_uses:
  - economizer_mode
  - mixed_air_temperature_sensor
  uses:
  - outside_air_flowrate_setpoint
  - outside_air_flowrate_sensor
  - outside_air_damper_percentage_command
  implements:
  - CONTROL

ZTM:
  id: "5662861603217866752"
  description: "Zone temperature monitoring."
  is_abstract: true
  opt_uses:
  - discharge_air_temperature_sensor
  uses:
  - zone_air_temperature_sensor
  implements:
  - MONITORING

REFM:
  id: "18151343369916252160"
  description: "Refrigerant leak monitoring."
  is_abstract: true
  implements:
  - MONITORING
  uses:
  - zone_air_refrigerant_concentration_sensor

CSP:
  id: "2456298668530073600"
  description: "Single cooling setpoint control (IDF room typically)."
  is_abstract: true
  implements:
  - OPERATIONAL
  opt_uses:
  - zone_air_relative_humidity_sensor
  - discharge_air_temperature_sensor
  uses:
  - zone_air_temperature_sensor
  - zone_air_cooling_temperature_setpoint

ZTC:
  id: "10742921982891786240"
  description: "Single control setpoint with deadband."
  is_abstract: true
  implements:
  - OPERATIONAL
  opt_uses:
  - zone_air_deadband_temperature_setpoint
  - zone_air_relative_humidity_sensor
  uses:
  - zone_air_temperature_setpoint
  - zone_air_temperature_sensor

DSARC:
  id: "9767289031682424832"
  description: "AHU dual supply air reset control."
  is_abstract: true
  opt_uses:
  - supply_air_flowrate_sensor
  - heating_request_count
  uses:
  - supply_air_cooling_temperature_setpoint
  - supply_air_heating_temperature_setpoint
  - supply_air_static_pressure_setpoint
  - cooling_request_count
  - pressurization_request_count
  implements:
  - CONTROL

DFMSS:
  id: "15946227720434745344"
  description: "Discharge fan Start Stop with uneven statuses."
  is_abstract: true
  implements:
  - OPERATIONAL
  opt_uses:
  - discharge_air_flowrate_capacity
  - discharge_fan_power_capacity
  - discharge_fan_current_sensor
  - discharge_fan_power_sensor
  uses:
  - discharge_fan_run_command
  - discharge_fan_run_status_1
  - discharge_fan_run_status_2

DX2RC:
  id: "14529282687673303040"
  description: "Compressor run control on retun side (RC)."
  is_abstract: true
  opt_uses:
  - discharge_air_temperature_sensor
  - leaving_cooling_coil_temperature_sensor
  - cooling_thermal_power_capacity
  - cooling_percentage_command
  - compressor_speed_percentage_command
  uses:
  - return_air_temperature_setpoint
  - return_air_temperature_sensor
  - compressor_run_command_1
  - compressor_run_command_2
  - compressor_run_status_1
  - compressor_run_status_2
  implements:
  - CONTROL

DFSMC:
  id: "2774887660236308480"
  description: "Discharge fan multi-speed control."
  is_abstract: true
  uses:
  - discharge_fan_run_command
  - discharge_fan_speed_mode

DSP:
  id: "8112819800507416576"
  description: "Dual setpoint control (heating/cooling thresholds with deadband in between)."
  is_abstract: true
  implements:
  - OPERATIONAL
  opt_uses:
  - discharge_air_temperature_sensor
  - zone_air_relative_humidity_sensor
  uses:
  - zone_air_temperature_sensor
  - zone_air_cooling_temperature_setpoint
  - zone_air_heating_temperature_setpoint

DDSP:
  id: "15044396188704964608"
  description: "Dual setpoint control (heating/cooling thresholds with deadband in between) with two zone temp sensors."
  is_abstract: true
  implements:
  - OPERATIONAL
  opt_uses:
  - discharge_air_temperature_sensor
  uses:
  - zone_air_temperature_sensor_1
  - zone_air_temperature_sensor_2
  - zone_air_cooling_temperature_setpoint
  - zone_air_heating_temperature_setpoint

CO2C:
  id: "14886233640072642560"
  description: "Carbon dioxide control."
  is_abstract: true
  implements:
  - OPERATIONAL
  uses:
  - zone_air_co2_concentration_sensor
  - zone_air_co2_concentration_setpoint

COC:
  id: "11679670705384849408"
  description: "Carbon monoxide control."
  is_abstract: true
  implements:
  - OPERATIONAL
  uses:
  - zone_air_co_concentration_sensor
  - zone_air_co_concentration_setpoint

BPC:
  id: "16869691043929391104"
  description: "Building pressure control (stand-alone fan)."
  is_abstract: true
  uses:
  - building_air_static_pressure_sensor
  - building_air_static_pressure_setpoint
  implements:
  - OPERATIONAL

EDPM:
  id: "18075318737925308416"
  description: "Exhaust air damper percentage monitoring."
  is_abstract: true
  uses:
  - exhaust_air_damper_percentage_command
  - exhaust_air_damper_percentage_sensor

EDM:
  id: "3621015733879701504"
  description: "Exhaust air damper monitoring."
  is_abstract: true
  uses:
  - exhaust_air_damper_command
  - exhaust_air_damper_status

EDBPC:
  id: "15769475728711614464"
  description: "Building static control with exhaust damper."
  is_abstract: true
  opt_uses:
  - exhaust_air_differential_pressure_sensor
  - exhaust_air_damper_percentage_sensor
  uses:
  - building_air_static_pressure_sensor
  - building_air_static_pressure_setpoint
  - exhaust_air_damper_percentage_command
  implements:
  - CONTROL

EDRPC:
  description: "Return static control with exhaust damper."
  is_abstract: true
  opt_uses:
  - exhaust_air_damper_percentage_sensor
  uses:
  - return_air_static_pressure_sensor
  - return_air_static_pressure_setpoint
  - exhaust_air_damper_percentage_command
  implements:
  - CONTROL

EFFC:
  id: "3108154032661725184"
  description: "Exhaust fan flow control."
  is_abstract: true
  uses:
  - speed_percentage_command
  - exhaust_air_flowrate_setpoint
  - exhaust_air_flowrate_sensor
  implements:
  - CONTROL

BSPC:
  id: "6131235964464398336"
  description: "Building static pressure control (as part of a composite device)."
  is_abstract: true
  opt_uses:
  - exhaust_air_damper_percentage_command
  - exhaust_fan_run_status
  uses:
  - building_air_static_pressure_sensor
  - building_air_static_pressure_setpoint
  - exhaust_fan_run_command
  implements:
  - CONTROL

VSC:
  id: "3357018594004172800"
  description: "Variable speed control generic."
  is_abstract: true
  opt_uses:
  - current_sensor
  - speed_percentage_sensor
  - speed_frequency_sensor
  - power_sensor
  - voltage_sensor
  - motor_temperature_sensor
  - lost_power_alarm
  - master_alarm
  - failed_alarm
  - speed_mode
  - run_mode
  - run_time_accumulator
  - energy_accumulator
  - torque_sensor
  - control_mode
  uses:
  - speed_percentage_command
  - run_status
  - run_command
  implements:
  - OPERATIONAL

EFVSC:
  id: "12580390630858948608"
  description: "Variable speed control for exhaust fans."
  is_abstract: true
  opt_uses:
  - exhaust_fan_speed_frequency_sensor
  - exhaust_fan_speed_percentage_sensor
  - exhaust_fan_current_sensor
  - exhaust_fan_power_sensor
  uses:
  - exhaust_fan_run_command
  - exhaust_fan_run_status
  - exhaust_fan_speed_percentage_command
  implements:
  - OPERATIONAL

VSFC:
  id: "17941929285778407424"
  description: "Variable speed control or monitor in frequency"
  is_abstract: true
  uses:
  - speed_frequency_command
  - speed_frequency_sensor

SFVSC:
  id: "16291356723812237312"
  description: "Variable speed control for supply fans."
  is_abstract: true
  opt_uses:
  - supply_fan_speed_frequency_sensor
  - supply_fan_speed_percentage_sensor
  - supply_fan_current_sensor
  - supply_fan_power_sensor
  - supply_fan_voltage_sensor
  - supply_fan_torque_sensor
  - supply_fan_run_time_accumulator
  - supply_fan_energy_accumulator
  - supply_fan_lost_power_alarm
  - supply_fan_failed_alarm
  - control_mode
  - supply_fan_power_status
  uses:
  - supply_fan_run_command
  - supply_fan_run_status
  - supply_fan_speed_percentage_command
  implements:
  - OPERATIONAL

DFVSC:
  id: "3825392955250704384"
  description: "Variable speed control for discharge fans."
  is_abstract: true
  opt_uses:
  - discharge_fan_current_sensor
  - discharge_fan_power_sensor
  - discharge_fan_speed_frequency_sensor
  - discharge_fan_speed_percentage_sensor
  - discharge_fan_lost_power_alarm
  - discharge_fan_voltage_sensor
  - discharge_fan_torque_sensor
  - discharge_fan_run_time_accumulator
  - discharge_fan_energy_accumulator
  - discharge_fan_failed_alarm
  - control_mode
  uses:
  - discharge_fan_speed_percentage_command
  - discharge_fan_run_status
  - discharge_fan_run_command
  implements:
  - OPERATIONAL

DFVSC2X:
  id: "2339665773590478848"
  description: "Variable speed control for discharge fans for 2 separate zones."
  is_abstract: true
  opt_uses:
  - discharge_fan_current_sensor_1
  - discharge_fan_power_sensor_1
  - discharge_fan_speed_frequency_sensor_1
  - discharge_fan_speed_percentage_sensor_1
  - discharge_fan_lost_power_alarm_1
  - discharge_fan_current_sensor_2
  - discharge_fan_power_sensor_2
  - discharge_fan_speed_frequency_sensor_2
  - discharge_fan_speed_percentage_sensor_2
  - discharge_fan_lost_power_alarm_2
  uses:
  - discharge_fan_speed_percentage_command_1
  - discharge_fan_run_status_1
  - discharge_fan_run_command_1
  - discharge_fan_speed_percentage_command_2
  - discharge_fan_run_status_2
  - discharge_fan_run_command_2
  implements:
  - OPERATIONAL

DFVSFC:
  id: "3819485279274663936"
  description: "Variable speed control with frequency setting for discharge fans."
  is_abstract: true
  uses:
  - discharge_fan_speed_frequency_command
  - discharge_fan_run_status
  - discharge_fan_run_command
  opt_uses:
  - discharge_fan_speed_frequency_sensor
  implements:
  - OPERATIONAL

DFMSC:
  id: "13122696153957138432"
  description: "Discharge fan multi-speed control."
  is_abstract: true
  uses:
  - discharge_fan_run_command
  - discharge_fan_run_status
  - discharge_fan_speed_mode
  opt_uses:
  - discharge_fan_run_mode
  - schedule_run_command 
  
 

ZHM:
  id: "17192076649286336512"
  description: "Zone humidity monitoring."
  is_abstract: true
  implements:
  - MONITORING
  uses:
  - zone_air_relative_humidity_sensor

DTM:
  id: "7968704612431560704"
  description: "Discharge temperature monitoring."
  is_abstract: true
  opt_uses:
  - discharge_air_relative_humidity_sensor
  - discharge_air_specificenthalpy_sensor
  uses:
  - discharge_air_temperature_sensor
  implements:
  - MONITORING

SS:
  id: "2875133433875529728"
  description: "Basic combination of run command and status (start/stop)."
  is_abstract: true
  implements:
  - /SS
  - OPERATIONAL
  opt_uses:
  - power_capacity
  - flowrate_capacity
  - powerfactor_sensor
  - current_sensor
  - power_sensor

  - run_time_accumulator


  

SSPC:
  id: "10526749200778002432"
  description: "Supply static pressure control via supply fan speed"
  is_abstract: true
  opt_uses:
  - supply_fan_speed_frequency_sensor
  - supply_fan_run_command
  - supply_fan_run_status
  - pressurization_request_count
  - supply_air_damper_percentage_command
  - supply_air_flowrate_sensor
  - supply_fan_speed_percentage_command
  uses:
  - supply_air_static_pressure_sensor
  - supply_air_static_pressure_setpoint
  implements:
  - OPERATIONAL

SPSS:
  id: "8029265712889462784"
  description: "Spray pump start stop monitoring."
  is_abstract: true
  uses:
  - spray_pump_run_command
  - spray_pump_run_status
  implements:
  - OPERATIONAL

EFSS:
  id: "618830020562911232"
  description: "Basic combination of exhaust fan run command and status (start/stop)."
  is_abstract: true
  implements:
  - OPERATIONAL
  opt_uses:
  - exhaust_fan_current_sensor
  - exhaust_fan_power_sensor
  - exhaust_air_flowrate_capacity
  - exhaust_fan_power_capacity
  - exhaust_fan_run_mode
  uses:
  - exhaust_fan_run_command
  - exhaust_fan_run_status

DFSS:
  id: "8437078973678092288"
  description: "Basic combination of discharge fan run command and status (start/stop)."
  is_abstract: true
  implements:
  - OPERATIONAL
  opt_uses:
  - discharge_air_flowrate_capacity
  - discharge_fan_power_capacity
  - discharge_fan_current_sensor
  - discharge_fan_power_sensor
  - discharge_air_static_pressure_sensor
  - discharge_fan_lost_power_alarm
  - schedule_run_command
  - discharge_fan_run_time_accumulator
  uses:
  - discharge_fan_run_command
  - discharge_fan_run_status

HT2RC:
  id: "12331526069516500992"
  description: "Two gas or electric heater control on zone side (HSP, DSP)."
  is_abstract: true
  opt_uses:
  - discharge_air_temperature_sensor
  - heating_thermal_power_capacity
  - heating_percentage_command
  uses:
  - heater_run_command_1
  - heater_run_command_2
  - return_air_temperature_setpoint
  - return_air_temperature_sensor
  implements:
  - CONTROL

HTZTC:
  id: "4417012674366275584"
  description: "Gas or electric heater control on zone side (ZC)."
  is_abstract: true
  opt_uses:
  - heating_thermal_power_capacity
  - discharge_air_temperature_sensor
  - heating_percentage_command
  - heater_run_status
  uses:
  - heater_run_command
  - zone_air_temperature_setpoint
  - zone_air_temperature_sensor
  implements:
  - CONTROL

HT3ZTC:
  id: "5155603013255036928"
  description: "Two gas or electric heater control on zone side (HSP, ZTC)."
  is_abstract: true
  opt_uses:
  - discharge_air_temperature_sensor
  - heating_thermal_power_capacity
  - heating_percentage_command
  uses:
  - heater_run_command_1
  - heater_run_command_2
  - heater_run_command_3
  - zone_air_temperature_setpoint
  - zone_air_temperature_sensor
  implements:
  - CONTROL

HSOUC:
  id: "3000067641604833280"
  description: "Heating occupied/unoccupied setpoint control."
  is_abstract: true
  uses:
  - zone_air_unoccupied_heating_temperature_setpoint
  - zone_air_occupied_heating_temperature_setpoint
  - zone_air_temperature_sensor
  implements:
  - CONTROL

HTZOUC:
  id: "11998259697091084288"
  description: "Gas or electric heater control on zone side (ZC)."
  is_abstract: true
  opt_uses:
  - heater_run_status
  uses:
  - heater_run_command
  - zone_air_unoccupied_heating_temperature_setpoint
  - zone_air_occupied_heating_temperature_setpoint
  - zone_air_temperature_sensor
  implements:
  - CONTROL

LCC:
  id: "7719840051089113088"
  description: "Leaving coil temperature control."
  is_abstract: true
  uses:
  - leaving_cooling_coil_temperature_sensor
  - leaving_cooling_coil_temperature_setpoint
  - chilled_water_valve_percentage_command
  implements:
  - CONTROL

LCC2X:
  id: "13640384711221051392"
  description: "Double valve leaving coil temperature control."
  is_abstract: true
  uses:
  - leaving_cooling_coil_temperature_sensor
  - leaving_cooling_coil_temperature_setpoint
  - chilled_water_valve_percentage_command_1
  - chilled_water_valve_percentage_command_2
  implements:
  - CONTROL

SFSS:
  id: "5180976443089223680"
  description: "Basic combination of supply fan run command and status (start/stop)."
  is_abstract: true
  implements:
  - OPERATIONAL
  opt_uses:
  - supply_air_flowrate_capacity
  - supply_fan_power_capacity
  - supply_fan_current_sensor
  - supply_fan_power_sensor
  - supply_fan_run_time_accumulator
  uses:
  - supply_fan_run_command
  - supply_fan_run_status

RHM:
  id: "14781568929201389568"
  description: "Return air humidity monitoring."
  is_abstract: true
  implements:
  - MONITORING
  uses:
  - return_air_relative_humidity_sensor

RTM:
  id: "2924673029776605184"
  description: "Return air temperature monitoring"
  implements:
  - MONITORING
  opt_uses:
  - return_air_relative_humidity_sensor
  - return_air_specificenthalpy_sensor
  uses:
  - return_air_temperature_sensor

DTC:
  id: "14404348479943999488"
  description: "Discharge air temperatore control"
  is_abstract: true
  implements:
  - OPERATIONAL
  uses:
  - discharge_air_temperature_setpoint
  - discharge_air_temperature_sensor

STC:
  id: "2204097089397325824"
  description: "Supply air temperature control"
  is_abstract: true
  opt_uses:
  - heating_request_count
  - cooling_request_count
  uses:
  - supply_air_temperature_setpoint
  - supply_air_temperature_sensor
  implements:
  - OPERATIONAL

RTC:
  id: "7486819452302917632"
  description: "Return air temperature control"
  is_abstract: true
  implements:
  - OPERATIONAL
  uses:
  - return_air_temperature_sensor
  - return_air_temperature_setpoint
 

# Rename to OTM
OA:
  id: "15138435219205390336"
  description: "Basic weather station (drybulb temp and humidity)."
  is_abstract: true
  opt_uses:
  - outside_air_relative_humidity_sensor
  - outside_air_dewpoint_temperature_sensor
  - outside_air_wetbulb_temperature_sensor
  - outside_air_specificenthalpy_sensor
  - outside_air_pressure_sensor
  - wind_linearvelocity_sensor
  - wind_direction_angle_sensor
  - outside_air_rain_level_sensor
  - outside_air_co2_concentration_sensor
  - outside_air_voc_concentration_sensor
  uses:
  - outside_air_temperature_sensor
  implements:
  - MONITORING

ZA:
  id: "3244379125296660480"
  description: "Grouped type for zone air psychrometric conditions (RH and temp)"
  is_abstract: true
  uses:
  - zone_air_temperature_sensor
  - zone_air_relative_humidity_sensor

WDT:
  id: "12148045066631380992"
  description: "Temperature differential across water."
  is_abstract: true
  implements:
  - MONITORING
  uses:
  - return_water_temperature_sensor
  - supply_water_temperature_sensor

CHWDT:
  id: "6815783107824713728"
  description: "Temperature differential across chilled water."
  is_abstract: true
  implements:
  - MONITORING
  uses:
  - chilled_return_water_temperature_sensor
  - chilled_supply_water_temperature_sensor

CHWDPSC:
  id: "9028698692793663488"
  description: "Chilled water valve controlling supply air dewpoint temperature."
  is_abstract: true
  opt_uses:
  - leaving_cooling_coil_temperature_sensor
  - cooling_thermal_power_capacity
  - chilled_supply_water_temperature_sensor
  uses:
  - supply_air_dewpoint_temperature_sensor
  - supply_air_dewpoint_temperature_setpoint
  - chilled_water_valve_percentage_command
  implements:
  - CONTROL

CHWDPSC2X:
  id: "14378975050109812736"
  description: "Chilled water valves (2x) controlling supply air dewpoint temperature."
  is_abstract: true
  opt_uses:
  - leaving_cooling_coil_temperature_sensor
  - cooling_thermal_power_capacity
  uses:
  - supply_air_dewpoint_temperature_sensor
  - supply_air_dewpoint_temperature_setpoint
  - chilled_water_valve_percentage_command_1
  - chilled_water_valve_percentage_command_2
  implements:
  - CONTROL

CWDT:
  id: "16710191489157693440"
  description: "Temperature differential across condenser water."
  is_abstract: true
  implements:
  - MONITORING
  uses:
  - condensing_return_water_temperature_sensor
  - condensing_supply_water_temperature_sensor

# Rename SFN TOTAL_
SWTC:
  id: "3609220173136920576"
  description: "Supply water temperature control."
  is_abstract: true
  implements:
  - OPERATIONAL
  opt_uses:
  - cooling_request_count
  - heating_request_count
  - return_water_temperature_sensor
  - run_command
  uses:
  - supply_water_temperature_setpoint
  - supply_water_temperature_sensor

RWTC:
  id: "4684780039613448192"
  description: "Return water temperature control."
  is_abstract: true
  implements:
  - OPERATIONAL
  opt_uses:
  - supply_water_temperature_sensor
  - run_command
  uses:
  - return_water_temperature_setpoint
  - return_water_temperature_sensor

PSWTC:
  id: "10474579573063286784"
  description: "Process water temperature control."
  is_abstract: true
  opt_uses:
  - process_return_water_temperature_sensor
  uses:
  - process_supply_water_temperature_sensor
  - process_supply_water_temperature_setpoint
  implements:
  - OPERATIONAL

SCHWTC:
  id: "10166461230588362752"
  description: "Supply chilled water temperature control."
  is_abstract: true
  implements:
  - OPERATIONAL
  opt_uses:
  - cooling_request_count
  - chilled_return_water_temperature_sensor
  - cooling_percentage_command
  uses:
  - chilled_supply_water_temperature_setpoint
  - chilled_supply_water_temperature_sensor

WDPC:
  id: "7536359048203993088"
  description: "Differential pressure control in whichever system."
  is_abstract: true
  implements:
  - OPERATIONAL
  opt_uses:
  - pressurization_request_count
  uses:
  - differential_pressure_sensor
  - differential_pressure_setpoint

CGRWTC:
  id: "8601082128077160448"
  description: "Cogeneration return water temperature control."
  is_abstract: true
  implements:
  - OPERATIONAL
  opt_uses:
  - cogeneration_supply_water_temperature_sensor
  uses:
  - cogeneration_return_water_temperature_sensor
  - cogeneration_return_water_temperature_setpoint

WDPC2X:
  id: "14149516868997611520"
  description: "Differential pressure control in whichever system, 2 sensors."
  is_abstract: true
  implements:
  - OPERATIONAL
  opt_uses:
  - pressurization_request_count
  - run_command
  uses:
  - differential_pressure_sensor_1
  - differential_pressure_sensor_2
  - differential_pressure_setpoint

# Change to low_limit_flowrate_setpoint
MINFC:
  id: "16039155144679489536"
  description: "Minimum flow control for entire loop."
  is_abstract: true
  implements:
  - CONTROL
  uses:
  - bypass_valve_percentage_command
  - min_flowrate_setpoint
  - flowrate_sensor

# Rename to CPSS
CPC:
  id: "1722211929268682752"
  description: "Circulation pump control"
  is_abstract: true
  uses:
  - circulation_pump_run_status
  - circulation_pump_run_command


### NET NEW TYPES
ETM:
  id: "13050638559919210496"
  description: "Basic exhaust temperature monitoring."
  is_abstract: true
  uses:
  - exhaust_air_temperature_sensor
  implements:
  - MONITORING

ED:
  id: "8438952541491822592"
  description: "Exhaust air flow control."
  is_abstract: true
  opt_uses:
  - exhaust_air_damper_percentage_sensor
  - exhaust_air_static_pressure_sensor
  uses:
  - exhaust_air_flowrate_setpoint
  - exhaust_air_flowrate_sensor
  - exhaust_air_damper_percentage_command
  implements:
  - CONTROL

RD:
  id: "17662324578346598400"
  description: "Return damper flow control."
  is_abstract: true
  uses:
  - return_air_flowrate_setpoint
  - return_air_flowrate_sensor
  - return_air_damper_percentage_command
  implements:
  - CONTROL

MTM:
  id: "944962761547317248"
  description: "Mixed air temperature monitoring."
  is_abstract: true
  opt_uses:
  - mixed_air_relative_humidity_sensor
  - mixed_air_dewpoint_temperature_sensor
  uses:
  - mixed_air_temperature_sensor
  implements:
  - MONITORING

MTC:
  id: "10168334798402093056"
  description: "Mixed air temperature control."
  is_abstract: true
  uses:
  - mixed_air_temperature_sensor
  - mixed_air_temperature_setpoint
  implements:
  - OPERATIONAL

STM:
  id: "5556648779974705152"
  description: "Basic supply temperature monitoring."
  is_abstract: true
  uses:
  - supply_air_temperature_sensor
  implements:
  - MONITORING

STDSPC:
  id: "14780020816829480960"
  description: "Supply temperature control dual setpoint."
  is_abstract: true
  opt_uses:
  - heating_request_count
  - cooling_request_count
  uses:
  - supply_air_cooling_temperature_setpoint
  - supply_air_heating_temperature_setpoint
  - supply_air_temperature_sensor
  implements:
  - OPERATIONAL

DSPRTC:
  id: "3250805770761011200"
  description: "Dual setpoint return air temp control."
  is_abstract: true
  opt_uses:
  - discharge_air_temperature_sensor
  - return_air_relative_humidity_sensor
  uses:
  - return_air_temperature_sensor
  - return_air_cooling_temperature_setpoint
  - return_air_heating_temperature_setpoint
  implements:
  - OPERATIONAL

ZHC:
  id: "7286031036884975616"
  description: "Zone relative humidity control."
  is_abstract: true
  uses:
  - zone_air_relative_humidity_sensor
  - zone_air_relative_humidity_setpoint
  implements:
  - OPERATIONAL

RHC:
  id: "2169941860192092160"
  description: "Return air relative humidity control."
  is_abstract: true
  uses:
  - return_air_relative_humidity_sensor
  - return_air_relative_humidity_setpoint
  implements:
  - OPERATIONAL

RHDHC:
  id: "18310842924687949824"
  description: "Return humidification/dehumidification control."
  is_abstract: true
  opt_uses:
  - economizer_mode
  - humidification_percentage_command
  uses:
  - return_air_relative_humidity_sensor
  - return_air_relative_humidity_setpoint
  - dehumidification_run_command
  - humidification_run_command
  implements:
  - CONTROL

ZHDHC:
  id: "4475784869405786112"
  description: "Zone humidification/dehumidification control."
  is_abstract: true
  opt_uses:
  - humidification_percentage_command
  uses:
  - zone_air_relative_humidity_sensor
  - zone_air_relative_humidity_setpoint
  - dehumidification_run_command
  - humidification_run_command
  implements:
  - CONTROL

RHHC:
  id: "8019953948913827840"
  description: "Zone humidification control."
  is_abstract: true
  opt_uses:
  - humidification_percentage_command
  uses:
  - humidification_run_command
  - return_air_relative_humidity_setpoint
  - return_air_relative_humidity_sensor

SHC:
  id: "12474177807615787008"
  description: "Supply air relative humidity control."
  is_abstract: true
  opt_uses:
  - humidification_percentage_command
  uses:
  - dehumidification_run_command
  - humidification_run_command
  - supply_air_dehumidification_relative_humidity_setpoint
  - supply_air_humidification_relative_humidity_setpoint
  - supply_air_relative_humidity_sensor
  implements:
  - OPERATIONAL

SHM:
  id: "2378937030399754240"
  description: "Supply air relative humidity monitoring."
  is_abstract: true
  uses:
  - supply_air_relative_humidity_sensor
  implements:
  - MONITORING

REFC:
  id: "3034632988647227392"
  description: "Refrigerant leak control."
  is_abstract: true
  uses:
  - zone_air_refrigerant_concentration_setpoint
  - zone_air_refrigerant_concentration_sensor
  implements:
  - OPERATIONAL

CREFM:
  id: "450084672513245184"
  description: "Cold Room Refrigerator monitoring."
  is_abstract: true
  opt_uses:
   - failed_alarm
   - run_status
   - compressor_run_status
   - run_time_accumulator
  uses:
   - zone_air_temperature_sensor
   - defrost_temperature_sensor

EPC:
  id: "11105083520895156224"
  description: "Exhaust pressure control."
  is_abstract: true
  uses:
  - exhaust_air_static_pressure_sensor
  - exhaust_air_static_pressure_setpoint
  opt_uses:
  - exhaust_air_flowrate_sensor
  implements:
  - OPERATIONAL

CO2M:
  id: "7862491789188399104"
  description: "Basic carbon dioxide monitoring."
  is_abstract: true
  uses:
  - zone_air_co2_concentration_sensor
  implements:
  - MONITORING

VOCM:
  id: "17085863826043174912"
  description: "Volatile organic compound monitoring."
  is_abstract: true
  uses:
  - zone_air_voc_concentration_sensor
  implements:
  - MONITORING

VOCC:
  id: "2097884266154164224"
  description: "Volatile organic compound control."
  is_abstract: true
  uses:
  - zone_air_voc_concentration_setpoint
  - zone_air_voc_concentration_sensor
  implements:
  - OPERATIONAL

RAVOCC:
  id: "1041182123605622784"
  description: "Volatile organic compound control for return air from zone."
  is_abstract: true
  uses:
  - return_air_voc_concentration_setpoint
  - return_air_voc_concentration_sensor
  implements:
  - OPERATIONAL
  
VOCPC:
  id: "668891884487180288"
  description: "Volatile organic compound percentage control."
  is_abstract: true
  uses:
  - zone_air_voc_percentage_setpoint
  - zone_air_voc_percentage_sensor
  implements:
  - OPERATIONAL

BFSS:
  id: "11321256303008940032"
  description: "Booster fan start-stop and feedback."
  is_abstract: true
  uses:
  - boost_fan_run_command
  - boost_fan_run_status
  implements:
  - OPERATIONAL

DFHLC:
  id: "3539036146912722944"
  description: "Discharge fan three-speed (high/low/off) speed control."
  is_abstract: true
  opt_uses:
  - discharge_fan_run_status
  - discharge_fan_run_command
  uses:
  - low_discharge_fan_speed_command
  - high_discharge_fan_speed_command
  implements:
  - OPERATIONAL
  - REMAP_REQUIRED

DFHMLC:
  id: "8727182917643534336"
  description: "Discharge fan three-speed (high/medium/low/off) speed control."
  is_abstract: true
  opt_uses:
  - discharge_fan_run_status
  - discharge_fan_run_command
  uses:
  - low_discharge_fan_speed_command
  - medium_discharge_fan_speed_command
  - high_discharge_fan_speed_command
  implements:
  - OPERATIONAL
  - REMAP_REQUIRED

ESPC:
  id: "6709570284581552128"
  description: "Exhaust air static pressure control."
  is_abstract: true
  uses:
  - exhaust_air_damper_percentage_command
  - exhaust_fan_run_command
  - exhaust_fan_run_status
  - exhaust_fan_speed_percentage_command
  - exhaust_air_static_pressure_sensor
  - exhaust_air_static_pressure_setpoint
  implements:
  - OPERATIONAL

SSPM:
  id: "15932942321436327936"
  description: "Supply static pressure monitoring."
  is_abstract: true
  uses:
  - supply_air_static_pressure_sensor
  implements:
  - MONITORING

ZSPC:
  id: "4403727275367858176"
  description: "Zone static pressure control."
  is_abstract: true
  opt_uses:
  - exhaust_air_damper_percentage_command
  uses:
  - zone_air_static_pressure_setpoint
  - zone_air_static_pressure_sensor
  implements:
  - OPERATIONAL

ZSPM:
  id: "13627099312222633984"
  description: "Zone static pressure monitoring."
  is_abstract: true
  uses:
  - zone_air_static_pressure_sensor
  implements:
  - MONITORING

RSPC:
  id: "9015413293795246080"
  description: "Return air static pressure control."
  is_abstract: true
  uses:
  - return_air_static_pressure_sensor
  - return_air_static_pressure_setpoint
  implements:
  - OPERATIONAL

PWDPC:
  id: "18238785330650021888"
  description: "Process water differential pressure control."
  is_abstract: true
  uses:
  - process_water_differential_pressure_sensor
  - process_water_differential_pressure_setpoint
  implements:
  - OPERATIONAL

PWDT:
  id: "289266803299844096"
  description: "Primary-side water delta-T monitoring."
  is_abstract: true
  uses:
  - primary_supply_water_temperature_sensor
  - primary_return_water_temperature_sensor


CHPM:
  id: "224386821168037888"
  description: "Chiller pressure monitoring."
  is_abstract: true
  uses:
  - evaporator_pressure_sensor
  - condenser_pressure_sensor
  - differential_pressure_sensor # consider removing or renaming, may not be descriptive enough for WCC
  implements:
  - MONITORING

ESFM:
  id: "12354224387560308736"
  description: " An Electrostatic filter used to maintain air quality its run status and alarm monitoring"
  is_abstract: true
  uses:
  - electrostatic_filter_run_status
  opt_uses:
  - electrostatic_filter_alarm
  implements:
  - MONITORING

FDPM:
  id: "9447758858022813696"
  description: "Filter pressure monitoring."
  is_abstract: true
  uses:
  - filter_differential_pressure_sensor
  implements:
  - MONITORING

FDPSM:
  id: "5397007388203024384"
  description: "Filter pressure status monitoring."
  is_abstract: true
  uses:
  - filter_differential_pressure_status
  opt_uses:
  - filter_alarm
  implements:
  - MONITORING

# Chilled water valve control

CHWDC:
  id: "16581460667777679360"
  description: "Chilled water valve monitoring on discharge side."
  is_abstract: true
  opt_uses:
  - leaving_cooling_coil_temperature_sensor
  - cooling_thermal_power_capacity
  - chilled_water_valve_percentage_sensor
  - chilled_water_flowrate_sensor
  uses:
  - discharge_air_temperature_sensor
  - discharge_air_temperature_setpoint
  - chilled_water_valve_percentage_command
  implements:
  - CONTROL

CHWSC:
  id: "4836072839595425792"
  description: "Chilled water valve monitoring on supply side."
  is_abstract: true
  opt_uses:
  - leaving_cooling_coil_temperature_sensor
  - cooling_thermal_power_capacity
  - chilled_supply_water_temperature_sensor
  - chilled_water_valve_percentage_sensor
  - cooling_request_count
  - supply_air_relative_humidity_sensor
  uses:
  - supply_air_temperature_sensor
  - supply_air_temperature_setpoint
  - chilled_water_valve_percentage_command
  implements:
  - CONTROL

CHWSDC:
  id: "2207518769582964736"
  description: "Chilled water valve monitoring on supply side."
  is_abstract: true
  opt_uses:
  - leaving_cooling_coil_temperature_sensor
  - cooling_thermal_power_capacity
  - chilled_water_valve_percentage_sensor
  uses:
  - supply_air_temperature_sensor
  - supply_air_heating_temperature_setpoint
  - supply_air_cooling_temperature_setpoint
  - chilled_water_valve_percentage_command
  implements:
  - CONTROL

CHW2XSC:
  id: "14565396147087605760"
  description: "Two chilled water valves."
  is_abstract: true
  opt_uses:
  - leaving_cooling_coil_temperature_sensor
  - cooling_thermal_power_capacity
  - chilled_supply_water_temperature_sensor
  - chilled_water_valve_percentage_sensor
  - cooling_request_count
  uses:
  - supply_air_temperature_sensor
  - supply_air_temperature_setpoint
  - chilled_water_valve_percentage_command_1
  - chilled_water_valve_percentage_command_2
  implements:
  - CONTROL

CHWRC:
  id: "10816853144743444480"
  description: "Chilled water valve monitoring on return side."
  is_abstract: true
  opt_uses:
  - discharge_air_temperature_sensor
  - leaving_cooling_coil_temperature_sensor
  - cooling_thermal_power_capacity
  - return_air_relative_humidity_sensor
  - chilled_water_valve_percentage_sensor
  - chilled_water_flowrate_sensor
  uses:
  - return_air_temperature_setpoint
  - return_air_temperature_sensor
  - chilled_water_valve_percentage_command
  implements:
  - CONTROL

CHWZC:
  id: "2746402612495515648"
  description: "Chilled water valve monitoring on zone side (DSP, CSP)."
  is_abstract: true
  opt_uses:
  - discharge_air_temperature_sensor
  - leaving_cooling_coil_temperature_sensor
  - cooling_thermal_power_capacity
  - chilled_water_valve_percentage_sensor
  - chilled_supply_water_isolation_valve_command
  - chilled_supply_water_isolation_valve_status
  - chilled_supply_water_temperature_sensor
  uses:
  - zone_air_cooling_temperature_setpoint
  - zone_air_temperature_sensor
  - chilled_water_valve_percentage_command
  implements:
  - CONTROL

CHWZTC:
  id: "14203560064526057472"
  description: "Chilled water valve monitoring on zone side (ZTC)."
  is_abstract: true
  opt_uses:
  - discharge_air_temperature_sensor
  - leaving_cooling_coil_temperature_sensor
  - cooling_thermal_power_capacity
  - chilled_water_flowrate_sensor
  - chilled_water_valve_percentage_sensor
  uses:
  - zone_air_temperature_setpoint
  - zone_air_temperature_sensor
  - chilled_water_valve_percentage_command
  implements:
  - CONTROL

CHWPVM:
  id: "10410116305838407680"
  description: "Chilled water pressure valve command and position monitoring (without regard to what controls it)."
  is_abstract: true
  opt_uses:
  - chilled_water_flowrate_sensor
  uses:
  - chilled_water_valve_percentage_sensor
  implements:
  - OPERATIONAL

CHWZTC2X:
  id: "12977168093439590400"
  description: "Chilled water valve control on zone side (ZTC) for two separate zones. Chilled water valve controls to the worst zone."
  is_abstract: true
  opt_uses:
  - discharge_air_temperature_sensor_1
  - discharge_air_temperature_sensor_2
  - leaving_cooling_coil_temperature_sensor
  - cooling_thermal_power_capacity
  - chilled_water_flowrate_sensor
  - chilled_water_valve_percentage_sensor
  uses:
  - zone_air_temperature_setpoint_1
  - zone_air_temperature_setpoint_2
  - zone_air_temperature_sensor_1
  - zone_air_temperature_sensor_2
  - chilled_water_valve_percentage_command
  implements:
  - CONTROL

# DX Control

DXZTC:
  id: "13699156906260561920"
  description: "Compressor run control on zone side (ZTC)."
  is_abstract: true
  opt_uses:
  - discharge_air_temperature_sensor
  - leaving_cooling_coil_temperature_sensor
  - cooling_thermal_power_capacity
  - cooling_percentage_command
  - compressor_speed_percentage_command
  - compressor_run_time_accumulator
  uses:
  - zone_air_temperature_setpoint
  - zone_air_temperature_sensor
  - compressor_run_command
  - compressor_run_status
  implements:
  - CONTROL

DX2ZTC:
  id: "7764960709758156800"
  description: "Compressor run control on zone side (ZTC)."
  is_abstract: true
  opt_uses:
  - discharge_air_temperature_sensor
  - leaving_cooling_coil_temperature_sensor
  - cooling_thermal_power_capacity
  - cooling_percentage_command
  - compressor_speed_percentage_command
  - compressor_run_time_accumulator_1
  - compressor_run_time_accumulator_2   
  uses:
  - zone_air_temperature_setpoint
  - zone_air_temperature_sensor
  - compressor_run_command_1
  - compressor_run_command_2
  - compressor_run_status_1
  - compressor_run_status_2
  implements:
  - CONTROL

DXZC:
  id: "5052245621709209600"
  description: "Compressor run control on zone side (DSP, CSP)."
  is_abstract: true
  opt_uses:
  - discharge_air_temperature_sensor
  - leaving_cooling_coil_temperature_sensor
  - cooling_thermal_power_capacity
  - cooling_percentage_command
  - compressor_speed_percentage_command
  uses:
  - zone_air_cooling_temperature_setpoint
  - zone_air_temperature_sensor
  - compressor_run_command
  - compressor_run_status
  implements:
  - CONTROL


DXDSPRTC:
  id: "13463632719497920512"
  description: "Compressor run control with dual return temp control."
  is_abstract: true
  opt_uses:
  - discharge_air_temperature_sensor
  - leaving_cooling_coil_temperature_sensor
  - cooling_thermal_power_capacity
  - cooling_percentage_command
  - compressor_speed_percentage_command
  uses:
  - return_air_cooling_temperature_setpoint
  - return_air_heating_temperature_setpoint
  - return_air_temperature_sensor
  - compressor_run_command
  - compressor_run_status
  implements:
  - CONTROL


DX2ZC:
  id: "5844879156126416896"
  description: "Two compressor run control on zone side (DSP, CSP)."
  is_abstract: true
  opt_uses:
  - discharge_air_temperature_sensor
  - leaving_cooling_coil_temperature_sensor
  - cooling_thermal_power_capacity
  - cooling_percentage_command
  - compressor_speed_percentage_command
  uses:
  - zone_air_cooling_temperature_setpoint
  - zone_air_temperature_sensor
  - compressor_run_command_1
  - compressor_run_command_2
  - compressor_run_status_1
  - compressor_run_status_2
  implements:
  - CONTROL

DX3ZC:
  id: "14059444876450201600"
  description: "Three compressor run control on zone side."
  is_abstract: true
  opt_uses:
  - discharge_air_temperature_sensor
  - leaving_cooling_coil_temperature_sensor
  - cooling_thermal_power_capacity
  - cooling_percentage_command
  - compressor_speed_percentage_command
  uses:
  - compressor_run_command_1
  - compressor_run_command_2
  - compressor_run_command_3
  - compressor_run_status_1
  - compressor_run_status_2
  - compressor_run_status_3
  - zone_air_temperature_sensor
  - zone_air_cooling_temperature_setpoint
  implements:
  - CONTROL

DX4ZC:
  id: "7395665540313776128"
  description: "Four compressor run control on zone side."
  is_abstract: true
  opt_uses:
  - discharge_air_temperature_sensor
  - leaving_cooling_coil_temperature_sensor
  - cooling_thermal_power_capacity
  - cooling_percentage_command
  - compressor_speed_percentage_command
  uses:
  - compressor_run_command_1
  - compressor_run_command_2
  - compressor_run_command_3
  - compressor_run_command_4
  - compressor_run_status_1
  - compressor_run_status_2
  - compressor_run_status_3
  - compressor_run_status_4
  - zone_air_temperature_sensor
  - zone_air_cooling_temperature_setpoint
  implements:
  - CONTROL

DX2ZC2X:
  id: "2288583562875633664"
  description: "Two compressor run control on zone side (DSP, CSP) with two zone temp sensors."
  is_abstract: true
  opt_uses:
  - discharge_air_temperature_sensor
  - leaving_cooling_coil_temperature_sensor
  - cooling_thermal_power_capacity
  - cooling_percentage_command
  - compressor_speed_percentage_command
  uses:
  - zone_air_cooling_temperature_setpoint
  - zone_air_temperature_sensor_1
  - zone_air_temperature_sensor_2
  - compressor_run_command_1
  - compressor_run_command_2
  - compressor_run_status_1
  - compressor_run_status_2
  implements:
  - CONTROL

DXSC:
  id: "2530229830381731840"
  description: "Compressor run control on supply air side (STC)."
  opt_uses:
  - leaving_cooling_coil_temperature_sensor
  - cooling_thermal_power_capacity
  - cooling_percentage_command #Serves as a duty cycle for single-stage DX sections.
  - compressor_speed_percentage_command
  - cooling_request_count
  uses:
  - compressor_run_status
  - compressor_run_command
  - supply_air_temperature_sensor
  - supply_air_temperature_setpoint
  implements:
  - CONTROL

DX2SC:
  id: "11753601867236507648"
  description: "Two compressor run control on supply air side."
  is_abstract: true
  opt_uses:
  - leaving_cooling_coil_temperature_sensor
  - cooling_thermal_power_capacity
  - cooling_percentage_command
  - compressor_speed_percentage_command
  - cooling_request_count
  uses:
  - compressor_run_command_1
  - compressor_run_command_2
  - compressor_run_status_1
  - compressor_run_status_2
  - supply_air_temperature_sensor
  - supply_air_temperature_setpoint
  implements:
  - CONTROL

DX3SC:
  id: "7141915848809119744"
  description: "Three compressor run control on supply air side."
  is_abstract: true
  opt_uses:
  - leaving_cooling_coil_temperature_sensor
  - cooling_thermal_power_capacity
  - cooling_percentage_command
  - compressor_speed_percentage_command
  - cooling_request_count
  uses:
  - compressor_run_command_1
  - compressor_run_command_2
  - compressor_run_command_3
  - compressor_run_status_1
  - compressor_run_status_2
  - compressor_run_status_3
  - supply_air_temperature_sensor
  - supply_air_temperature_setpoint
  implements:
  - CONTROL

DX4SC:
  id: "16365287885663895552"
  description: "Four compressor run control on supply air side."
  is_abstract: true
  opt_uses:
  - leaving_cooling_coil_temperature_sensor
  - cooling_thermal_power_capacity
  - cooling_percentage_command
  - compressor_speed_percentage_command
  - cooling_request_count
  uses:
  - compressor_run_status_1
  - compressor_run_status_2
  - compressor_run_status_3
  - compressor_run_status_4
  - compressor_run_command_1
  - compressor_run_command_2
  - compressor_run_command_3
  - compressor_run_command_4
  - supply_air_temperature_sensor
  - supply_air_temperature_setpoint
  implements:
  - CONTROL


DX2SDC:
  id: "17195498329471975424"
  description: "Two compressor run control on supply air side (dual temp setpoint)."
  is_abstract: true
  opt_uses:
  - leaving_cooling_coil_temperature_sensor
  - cooling_thermal_power_capacity
  - cooling_percentage_command
  - compressor_speed_percentage_command
  uses:
  - compressor_run_command_1
  - compressor_run_command_2
  - compressor_run_status_1
  - compressor_run_status_2
  - supply_air_temperature_sensor
  - supply_air_heating_temperature_setpoint
  - supply_air_cooling_temperature_setpoint
  implements:
  - CONTROL


DX4SWC:
  id: "1377308325774884864"
  description: "Four compressor run control on supply water side."
  is_abstract: true
  opt_uses:
  - cooling_thermal_power_capacity
  - cooling_percentage_command
  - compressor_speed_percentage_command
  - compressor_speed_percentage_sensor
  uses:
  - compressor_run_command_1
  - compressor_run_command_2
  - compressor_run_command_3
  - compressor_run_command_4
  - compressor_run_status_1
  - compressor_run_status_2
  - compressor_run_status_3
  - compressor_run_status_4
  - supply_water_temperature_sensor
  - supply_water_temperature_setpoint
  implements:
  - CONTROL

DX2SWC:
  id: "8232701752307089408"
  description: "Two compressor run control on supply water side."
  is_abstract: true
  opt_uses:
  - cooling_thermal_power_capacity
  - cooling_percentage_command
  - compressor_speed_percentage_command
  - compressor_speed_percentage_sensor
  uses:
  - compressor_run_command_1
  - compressor_run_command_2
  - compressor_run_status_1
  - compressor_run_status_2
  - supply_water_temperature_sensor
  - supply_water_temperature_setpoint
  implements:
  - CONTROL


DXSWC:
  id: "11457067979271831552"
  description: "Compressor run control on supply water side."
  is_abstract: true
  opt_uses:
  - cooling_thermal_power_capacity
  - cooling_percentage_command
  - compressor_speed_percentage_command
  - compressor_speed_percentage_sensor
  uses:
  - compressor_run_command
  - compressor_run_status
  - supply_water_temperature_sensor
  - supply_water_temperature_setpoint
  implements:
  - CONTROL

DX5SC:
  id: "10600680362629660672"
  description: "Five compressor run control on supply side."
  is_abstract: true
  opt_uses:
  - leaving_cooling_coil_temperature_sensor
  - cooling_thermal_power_capacity
  - cooling_percentage_command
  - compressor_speed_percentage_command
  - cooling_request_count
  uses:
  - compressor_run_command_1
  - compressor_run_command_2
  - compressor_run_command_3
  - compressor_run_command_4
  - compressor_run_command_5
  - compressor_run_status_1
  - compressor_run_status_2
  - compressor_run_status_3
  - compressor_run_status_4
  - compressor_run_status_5
  - supply_air_temperature_sensor
  - supply_air_temperature_setpoint
  implements:
  - CONTROL

DXRC:
  id: "5628706374012633088"
  description: "Compressor run control on return air side (RC)."
  opt_uses:
  - discharge_air_temperature_sensor
  - leaving_cooling_coil_temperature_sensor
  - cooling_thermal_power_capacity
  - cooling_percentage_command
  - compressor_speed_percentage_command
  - compressor_failed_alarm
  uses:
  - return_air_temperature_setpoint
  - return_air_temperature_sensor
  - compressor_run_command
  - compressor_run_status
  implements:
  - CONTROL

DXDC:
  id: "5988994344202272768"
  description: "Compressor run control on discharge air side (DTC)."
  opt_uses:
  - leaving_cooling_coil_temperature_sensor
  - cooling_thermal_power_capacity
  - cooling_percentage_command
  - compressor_speed_percentage_command
  - compressor_run_time_accumulator
  uses:
  - compressor_run_status
  - compressor_run_command
  - discharge_air_temperature_sensor
  - discharge_air_temperature_setpoint
  implements:
  - CONTROL

DX2DC:
  id: "8944903812129226752"
  description: "Two compressor run control on discharge side (DTC)."
  is_abstract: true
  opt_uses:
  - leaving_cooling_coil_temperature_sensor
  - cooling_thermal_power_capacity
  - cooling_percentage_command
  - compressor_speed_percentage_command
  - compressor_run_time_accumulator_1
  - compressor_run_time_accumulator_2  
  uses:
  - discharge_air_temperature_sensor
  - discharge_air_temperature_setpoint
  - compressor_run_command_1
  - compressor_run_command_2
  - compressor_run_status_1
  - compressor_run_status_2
  implements:
  - CONTROL

DX3DC:
  id: "13988935394784182272"
  description: "Three compressor run control on discharge side (DTC)."
  is_abstract: true
  opt_uses:
  - leaving_cooling_coil_temperature_sensor
  - cooling_thermal_power_capacity
  - cooling_percentage_command
  - compressor_speed_percentage_command
  uses:
  - discharge_air_temperature_sensor
  - discharge_air_temperature_setpoint
  - compressor_run_command_1
  - compressor_run_command_2
  - compressor_run_command_3
  - compressor_run_status_1
  - compressor_run_status_2
  - compressor_run_status_3
  implements:
  - CONTROL

HPSC:
  id: "15212366381057048576"
  description: "Supply side heat pump control."
  is_abstract: true
  opt_uses:
  - cooling_thermal_power_capacity
  - heating_thermal_power_capacity
  - compressor_speed_percentage_command
  - cooling_request_count
  - heating_request_count
  uses:
  - supply_air_temperature_sensor
  - supply_air_temperature_setpoint
  - compressor_run_command
  - compressor_run_status
  - reversing_valve_command
  implements:
  - CONTROL

HP2SC:
  id: "3360440274189811712"
  description: "Supply side heat pump control."
  is_abstract: true
  opt_uses:
  - cooling_thermal_power_capacity
  - heating_thermal_power_capacity
  - compressor_speed_percentage_command
  - cooling_request_count
  - heating_request_count
  uses:
  - supply_air_temperature_sensor
  - supply_air_temperature_setpoint
  - compressor_run_command_1
  - compressor_run_command_2
  - compressor_run_status_1
  - compressor_run_status_2
  - reversing_valve_command
  implements:
  - CONTROL

HPDC:
  id: "3683151334988578816"
  description: "Discharge side heat pump control."
  is_abstract: true
  opt_uses:
  - cooling_thermal_power_capacity
  - heating_thermal_power_capacity
  - compressor_speed_percentage_command
  uses:
  - discharge_air_temperature_sensor
  - discharge_air_temperature_setpoint
  - compressor_run_command
  - compressor_run_status
  - reversing_valve_command
  implements:
  - CONTROL

HPZTC:
  id: "4115496899216146432"
  description: "Zone temp heat pump control (ZTC)."
  is_abstract: true
  opt_uses:
  - discharge_air_temperature_sensor
  - cooling_thermal_power_capacity
  - heating_thermal_power_capacity
  - compressor_speed_percentage_command
  uses:
  - zone_air_temperature_setpoint
  - zone_air_temperature_sensor
  - compressor_run_command
  - compressor_run_status
  - reversing_valve_command
  implements:
  - CONTROL

HPZC:
  id: "15428539163170832384"
  description: "Zone temp heat pump control (CSP or DSP)."
  is_abstract: true
  opt_uses:
  - discharge_air_temperature_sensor
  - cooling_thermal_power_capacity
  - heating_thermal_power_capacity
  - compressor_speed_percentage_command
  uses:
  - zone_air_cooling_temperature_setpoint
  - zone_air_heating_temperature_setpoint
  - zone_air_temperature_sensor
  - compressor_run_command
  - compressor_run_status
  - reversing_valve_command
  implements:
  - CONTROL

HP2ZC:
  id: "16221172697588039680"
  description: "Zone temp heat pump control with two compressors."
  is_abstract: true
  opt_uses:
  - discharge_air_temperature_sensor
  - cooling_thermal_power_capacity
  - heating_thermal_power_capacity
  - compressor_speed_percentage_command
  uses:
  - zone_air_cooling_temperature_setpoint
  - zone_air_heating_temperature_setpoint
  - zone_air_temperature_sensor
  - compressor_run_command_1
  - compressor_run_command_2
  - compressor_run_status_1
  - compressor_run_status_2
  - reversing_valve_command
  implements:
  - CONTROL

HWDC:
  id: "16507327195786510336"
  description: "Heating water valve monitoring on discharge air side."
  is_abstract: true
  opt_uses:
  - heating_water_valve_percentage_sensor
  - heating_thermal_power_capacity
  - discharge_air_relative_humidity_sensor
  - heating_water_flowrate_sensor
  uses:
  - heating_water_valve_percentage_command
  - discharge_air_temperature_setpoint
  - discharge_air_temperature_sensor
  implements:
  - CONTROL

HWRC:
  id: "17386253701286461440"
  description: "Heating water valve monitoring on discharge air side."
  is_abstract: true
  opt_uses:
  - heating_water_valve_percentage_sensor
  - heating_thermal_power_capacity
  - discharge_air_relative_humidity_sensor
  - heating_water_flowrate_sensor
  uses:
  - heating_water_valve_percentage_command
  - return_air_temperature_setpoint
  - return_air_temperature_sensor
  implements:
  - CONTROL

HWSC:
  id: "12906523371843354624"
  description: "Heating water valve monitoring on supply air side."
  is_abstract: true
  opt_uses:
  - heating_water_valve_percentage_sensor
  - heating_thermal_power_capacity
  - leaving_heating_coil_temperature_sensor
  - heating_request_count
  uses:
  - heating_water_valve_percentage_command
  - supply_air_temperature_setpoint
  - supply_air_temperature_sensor
  implements:
  - CONTROL

HW2SC:
  id: "15111346551231873024"
  description: "Two heating water valves on supply air side."
  is_abstract: true
  opt_uses:
  - heating_thermal_power_capacity
  - leaving_heating_coil_temperature_sensor
  - heating_request_count
  uses:
  - heating_water_valve_percentage_command_1
  - heating_water_valve_percentage_command_2
  - supply_air_temperature_setpoint
  - supply_air_temperature_sensor
  implements:
  - CONTROL

HWZC:
  id: "12546235401653714944"
  description: "Heating water valve monitoring on zone side (DSP/CSP)."
  is_abstract: true
  opt_uses:
  - discharge_air_temperature_sensor
  - heating_water_valve_percentage_sensor
  - heating_thermal_power_capacity
  - heating_supply_water_isolation_valve_command
  - heating_supply_water_isolation_valve_status
  uses:
  - heating_water_valve_percentage_command
  - zone_air_heating_temperature_setpoint
  - zone_air_temperature_sensor
  implements:
  - CONTROL

HWZTC:
  id: "2674345018457587712"
  description: "Heating water valve monitoring on zone side (ZTC)."
  is_abstract: true
  opt_uses:
  - discharge_air_temperature_sensor
  - heating_water_valve_percentage_sensor
  - heating_thermal_power_capacity
  - heating_water_flowrate_sensor
  uses:
  - heating_water_valve_percentage_command
  - zone_air_temperature_setpoint
  - zone_air_temperature_sensor
  implements:
  - CONTROL

HWSWC:
  id: "8294837353415966720"
  description: "Heating water valve monitoring on supply water side."
  is_abstract: true
  opt_uses:
  - heating_water_valve_percentage_sensor
  - heating_thermal_power_capacity
  - return_water_temperature_sensor
  uses:
  - heating_water_valve_percentage_command
  - supply_water_temperature_setpoint
  - supply_water_temperature_sensor
  implements:
  - CONTROL

PHWSC:
  id: "17518209390270742528"
  description: "Preheating water valve monitoring on supply air side."
  is_abstract: true
  opt_uses:
  - leaving_air_preheating_coil_temperature_sensor
  uses:
  - preheating_water_valve_percentage_command
  - supply_air_temperature_setpoint
  - supply_air_temperature_sensor
  implements:
  - CONTROL
  
HWPVM:
  id: "5829955484802613248"
  description: "Heating water pressure valve command and position monitoring (without regard to what controls it)."
  is_abstract: true
  opt_uses:
  - heating_water_flowrate_sensor
  uses:
  - heating_water_valve_percentage_sensor
  implements:
  - OPERATIONAL
  

HTDC:
  id: "656732385395605504"
  description: "Gas or electric heater control on discharge side."
  is_abstract: true
  opt_uses:
  - heating_thermal_power_capacity
  - heating_percentage_command
  - heater_run_status
  uses:
  - heater_run_command
  - discharge_air_temperature_setpoint
  - discharge_air_temperature_sensor
  implements:
  - CONTROL

HT2DC:
  id: "5268418403822993408"
  description: "Two gas or electric heater control on discharge control."
  is_abstract: true
  opt_uses:
  - heating_thermal_power_capacity
  - heating_percentage_command
  - leaving_heating_coil_temperature_sensor
  uses:
  - heater_run_command_1
  - heater_run_command_2
  - discharge_air_heating_temperature_setpoint
  - discharge_air_temperature_sensor
  implements:
  - CONTROL


HTSC:
  id: "800847573471461376"
  description: "Gas or electric heater control on supply side."
  is_abstract: true
  opt_uses:
  - heating_thermal_power_capacity
  - heating_percentage_command
  - heater_run_status
  - heating_request_count
  uses:
  - heater_run_command
  - supply_air_temperature_setpoint
  - supply_air_temperature_sensor
  implements:
  - CONTROL


HTSDC:
  id: "16700102370461220864"
  description: "Gas or electric heater control on supply side."
  is_abstract: true
  opt_uses:
  - heating_thermal_power_capacity
  - heater_run_status
  - heating_percentage_command
  uses:
  - heater_run_command
  - supply_air_heating_temperature_setpoint
  - supply_air_cooling_temperature_setpoint
  - supply_air_temperature_sensor
  implements:
  - CONTROL



HTRC:
  id: "80271633092182016"
  description: "Gas or electric heater control on return side (RC)."
  is_abstract: true
  opt_uses:
  - heating_thermal_power_capacity
  - discharge_air_temperature_sensor
  - heating_percentage_command
  - heater_run_status
  uses:
  - heater_run_command
  - return_air_temperature_setpoint
  - return_air_temperature_sensor
  implements:
  - CONTROL

HTZC:
  id: "2386114642305875968"
  description: "Gas or electric heater control on zone side (ZC)."
  is_abstract: true
  opt_uses:
  - heating_thermal_power_capacity
  - discharge_air_temperature_sensor
  - heating_percentage_command
  - heater_run_status
  uses:
  - heater_run_command
  - zone_air_heating_temperature_setpoint
  - zone_air_temperature_sensor
  implements:
  - CONTROL

HT2ZC:
  id: "6997800660733263872"
  description: "Two gas or electric heater control on zone side (HSP, DSP)."
  is_abstract: true
  opt_uses:
  - discharge_air_temperature_sensor
  - heating_thermal_power_capacity
  - heating_percentage_command
  uses:
  - heater_run_command_1
  - heater_run_command_2
  - zone_air_heating_temperature_setpoint
  - zone_air_temperature_sensor
  implements:
  - CONTROL

HT2XZTC2X:
  id: "18111271668641955840"
  description: "Two separate heating sections going to two different zones on the device, with independent heating control."
  is_abstract: true
  opt_uses:
  - heating_percentage_command_1
  - discharge_air_temperature_sensor_1
  - heating_percentage_command_2
  - discharge_air_temperature_sensor_2
  uses:
  - zone_air_temperature_setpoint_1
  - zone_air_temperature_sensor_1
  - heater_run_command_1
  - heater_run_status_1
  - zone_air_temperature_setpoint_2
  - zone_air_temperature_sensor_2
  - heater_run_command_2
  - heater_run_status_2
  implements:
  - CONTROL

HT3ZC:
  id: "3504555462265667584"
  description: "Two gas or electric heater control on zone side (HSP, DSP)."
  is_abstract: true
  opt_uses:
  - discharge_air_temperature_sensor
  - heating_thermal_power_capacity
  uses:
  - heater_run_command_1
  - heater_run_command_2
  - heater_run_command_3
  - zone_air_heating_temperature_setpoint
  - zone_air_temperature_sensor
  implements:
  - CONTROL



HTSWC:
  id: "2162764248285970432"
  description: "Two gas or electric heater control on supply water side."
  is_abstract: true
  opt_uses:
  - heating_thermal_power_capacity
  - heating_percentage_command
  uses:
  - heater_run_command
  - supply_water_temperature_sensor
  - supply_water_temperature_setpoint
  implements:
  - CONTROL


HT2SWC:
  id: "10024219610326237184"
  description: "Two gas or electric heater control on supply water side."
  is_abstract: true
  opt_uses:
  - heating_thermal_power_capacity
  - heating_percentage_command
  uses:
  - heater_run_command_1
  - heater_run_command_2
  - supply_water_temperature_sensor
  - supply_water_temperature_setpoint
  implements:
  - CONTROL

HT4SWC:
  id: "15090909928606400512"
  description: "Four gas or electric heater control on supply water side."
  is_abstract: true
  opt_uses:
  - heating_thermal_power_capacity
  - heating_percentage_command
  uses:
  - heater_run_command_1
  - heater_run_command_2
  - heater_run_command_3
  - heater_run_command_4
  - supply_water_temperature_sensor
  - supply_water_temperature_setpoint
  implements:
  - CONTROL


HT2SC:
  id: "5412533591898849280"
  description: "Two gas or electric heater control on supply side."
  is_abstract: true
  opt_uses:
  - heating_thermal_power_capacity
  - heating_percentage_command
  - heating_request_count
  uses:
  - heater_run_command_1
  - heater_run_command_2
  - supply_air_temperature_sensor
  - supply_air_temperature_setpoint
  implements:
  - CONTROL


HT3SC:
  id: "10953790720913178624"
  description: "Three gas or electric heater control on supply side."
  is_abstract: true
  opt_uses:
  - heating_thermal_power_capacity
  - heating_percentage_command
  - heating_request_count
  uses:
  - heater_run_command_1
  - heater_run_command_2
  - heater_run_command_3
  - supply_air_temperature_sensor
  - supply_air_temperature_setpoint
  implements:
  - CONTROL


HT4SC:
  id: "13793873235923697664"
  description: "Four gas or electric heater control on supply side."
  is_abstract: true
  opt_uses:
  - heating_thermal_power_capacity
  - heating_percentage_command
  - heating_request_count
  uses:
  - heater_run_command_1
  - heater_run_command_2
  - heater_run_command_3
  - heater_run_command_4
  - supply_air_temperature_sensor
  - supply_air_temperature_setpoint
  implements:
  - CONTROL

HT2SDC:
  id: "7476730333606445056"
  description: "Two gas or electric heater control on supply side (dual setpoint)."
  is_abstract: true
  opt_uses:
  - heating_thermal_power_capacity
  - heating_percentage_command
  uses:
  - heater_run_command_1
  - heater_run_command_2
  - supply_air_temperature_sensor
  - supply_air_heating_temperature_setpoint
  - supply_air_cooling_temperature_setpoint
  implements:
  - CONTROL

HTVSC:
  id: "14635905628753625088"
  description: "Variable gas to electric control on supply air side."
  is_abstract: true
  opt_uses:
  - heating_thermal_power_capacity
  - heating_request_count
  uses:
  - heater_run_command
  - heater_run_status
  - heating_percentage_command
  - supply_air_temperature_setpoint
  - supply_air_temperature_sensor
  implements:
  - CONTROL

ECON:
  id: "3106690582685155328"
  description: "Economizer mode control"
  is_abstract: true
  opt_uses:
  - low_limit_outside_air_damper_percentage_command
  - supply_air_temperature_sensor
  - outside_air_flowrate_sensor
  - outside_air_flowrate_setpoint
  - return_air_damper_percentage_command
  uses:
  - outside_air_temperature_sensor
  - economizer_mode
  - mixed_air_temperature_sensor
  - supply_air_temperature_setpoint
  - outside_air_damper_percentage_command
  - return_air_temperature_sensor
  implements:
  - CONTROL


ECOND:
  id: "2000353186723921920"
  description: "Economizer mode control - single zone"
  is_abstract: true
  opt_uses:
  - return_air_temperature_sensor
  - outside_air_flowrate_sensor
  - outside_air_flowrate_setpoint
  - mixed_air_temperature_sensor
  - outside_air_damper_percentage_sensor
  - low_limit_outside_air_damper_percentage_command
  - return_air_damper_percentage_command
  uses:
  - outside_air_temperature_sensor
  - economizer_mode
  - discharge_air_temperature_sensor
  - discharge_air_temperature_setpoint
  - outside_air_damper_percentage_command
  implements:
  - CONTROL

ECONM:
  id: "8728731030015442944"
  description: "Economizer mode control"
  is_abstract: true
  opt_uses:
  - outside_air_flowrate_sensor
  - outside_air_flowrate_setpoint
  - supply_air_temperature_sensor
  - outside_air_damper_percentage_sensor
  - low_limit_outside_air_damper_percentage_command
  - return_air_damper_percentage_command
  uses:
  - outside_air_temperature_sensor
  - economizer_mode
  - mixed_air_temperature_sensor
  - mixed_air_temperature_setpoint
  - outside_air_damper_percentage_command
  - return_air_temperature_sensor
  implements:
  - CONTROL

ECONM2X:
  id: "10998545242210172928"
  description: "Economizer mode control"
  is_abstract: true
  opt_uses:
  - outside_air_flowrate_sensor
  - outside_air_flowrate_setpoint
  - supply_air_temperature_sensor
  - outside_air_damper_percentage_sensor
  - low_limit_outside_air_damper_percentage_command
  - return_air_damper_percentage_command
  uses:
  - outside_air_temperature_sensor
  - economizer_mode
  - mixed_air_temperature_sensor_1
  - mixed_air_temperature_sensor_2
  - mixed_air_temperature_setpoint
  - outside_air_damper_percentage_command
  - return_air_temperature_sensor
  implements:
  - CONTROL

ECONMD:
  id: "15646260057656524800"
  description: "Economizer mode control - single zone"
  is_abstract: true
  opt_uses:
  - low_limit_outside_air_damper_percentage_command
  - discharge_air_temperature_sensor
  - outside_air_flowrate_sensor
  - outside_air_flowrate_setpoint
  - return_air_temperature_sensor
  - outside_air_damper_percentage_sensor
  - return_air_damper_percentage_command
  uses:
  - outside_air_temperature_sensor
  - economizer_mode
  - mixed_air_temperature_sensor
  - mixed_air_temperature_setpoint
  - outside_air_damper_percentage_command
  implements:
  - CONTROL

ECONZ:
  id: "10070803718971850752"
  description: "Economizer mode control - single room"
  is_abstract: true
  opt_uses:
  - low_limit_outside_air_damper_percentage_command
  - discharge_air_temperature_sensor
  - outside_air_flowrate_sensor
  - outside_air_relative_humidity_sensor
  - outside_air_flowrate_setpoint
  - return_air_temperature_sensor
  - mixed_air_temperature_sensor
  - outside_air_damper_percentage_sensor
  - return_air_damper_percentage_command
  uses:
  - outside_air_temperature_sensor
  - economizer_mode
  - zone_air_temperature_sensor
  - zone_air_cooling_temperature_setpoint
  - outside_air_damper_percentage_command
  implements:
  - CONTROL
VOADM:
  id: "12330062619539931136"
  description: "Variable outside air damper monitoring."
  is_abstract: true
  opt_uses:
  - economizer_mode
  - mixed_air_temperature_sensor
  - outside_air_damper_percentage_sensor
  - low_limit_outside_air_damper_percentage_command
  uses:
  - outside_air_temperature_sensor
  - outside_air_damper_percentage_command
  implements:
  - MONITORING

BYPDM:
  id: "7718376601112543232"
  description: "Bypass damper monitoring."
  is_abstract: true
  uses:
  - bypass_air_damper_percentage_command
  implements:
  - MONITORING


OAFM:
  id: "7386573678663696384"
  description: "Outside air flow monitoring"
  is_abstract: true
  opt_uses:
  - outside_air_temperature_sensor
  - outside_air_damper_percentage_sensor
  uses:
  - outside_air_flowrate_sensor
  implements:
  - MONITORING

OAFMC:
  id: "16941748637967319040"
  description: "Outside air flow control with minimum setpoint."
  is_abstract: true
  opt_uses:
  - economizer_mode
  - mixed_air_temperature_sensor
  uses:
  - ventilation_outside_air_flowrate_setpoint
  - outside_air_flowrate_sensor
  - outside_air_damper_percentage_command
  implements:
  - CONTROL

OAMC:
  id: "9583248377378766848"
  description: "Outside air flow control."
  is_abstract: true
  opt_uses:
  - outside_air_flowrate_sensor
  uses:
  - outside_air_damper_percentage_sensor
  - outside_air_damper_percentage_command
  implements:
  - CONTROL


OFC:
  id: "18252070729648439296"
  description: "Outside air flow control monitoring (without a damper)."
  is_abstract: true
  uses:
  - outside_air_flowrate_setpoint
  - outside_air_flowrate_sensor
  implements:
  - OPERATIONAL

SFM:
  id: "1953769078078308352"
  description: "Supply air flow monitoring."
  is_abstract: true
  uses:
  - supply_air_flowrate_sensor
  implements:
  - MONITORING

SFC:
  id: "11177141114933084160"
  description: "Supply air flow control."
  is_abstract: true
  uses:
  - supply_air_flowrate_setpoint
  - supply_air_flowrate_sensor
  implements:
  - OPERATIONAL

RFC:
  id: "6565455096505696256"
  description: "Return air flow control."
  is_abstract: true
  uses:
  - return_air_flowrate_setpoint
  - return_air_flowrate_sensor
  implements:
  - OPERATIONAL

SARC:
  id: "15788827133360472064"
  description: "AHU supply air reset control."
  is_abstract: true
  opt_uses:
  - supply_air_flowrate_sensor
  - heating_request_count
  uses:
  - supply_air_temperature_setpoint
  - supply_air_static_pressure_setpoint
  - cooling_request_count
  - pressurization_request_count
  implements:
  - CONTROL

RWISOVPC:
  id: "13482984124146778112"
  description: "Return water isolation valve percentage monitoring."
  is_abstract: true
  opt_uses:
  - run_command
  uses:
  - return_water_valve_percentage_sensor
  - return_water_valve_percentage_command
  implements:
  - OPERATIONAL

CHWISOVM:
  id: "8871298105719390208"
  description: "Chilled water isolation valve monitoring."
  is_abstract: true
  opt_uses:
  - run_command
  uses:
  - chilled_water_isolation_valve_command
  - chilled_water_isolation_valve_status
  implements:
  - MONITORING

CDWISOVM:
  id: "18094670142574166016"
  description: "Condensing water isolation valve monitoring."
  is_abstract: true
  opt_uses:
  - run_command
  uses:
  - condensing_water_isolation_valve_command
  - condensing_water_isolation_valve_status
  implements:
  - MONITORING

CDWISOVPM:
  id: "512617197319749632"
  description: "Condensing water isolation valve percentage monitoring."
  is_abstract: true
  opt_uses:
  - run_command
  uses:
  - condensing_water_isolation_valve_percentage_command
  - condensing_water_isolation_valve_percentage_sensor
  implements:
  - MONITORING

CDWPVM:
  id: "7446747751028621312"
  description: "Condensing water pressure valve command and position monitoring (without regard to what controls it)."
  is_abstract: true
  opt_uses:
  - condensing_water_flowrate_sensor
  uses:
  - condensing_water_valve_percentage_sensor
  implements:
  - OPERATIONAL

CDWFRSM:
  id: "14620379425057800192"
  description: "Condenser water flowrate status monitoring."
  is_abstract: true
  uses:
  - condensing_water_flowrate_status
  implements:
  - OPERATIONAL

BYPVPM:
  id: "9735989234174525440"
  description: "Bypass water valve percentage monitoring."
  is_abstract: true
  opt_uses:
  - bypass_valve_percentage_sensor
  uses:
  - bypass_valve_percentage_command
  implements:
  - MONITORING

MWVPM:
  id: "5124303215747137536"
  description: "Make-up water valve percentage monitoring."
  is_abstract: true
  uses:
  - makeup_water_valve_percentage_command
  implements:
  - MONITORING

HXSWISOVPM:
  id: "11812289399880679424"
  description: "Heat exchanger supply isolation water valve percentage monitoring."
  is_abstract: true
  uses:
  - heat_exchange_supply_water_isolation_valve_percentage_command
  - heat_exchange_supply_water_isolation_valve_percentage_sensor
  implements:
  - MONITORING

HXRWISOVPM:
  id: "14124324858582007808"
  description: "Heat exchanger return isolation water valve percentage monitoring."
  is_abstract: true
  uses:
  - heat_exchange_return_water_isolation_valve_percentage_command
  - heat_exchange_return_water_isolation_valve_percentage_sensor
  implements:
  - MONITORING

HXSWISOVM:
  id: "18037952934766968832"
  description: "Heat exchanger supply isolation water valve monitoring."
  is_abstract: true
  uses:
  - heat_exchange_supply_water_isolation_valve_command
  - heat_exchange_supply_water_isolation_valve_status
  implements:
  - MONITORING

HXRWISOVM:
  id: "9182187217496309760"
  description: "Heat exchanger return isolation water valve monitoring."
  is_abstract: true
  uses:
  - heat_exchange_return_water_isolation_valve_command
  - heat_exchange_return_water_isolation_valve_status
  implements:
  - MONITORING

PWISOVM:
  id: "2818460206533443584"
  description: "Process water iso valve monitoring."
  is_abstract: true
  uses:
  - process_water_isolation_valve_command
  implements:
  - MONITORING

PWVPM:
  id: "12041832243388219392"
  description: "Process water valve percentage monitoring."
  is_abstract: true
  uses:
  - process_water_valve_percentage_command
  implements:
  - MONITORING

CHWBZC:
  id: "16609945715518472192"
  description: "Chilled water valve binary (open/closed) control."
  is_abstract: true
  implements:
  - OPERATIONAL
  uses:
  - chilled_water_valve_command
  - zone_air_temperature_sensor
  - zone_air_cooling_temperature_setpoint

CHWBYPVPM:
  id: "7430146224960831488"
  description: "Chilled water bypass valve percentage monitoring."
  is_abstract: true
  uses:
  - chilled_water_bypass_valve_percentage_sensor
  - chilled_water_bypass_valve_percentage_command
  implements:
  - MONITORING

MXVPM:
  id: "16653518261815607296"
  description: "Mixing valve percent monitoring."
  is_abstract: true
  uses:
  - mixing_valve_percentage_command
  implements:
  - MONITORING

WFRM:
  id: "1665538701926596608"
  description: "Water flowrate monitoring."
  is_abstract: true
  uses:
  - flowrate_sensor
  implements:
  - MONITORING

WFRC:
  id: "10888910738781372416"
  description: "Water flowrate control."
  is_abstract: true
  uses:
  - flowrate_sensor
  - flowrate_setpoint
  implements:
  - OPERATIONAL

MWFRC:
  id: "6277224720353984512"
  description: "Minimum water flowrate control."
  is_abstract: true
  uses:
  - flowrate_sensor
  - low_limit_flowrate_setpoint
  implements:
  - OPERATIONAL

CHWFRM:
  id: "15500596757208760320"
  description: "Chilled water flowrate monitoring."
  is_abstract: true
  uses:
  - chilled_water_flowrate_sensor
  implements:
  - MONITORING

CHWFRSM:
  id: "11667988394339729408"
  description: "Chilled water flowrate status monitoring."
  is_abstract: true
  uses:
  - chilled_water_flowrate_status
  implements:
  - MONITORING

SEPM:
  id: "3971381711140290560"
  description: "Shade extent monitoring."
  is_abstract: true
  uses:
  - shade_extent_percentage_command
  implements:
  - MONITORING

STPM:
  id: "13194753747995066368"
  description: "Shade tilt monitoring."
  is_abstract: true
  uses:
  - shade_tilt_percentage_command
  implements:
  - MONITORING

IGM:
  id: "8583067729567678464"
  description: "Inlet guidevane monitoring."
  is_abstract: true
  uses:
  - inlet_guidevane_percentage_sensor
  implements:
  - OPERATIONAL

CLPM:
  id: "17806439766422454272"
  description: "Cooling thermal monitoring."
  is_abstract: true
  uses:
  - cooling_thermal_power_sensor
  implements:
  - MONITORING

PCLPM:
  id: "1089077949623173120"
  description: "Process cooling thermal monitoring."
  is_abstract: true
  uses:
  - process_cooling_thermal_power_sensor
  implements:
  - MONITORING


### POTENTIALLY ONE-OFF TYPES ###
DDCO:
  id: "10312449986477948928"
  description: "Flow control - dual duct, but only cooling."
  is_abstract: true
  uses:
  - cooling_air_flowrate_setpoint_2
  - cooling_air_flowrate_setpoint_1
  - cooling_air_flowrate_sensor_2
  - cooling_air_flowrate_sensor_1
  - cooling_air_damper_percentage_command_2
  - cooling_air_damper_percentage_command_1
  implements:
  - CONTROL

FDPM2X:
  id: "871492295067697152"
  description: "Filter pressure monitoring (2 sensors)."
  is_abstract: true
  uses:
  - filter_differential_pressure_sensor_1
  - filter_differential_pressure_sensor_2
  implements:
  - MONITORING

FDPSM2X:
  id: "14032659673685950464"
  description: "Filter pressure status monitoring (2 sensors)."
  is_abstract: true
  uses:
  - filter_differential_pressure_status_1
  - filter_differential_pressure_status_2
  opt_uses:
  - filter_alarm_1
  - filter_alarm_2
  implements:
  - MONITORING

FDPM3X:
  id: "16670119787883397120"
  description: "Filter pressure monitoring (3 sensors)."
  is_abstract: true
  uses:
  - filter_differential_pressure_sensor_1
  - filter_differential_pressure_sensor_2
  - filter_differential_pressure_sensor_3
  implements:
  - MONITORING

FDPM4X:
  id: "5700763968050561024"
  description: "Filter pressure monitoring (4 sensors)."
  is_abstract: true
  uses:
  - filter_differential_pressure_sensor_1
  - filter_differential_pressure_sensor_2
  - filter_differential_pressure_sensor_3
  - filter_differential_pressure_sensor_4
  implements:
  - MONITORING

CO2C2X:
  id: "14924136004905336832"
  description: "Carbon dioxide control with dual zone sensors."
  is_abstract: true
  uses:
  - zone_air_co2_concentration_setpoint
  - zone_air_co2_concentration_sensor_1
  - zone_air_co2_concentration_sensor_2
  implements:
  - OPERATIONAL

DSP3X:
  id: "3394920958836867072"
  description: "Dual setpoint zone temp control with 3 temp sensors."
  is_abstract: true
  opt_uses:
  - discharge_air_temperature_sensor
  uses:
  - zone_air_temperature_sensor_1
  - zone_air_temperature_sensor_2
  - zone_air_temperature_sensor_3
  - zone_air_cooling_temperature_setpoint
  - zone_air_heating_temperature_setpoint
  implements:
  - OPERATIONAL


EFSS2X:
  id: "12618292995691642880"
  description: "Exhaust fan start-stop and feedback with two fans."
  is_abstract: true
  opt_uses:
  - exhaust_fan_current_sensor_1
  - exhaust_fan_power_sensor_1
  - exhaust_fan_current_sensor_2
  - exhaust_fan_power_sensor_2
  - exhaust_air_flowrate_capacity
  - exhaust_fan_power_capacity
  uses:
  - exhaust_fan_run_command_1
  - exhaust_fan_run_status_1
  - exhaust_fan_run_command_2
  - exhaust_fan_run_status_2
  implements:
  - OPERATIONAL

EFSS3X:
  id: "8006606977264254976"
  description: "Exhaust fan start-stop and feedback with three fans."
  is_abstract: true
  opt_uses:
  - exhaust_fan_current_sensor_1
  - exhaust_fan_power_sensor_1
  - exhaust_fan_current_sensor_2
  - exhaust_fan_power_sensor_2
  - exhaust_fan_current_sensor_3
  - exhaust_fan_power_sensor_3
  - exhaust_air_flowrate_capacity
  - exhaust_fan_power_capacity
  uses:
  - exhaust_fan_run_command_1
  - exhaust_fan_run_status_1
  - exhaust_fan_run_command_2
  - exhaust_fan_run_status_2
  - exhaust_fan_run_command_3
  - exhaust_fan_run_status_3
  implements:
  - OPERATIONAL

EFSS4X:
  id: "17229979014119030784"
  description: "Exhaust fan start-stop and feedback with four fans."
  is_abstract: true
  opt_uses:
  - exhaust_air_flowrate_capacity
  - exhaust_fan_power_capacity
  - exhaust_fan_current_sensor_1
  - exhaust_fan_power_sensor_1
  - exhaust_fan_current_sensor_2
  - exhaust_fan_power_sensor_2
  - exhaust_fan_current_sensor_3
  - exhaust_fan_power_sensor_3
  - exhaust_fan_current_sensor_4
  - exhaust_fan_power_sensor_4
  uses:
  - exhaust_fan_run_command_1
  - exhaust_fan_run_status_1
  - exhaust_fan_run_command_2
  - exhaust_fan_run_status_2
  - exhaust_fan_run_command_3
  - exhaust_fan_run_status_3
  - exhaust_fan_run_command_4
  - exhaust_fan_run_status_4
  implements:
  - OPERATIONAL

DF2XSS:
  id: "9591874046098669568"
  description: "Discharge fan start-stop and feedback (2 pts)."
  is_abstract: true
  opt_uses:
  - discharge_fan_current_sensor
  - discharge_fan_power_sensor
  uses:
  - discharge_fan_run_status_1
  - discharge_fan_run_status_2
  - discharge_fan_run_command_1
  - discharge_fan_run_command_2
  implements:
  - OPERATIONAL

SFSS2X:
  id: "2241999454230020096"
  description: "Supply fan start-stop and feedback for two fans."
  is_abstract: true
  opt_uses:
  - supply_air_flowrate_capacity
  - supply_fan_power_capacity
  - supply_fan_current_sensor_1
  - supply_fan_current_sensor_2
  - supply_fan_power_sensor_1
  - supply_fan_power_sensor_2
  uses:
  - supply_fan_run_command_1
  - supply_fan_run_status_1
  - supply_fan_run_command_2
  - supply_fan_run_status_2
  implements:
  - OPERATIONAL

SFSS3X:
  id: "11465371491084795904"
  description: "Supply fan start-stop and feedback for three fans."
  is_abstract: true
  opt_uses:
  - supply_air_flowrate_capacity
  - supply_fan_power_capacity
  - supply_fan_current_sensor_1
  - supply_fan_current_sensor_2
  - supply_fan_current_sensor_3
  - supply_fan_power_sensor_1
  - supply_fan_power_sensor_2
  - supply_fan_power_sensor_3
  uses:
  - supply_fan_run_command_1
  - supply_fan_run_status_1
  - supply_fan_run_command_2
  - supply_fan_run_status_2
  - supply_fan_run_command_3
  - supply_fan_run_status_3
  implements:
  - OPERATIONAL

SFSS4X:
  id: "12662092041384099840"
  description: "Supply fan start-stop and feedback for four fans."
  is_abstract: true
  opt_uses:
  - supply_air_flowrate_capacity
  - supply_fan_power_capacity
  - supply_fan_current_sensor_1
  - supply_fan_current_sensor_2
  - supply_fan_current_sensor_3
  - supply_fan_current_sensor_4
  - supply_fan_power_sensor_1
  - supply_fan_power_sensor_2
  - supply_fan_power_sensor_3
  - supply_fan_power_sensor_4
  uses:
  - supply_fan_run_command_1
  - supply_fan_run_status_1
  - supply_fan_run_command_2
  - supply_fan_run_status_2
  - supply_fan_run_command_3
  - supply_fan_run_status_3
  - supply_fan_run_command_4
  - supply_fan_run_status_4
  implements:
  - OPERATIONAL

EFVSC2X:
  id: "6853685472657408000"
  description: "Exhaust fan variable speed control with feedback and sensoring for two fans."
  is_abstract: true
  opt_uses:
  - exhaust_fan_speed_frequency_sensor_1
  - exhaust_fan_speed_percentage_sensor_1
  - exhaust_fan_current_sensor_1
  - exhaust_fan_power_sensor_1
  - exhaust_fan_speed_frequency_sensor_2
  - exhaust_fan_speed_percentage_sensor_2
  - exhaust_fan_current_sensor_2
  - exhaust_fan_power_sensor_2
  uses:
  - exhaust_fan_run_command_1
  - exhaust_fan_run_status_1
  - exhaust_fan_speed_percentage_command_1
  - exhaust_fan_run_command_2
  - exhaust_fan_run_status_2
  - exhaust_fan_speed_percentage_command_2
  implements:
  - OPERATIONAL

EFVSC3X:
  id: "16077057509512183808"
  description: "Exhaust fan variable speed control with feedback and sensoring for three fans."
  is_abstract: true
  opt_uses:
  - exhaust_fan_speed_frequency_sensor_1
  - exhaust_fan_speed_percentage_sensor_1
  - exhaust_fan_current_sensor_1
  - exhaust_fan_power_sensor_1
  - exhaust_fan_speed_frequency_sensor_2
  - exhaust_fan_speed_percentage_sensor_2
  - exhaust_fan_current_sensor_2
  - exhaust_fan_power_sensor_2
  - exhaust_fan_speed_frequency_sensor_3
  - exhaust_fan_speed_percentage_sensor_3
  - exhaust_fan_current_sensor_3
  - exhaust_fan_power_sensor_3
  uses:
  - exhaust_fan_run_command_1
  - exhaust_fan_run_status_1
  - exhaust_fan_speed_percentage_command_1
  - exhaust_fan_run_command_2
  - exhaust_fan_run_status_2
  - exhaust_fan_speed_percentage_command_2
  - exhaust_fan_run_command_3
  - exhaust_fan_run_status_3
  - exhaust_fan_speed_percentage_command_3
  implements:
  - OPERATIONAL

EFVSC4X:
  id: "4547842463443714048"
  description: "Exhaust fan variable speed control with feedback and sensoring for four fans."
  is_abstract: true
  opt_uses:
  - exhaust_fan_speed_frequency_sensor_1
  - exhaust_fan_speed_percentage_sensor_1
  - exhaust_fan_current_sensor_1
  - exhaust_fan_power_sensor_1
  - exhaust_fan_speed_frequency_sensor_2
  - exhaust_fan_speed_percentage_sensor_2
  - exhaust_fan_current_sensor_2
  - exhaust_fan_power_sensor_2
  - exhaust_fan_speed_frequency_sensor_3
  - exhaust_fan_speed_percentage_sensor_3
  - exhaust_fan_current_sensor_3
  - exhaust_fan_power_sensor_3
  - exhaust_fan_speed_frequency_sensor_4
  - exhaust_fan_speed_percentage_sensor_4
  - exhaust_fan_current_sensor_4
  - exhaust_fan_power_sensor_4
  uses:
  - exhaust_fan_run_command_1
  - exhaust_fan_run_status_1
  - exhaust_fan_speed_percentage_command_1
  - exhaust_fan_run_command_2
  - exhaust_fan_run_status_2
  - exhaust_fan_speed_percentage_command_2
  - exhaust_fan_run_command_3
  - exhaust_fan_run_status_3
  - exhaust_fan_speed_percentage_command_3
  - exhaust_fan_run_command_4
  - exhaust_fan_run_status_4
  - exhaust_fan_speed_percentage_command_4
  implements:
  - OPERATIONAL

SFVSC2X:
  id: "13771214500298489856"
  description: "Supply fan variable speed control with feedback and sensoring with two fans."
  is_abstract: true
  opt_uses:
  - supply_fan_speed_frequency_sensor_1
  - supply_fan_speed_percentage_sensor_1
  - supply_fan_current_sensor_1
  - supply_fan_power_sensor_1
  - supply_fan_speed_frequency_sensor_2
  - supply_fan_speed_percentage_sensor_2
  - supply_fan_current_sensor_2
  - supply_fan_power_sensor_2
  uses:
  - supply_fan_run_command_1
  - supply_fan_run_status_1
  - supply_fan_speed_percentage_command_1
  - supply_fan_run_command_2
  - supply_fan_run_status_2
  - supply_fan_speed_percentage_command_2
  implements:
  - OPERATIONAL

SFVSC3X:
  id: "6519182149650743296"
  description: "Supply fan variable speed control with feedback and sensoring with three fans."
  is_abstract: true
  opt_uses:
  - supply_fan_speed_frequency_sensor_1
  - supply_fan_speed_percentage_sensor_1
  - supply_fan_current_sensor_1
  - supply_fan_power_sensor_1
  - supply_fan_speed_frequency_sensor_2
  - supply_fan_speed_percentage_sensor_2
  - supply_fan_current_sensor_2
  - supply_fan_power_sensor_2
  - supply_fan_speed_frequency_sensor_3
  - supply_fan_speed_percentage_sensor_3
  - supply_fan_current_sensor_3
  - supply_fan_power_sensor_3
  - dc_voltage_sensor_1
  - dc_voltage_sensor_2
  - dc_voltage_sensor_3
  - ac_voltage_sensor_1
  - ac_voltage_sensor_2
  - ac_voltage_sensor_3 
  - supply_fan_run_time_accumulator_1
  - supply_fan_run_time_accumulator_2
  - supply_fan_run_time_accumulator_3
  - supply_fan_run_mode_1
  - supply_fan_run_mode_2
  - supply_fan_run_mode_3  
  uses:
  - supply_fan_run_command_1
  - supply_fan_run_status_1
  - supply_fan_speed_percentage_command_1
  - supply_fan_run_command_2
  - supply_fan_run_status_2
  - supply_fan_speed_percentage_command_2
  - supply_fan_run_command_3
  - supply_fan_run_status_3
  - supply_fan_speed_percentage_command_3
  implements:
  - OPERATIONAL

SFVSC4X:
  id: "17733145221803278336"
  description: "Supply fan variable speed control with feedback and sensoring with four fans."
  is_abstract: true
  opt_uses:
  - supply_fan_speed_frequency_sensor_1
  - supply_fan_speed_percentage_sensor_1
  - supply_fan_current_sensor_1
  - supply_fan_power_sensor_1
  - supply_fan_speed_frequency_sensor_2
  - supply_fan_speed_percentage_sensor_2
  - supply_fan_current_sensor_2
  - supply_fan_power_sensor_2
  - supply_fan_speed_frequency_sensor_3
  - supply_fan_speed_percentage_sensor_3
  - supply_fan_current_sensor_3
  - supply_fan_power_sensor_3
  - supply_fan_speed_frequency_sensor_4
  - supply_fan_speed_percentage_sensor_4
  - supply_fan_current_sensor_4
  - supply_fan_power_sensor_4
  uses:
  - supply_fan_run_command_1
  - supply_fan_run_status_1
  - supply_fan_speed_percentage_command_1
  - supply_fan_run_command_2
  - supply_fan_run_status_2
  - supply_fan_speed_percentage_command_2
  - supply_fan_run_command_3
  - supply_fan_run_status_3
  - supply_fan_speed_percentage_command_3
  - supply_fan_run_command_4
  - supply_fan_run_status_4
  - supply_fan_speed_percentage_command_4
  implements:
  - OPERATIONAL

BYPSSPC:
  id: "622251700748550144"
  description: "Supply static pressure control with bypass damper."
  is_abstract: true
  opt_uses:
  - supply_air_flowrate_sensor
  uses:
  - supply_air_static_pressure_sensor
  - supply_air_static_pressure_setpoint
  - supply_fan_run_command
  - supply_fan_run_status
  - bypass_air_damper_percentage_command
  implements:
  - CONTROL

BYPSSPC2X: # Consider virtual point for instances where dampers control to same value.
  id: "7071406367143100416"
  description: "Supply static pressure control with bypass damper."
  is_abstract: true
  opt_uses:
  - supply_air_flowrate_sensor
  uses:
  - supply_air_static_pressure_sensor
  - supply_air_static_pressure_setpoint
  - supply_fan_run_command
  - supply_fan_run_status
  - bypass_air_damper_percentage_command_1
  - bypass_air_damper_percentage_command_2
  implements:
  - CONTROL

SWISOVM:
  id: "5867537891751624704"
  description: "Supply side isolation valve monitoring."
  is_abstract: true
  uses:
  - supply_water_isolation_valve_command
  - supply_water_isolation_valve_status
  implements:
  - MONITORING

SWISOVPM:
  id: "3561694882537930752"
  description: "Supply side isolation valve monitoring."
  is_abstract: true
  uses:
  - supply_water_isolation_valve_percentage_command
  - supply_water_isolation_valve_percentage_sensor
  implements:
  - MONITORING

RWISOVM:
  id: "9884748759366107136"
  description: "Return side isolation valve monitoring."
  is_abstract: true
  uses:
  - return_water_isolation_valve_command
  - return_water_isolation_valve_status
  implements:
  - MONITORING

RWISOVPM:
  id: "5273062740938719232"
  description: "Return side isolation valve monitoring."
  is_abstract: true
  uses:
  - return_water_isolation_valve_percentage_command
  - return_water_isolation_valve_percentage_sensor
  implements:
  - MONITORING

CICHVISOVM3X:
  id: "2503444627617480704"
  description: "Circuit changeover valve for switching between Hot water system and Chiller "
  is_abstract: true
  uses:
  - circulation_changeover_isolation_valve_status_1
  - circulation_changeover_isolation_valve_status_2
  - circulation_changeover_isolation_valve_status_3
  implements:
  - MONITORING

CHWRWISOVPM:
  id: "10432710170277576704"
  description: "Return side isolation valve monitoring."
  is_abstract: true
  uses:
  - chilled_return_water_isolation_valve_percentage_command
  - chilled_return_water_isolation_valve_percentage_sensor
  implements:
  - MONITORING

CHWRWISOVM:
  id: "10538544761520783360"
  description: "Return side isolation valve monitoring."
  is_abstract: true
  uses:
  - chilled_return_water_isolation_valve_command
  - chilled_return_water_isolation_valve_status
  implements:
  - MONITORING


CHWSWISOVPM:
  id: "493265792670892032"
  description: "Supply side isolation valve monitoring."
  is_abstract: true
  uses:
  - chilled_supply_water_isolation_valve_percentage_command
  - chilled_supply_water_isolation_valve_percentage_sensor
  implements:
  - MONITORING

CHWSWISOVM:
  id: "16767023046174179328"
  description: "Supply side isolation valve monitoring."
  is_abstract: true
  uses:
  - chilled_supply_water_isolation_valve_command
  - chilled_supply_water_isolation_valve_status
  implements:
  - MONITORING


PRWDT:
  id: "73094021186060288"
  description: "Temperature differential across process water."
  is_abstract: true
  implements:
  - MONITORING
  opt_uses:
  - process_cooling_thermal_power_sensor
  uses:
  - process_return_water_temperature_sensor
  - process_supply_water_temperature_sensor

PRWDT2X:
  id: "2264658189855227904"
  description: "Temperature differential across 2 process water headers."
  is_abstract: true
  implements:
  - MONITORING
  opt_uses:
  - process_cooling_thermal_power_sensor_1
  - process_cooling_thermal_power_sensor_2
  uses:
  - process_return_water_temperature_sensor_1
  - process_return_water_temperature_sensor_2
  - process_supply_water_temperature_sensor_1
  - process_supply_water_temperature_sensor_2


PWFRM:
  id: "2595109812513538048"
  description: "Flowrate monitoring for process water."
  is_abstract: true
  implements:
  - MONITORING
  uses:
  - process_water_flowrate_sensor

PWFRM2X:
  id: "9296466058040836096"
  description: "Flowrate monitoring for 2 process water headers."
  is_abstract: true
  implements:
  - MONITORING
  uses:
  - process_water_flowrate_sensor_1
  - process_water_flowrate_sensor_2

PWDPM:
  id: "455899989512552448"
  description: "Differential pressure monitoring for process water."
  is_abstract: true
  implements:
  - MONITORING
  uses:
  - process_water_differential_pressure_sensor

PWDPM2X:
  id: "7200603381453291520"
  description: "Differential pressure monitoring for 2 process water headers."
  is_abstract: true
  implements:
  - MONITORING
  uses:
  - process_water_differential_pressure_sensor_1
  - process_water_differential_pressure_sensor_2


CWRISOVPM:
  id: "5821024151850188800"
  description: "Condensing water return isolation monitoring."
  is_abstract: true
  uses:
  - condensing_return_water_isolation_valve_percentage_sensor
  - condensing_return_water_isolation_valve_percentage_command
  implements:
  - MONITORING

CWRISOVM:
  id: "8126867161063882752"
  description: "Condensing water return isolation monitoring."
  is_abstract: true
  uses:
  - condensing_return_water_isolation_valve_status
  - condensing_return_water_isolation_valve_command
  implements:
  - MONITORING


CWSISOVPM:
  id: "9716637829525667840"
  description: "Condensing water supply isolation monitoring."
  is_abstract: true
  uses:
  - condensing_supply_water_isolation_valve_percentage_sensor
  - condensing_supply_water_isolation_valve_percentage_command
  implements:
  - MONITORING

CWSISOVM:
  id: "1779043486285168640"
  description: "Condensing water supply isolation monitoring."
  is_abstract: true
  uses:
  - condensing_supply_water_isolation_valve_status
  - condensing_supply_water_isolation_valve_command
  implements:
  - MONITORING




CHWRISOVPM:
  id: "17456073789161865216"
  description: "Chilled water return isolation monitoring."
  is_abstract: true
  uses:
  - chilled_return_water_isolation_valve_percentage_sensor
  - chilled_return_water_isolation_valve_percentage_command
  implements:
  - MONITORING


WDPM:
  id: "6845381960844443648"
  description: "Differential pressure monitoring."
  is_abstract: true
  uses:
  - differential_pressure_sensor


CHWDPM:
  id: "17350239197918658560"
  description: "Differential pressure monitoring for chilled water."
  is_abstract: true
  uses:
  - chilled_water_differential_pressure_sensor


CHDX4SC:
  id: "5104951811098279936"
  description: "Chiller control."
  is_abstract: true
  opt_uses:
  - chilled_return_water_temperature_sensor
  - cooling_percentage_command
  - compressor_speed_frequency_sensor
  - compressor_speed_percentage_command
  - compressor_speed_percentage_sensor
  uses:
  - compressor_run_command_1
  - compressor_run_command_2
  - compressor_run_command_3
  - compressor_run_command_4
  - compressor_run_status_1
  - compressor_run_status_2
  - compressor_run_status_3
  - compressor_run_status_4
  - chilled_supply_water_temperature_sensor
  - chilled_supply_water_temperature_setpoint

CHDX2SC:
  id: "11002415523139944448"
  description: "Chiller control."
  is_abstract: true
  opt_uses:
  - chilled_return_water_temperature_sensor
  - cooling_percentage_command
  - compressor_speed_frequency_sensor
  - compressor_speed_percentage_command
  - compressor_speed_percentage_sensor
  - cooling_request_count
  uses:
  - compressor_run_command_1
  - compressor_run_command_2
  - compressor_run_status_1
  - compressor_run_status_2
  - chilled_supply_water_temperature_sensor
  - chilled_supply_water_temperature_setpoint


CHDXSC:
  id: "738711972362584064"
  description: "Chiller control single stage."
  is_abstract: true
  opt_uses:
  - chilled_return_water_temperature_sensor
  - cooling_percentage_command
  - compressor_speed_frequency_sensor
  - compressor_speed_percentage_command
  - compressor_speed_percentage_sensor
  uses:
  - compressor_run_command
  - compressor_run_status
  - chilled_supply_water_temperature_sensor
  - chilled_supply_water_temperature_setpoint

CHDXVSC:
  id: "16068753997699219456"
  description: "Variable speed compressor control."
  is_abstract: true
  uses:
  - compressor_speed_percentage_sensor
  - compressor_run_command
  - compressor_run_status
  opt_uses:
  - compressor_current_sensor
  - compressor_voltage_sensor
  - compressor_lost_power_alarm
  - compressor_speed_frequency_sensor
  - compressor_failed_alarm
 
CDWFRM:
  id: "632877381119377408"
  description: "Condenser water flowrate monitoring."
  is_abstract: true
  uses:
  - condensing_water_flowrate_sensor
  implements:
  - MONITORING

REFSM:
  id: "14328323847953055744"
  description: "Refrigerant saturation monitoring."
  is_abstract: true
  opt_uses:
  - refrigerant_discharge_temperature_sensor
  - refrigerant_suction_temperature_sensor
  uses:
  - refrigerant_condenser_saturation_temperature_sensor
  - refrigerant_evaporator_saturation_temperature_sensor
  implements:
  - MONITORING


PDSCV:
  id: "2539113884334161920"
  description: "Pressure-dependent supply damper control for ventilation purposes (CO2 or VOC)."
  is_abstract: true
  uses:
  - supply_air_damper_percentage_command
  - supply_air_damper_percentage_sensor
  implements:
  - CONTROL

SDBPC:
  id: "11762485921188937728"
  description: "Back-pressure controlling supply damper."
  is_abstract: true
  opt_uses:
  - supply_air_flowrate_sensor
  uses:
  - supply_air_static_pressure_sensor
  - supply_air_static_pressure_setpoint
  - supply_air_damper_percentage_command
  - supply_air_damper_percentage_sensor
  implements:
  - MONITORING

HWVM:
  id: "12990740464972857344"
  description: "Heating water valve command and position monitoring (without regard to what controls it)."
  is_abstract: true
  opt_uses:
  - heating_thermal_power_capacity
  - heating_water_flowrate_sensor
  uses:
  - heating_water_valve_percentage_sensor
  - heating_water_valve_percentage_command
  implements:
  - OPERATIONAL

CHWVM:
  id: "16809792948983037952"
  description: "Chilled water valve command and position monitoring (without regard to what controls it)."
  is_abstract: true
  opt_uses:
  - cooling_thermal_power_capacity
  - chilled_water_flowrate_sensor
  - chilled_water_valve_failed_alarm
  uses:
  - chilled_water_valve_percentage_sensor
  - chilled_water_valve_percentage_command
  implements:
  - OPERATIONAL

RMM:
  id: "16071202610094276608"
  description: "Run mode monitoring."
  is_abstract: true
  uses:
  - run_mode

DSPZDHC:
  id: "8195635016311504896"
  description: "Zone dual setpoint humidification/dehumidification control."
  is_abstract: true
  opt_uses:
  - humidification_percentage_command
  uses:
  - zone_air_relative_humidity_sensor
  - zone_air_dehumidification_relative_humidity_setpoint
  - zone_air_humidification_relative_humidity_setpoint
  - dehumidification_run_command
  - humidification_run_command
  implements:
  - CONTROL

EFC:
  id: "9564729303032135680"
  description: "Exhaust air flow control."
  is_abstract: true
  uses:
  - exhaust_air_flowrate_sensor
  - exhaust_air_flowrate_setpoint
  implements:
  - OPERATIONAL

DXDDC:
  id: "14536703291649163264"
  description: "DX cooling dual setpoint control on discharge side"
  is_abstract: true
  opt_uses:
  - cooling_percentage_command
  - compressor_run_status
  uses:
  - compressor_run_command
  - discharge_air_heating_temperature_setpoint
  - discharge_air_cooling_temperature_setpoint
  - discharge_air_temperature_sensor
  implements:
  - CONTROL

HTDDC:
  id: "11978658703302721536"
  description: "gas or electric heating dual setpoint control on discharge side"
  is_abstract: true
  opt_uses:
  - heating_percentage_command
  - heater_run_status
  uses:
  - heater_run_command
  - discharge_air_heating_temperature_setpoint
  - discharge_air_cooling_temperature_setpoint
  - discharge_air_temperature_sensor
  implements:
  - CONTROL

REFSM2X:
  id: "16374171939616325632"
  description: "Refrigerant temperature monitoring for 2 circuits."
  is_abstract: true
  opt_uses:
  - refrigerant_discharge_temperature_sensor_1
  - refrigerant_discharge_temperature_sensor_2
  - refrigerant_suction_temperature_sensor_1
  - refrigerant_suction_temperature_sensor_2
  uses:
  - refrigerant_condenser_saturation_temperature_sensor_1
  - refrigerant_evaporator_saturation_temperature_sensor_1
  - refrigerant_condenser_saturation_temperature_sensor_2
  - refrigerant_evaporator_saturation_temperature_sensor_2
  implements:
  - MONITORING

REFPM:
  id: "5061129675661639680"
  description: "Refrigerant pressure monitoring for single circuits."
  is_abstract: true
  opt_uses:
  - refrigerant_differential_pressure_sensor
  uses:
  - refrigerant_evaporator_pressure_sensor
  - refrigerant_condenser_pressure_sensor
  implements:
  - MONITORING

REFPM2X:
  id: "3800121779997900800"
  description: "Refrigerant pressure monitoring for 2 circuits."
  is_abstract: true
  uses:
  - refrigerant_evaporator_pressure_sensor_1
  - refrigerant_condenser_pressure_sensor_1
  - refrigerant_evaporator_pressure_sensor_2
  - refrigerant_condenser_pressure_sensor_2
  implements:
  - MONITORING

SWPSS:
  id: "14653796881960796160"
  description: "Sweeper pump start stop monitoring."
  is_abstract: true
  uses:
  - sweeper_pump_run_command
  - sweeper_pump_run_status
  implements:
  - OPERATIONAL

DRPM:
  id: "14779975736852742144"
  description: "Drain pump monitoring."
  is_abstract: true
  opt_uses:
  - water_low_level_status
  - water_high_level_status
  - drain_pump_failed_alarm
  - input_motor_power_status
  uses:
  - drain_pump_run_status
  implements:
  - MONITORING

SDM:
  id: "5997878398154702848"
  description: "Supply air damper monitoring."
  is_abstract: true
  uses:
  - supply_air_damper_command
  - supply_air_damper_status

ECDDC:
  id: "17635179835280064512"
  description: "Evaporative cooler control on discharge side."
  is_abstract: true
  opt_uses:
  - evaporative_cooler_run_status
  - cooling_percentage_sensor
  uses:
  - evaporative_cooler_run_command
  - discharge_air_temperature_sensor
  - discharge_air_cooling_temperature_setpoint
  - discharge_air_heating_temperature_setpoint
  implements:
  - CONTROL

DXSDC:
  id: "3007488245580693504"
  description: "Compressor run control on supply side, dual setpoints."
  is_abstract: true
  opt_uses:
  - leaving_cooling_coil_temperature_sensor
  - cooling_thermal_power_capacity
  - cooling_percentage_command #Serves as a duty cycle for single-stage DX sections.
  - compressor_speed_percentage_command
  - compressor_run_status
  uses:
  - compressor_run_command
  - supply_air_cooling_temperature_setpoint
  - supply_air_heating_temperature_setpoint
  - supply_air_temperature_sensor
  implements:
  - CONTROL

ETM4X:
  id: "11771493120443678720"
  description: "Basic exhaust temperature monitoring."
  is_abstract: true
  uses:
  - exhaust_air_temperature_sensor_1
  - exhaust_air_temperature_sensor_2
  - exhaust_air_temperature_sensor_3
  - exhaust_air_temperature_sensor_4
  implements:
  - MONITORING

DX6SC:
  id: "7258886293818441728"
  description: "Six compressor run control on supply air side."
  is_abstract: true
  opt_uses:
  - leaving_cooling_coil_temperature_sensor
  - cooling_thermal_power_capacity
  - cooling_percentage_command
  - compressor_speed_percentage_command
  - cooling_request_count
  uses:
  - compressor_run_status_1
  - compressor_run_status_2
  - compressor_run_status_3
  - compressor_run_status_4
  - compressor_run_status_5
  - compressor_run_status_6
  - compressor_run_command_1
  - compressor_run_command_2
  - compressor_run_command_3
  - compressor_run_command_4
  - compressor_run_command_5
  - compressor_run_command_6
  - supply_air_temperature_sensor
  - supply_air_temperature_setpoint
  implements:
  - CONTROL

DX2DSPRTC:
  id: "3583948997884116992"
  description: "Two-stage compressor run control with dual return temp control."
  is_abstract: true
  opt_uses:
  - leaving_cooling_coil_temperature_sensor
  - cooling_thermal_power_capacity
  - cooling_percentage_command
  - compressor_speed_percentage_command
  - cooling_stage_run_count
  uses:
  - return_air_cooling_temperature_setpoint
  - return_air_heating_temperature_setpoint
  - return_air_temperature_sensor
  - compressor_run_command_1
  - compressor_run_status_1
  - compressor_run_command_2
  - compressor_run_status_2
  implements:
  - CONTROL

DX4DC:
  id: "233270875120467968"
  description: "Compressor run control on discharge air side (DTC)."
  is_abstract: true
  opt_uses:
  - leaving_cooling_coil_temperature_sensor
  - cooling_thermal_power_capacity
  - cooling_percentage_command
  - compressor_speed_percentage_command
  uses:
  - compressor_run_status_1
  - compressor_run_command_1
  - compressor_run_status_2
  - compressor_run_command_2
  - compressor_run_status_3
  - compressor_run_command_3
  - compressor_run_status_4
  - compressor_run_command_4
  - discharge_air_temperature_sensor
  - discharge_air_temperature_setpoint
  implements:
  - CONTROL


DX6SWC:
  id: "10609564416582090752"
  description: "Six compressor run control on supply water side."
  is_abstract: true
  opt_uses:
  - cooling_thermal_power_capacity
  - cooling_percentage_command
  - compressor_speed_percentage_command
  - compressor_speed_percentage_sensor
  uses:
  - compressor_run_command_1
  - compressor_run_status_1
  - compressor_run_command_2
  - compressor_run_status_2
  - compressor_run_command_3
  - compressor_run_status_3
  - compressor_run_command_4
  - compressor_run_status_4
  - compressor_run_command_5
  - compressor_run_status_5
  - compressor_run_command_6
  - compressor_run_status_6
  - supply_water_temperature_sensor
  - supply_water_temperature_setpoint
  implements:
  - CONTROL


DRSM5X:
  id: "7159807102016290816"
  description: "Dryer status monitoring."
  is_abstract: true
  uses:
  - dryer_run_status_1
  - dryer_run_status_2
  - dryer_run_status_3
  - dryer_run_status_4
  - dryer_run_status_5
  implements:
  - MONITORING

DRSM8X:
  id: "4953043284604747776"
  description: "Dryer status monitoring."
  is_abstract: true
  uses:
  - dryer_run_status_1
  - dryer_run_status_2
  - dryer_run_status_3
  - dryer_run_status_4
  - dryer_run_status_5
  - dryer_run_status_6
  - dryer_run_status_7
  - dryer_run_status_8
  implements:
  - MONITORING
  
AHAC:
  id: "529218723387539456"
  description: "Tag to indicate an after hours activation method e.g. push button associated with this device."
  is_abstract: true
  uses:  
  - user_occupancy_override_status
  - zone_occupancy_status
  implements:
  - OPERATIONAL
  
DFFC:
  id: "10094864331922472960"
  description: "Discharge fan flow control"
  is_abstract: true
  uses:
  - discharge_fan_run_command
  - discharge_fan_run_status
  - discharge_fan_speed_percentage_command
  - discharge_air_flowrate_setpoint
  - discharge_air_flowrate_sensor
  implements:
  - CONTROL

EFM:
  id: "1682140227994386432"
  description: "Exhaust air flow monitoring"
  is_abstract: true
  uses:
  - exhaust_air_flowrate_sensor  
  implements:
  - OPERATIONAL

SWTM:
  id: "12058433769456009216"
  description: "Supply water temperature monitoring."
  is_abstract: true
  implements:
  - MONITORING
  opt_uses:
  - cooling_request_count
  - heating_request_count
  - return_water_temperature_sensor
  uses:
  - supply_water_temperature_sensor  

CWDPM:
  id: "16174723828872642560"
  description: "Differential pressure monitoring for condenser water."
  is_abstract: true
  implements:
  - MONITORING
  uses:
  - condensing_water_differential_pressure_sensor

DICM:
  id: "4971562358951378944"
  description: "Damper isolation control and monitoring. "
  is_abstract: true
  uses:
   - supply_air_isolation_damper_closed_status
   - supply_air_isolation_damper_open_status
   - supply_air_isolation_damper_command

UV:
  id: "6143342686997839872"
  description: "Ultraviolet lamp operation."
  is_abstract: true
  opt_uses:
  - ultraviolet_lamp_run_mode
  uses:
  - ultraviolet_lamp_run_command
  - ultraviolet_lamp_run_status

H3X:
  id: "3243024526971240448"
  description: "Heater monitoring."
  is_abstract: true
  implements:
  - MONITORING
  uses:
  - heater_run_status_1
  - heater_run_status_2
  - heater_run_status_3
  - heater_run_command_1
  - heater_run_command_2
  - heater_run_command_3

CHWBRC:
  id: "9602107200818380800"
  description: "Chilled water valve binary (open/closed) monitoring/controlling. Return air temperature control."
  is_abstract: true
  implements:
  - OPERATIONAL
  uses:
  - chilled_water_valve_command
  - return_air_temperature_sensor
  - return_air_temperature_setpoint

CHWISOVPM:
  id: "10952342664099397632"
  description: "Chllled water isolation valve control."
  is_abstract: true
  implements:
  - OPERATIONAL
  uses:
  - chilled_water_isolation_valve_percentage_command
  - chilled_water_isolation_valve_percentage_sensor

CWCS:
  id: "1207397495399776256"
  description: "Condensing water valve control."
  is_abstract: true
  implements:
  - OPERATIONAL
  uses:
  - condensing_water_valve_percentage_command
  - condensing_water_valve_percentage_sensor

DPM:
  id: "14194934395806154752"
  description: "Damper percentage control."
  is_abstract: true
  implements:
    - OPERATIONAL
  uses:
  - damper_percentage_command
  - damper_percentage_sensor

DFVSMC:
  id: "6412714239709937664"
  description: "Variable speed control mode for discharge fans."
  is_abstract: true
  uses:
  - discharge_fan_speed_mode
  - discharge_fan_run_status
  - discharge_fan_run_command
  implements:
  - OPERATIONAL

DFVDSC:
  id: "7493578150278856704"
  description: "Discharge fan control with toggled variable or discrete speed control. This allows the fan to run either VFD or discrete speed stages (LOW/MED/HIGH, etc.) and to switch between the mode."
  is_abstract: true
  uses:
  - discharge_fan_speed_percentage_command
  - discharge_fan_speed_mode
  - discharge_fan_run_status
  - discharge_fan_run_command
  implements:
  - OPERATIONAL

DFVDSFC:
  id: "15636086276564713472"
  description: "Discharge fan control with toggled variable or discrete speed (frequency) control. This allows the fan to run either VFD or discrete speed stages (LOW/MED/HIGH, etc.) and to switch between the mode."
  is_abstract: true
  uses:
  - discharge_fan_speed_frequency_command
  - discharge_fan_speed_mode
  - discharge_fan_run_status
  - discharge_fan_run_command
  implements:
  - OPERATIONAL

SSPCSCM:
  id: "6685507472607674368"
  description: "Supply air static pressure control for supervisor control (Machine learning)."
  is_abstract: true
  uses:
  - supervisor_control_mode
  - supervisor_supply_air_static_pressure_setpoint
  - program_supply_air_static_pressure_setpoint
  - supply_air_static_pressure_setpoint

STCSCM:
  id: "6577421081550782464"
  description: "Supply air temperature control for supervisor control (Machine learning)."
  is_abstract: true
  uses:
  - supervisor_control_mode
  - supervisor_supply_air_temperature_setpoint
  - program_supply_air_temperature_setpoint
  - supply_air_temperature_setpoint

SWTCSCM:
  id: "8591656014892236800"
  description: "Supply water temperature control for supervisor control (Machine learning)."
  is_abstract: true
  uses:
  - supervisor_control_mode
  - supervisor_supply_water_temperature_setpoint
  - program_supply_water_temperature_setpoint
  - supply_water_temperature_setpoint

WDPCSCM:
  id: "11032607012927045632"
  description: "Water differential pressure control for supervisor control (Machine learning)."
  is_abstract: true
  uses:
  - supervisor_control_mode
  - supervisor_differential_pressure_setpoint
  - program_differential_pressure_setpoint
  - differential_pressure_setpoint

CSWIVS:
  id: "359876340523991040"
  description: "Condensing return water isolation valve control."
  is_abstract: true
  implements:
  - OPERATIONAL
  uses:
  - condensing_return_water_isolation_valve_command_1
  - condensing_return_water_isolation_valve_command_2
  - condensing_return_water_isolation_valve_command_3
  - condensing_return_water_isolation_valve_command_4
  - condensing_return_water_isolation_valve_command_5
  - condensing_return_water_isolation_valve_command_6
  - condensing_return_water_isolation_valve_command_7
  - condensing_return_water_isolation_valve_status_1
  - condensing_return_water_isolation_valve_status_2
  - condensing_return_water_isolation_valve_status_3
  - condensing_return_water_isolation_valve_status_4
  - condensing_return_water_isolation_valve_status_5
  - condensing_return_water_isolation_valve_status_6
  - condensing_return_water_isolation_valve_status_7
  - condensing_return_water_isolation_valve_status_8
  - condensing_return_water_isolation_valve_status_9
  - condensing_return_water_isolation_valve_status_10
  - condensing_return_water_isolation_valve_status_11
  - condensing_return_water_isolation_valve_status_12
  - condensing_return_water_isolation_valve_status_13
  - condensing_return_water_isolation_valve_status_14

CRWIVS:
  id: "10755028705425227776"
  description: "Condensing supply water isolation valve control."
  is_abstract: true
  implements:
  - OPERATIONAL
  uses:
  - condensing_supply_water_isolation_valve_command_1
  - condensing_supply_water_isolation_valve_command_2
  - condensing_supply_water_isolation_valve_command_3
  - condensing_supply_water_isolation_valve_command_4
  - condensing_supply_water_isolation_valve_command_5
  - condensing_supply_water_isolation_valve_command_6
  - condensing_supply_water_isolation_valve_command_7
  - condensing_supply_water_isolation_valve_status_1
  - condensing_supply_water_isolation_valve_status_2
  - condensing_supply_water_isolation_valve_status_3
  - condensing_supply_water_isolation_valve_status_4
  - condensing_supply_water_isolation_valve_status_5
  - condensing_supply_water_isolation_valve_status_6
  - condensing_supply_water_isolation_valve_status_7
  - condensing_supply_water_isolation_valve_status_8
  - condensing_supply_water_isolation_valve_status_9
  - condensing_supply_water_isolation_valve_status_10
  - condensing_supply_water_isolation_valve_status_11
  - condensing_supply_water_isolation_valve_status_12
  - condensing_supply_water_isolation_valve_status_13
  - condensing_supply_water_isolation_valve_status_14

CSWTC:
  id: "14772239573039710208"
  description: "Condensing supply water temperature control."
  is_abstract: true
  implements:
  - OPERATIONAL
  uses:
  - condensing_supply_water_temperature_setpoint
  - condensing_supply_water_temperature_sensor

HTWHLSTC:
  id: "5798430287411019776"
  description: "Heat wheel which controls supply temperature using speed control."
  is_abstract: true
  implements:
  - CONTROL
  opt_uses:
  - heat_wheel_speed_percentage_sensor
  - exhaust_air_temperature_sensor
  - return_air_temperature_sensor
  uses:
  - heat_wheel_speed_percentage_command
  - heat_wheel_run_command
  - heat_wheel_run_status
  - outside_air_temperature_sensor
  - supply_air_temperature_sensor
  - supply_air_temperature_setpoint

#New abstracts for CH ZRH EURD
CAM:
  id: "10932006097032052736"
  description: "ztc alarm monitoring based on moisture sensor on coil or in pan."
  is_abstract: true
  implements:
  - MONITORING
  uses:
  - condensate_water_alarm

DPHCC:
  id: "12422697573691686912"
  description: "Two-pipe heating and cooling control. Has a single control
    valve that is fed by two separate headers for heating and cooling water.
    There is an isolation valve for each incoming system and a single control
    valve. Valve and mode control to zone temperature (heating/cooling
    setpoint configuration)."
  is_abstract: true
  opt_uses:
  - chilled_return_water_isolation_valve_percentage_command
  - heating_return_water_isolation_valve_percentage_command
  - heating_supply_water_isolation_valve_percentage_command
  - chilled_supply_water_isolation_valve_percentage_command
  - zone_air_cooling_temperature_setpoint
  - zone_air_heating_temperature_setpoint
  - condensate_water_alarm
  - zone_conditioning_mode
  - supply_water_valve_flowrate_sensor
  uses:
  - supply_water_valve_percentage_command
  - zone_air_temperature_sensor
  - water_riser_mode

HHCDM:
  id: "3582131505163403264"
  description: "Hydronic heating and cooling distribution monitoring"
  is_abstract: true
  implements:
  - MONITORING
  uses:
  - chilled_supply_water_isolation_valve_percentage_command
  - chilled_return_water_isolation_valve_percentage_command
  - heating_supply_water_isolation_valve_percentage_command
  - heating_return_water_isolation_valve_percentage_command
  - heating_request_count
  - cooling_request_count
  opt_uses:
  - average_zone_air_temperature_sensor


HHRU:
  id: "9211631039376523264"
  description: "Hydronic heat recovery unit for ahu's with bypass valve and circulation pump"
  is_abstract: true
  implements:
  - MONITORING
  uses:
  - supply_air_temperature_sensor
  - supply_air_temperature_setpoint
  - return_air_temperature_sensor
  - supply_water_temperature_sensor
  - supply_water_valve_percentage_command
  - supply_water_valve_percentage_sensor
  opt_uses:
  - exhaust_air_temperature_sensor
  - outside_air_temperature_sensor

PHRU:
  id: "5194420171762040832"
  description: "heat recovery unit for ahu's with plate heat exchanger valve and bypass damper"
  is_abstract: true
  implements:
  - MONITORING
  uses:
  - supply_air_temperature_sensor
  - supply_air_temperature_setpoint
  - return_air_temperature_sensor
  - bypass_air_damper_percentage_command
  opt_uses:
  - exhaust_air_temperature_sensor
  - outside_air_temperature_sensor
  - bypass_air_damper_command
  - bypass_air_damper_status

CHWDT2X:
  id: "17588854111866978304"
  description: "Temperature differential across chilled water with two sets of sensors."
  is_abstract: true
  implements:
  - MONITORING
  uses:
  - chilled_return_water_temperature_sensor_1
  - chilled_supply_water_temperature_sensor_1
  - chilled_return_water_temperature_sensor_2
  - chilled_supply_water_temperature_sensor_2

HLSAFS:
  id: "3550799821818298368"
  description: "Duct VAV type with high and low limit setpoint"
  is_abstract: true
  uses:
  - high_limit_supply_air_flowrate_setpoint
  - low_limit_supply_air_flowrate_setpoint
  - supply_air_flowrate_setpoint
  implements:
  - CONTROL

RHDHS:
  id: "15197108458198401024"
  description: "Return humidification/dehumidification monitor."
  is_abstract: true
  uses:
  - return_air_relative_humidity_sensor
  - return_air_relative_humidity_setpoint
  - dehumidification_run_status
  - humidification_run_status
  implements:
  - MONITORING

CO2DFVSC:
  id: "4574242837138243584"
  description: "Carbon dioxide levels controlled by a variable speed discharge fan."
  uses:
  - zone_air_co2_concentration_sensor
  - zone_air_co2_concentration_setpoint
  - discharge_fan_speed_percentage_command
  implements:
  - CONTROL

RACO2C:
  id: "15503353232859594752"
  description: "Returned air carbon dioxide levels controls."
  uses:
  - return_air_co2_concentration_sensor
  - return_air_co2_concentration_setpoint
  
DX2DDC:
  id: "6446737527519838208"
  description: "Two compressor run control with dual setpoint control on discharge side"
  is_abstract: true
  opt_uses:
  - cooling_percentage_command
  - compressor_speed_percentage_command
  uses:
  - compressor_run_command_1
  - compressor_run_command_2
  - compressor_run_status_1
  - compressor_run_status_2
  - discharge_air_heating_temperature_setpoint
  - discharge_air_cooling_temperature_setpoint
  - discharge_air_temperature_sensor
  implements:
  - CONTROL

HWDT:
  id: "6441530240450691072"
  description: "Temperature differential across heating water for heat recovery chiller."
  is_abstract: true
  implements:
  - MONITORING
  uses:
  - heating_return_water_temperature_sensor
  - heating_supply_water_temperature_sensor

HPDDC:
  id: "5130419798932455424"
  description: "Dual setpoint discharge side heat pump control."
  is_abstract: true
  opt_uses:
  - cooling_thermal_power_capacity
  - heating_thermal_power_capacity
  - compressor_speed_percentage_command
  - cooling_percentage_command
  uses:
  - discharge_air_temperature_sensor
  - discharge_air_cooling_temperature_setpoint
  - discharge_air_heating_temperature_setpoint
  - compressor_run_command
  - compressor_run_status
  - reversing_valve_command
  implements:
  - CONTROL

EC2SC:
  id: "9093587471018491904"
  description: "Evaporative cooler control on supply side."
  is_abstract: true
  opt_uses:
  - evaporative_cooler_run_status_1
  - evaporative_cooler_run_status_2
  - cooling_percentage_sensor
  - cooling_request_count
  uses:
  - evaporative_cooler_run_command_1
  - evaporative_cooler_run_command_2
  - supply_air_temperature_sensor
  - supply_air_temperature_setpoint
  implements:
  - CONTROL

HWDDC:
  id: "5695815066213941248"
  description: "Heating water valve with dual setpoint control on discharge side."
  is_abstract: true
  opt_uses:
  - heating_water_valve_percentage_sensor
  - heating_thermal_power_capacity
  - discharge_air_relative_humidity_sensor
  - heating_water_flowrate_sensor
  uses:
  - heating_water_valve_percentage_command
  - discharge_air_heating_temperature_setpoint
  - discharge_air_temperature_sensor
  implements:
  - CONTROL

CFDPM:
  id: "13838358376871886848"
  description: "Carbon filter pressure monitoring, where specific filter type is required."
  is_abstract: true
  uses:
  - carbon_filter_differential_pressure_sensor
  implements:
  - MONITORING
 
VOADM2X:
  id: "13507343804260155392"
  description: "Variable outside air damper monitoring, where there are two separate, equal sets of dampers that operate in conjunction."
  is_abstract: true
  opt_uses:
  - economizer_mode
  - mixed_air_temperature_sensor
  - outside_air_damper_percentage_sensor_1
  - outside_air_damper_percentage_sensor_2
  - low_limit_outside_air_damper_percentage_command
  - outside_air_flowrate_sensor_1
  - outside_air_flowrate_sensor_2
  uses:
  - outside_air_temperature_sensor
  - outside_air_damper_percentage_command_1
  - outside_air_damper_percentage_command_2
  implements:
  - MONITORING
 
EHHRC:
  id: "3300321589723136"
  description: "Exhaust hydronic heat recovery coil with an isolation valve."
  is_abstract: true
  uses:
  - heat_recovery_water_isolation_valve_command
  - leaving_heat_recovery_coil_temperature_sensor
  - entering_heat_recovery_coil_temperature_sensor
  - exhaust_air_flowrate_sensor
  implements:
  - MONITORING
 
DPBHCC:
  id: "6697901167675965440"
  description: "Two-pipe binary (open/closed) heating and cooling control. There is
  an isolation valve for each incoming system. Valve and mode control to zone temperature
  (heating/cooling setpoint configuration)."
  is_abstract: true
  opt_uses:
  - cooling_request_count
  - heating_request_count
  - zone_air_relative_humidity_sensor
  uses:
  - chilled_supply_water_isolation_valve_command
  - chilled_supply_water_isolation_valve_status
  - heating_supply_water_isolation_valve_command
  - heating_supply_water_isolation_valve_status
  - zone_air_cooling_temperature_setpoint
  - zone_air_heating_temperature_setpoint
  - zone_air_temperature_sensor
  implements:
  - CONTROL
 
FTC:
  id: "18010943431630651392"
  description: "Floor temperature control, where the temperature sensors are embedded in the floor (as opposed to open to the air)."
  is_abstract: true
  uses:
  - zone_floor_temperature_sensor
  - zone_floor_temperature_setpoint
  implements:
  - OPERATIONAL
 
DPCHWHRWSC:
  id: "370343691220418560"
  description: "Two-pipe chilled water and heat recovery water control using the same coils."
  is_abstract: true
  opt_uses:
  - leaving_coil_temperature_sensor
  - chilled_supply_water_temperature_sensor
  - chilled_return_water_temperature_sensor
  - heat_recovery_supply_water_temperature_sensor
  - heat_recovery_return_water_temperature_sensor
  - supply_water_valve_percentage_sensor
  - heat_recovery_return_water_isolation_valve_status
  - heat_recovery_supply_water_isolation_valve_status
  - chilled_return_water_isolation_valve_status
  - chilled_supply_water_isolation_valve_status
  uses:
  - supply_air_temperature_sensor
  - supply_air_temperature_setpoint
  - supply_water_valve_percentage_command
  - heat_recovery_run_command
  - heat_recovery_supply_water_isolation_valve_command
  - chilled_supply_water_isolation_valve_command
  implements:
  - CONTROL

CPVSC2X:
  id: "2309143330803417088"
  description: "Circulation pump variable speed control with 2 circulation pumps."
  is_abstract: true
  uses:
  - circulation_pump_run_command_1
  - circulation_pump_run_status_1
  - circulation_pump_speed_percentage_command_1
  - circulation_pump_run_command_2
  - circulation_pump_run_status_2
  - circulation_pump_speed_percentage_command_2
  implements:
  - OPERATIONAL

HWTTC:
  id: "8895657785832767488"
  description: "Hot water tank temperature control."
  is_abstract: true
  uses:
  - hot_water_tank_temperature_setpoint
  - hot_water_tank_temperature_sensor
  implements:
  - OPERATIONAL

PHWTTC:
  id: "15921273204530741248"
  description: "Preheating water tank temperature control."
  is_abstract: true
  uses:
  - preheating_water_tank_temperature_setpoint
  - preheating_water_tank_temperature_sensor
  implements:
  - OPERATIONAL
  

RCKTM:
  id: "4150552628444528640"
  description: "Refrigeration circuit monitoring for a DX compressor loop."
  is_abstract: true
  uses:
  - refrigerant_discharge_pressure_sensor
  - refrigerant_discharge_temperature_sensor
  - refrigerant_liquid_pressure_sensor
  - refrigerant_liquid_saturation_temperature_sensor
  - refrigerant_liquid_temperature_sensor
  - refrigerant_subcooling_temperature_sensor
  - refrigerant_suction_pressure_sensor
  - refrigerant_suction_saturation_temperature_sensor
  - refrigerant_suction_superheat_temperature_sensor
  - refrigerant_suction_temperature_sensor


RCKTM2X:
  id: "9248627406627930112"
  description: "Refrigeration circuits (2x) monitoring for a DX compressor loop."
  is_abstract: true
  uses:
  - refrigerant_discharge_pressure_sensor_1
  - refrigerant_discharge_temperature_sensor_1
  - refrigerant_liquid_pressure_sensor_1
  - refrigerant_liquid_saturation_temperature_sensor_1
  - refrigerant_liquid_temperature_sensor_1
  - refrigerant_subcooling_temperature_sensor_1
  - refrigerant_suction_pressure_sensor_1
  - refrigerant_suction_saturation_temperature_sensor_1
  - refrigerant_suction_superheat_temperature_sensor_1
  - refrigerant_suction_temperature_sensor_1
  - refrigerant_discharge_pressure_sensor_2
  - refrigerant_discharge_temperature_sensor_2
  - refrigerant_liquid_pressure_sensor_2
  - refrigerant_liquid_saturation_temperature_sensor_2
  - refrigerant_liquid_temperature_sensor_2
  - refrigerant_subcooling_temperature_sensor_2
  - refrigerant_suction_pressure_sensor_2
  - refrigerant_suction_saturation_temperature_sensor_2
  - refrigerant_suction_superheat_temperature_sensor_2
  - refrigerant_suction_temperature_sensor_2


CCM:
  id: "7375129961641803776"
  description: "Compressor current monitoring."
  is_abstract: true
  uses:
  - compressor_run_command
  - compressor_current_sensor

CC2XM:
  id: "15229407711775948800"
  description: "Compressor current monitoring for 2 compressors."
  is_abstract: true
  uses:
  - compressor_run_command_1
  - compressor_current_sensor_1
  - compressor_run_command_2
  - compressor_current_sensor_2

SSSPC:
  id: "12462508690710200320"
  description: "Supply static steam pressure control for steam/water heat exchanger"
  is_abstract: true
  uses:
  - supply_steam_static_pressure_sensor
  - supply_steam_static_pressure_setpoint
  - steam_valve_percentage_command
  implements:
  - CONTROL

SCHWISOVPM:
  id: "428890486376235008"
  description: "Secondary chilled water return side isolation valve percentage monitoring."
  is_abstract: true
  uses:
  - secondary_chilled_return_water_isolation_valve_percentage_command
  - secondary_chilled_return_water_isolation_valve_percentage_sensor
  implements:
  - MONITORING

SCHWDT:
  id: "9593715728075194368"
  description: "Secondary-side chilled water delta-T monitoring."
  is_abstract: true
  implements:
  - MONITORING
  uses:
  - secondary_chilled_supply_water_temperature_sensor
  - secondary_chilled_return_water_temperature_sensor

SHWDT:
  id: "11532515367658192896"
  description: "Secondary-side heating water delta-T monitoring."
  is_abstract: true
  implements:
  - MONITORING
  uses:
  - secondary_heating_supply_water_temperature_sensor
  - secondary_heating_return_water_temperature_sensor

PCHWDT:
  id: "18119029822687543296"
  description: "Temperature differential across primary chilled water loop."
  is_abstract: true
  implements:
  - MONITORING
  uses:
  - primary_chilled_return_water_temperature_sensor
  - primary_chilled_supply_water_temperature_sensor

PHWDT:
  id: "4392058158462271488"
  description: "Temperature differential across primary heating water loop."
  is_abstract: true
  implements:
  - MONITORING
  uses:
  - primary_heating_return_water_temperature_sensor
  - primary_heating_supply_water_temperature_sensor

TDTM:
  id: "9652262523231010816"
  description: "water tank delta-T monitoring."
  is_abstract: true
  uses:
  - leaving_water_tank_temperature_sensor
  - entering_water_tank_temperature_sensor 
  implements:
  - MONITORING

HLPM:
  id: "4982029709647806464"
  description: "Heating thermal power sensor."
  is_abstract: true
  uses:
  - heating_thermal_power_sensor
  implements:
  - MONITORING

CWRWISOVM:
  id: "15646553627261140992"
  description: "Condensing water supply side isolation valve monitoring."
  is_abstract: true
  uses:
  - condensing_return_water_isolation_valve_command
  - condensing_return_water_isolation_valve_status
  implements:
  - MONITORING

CWRWISOVPM:
  id: "7850822672282812416"
  description: "Condensing water return side isolation valve percentage monitoring."
  is_abstract: true
  uses:
  - condensing_return_water_isolation_valve_percentage_command
  - condensing_return_water_isolation_valve_percentage_sensor
  implements:
  - MONITORING

OCWRWISOVM:
  id: "18443288995858219008"
  description: "Open-loop CDW return side isolation valve monitoring."
  is_abstract: true
  uses:
  - outside_condensing_loop_return_water_isolation_valve_command
  - outside_condensing_loop_return_water_isolation_valve_status
  implements:
  - MONITORING

OCWRWISOVPM:
  id: "15705100422416957440"
  description: "Open-loop CDW return side isolation valve monitoring."
  is_abstract: true
  uses:
  - outside_condensing_loop_return_water_isolation_valve_percentage_command
  - outside_condensing_loop_return_water_isolation_valve_percentage_sensor
  implements:
  - MONITORING

HWRWISOVM:
  id: "8729024599620059136"
  description: "Heating return side isolation valve monitoring."
  is_abstract: true
  uses:
  - heating_return_water_isolation_valve_command
  - heating_return_water_isolation_valve_status
  implements:
  - MONITORING

HWSWISOVM:
  id: "4614986340017111040"
  description: "Heating supply side isolation valve monitoring."
  is_abstract: true
  uses:
  - heating_supply_water_isolation_valve_command
  - heating_supply_water_isolation_valve_status
  implements:
  - MONITORING

HWRWISOVPM:
  id: "13399257413203263488"
  description: "Heating return side isolation valve percentage monitoring."
  is_abstract: true
  uses:
  - heating_return_water_isolation_valve_percentage_command
  - heating_return_water_isolation_valve_percentage_sensor
  implements:

  - MONITORING 

DEFSS:
  id: "8292821948602253312"
  description: "defrost run command and status (start/stop) "
  is_abstract: true
  uses:
  - defrost_run_status
  - defrost_run_command  
  implements:
  - MONITORING

DEFSTC:
  id: "13973831403553423360"
  description: "Defrost temperature control."
  is_abstract: true
  uses:
  - defrost_temperature_sensor
  - defrost_temperature_setpoint  
    
VOADC2X:
  id: "15455797155935027200"
  description: "Variable outside air damper control and monitoring, where there are two separate, equal sets of dampers that operate in conjunction."
  is_abstract: true
  uses:
  - outside_air_damper_percentage_sensor_1
  - outside_air_damper_percentage_sensor_2
  - outside_air_damper_percentage_command_1
  - outside_air_damper_percentage_command_2
  implements:
  - OPERATIONAL  
  
RAIDC:
  id: "8470714133883387904"
  description: "Return air isolation damper control and monitoring."
  is_abstract: true
  uses:
  - return_air_isolation_damper_status
  - return_air_isolation_damper_command
 

RAIDC3X:
  id: "6574698690760409088"
  description: "Return air isolation damper control and monitoring, where there are three separate, equal sets of dampers that operate in conjunction."
  is_abstract: true
  uses:
  - return_air_isolation_damper_status_1
  - return_air_isolation_damper_status_2
  - return_air_isolation_damper_status_3 
  - return_air_isolation_damper_command_1
  - return_air_isolation_damper_command_2
  - return_air_isolation_damper_command_3   
  implements:
  - MONITORING

RAIDC2X:
  id: "11726816664472256512"
  description: "Return air isolation damper control and monitoring, where there are two separate, equal sets of dampers that operate in conjunction."
  is_abstract: true
  uses:
  - return_air_isolation_damper_status_1
  - return_air_isolation_damper_status_2 
  - return_air_isolation_damper_command_1
  - return_air_isolation_damper_command_2  
  implements:
  - MONITORING

RAIDC4X:
  id: "3091164378989330432"
  description: "Return air isolation damper control and monitoring, where there are four separate, equal sets of dampers that operate in conjunction."
  is_abstract: true
  uses:
  - return_air_isolation_damper_status_1
  - return_air_isolation_damper_status_2
  - return_air_isolation_damper_status_3
  - return_air_isolation_damper_status_4
  - return_air_isolation_damper_command_1
  - return_air_isolation_damper_command_2
  - return_air_isolation_damper_command_3 
  - return_air_isolation_damper_command_4  
  implements:
  - MONITORING


SAIDC:
  id: "3926582109866557440"
  description: "isolation damper status monitoring and control on the supply side."
  is_abstract: true
  uses:
  - supply_air_isolation_damper_status
  - supply_air_isolation_damper_command  
  implements:
  - MONITORING

SAIDC2X:
  id: "17694086170738163712"
  description: "isolation damper status monitoring and control on the supply side, where there are two separate, equal sets of dampers that operate in conjunction."
  is_abstract: true
  uses:
  - supply_air_isolation_damper_status_1
  - supply_air_isolation_damper_status_2
  - supply_air_isolation_damper_command_1
  - supply_air_isolation_damper_command_2  
  implements:
  - MONITORING

SAIDC3X:
  id: "15798070727615184896"
  description: "isolation damper status monitoring and control on the supply side, where there are three separate, equal sets of dampers that operate in conjunction."
  is_abstract: true
  uses:
  - supply_air_isolation_damper_status_1
  - supply_air_isolation_damper_status_2
  - supply_air_isolation_damper_status_3
  - supply_air_isolation_damper_command_1
  - supply_air_isolation_damper_command_2
  - supply_air_isolation_damper_command_3  
  implements:
  - MONITORING   
  
SSPC2X:
  id: "7115130646044868608"
  description: "Supply static pressure control via supply fan speed with 2 sensors"
  is_abstract: true
  opt_uses:
  - supply_fan_speed_frequency_sensor
  - supply_fan_run_command
  - supply_fan_run_status
  - pressurization_request_count
  - supply_air_damper_percentage_command
  - supply_air_flowrate_sensor
  - supply_fan_speed_percentage_command
  uses:
  - supply_air_static_pressure_sensor_1
  - supply_air_static_pressure_sensor_2  
  - supply_air_static_pressure_setpoint_1
  - supply_air_static_pressure_setpoint_2  
  implements:
  - OPERATIONAL

SFMSC:
  id: "12314536415844106240"
  description: "Supply fan multi-speed control."
  is_abstract: true
  uses:
  - supply_fan_run_command
  - supply_fan_run_status
  - supply_fan_speed_mode
  - supply_fan_run_mode
  opt_uses:  
  - schedule_run_command

 
MIPVCM:
  id: "10283962739713900544"
  description: "Motor phase-level input current and voltage monitoring."
  is_abstract: true
  implements:
  - MONITORING
  uses:
  - input_phase1_phase3_line_motor_voltage_sensor
  - input_phase1_phase2_line_motor_voltage_sensor
  - input_phase2_phase3_line_motor_voltage_sensor
  - input_phase1_line_motor_current_sensor
  - input_phase2_line_motor_current_sensor
  - input_phase3_line_motor_current_sensor
  opt_uses:
  - average_input_line_motor_current_sensor
  - average_input_inter_line_motor_voltage_sensor

MIPWM:
  id: "2094166817340653568"
  description: "Motor input power monitoring."
  is_abstract: true
  implements:
  - MONITORING
  uses:
  - input_motor_power_sensor
  opt_uses:
  - motor_powerfactor_sensor
  - input_motor_frequency_sensor
  
MSM:
  id: "2084609862272024576"
  description: "Motor speed monitoring for fan."
  is_abstract: true
  implements:
  - MONITORING
  uses:
  - discharge_fan_run_status
  - high_discharge_fan_speed_status
  - low_discharge_fan_speed_status
  opt_uses:
  - discharge_fan_failed_alarm
 

INVOPWM:
  id: "10056530958531690496"
  description: "Inverter (VFD) output power monitoring."
  is_abstract: true
  implements:
  - MONITORING
  uses:
  - output_inverter_power_sensor
  opt_uses:
  - output_inverter_voltage_sensor
  - input_inverter_frequency_sensor

INVIPCM:
  id: "3240332922506444800"
  description: "Inverter (VFD) 3-phase input current monitoring."
  is_abstract: true
  implements:
  - MONITORING
  uses:
  - input_phase1_line_inverter_current_sensor
  - input_phase2_line_inverter_current_sensor
  - input_phase3_line_inverter_current_sensor

CWSWISOVPM:
  id: "14769547968574914560"
  description: "Condensing water supply side isolation valve percentage monitoring."
  is_abstract: true
  uses:
  - condensing_supply_water_isolation_valve_percentage_command
  - condensing_supply_water_isolation_valve_percentage_sensor
  implements:
  - MONITORING

GTWFCISOVM:
  id: "5444844940104302592"
  description: "Geothermal water free-cooling isolation valve monitoring; exclusively using ground as heat sink for building load."
  is_abstract: true  
  uses:
  - chilled_side_ground_supply_economizer_isolation_valve_status
  - chilled_side_ground_return_economizer_isolation_valve_status
  - chilled_side_ground_return_economizer_isolation_valve_command
  implements:
  - MONITORING

GTWGRISOVM:
  id: "12463704959361220608"
  description: "Geothermal water ground-recharge isolation valve monitoring; rejecting ground heat to atmosphere via cooling towers."
  is_abstract: true  
  uses:
  - heating_side_ground_supply_economizer_isolation_valve_status
  - heating_side_ground_return_economizer_isolation_valve_status
  - heating_side_ground_return_economizer_isolation_valve_command
  implements:
  - MONITORING

GTWHEISOVM:
  id: "3366433712072818688"
  description: "Geothermal water heat-extraction isolation valve monitoring; extracting ground heat to to use in building."
  is_abstract: true
  uses:
  - chilled_side_ground_return_water_isolation_valve_status
  - chilled_side_ground_supply_water_isolation_valve_status
  - chilled_side_ground_supply_water_isolation_valve_command
  implements:
  - MONITORING

GTWHRISOVM:
  id: "11317538854195429376"
  description: "Geothermal water heat-rejection isolation valve monitoring; rejecting building heat to ground."
  is_abstract: true  
  uses:
  - heating_side_ground_return_water_isolation_valve_status
  - heating_side_ground_supply_water_isolation_valve_status
  - heating_side_ground_supply_water_isolation_valve_command
  implements:
  - MONITORING
  
COCDSP:
  id: "3620605616042541056"
  description: "Dual setpoint CO concentration control."
  is_abstract: true
  uses:
  - low_limit_zone_air_co_concentration_setpoint
  - high_limit_zone_air_co_concentration_setpoint
  - zone_air_co_concentration_sensor
  implements:
  - CONTROL

NOCDSP:
  id: "10177846673493983232"
  description: "Dual setpoint NO concentration control."
  is_abstract: true
  uses:
  - low_limit_zone_air_no_concentration_setpoint
  - high_limit_zone_air_no_concentration_setpoint
  - zone_air_no_concentration_sensor
  implements:
  - CONTROL

EFHLC:
  id: "16708066133181202432"
  description: "Two-speed exhaust fan (low/high)."
  is_abstract: true
  uses:
  - low_exhaust_fan_speed_command
  - high_exhaust_fan_speed_command
  - low_exhaust_fan_speed_status
  - high_exhaust_fan_speed_status
  implements:
  - OPERATIONAL
  
##Abstracts for sensors

PCM:
  id: "13149954146721333248"
  description: "General particulate matter monitoring."
  is_abstract: true
  uses:
  - particle_concentration_sensor
  implements:
  - MONITORING 

PMM:
  id: "976724353938882560"
  description: "Zone air particulate matter monitoring."
  is_abstract: true
  uses:
  - zone_air_pm2pt5_concentration_sensor
  - zone_air_pm10pt0_concentration_sensor
  implements:
  - MONITORING

PHWTC:
  id: "4268855681546715136"
  description: "potable water temperature monitoring and control."
  is_abstract: true
  uses:
  - potable_hot_water_temperature_sensor  

LM:
  id: "16338502682899644416"
  description: "level monitoring of devices storing media."
  is_abstract: true
  uses:
  - level_status
  - percentage_sensor
 
PLPM:  
  id: "7702850397416718336"
  description: "Pipeline Fluid pressure monitoring"
  is_abstract: true
  uses:
  - line_pressure_sensor

CO2M4X:
  id: "8538268128293945344"
  description: "Basic carbon dioxide monitoring for 4 Zones."
  is_abstract: true
  uses:
  - zone_air_co2_concentration_sensor_1
  - zone_air_co2_concentration_sensor_2
  - zone_air_co2_concentration_sensor_3
  - zone_air_co2_concentration_sensor_4
  implements:
  - MONITORING

CO2M6X:
  id: "10200096390793658368"
  description: "Basic carbon dioxide monitoring for 6 Zones."
  is_abstract: true
  uses:
  - zone_air_co2_concentration_sensor_1
  - zone_air_co2_concentration_sensor_2
  - zone_air_co2_concentration_sensor_3
  - zone_air_co2_concentration_sensor_4
  - zone_air_co2_concentration_sensor_5
  - zone_air_co2_concentration_sensor_6
  implements:
  - MONITORING


  
MIPCVM:
  id: "13492227718401490944"
  description: "Motor phase-level input current and voltage monitoring."
  is_abstract: true
  implements:
  - MONITORING
  uses:
  - average_input_line_motor_current_sensor
  - average_input_inter_line_motor_voltage_sensor
  - input_motor_power_sensor  
  
EPM:
  id: "1350523123010633728"
  description: "Basic Electrical parameter monitoring."
  is_abstract: true

  opt_uses:
  - power_status
  uses:  
  - voltage_sensor
  - current_sensor
  - power_sensor
  - energy_accumulator
  implements:
  - MONITORING


DFRMM:
  id: "16926222434271494144"
  description: "Discharge fan run mode monitoring."
  is_abstract: true
  uses:
  - discharge_fan_run_mode
  implements:
  - MONITORING

RDC:
  id: "9673456709368020992"
  description: "Return air damper percentage monitoring"
  is_abstract: true
  uses:
  - return_air_damper_percentage_sensor
  - return_air_damper_percentage_command
  implements:
  - MONITORING

RFSS:
  description: "Basic combination of return fan run command and status (start/stop)."
  is_abstract: true
  opt_uses:
  - return_fan_current_sensor
  - return_fan_power_sensor
  uses:
  - return_fan_run_command
  - return_fan_run_status
  implements:
  - OPERATIONAL

RFSS2X:
  description: "Return fan start-stop and feedback with two fan."
  is_abstract: true
  opt_uses:
  - return_fan_current_sensor_1
  - return_fan_current_sensor_2
  - return_fan_power_sensor_1
  - return_fan_power_sensor_2
  uses:
  - return_fan_run_command_1
  - return_fan_run_command_2
  - return_fan_run_status_1
  - return_fan_run_status_2
  implements:
  - OPERATIONAL

RFVSC:
  description: "Variable speed control for a return fan."
  is_abstract: true
  opt_uses:
  - return_fan_speed_frequency_sensor
  - return_fan_speed_percentage_sensor
  - return_fan_current_sensor
  - return_fan_power_sensor
  uses:
  - return_fan_run_command
  - return_fan_run_status
  - return_fan_speed_percentage_command
  implements:
  - OPERATIONAL

<<<<<<< HEAD
CHWZOUC:
  description: "Chilled water valve control with occupied/unoccupied setpoints and temperature monitoring."
  is_abstract: true
  opt_uses:
  - chilled_supply_water_temperature_sensor
  uses:  
  - chilled_water_valve_percentage_command
  - zone_air_temperature_sensor
  - zone_air_occupied_temperature_setpoint
  - zone_air_unoccupied_cooling_temperature_setpoint
  implements:
  - CONTROL
  
PERHWZOUC:
  description: "Perimeter heating water valve control with occupied/unoccupied setpoints and temperature monitoring."
  is_abstract: true
  opt_uses:
  - perimeter_heating_supply_water_temperature_sensor
  - perimeter_heating_water_valve_percentage_sensor
  uses:  
  - perimeter_heating_water_valve_percentage_command
  - zone_air_temperature_sensor
  - zone_air_occupied_temperature_setpoint
  - zone_air_unoccupied_heating_temperature_setpoint
  implements:
  - CONTROL
  
ZTOUC:
  description: "Zone air temperature unoccupied/occupied control."
  is_abstract: true
  opt_uses:
  - zone_air_relative_humidity_sensor
  - zone_occupancy_status
  uses:  
  - zone_air_temperature_sensor
  - zone_air_occupied_temperature_setpoint
  - zone_air_unoccupied_heating_temperature_setpoint
  - zone_air_unoccupied_cooling_temperature_setpoint
=======
RFVSC2X:
  description: "Return fan variable speed control with feedback and sensoring for two fanss."
  is_abstract: true
  opt_uses:
  - return_fan_speed_frequency_sensor_1
  - return_fan_speed_percentage_sensor_1
  - return_fan_current_sensor_1
  - return_fan_power_sensor_1
  - return_fan_speed_frequency_sensor_2
  - return_fan_speed_percentage_sensor_2
  - return_fan_current_sensor_2
  - return_fan_power_sensor_2
  uses:
  - return_fan_run_command_1
  - return_fan_run_status_1
  - return_fan_speed_percentage_command_1
  - return_fan_run_command_2
  - return_fan_run_status_2
  - return_fan_speed_percentage_command_2
>>>>>>> 9c196791
  implements:
  - OPERATIONAL<|MERGE_RESOLUTION|>--- conflicted
+++ resolved
@@ -5454,50 +5454,6 @@
   implements:
   - MONITORING
 
-RFSS:
-  description: "Basic combination of return fan run command and status (start/stop)."
-  is_abstract: true
-  opt_uses:
-  - return_fan_current_sensor
-  - return_fan_power_sensor
-  uses:
-  - return_fan_run_command
-  - return_fan_run_status
-  implements:
-  - OPERATIONAL
-
-RFSS2X:
-  description: "Return fan start-stop and feedback with two fan."
-  is_abstract: true
-  opt_uses:
-  - return_fan_current_sensor_1
-  - return_fan_current_sensor_2
-  - return_fan_power_sensor_1
-  - return_fan_power_sensor_2
-  uses:
-  - return_fan_run_command_1
-  - return_fan_run_command_2
-  - return_fan_run_status_1
-  - return_fan_run_status_2
-  implements:
-  - OPERATIONAL
-
-RFVSC:
-  description: "Variable speed control for a return fan."
-  is_abstract: true
-  opt_uses:
-  - return_fan_speed_frequency_sensor
-  - return_fan_speed_percentage_sensor
-  - return_fan_current_sensor
-  - return_fan_power_sensor
-  uses:
-  - return_fan_run_command
-  - return_fan_run_status
-  - return_fan_speed_percentage_command
-  implements:
-  - OPERATIONAL
-
-<<<<<<< HEAD
 CHWZOUC:
   description: "Chilled water valve control with occupied/unoccupied setpoints and temperature monitoring."
   is_abstract: true
@@ -5536,7 +5492,52 @@
   - zone_air_occupied_temperature_setpoint
   - zone_air_unoccupied_heating_temperature_setpoint
   - zone_air_unoccupied_cooling_temperature_setpoint
-=======
+  implements:
+  - OPERATIONAL
+
+RFSS:
+  description: "Basic combination of return fan run command and status (start/stop)."
+  is_abstract: true
+  opt_uses:
+  - return_fan_current_sensor
+  - return_fan_power_sensor
+  uses:
+  - return_fan_run_command
+  - return_fan_run_status
+  implements:
+  - OPERATIONAL
+
+RFSS2X:
+  description: "Return fan start-stop and feedback with two fan."
+  is_abstract: true
+  opt_uses:
+  - return_fan_current_sensor_1
+  - return_fan_current_sensor_2
+  - return_fan_power_sensor_1
+  - return_fan_power_sensor_2
+  uses:
+  - return_fan_run_command_1
+  - return_fan_run_command_2
+  - return_fan_run_status_1
+  - return_fan_run_status_2
+  implements:
+  - OPERATIONAL
+
+RFVSC:
+  description: "Variable speed control for a return fan."
+  is_abstract: true
+  opt_uses:
+  - return_fan_speed_frequency_sensor
+  - return_fan_speed_percentage_sensor
+  - return_fan_current_sensor
+  - return_fan_power_sensor
+  uses:
+  - return_fan_run_command
+  - return_fan_run_status
+  - return_fan_speed_percentage_command
+  implements:
+  - OPERATIONAL
+
 RFVSC2X:
   description: "Return fan variable speed control with feedback and sensoring for two fanss."
   is_abstract: true
@@ -5556,6 +5557,5 @@
   - return_fan_run_command_2
   - return_fan_run_status_2
   - return_fan_speed_percentage_command_2
->>>>>>> 9c196791
   implements:
   - OPERATIONAL
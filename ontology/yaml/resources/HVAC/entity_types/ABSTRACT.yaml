--- conflicted
+++ resolved
@@ -6502,7 +6502,6 @@
   implements:
   - OPERATIONAL
 
-<<<<<<< HEAD
 DSTLM:
   guid: "ee8ca120-6fe7-42a9-aeeb-52e81952f990"
   description: "Dual section tank with level and temperature monitoring"
@@ -6522,7 +6521,7 @@
   implements:
   - MONITORING
   
-=======
+
 EXTOR:
   guid: "6f650a5a-06d3-4316-af26-7d4b8241aecf"
   description: "shade control with extension monitoring based on outside illuminance"
@@ -6609,7 +6608,6 @@
   - primary_chilled_supply_water_temperature_sensor
   - primary_heating_supply_water_temperature_sensor
 
->>>>>>> 443814bf
 RCO2M:
   guid: "09a6c4bb-9bb3-4318-aa43-8ad379493788"
   description: "Return air co2 monitoring"

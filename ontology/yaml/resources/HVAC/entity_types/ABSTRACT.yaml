--- conflicted
+++ resolved
@@ -4816,7 +4816,6 @@
   implements:
   - MONITORING
 
-<<<<<<< HEAD
 MPIVCM:
   description: "Motor phase-level input current and voltage monitoring."
   is_abstract: true
@@ -4913,7 +4912,7 @@
   - heating_side_ground_supply_water_isolation_valve_command
   implements:
   - MONITORING
-=======
+  
 COCDSP:
   description: "Dual setpoint CO concentration control."
   is_abstract: true
@@ -4943,5 +4942,4 @@
   - low_exhaust_fan_speed_status
   - high_exhaust_fan_speed_status
   implements:
-  - OPERATIONAL
->>>>>>> 75dcacdc
+  - OPERATIONAL
# Copyright 2020 Google LLC
#
# Licensed under the Apache License, Version 2.0 (the License);
# you may not use this file except in compliance with the License.
# You may obtain a copy of the License at
#
#    https://www.apache.org/licenses/LICENSE-2.0
#
# Unless required by applicable law or agreed to in writing, software
# distributed under the License is distributed on an AS IS BASIS,
# WITHOUT WARRANTIES OR CONDITIONS OF ANY KIND, either express or implied.
# See the License for the specific language governing permissions and
# limitations under the License.

### ABSTRACT TYPES

# This defines subtypes by function. They are not necessarily specific to any type of equipment.
# TODO: Variable speed compressors?
# TODO: For types which use multiple sensors as control points (e.g. differential_pressure_sensor_1
# and _2) they should be reconstructed using virtual points (and the 2X types should be deprecated).

SD:
  id: "11449987124388954112"
  description: "Single duct VAV type, with basic airflow control."
  is_abstract: true
  opt_uses:
  - run_command
  - supply_air_ventilation_flowrate_requirement
  - supply_air_cooling_flowrate_capacity
  - supply_air_heating_flowrate_capacity
  - cooling_thermal_power_capacity
  - supply_air_temperature_sensor
  uses:
  - supply_air_flowrate_sensor
  - supply_air_flowrate_setpoint
  - supply_air_damper_percentage_command
  implements:
  - CONTROL

DD:
  id: "8927971333061476352"
  description: "Dual duct flow control (hot deck, cold deck)."
  is_abstract: true
  opt_uses:
  - supply_air_ventilation_flowrate_requirement
  - supply_air_cooling_flowrate_capacity
  - supply_air_heating_flowrate_capacity
  - cooling_thermal_power_capacity
  - heating_thermal_power_capacity
  - discharge_air_temperature_sensor
  - run_command
  uses:
  - cooling_air_damper_percentage_command
  - cooling_air_flowrate_sensor
  - cooling_air_flowrate_setpoint
  - heating_air_damper_percentage_command
  - heating_air_flowrate_sensor
  - heating_air_flowrate_setpoint
  implements:
  - CONTROL

# Not deprecated but probably not useful
OADM:
  id: "13985513714598543360"
  description: "Outside air damper monitoring."
  uses:
  - outside_air_damper_command

MOAFC:
  id: "1519549946037010432"
  description: "Minimum (ventilation) outside air flow control."
  is_abstract: true
  opt_uses:
  - economizer_mode
  uses:
  - ventilation_outside_air_damper_percentage_command
  - ventilation_outside_air_flowrate_setpoint
  - ventilation_outside_air_flowrate_sensor
  implements:
  - CONTROL

OAFC:
  id: "12724505818934804480"
  description: "Outside Air Flow Control"
  is_abstract: true
  opt_uses:
  - economizer_mode
  - mixed_air_temperature_sensor
  uses:
  - outside_air_flowrate_setpoint
  - outside_air_flowrate_sensor
  - outside_air_damper_percentage_command
  implements:
  - CONTROL

ZTM:
  id: "5662861603217866752"
  description: "Zone temperature monitoring."
  is_abstract: true
  opt_uses:
  - discharge_air_temperature_sensor
  uses:
  - zone_air_temperature_sensor
  implements:
  - MONITORING

REFM:
  id: "18151343369916252160"
  description: "Refrigerant leak monitoring."
  is_abstract: true
  implements:
  - MONITORING
  uses:
  - zone_air_refrigerant_concentration_sensor


CSP:
  id: "2456298668530073600"
  description: "Single cooling setpoint control (IDF room typically)."
  is_abstract: true
  implements:
  - OPERATIONAL
  opt_uses:
  - zone_air_relative_humidity_sensor
  - discharge_air_temperature_sensor
  uses:
  - zone_air_temperature_sensor
  - zone_air_cooling_temperature_setpoint

ZTC:
  id: "10742921982891786240"
  description: "Single control setpoint with deadband."
  is_abstract: true
  implements:
  - OPERATIONAL
  opt_uses:
  - zone_air_deadband_temperature_setpoint
  - zone_air_relative_humidity_sensor
  uses:
  - zone_air_temperature_setpoint
  - zone_air_temperature_sensor

DSARC:
  id: "9767289031682424832"
  description: "AHU dual supply air reset control."
  is_abstract: true
  opt_uses:
  - supply_air_flowrate_sensor
  - heating_request_count
  uses:
  - supply_air_cooling_temperature_setpoint
  - supply_air_heating_temperature_setpoint
  - supply_air_static_pressure_setpoint
  - cooling_request_count
  - pressurization_request_count
  implements:
  - CONTROL

DFMSS:
  id: "15946227720434745344"
  description: "Discharge fan Start Stop with uneven statuses."
  is_abstract: true
  implements:
  - OPERATIONAL
  opt_uses:
  - discharge_air_flowrate_capacity
  - discharge_fan_power_capacity
  - discharge_fan_current_sensor
  - discharge_fan_power_sensor
  uses:
  - discharge_fan_run_command
  - discharge_fan_run_status_1
  - discharge_fan_run_status_2

DX2RC:
  id: "14529282687673303040"
  description: "Compressor run control on retun side (RC)."
  is_abstract: true
  opt_uses:
  - discharge_air_temperature_sensor
  - leaving_cooling_coil_temperature_sensor
  - cooling_thermal_power_capacity
  - cooling_percentage_command
  - compressor_speed_percentage_command
  uses:
  - return_air_temperature_setpoint
  - return_air_temperature_sensor
  - compressor_run_command_1
  - compressor_run_command_2
  - compressor_run_status_1
  - compressor_run_status_2
  implements:
  - CONTROL

DFSMC:
  id: "2774887660236308480"
  description: "Discharge fan multi-speed control."
  is_abstract: true
  uses:
  - discharge_fan_run_command
  - discharge_fan_speed_mode

DSP:
  id: "8112819800507416576"
  description: "Dual setpoint control (heating/cooling thresholds with deadband in between)."
  is_abstract: true
  implements:
  - OPERATIONAL
  opt_uses:
  - discharge_air_temperature_sensor
  - zone_air_relative_humidity_sensor
  uses:
  - zone_air_temperature_sensor
  - zone_air_cooling_temperature_setpoint
  - zone_air_heating_temperature_setpoint

DDSP:
  id: "15044396188704964608"
  description: "Dual setpoint control (heating/cooling thresholds with deadband in between) with two zone temp sensors."
  is_abstract: true
  implements:
  - OPERATIONAL
  opt_uses:
  - discharge_air_temperature_sensor
  uses:
  - zone_air_temperature_sensor_1
  - zone_air_temperature_sensor_2
  - zone_air_cooling_temperature_setpoint
  - zone_air_heating_temperature_setpoint

CO2C:
  id: "14886233640072642560"
  description: "Carbon dioxide control."
  is_abstract: true
  implements:
  - OPERATIONAL
  uses:
  - zone_air_co2_concentration_sensor
  - zone_air_co2_concentration_setpoint

COC:
  id: "11679670705384849408"
  description: "Carbon monoxide control."
  is_abstract: true
  implements:
  - OPERATIONAL
  uses:
  - zone_air_co_concentration_sensor
  - zone_air_co_concentration_setpoint

BPC:
  id: "16869691043929391104"
  description: "Building pressure control (stand-alone fan)."
  is_abstract: true
  uses:
  - building_air_static_pressure_sensor
  - building_air_static_pressure_setpoint
  implements:
  - OPERATIONAL

EDPM:
  id: "18075318737925308416"
  description: "Exhaust air damper percentage monitoring."
  is_abstract: true
  uses:
  - exhaust_air_damper_percentage_command
  - exhaust_air_damper_percentage_sensor

EDM:
  id: "3621015733879701504"
  description: "Exhaust air damper monitoring."
  is_abstract: true
  uses:
  - exhaust_air_damper_command
  - exhaust_air_damper_status

EDBPC:
  id: "15769475728711614464"
  description: "Building static control with exhaust damper."
  is_abstract: true
  uses:
  - building_air_static_pressure_sensor
  - building_air_static_pressure_setpoint
  - exhaust_air_damper_percentage_command
  implements:
  - CONTROL

EFFC:
  id: "3108154032661725184"
  description: "Exhaust fan flow control."
  is_abstract: true
  uses:
  - speed_percentage_command
  - exhaust_air_flowrate_setpoint
  - exhaust_air_flowrate_sensor
  implements:
  - CONTROL

BSPC:
  id: "6131235964464398336"
  description: "Building static pressure control (as part of a composite device)."
  is_abstract: true
  opt_uses:
  - exhaust_air_damper_percentage_command
  - exhaust_fan_run_status
  uses:
  - building_air_static_pressure_sensor
  - building_air_static_pressure_setpoint
  - exhaust_fan_run_command
  implements:
  - CONTROL

VSC:
  id: "3357018594004172800"
  description: "Variable speed control generic."
  is_abstract: true
  opt_uses:
  - current_sensor
  - speed_percentage_sensor
  - speed_frequency_sensor
  - power_sensor
  uses:
  - speed_percentage_command
  - run_status
  - run_command
  implements:
  - OPERATIONAL

VSM:
  id: "12dd24e6-12d8-4359-995f-3c6d15825b4d"
  description: "Variable speed monitoring generic."
  is_abstract: true
  opt_uses:
  - current_sensor
  - speed_percentage_sensor
  - speed_frequency_sensor
  - power_sensor
  uses:
  - run_status
  - run_command
  implements:
  - OPERATIONAL

EFVSC:
  id: "12580390630858948608"
  description: "Variable speed control for exhaust fans."
  is_abstract: true
  opt_uses:
  - exhaust_fan_speed_frequency_sensor
  - exhaust_fan_speed_percentage_sensor
  - exhaust_fan_current_sensor
  - exhaust_fan_power_sensor
  uses:
  - exhaust_fan_run_command
  - exhaust_fan_run_status
  - exhaust_fan_speed_percentage_command
  implements:
  - OPERATIONAL

<<<<<<< HEAD
EFVSM:
  id: "46b6ec63-7a91-4e27-bb71-ef1b8d3331e3"
  description: "Variable speed monitoring for exhaust fans."
  is_abstract: true
  opt_uses:
  - exhaust_fan_speed_frequency_sensor
  - exhaust_fan_speed_percentage_sensor
  - exhaust_fan_current_sensor
  - exhaust_fan_power_sensor
  uses:
  - exhaust_fan_run_command
  - exhaust_fan_run_status
=======
VSFC:
  id: "17941929285778407424"
  description: "Variable speed control or monitor in frequency"
  is_abstract: true
  uses:
  - speed_frequency_command
  - speed_frequency_sensor
>>>>>>> 93481150
  implements:
  - OPERATIONAL

SFVSC:
  id: "16291356723812237312"
  description: "Variable speed control for supply fans."
  is_abstract: true
  opt_uses:
  - supply_fan_speed_frequency_sensor
  - supply_fan_speed_percentage_sensor
  - supply_fan_current_sensor
  - supply_fan_power_sensor
  uses:
  - supply_fan_run_command
  - supply_fan_run_status
  - supply_fan_speed_percentage_command
  implements:
  - OPERATIONAL

DFVSC:
  id: "3825392955250704384"
  description: "Variable speed control for discharge fans."
  is_abstract: true
  opt_uses:
  - discharge_fan_current_sensor
  - discharge_fan_power_sensor
  - discharge_fan_speed_frequency_sensor
  - discharge_fan_speed_percentage_sensor
  - discharge_fan_lost_power_alarm
  uses:
  - discharge_fan_speed_percentage_command
  - discharge_fan_run_status
  - discharge_fan_run_command
  implements:
  - OPERATIONAL


DFVSFC:
  id: "3819485279274663936"
  description: "Variable speed control with frequency setting for discharge fans."
  is_abstract: true
  uses:
  - discharge_fan_speed_frequency_command
  - discharge_fan_run_status
  - discharge_fan_run_command
  opt_uses:
  - discharge_fan_speed_frequency_sensor
  implements:
  - OPERATIONAL

DFMSC:
  id: "13122696153957138432"
  description: "Discharge fan multi-speed control."
  is_abstract: true
  uses:
  - discharge_fan_run_command
  - discharge_fan_run_status
  - discharge_fan_speed_mode

ZHM:
  id: "17192076649286336512"
  description: "Zone humidity monitoring."
  is_abstract: true
  implements:
  - MONITORING
  uses:
  - zone_air_relative_humidity_sensor

DTM:
  id: "7968704612431560704"
  description: "Discharge temperature monitoring."
  is_abstract: true
  uses:
  - discharge_air_temperature_sensor
  implements:
  - MONITORING

SS:
  id: "2875133433875529728"
  description: "Basic combination of run command and status (start/stop)."
  is_abstract: true
  implements:
  - /SS
  - OPERATIONAL
  opt_uses:
  - power_capacity
  - flowrate_capacity
  - powerfactor_sensor
  - current_sensor
  - power_sensor

SSPC:
  id: "10526749200778002432"
  description: "Supply static pressure control via supply fan speed"
  is_abstract: true
  opt_uses:
  - supply_fan_speed_frequency_sensor
  - supply_fan_run_command
  - supply_fan_run_status
  - pressurization_request_count
  - supply_air_damper_percentage_command
  - supply_air_flowrate_sensor
  - supply_fan_speed_percentage_command
  uses:
  - supply_air_static_pressure_sensor
  - supply_air_static_pressure_setpoint
  implements:
  - OPERATIONAL

SPSS:
  id: "8029265712889462784"
  description: "Spray pump start stop monitoring."
  is_abstract: true
  uses:
  - spray_pump_run_command
  - spray_pump_run_status
  implements:
  - OPERATIONAL

EFSS:
  id: "618830020562911232"
  description: "Basic combination of exhaust fan run command and status (start/stop)."
  is_abstract: true
  implements:
  - OPERATIONAL
  opt_uses:
  - exhaust_fan_current_sensor
  - exhaust_fan_power_sensor
  - exhaust_air_flowrate_capacity
  - exhaust_fan_power_capacity
  uses:
  - exhaust_fan_run_command
  - exhaust_fan_run_status

DFSS:
  id: "8437078973678092288"
  description: "Basic combination of discharge fan run command and status (start/stop)."
  is_abstract: true
  implements:
  - OPERATIONAL
  opt_uses:
  - discharge_air_flowrate_capacity
  - discharge_fan_power_capacity
  - discharge_fan_current_sensor
  - discharge_fan_power_sensor
  - discharge_air_static_pressure_sensor
  - discharge_fan_lost_power_alarm
  uses:
  - discharge_fan_run_command
  - discharge_fan_run_status

HT2RC:
  id: "12331526069516500992"
  description: "Two gas or electric heater control on zone side (HSP, DSP)."
  is_abstract: true
  opt_uses:
  - discharge_air_temperature_sensor
  - heating_thermal_power_capacity
  - heating_percentage_command
  uses:
  - heater_run_command_1
  - heater_run_command_2
  - return_air_temperature_setpoint
  - return_air_temperature_sensor
  implements:
  - CONTROL

HTZTC:
  id: "4417012674366275584"
  description: "Gas or electric heater control on zone side (ZC)."
  is_abstract: true
  opt_uses:
  - heating_thermal_power_capacity
  - discharge_air_temperature_sensor
  - heating_percentage_command
  - heater_run_status
  uses:
  - heater_run_command
  - zone_air_temperature_setpoint
  - zone_air_temperature_sensor
  implements:
  - CONTROL

HT3ZTC:
  id: "5155603013255036928"
  description: "Two gas or electric heater control on zone side (HSP, ZTC)."
  is_abstract: true
  opt_uses:
  - discharge_air_temperature_sensor
  - heating_thermal_power_capacity
  - heating_percentage_command
  uses:
  - heater_run_command_1
  - heater_run_command_2
  - heater_run_command_3
  - zone_air_temperature_setpoint
  - zone_air_temperature_sensor
  implements:
  - CONTROL

HSOUC:
  id: "3000067641604833280"
  description: "Heating occupied/unoccupied setpoint control."
  is_abstract: true
  uses:
  - zone_air_unoccupied_heating_temperature_setpoint
  - zone_air_occupied_heating_temperature_setpoint
  - zone_air_temperature_sensor
  implements:
  - CONTROL

HTZOUC:
  id: "11998259697091084288"
  description: "Gas or electric heater control on zone side (ZC)."
  is_abstract: true
  opt_uses:
  - heater_run_status
  uses:
  - heater_run_command
  - zone_air_unoccupied_heating_temperature_setpoint
  - zone_air_occupied_heating_temperature_setpoint
  - zone_air_temperature_sensor
  implements:
  - CONTROL

LCC:
  id: "7719840051089113088"
  description: "Leaving coil temperature control."
  is_abstract: true
  uses:
  - leaving_cooling_coil_temperature_sensor
  - leaving_cooling_coil_temperature_setpoint
  - chilled_water_valve_percentage_command
  implements:
  - CONTROL

LCC2X:
  id: "13640384711221051392"
  description: "Double valve leaving coil temperature control."
  is_abstract: true
  uses:
  - leaving_cooling_coil_temperature_sensor
  - leaving_cooling_coil_temperature_setpoint
  - chilled_water_valve_percentage_command_1
  - chilled_water_valve_percentage_command_2
  implements:
  - CONTROL

SFSS:
  id: "5180976443089223680"
  description: "Basic combination of supply fan run command and status (start/stop)."
  is_abstract: true
  implements:
  - OPERATIONAL
  opt_uses:
  - supply_air_flowrate_capacity
  - supply_fan_power_capacity
  - supply_fan_current_sensor
  - supply_fan_power_sensor
  uses:
  - supply_fan_run_command
  - supply_fan_run_status

RHM:
  id: "14781568929201389568"
  description: "Return air humidity monitoring."
  is_abstract: true
  implements:
  - MONITORING
  uses:
  - return_air_relative_humidity_sensor

RTM:
  id: "2924673029776605184"
  description: "Return air temperature monitoring"
  implements:
  - MONITORING
  uses:
  - return_air_temperature_sensor

DTC:
  id: "14404348479943999488"
  description: "Discharge air temperatore control"
  is_abstract: true
  implements:
  - OPERATIONAL
  uses:
  - discharge_air_temperature_setpoint
  - discharge_air_temperature_sensor

STC:
  id: "2204097089397325824"
  description: "Supply air temperature control"
  is_abstract: true
  opt_uses:
  - heating_request_count
  - cooling_request_count
  uses:
  - supply_air_temperature_setpoint
  - supply_air_temperature_sensor
  implements:
  - OPERATIONAL

RTC:
  id: "7486819452302917632"
  description: "Return air temperature control"
  is_abstract: true
  implements:
  - OPERATIONAL
  uses:
  - return_air_temperature_sensor
  - return_air_temperature_setpoint

# Rename to OTM
OA:
  id: "15138435219205390336"
  description: "Basic weather station (drybulb temp and humidity)."
  is_abstract: true
  opt_uses:
  - outside_air_relative_humidity_sensor
  - outside_air_dewpoint_temperature_sensor
  - outside_air_wetbulb_temperature_sensor
  - outside_air_specificenthalpy_sensor
  uses:
  - outside_air_temperature_sensor
  implements:
  - MONITORING

WDT:
  id: "12148045066631380992"
  description: "Temperature differential across water."
  is_abstract: true
  implements:
  - MONITORING
  uses:
  - return_water_temperature_sensor
  - supply_water_temperature_sensor

CHWDT:
  id: "6815783107824713728"
  description: "Temperature differential across chilled water."
  is_abstract: true
  implements:
  - MONITORING
  uses:
  - chilled_return_water_temperature_sensor
  - chilled_supply_water_temperature_sensor

CHWDPSC:
  id: "9028698692793663488"
  description: "Chilled water valve controlling supply air dewpoint temperature."
  is_abstract: true
  opt_uses:
  - leaving_cooling_coil_temperature_sensor
  - cooling_thermal_power_capacity
  - chilled_supply_water_temperature_sensor
  uses:
  - supply_air_dewpoint_temperature_sensor
  - supply_air_dewpoint_temperature_setpoint
  - chilled_water_valve_percentage_command
  implements:
  - CONTROL

CHWDPSC2X:
  id: "14378975050109812736"
  description: "Chilled water valves (2x) controlling supply air dewpoint temperature."
  is_abstract: true
  opt_uses:
  - leaving_cooling_coil_temperature_sensor
  - cooling_thermal_power_capacity
  uses:
  - supply_air_dewpoint_temperature_sensor
  - supply_air_dewpoint_temperature_setpoint
  - chilled_water_valve_percentage_command_1
  - chilled_water_valve_percentage_command_2
  implements:
  - CONTROL

CWDT:
  id: "16710191489157693440"
  description: "Temperature differential across condenser water."
  is_abstract: true
  implements:
  - MONITORING
  uses:
  - condensing_return_water_temperature_sensor
  - condensing_supply_water_temperature_sensor

# Rename SFN TOTAL_
SWTC:
  id: "3609220173136920576"
  description: "Supply water temperature control."
  is_abstract: true
  implements:
  - OPERATIONAL
  opt_uses:
  - cooling_request_count
  - heating_request_count
  - return_water_temperature_sensor
  - run_command
  uses:
  - supply_water_temperature_setpoint
  - supply_water_temperature_sensor

RWTC:
  id: "4684780039613448192"
  description: "Return water temperature control."
  is_abstract: true
  implements:
  - OPERATIONAL
  opt_uses:
  - supply_water_temperature_sensor
  - run_command
  uses:
  - return_water_temperature_setpoint
  - return_water_temperature_sensor


PSWTC:
  id: "10474579573063286784"
  description: "Process water temperature control."
  is_abstract: true
  opt_uses:
  - process_return_water_temperature_sensor
  uses:
  - process_supply_water_temperature_sensor
  - process_supply_water_temperature_setpoint
  implements:
  - OPERATIONAL

SCHWTC:
  id: "10166461230588362752"
  description: "Supply chilled water temperature control."
  is_abstract: true
  implements:
  - OPERATIONAL
  opt_uses:
  - cooling_request_count
  - chilled_return_water_temperature_sensor
  - cooling_percentage_command
  uses:
  - chilled_supply_water_temperature_setpoint
  - chilled_supply_water_temperature_sensor

WDPC:
  id: "7536359048203993088"
  description: "Differential pressure control in whichever system."
  is_abstract: true
  implements:
  - OPERATIONAL
  opt_uses:
  - pressurization_request_count
  uses:
  - differential_pressure_sensor
  - differential_pressure_setpoint

CGRWTC:
  id: "8601082128077160448"
  description: "Cogeneration return water temperature control."
  is_abstract: true
  implements:
  - OPERATIONAL
  opt_uses:
  - cogeneration_supply_water_temperature_sensor
  uses:
  - cogeneration_return_water_temperature_sensor
  - cogeneration_return_water_temperature_setpoint

WDPC2X:
  id: "14149516868997611520"
  description: "Differential pressure control in whichever system, 2 sensors."
  is_abstract: true
  implements:
  - OPERATIONAL
  opt_uses:
  - pressurization_request_count
  - run_command
  uses:
  - differential_pressure_sensor_1
  - differential_pressure_sensor_2
  - differential_pressure_setpoint

# Change to low_limit_flowrate_setpoint
MINFC:
  id: "16039155144679489536"
  description: "Minimum flow control for entire loop."
  is_abstract: true
  implements:
  - CONTROL
  uses:
  - bypass_valve_percentage_command
  - min_flowrate_setpoint
  - flowrate_sensor

# Rename to CPSS
CPC:
  id: "1722211929268682752"
  description: "Circulation pump control"
  is_abstract: true
  uses:
  - circulation_pump_run_status
  - circulation_pump_run_command


### NET NEW TYPES
ETM:
  id: "13050638559919210496"
  description: "Basic exhaust temperature monitoring."
  is_abstract: true
  uses:
  - exhaust_air_temperature_sensor
  implements:
  - MONITORING

ED:
  id: "8438952541491822592"
  description: "Exhaust air flow control."
  is_abstract: true
  opt_uses:
  - exhaust_air_damper_percentage_sensor
  - exhaust_air_static_pressure_sensor
  uses:
  - exhaust_air_flowrate_setpoint
  - exhaust_air_flowrate_sensor
  - exhaust_air_damper_percentage_command
  implements:
  - CONTROL

RD:
  id: "17662324578346598400"
  description: "Return damper flow control."
  is_abstract: true
  uses:
  - return_air_flowrate_setpoint
  - return_air_flowrate_sensor
  - return_air_damper_percentage_command
  implements:
  - CONTROL

MTM:
  id: "944962761547317248"
  description: "Mixed air temperature monitoring."
  is_abstract: true
  opt_uses:
  - mixed_air_relative_humidity_sensor
  - mixed_air_dewpoint_temperature_sensor
  uses:
  - mixed_air_temperature_sensor
  implements:
  - MONITORING

MTC:
  id: "10168334798402093056"
  description: "Mixed air temperature control."
  is_abstract: true
  uses:
  - mixed_air_temperature_sensor
  - mixed_air_temperature_setpoint
  implements:
  - OPERATIONAL

STM:
  id: "5556648779974705152"
  description: "Basic supply temperature monitoring."
  is_abstract: true
  uses:
  - supply_air_temperature_sensor
  implements:
  - MONITORING

STDSPC:
  id: "14780020816829480960"
  description: "Supply temperature control dual setpoint."
  is_abstract: true
  opt_uses:
  - heating_request_count
  - cooling_request_count
  uses:
  - supply_air_cooling_temperature_setpoint
  - supply_air_heating_temperature_setpoint
  - supply_air_temperature_sensor
  implements:
  - OPERATIONAL

DSPRTC:
  id: "3250805770761011200"
  description: "Dual setpoint return air temp control."
  is_abstract: true
  opt_uses:
  - discharge_air_temperature_sensor
  - return_air_relative_humidity_sensor
  uses:
  - return_air_temperature_sensor
  - return_air_cooling_temperature_setpoint
  - return_air_heating_temperature_setpoint
  implements:
  - OPERATIONAL

ZHC:
  id: "7286031036884975616"
  description: "Zone relative humidity control."
  is_abstract: true
  uses:
  - zone_air_relative_humidity_sensor
  - zone_air_relative_humidity_setpoint
  implements:
  - OPERATIONAL

RHC:
  id: "2169941860192092160"
  description: "Return air relative humidity control."
  is_abstract: true
  uses:
  - return_air_relative_humidity_sensor
  - return_air_relative_humidity_setpoint
  implements:
  - OPERATIONAL

RHDHC:
  id: "18310842924687949824"
  description: "Return humidification/dehumidification control."
  is_abstract: true
  opt_uses:
  - economizer_mode
  uses:
  - return_air_relative_humidity_sensor
  - return_air_relative_humidity_setpoint
  - dehumidification_run_command
  - humidification_run_command
  implements:
  - CONTROL

ZHDHC:
  id: "4475784869405786112"
  description: "Zone humidification/dehumidification control."
  is_abstract: true
  uses:
  - zone_air_relative_humidity_sensor
  - zone_air_relative_humidity_setpoint
  - dehumidification_run_command
  - humidification_run_command
  implements:
  - CONTROL

SHC:
  id: "12474177807615787008"
  description: "Supply air relative humidity control."
  is_abstract: true
  uses:
  - dehumidification_run_command
  - humidification_run_command
  - supply_air_dehumidification_relative_humidity_setpoint
  - supply_air_humidification_relative_humidity_setpoint
  - supply_air_relative_humidity_sensor
  implements:
  - OPERATIONAL

SHM:
  id: "2378937030399754240"
  description: "Supply air relative humidity monitoring."
  is_abstract: true
  uses:
  - supply_air_relative_humidity_sensor
  implements:
  - MONITORING

REFC:
  id: "3034632988647227392"
  description: "Refrigerant leak control."
  is_abstract: true
  uses:
  - zone_air_refrigerant_concentration_setpoint
  - zone_air_refrigerant_concentration_sensor
  implements:
  - OPERATIONAL

EPC:
  id: "11105083520895156224"
  description: "Exhaust pressure control."
  is_abstract: true
  uses:
  - exhaust_air_static_pressure_sensor
  - exhaust_air_static_pressure_setpoint
  opt_uses:
  - exhaust_air_flowrate_sensor
  implements:
  - OPERATIONAL

CO2M:
  id: "7862491789188399104"
  description: "Basic carbon dioxide monitoring."
  is_abstract: true
  uses:
  - zone_air_co2_concentration_sensor
  implements:
  - MONITORING

VOCM:
  id: "17085863826043174912"
  description: "Volatile organic compound monitoring."
  is_abstract: true
  uses:
  - zone_air_voc_concentration_sensor
  implements:
  - MONITORING

VOCC:
  id: "2097884266154164224"
  description: "Volatile organic compound control."
  is_abstract: true
  uses:
  - zone_air_voc_concentration_setpoint
  - zone_air_voc_concentration_sensor
  implements:
  - OPERATIONAL

VOCPC:
  id: "668891884487180288"
  description: "Volatile organic compound percentage control."
  is_abstract: true
  uses:
  - zone_air_voc_percentage_setpoint
  - zone_air_voc_percentage_sensor
  implements:
  - OPERATIONAL

BFSS:
  id: "11321256303008940032"
  description: "Booster fan start-stop and feedback."
  is_abstract: true
  uses:
  - boost_fan_run_command
  - boost_fan_run_status
  implements:
  - OPERATIONAL

DFHLC:
  id: "3539036146912722944"
  description: "Discharge fan three-speed (high/low/off) speed control."
  is_abstract: true
  opt_uses:
  - discharge_fan_run_status
  - discharge_fan_run_command
  uses:
  - low_discharge_fan_speed_command
  - high_discharge_fan_speed_command
  implements:
  - OPERATIONAL
  - REMAP_REQUIRED

DFHMLC:
  id: "8727182917643534336"
  description: "Discharge fan three-speed (high/medium/low/off) speed control."
  is_abstract: true
  opt_uses:
  - discharge_fan_run_status
  - discharge_fan_run_command
  uses:
  - low_discharge_fan_speed_command
  - medium_discharge_fan_speed_command
  - high_discharge_fan_speed_command
  implements:
  - OPERATIONAL
  - REMAP_REQUIRED

ESPC:
  id: "6709570284581552128"
  description: "Exhaust air static pressure control."
  is_abstract: true
  uses:
  - exhaust_air_damper_percentage_command
  - exhaust_fan_run_command
  - exhaust_fan_run_status
  - exhaust_fan_speed_percentage_command
  - exhaust_air_static_pressure_sensor
  - exhaust_air_static_pressure_setpoint
  implements:
  - OPERATIONAL

SSPM:
  id: "15932942321436327936"
  description: "Supply static pressure monitoring."
  is_abstract: true
  uses:
  - supply_air_static_pressure_sensor
  implements:
  - MONITORING

ZSPC:
  id: "4403727275367858176"
  description: "Zone static pressure control."
  is_abstract: true
  uses:
  - zone_air_static_pressure_setpoint
  - zone_air_static_pressure_sensor
  implements:
  - OPERATIONAL

ZSPM:
  id: "13627099312222633984"
  description: "Zone static pressure monitoring."
  is_abstract: true
  uses:
  - zone_air_static_pressure_sensor
  implements:
  - MONITORING

RSPC:
  id: "9015413293795246080"
  description: "Return air static pressure control."
  is_abstract: true
  uses:
  - return_air_static_pressure_sensor
  - return_air_static_pressure_setpoint
  implements:
  - OPERATIONAL

PWDPC:
  id: "18238785330650021888"
  description: "Process water differential pressure control."
  is_abstract: true
  uses:
  - process_water_differential_pressure_sensor
  - process_water_differential_pressure_setpoint
  implements:
  - OPERATIONAL

PWDT:
  id: "289266803299844096"
  description: "Primary-side water delta-T monitoring."
  is_abstract: true
  uses:
  - primary_supply_water_temperature_sensor
  - primary_return_water_temperature_sensor


CHPM:
  id: "224386821168037888"
  description: "Chiller pressure monitoring."
  is_abstract: true
  uses:
  - evaporator_pressure_sensor
  - condenser_pressure_sensor
  - differential_pressure_sensor # consider removing or renaming, may not be descriptive enough for WCC
  implements:
  - MONITORING

FDPM:
  id: "9447758858022813696"
  description: "Filter pressure monitoring."
  is_abstract: true
  uses:
  - filter_differential_pressure_sensor
  implements:
  - MONITORING

# Chilled water valve control

CHWDC:
  id: "16581460667777679360"
  description: "Chilled water valve monitoring on discharge side."
  is_abstract: true
  opt_uses:
  - leaving_cooling_coil_temperature_sensor
  - cooling_thermal_power_capacity
  - chilled_water_valve_percentage_sensor
  - chilled_water_flowrate_sensor
  uses:
  - discharge_air_temperature_sensor
  - discharge_air_temperature_setpoint
  - chilled_water_valve_percentage_command
  implements:
  - CONTROL

CHWSC:
  id: "4836072839595425792"
  description: "Chilled water valve monitoring on supply side."
  is_abstract: true
  opt_uses:
  - leaving_cooling_coil_temperature_sensor
  - cooling_thermal_power_capacity
  - chilled_supply_water_temperature_sensor
  uses:
  - supply_air_temperature_sensor
  - supply_air_temperature_setpoint
  - chilled_water_valve_percentage_command
  implements:
  - CONTROL

CHWSDC:
  id: "2207518769582964736"
  description: "Chilled water valve monitoring on supply side."
  is_abstract: true
  opt_uses:
  - leaving_cooling_coil_temperature_sensor
  - cooling_thermal_power_capacity
  uses:
  - supply_air_temperature_sensor
  - supply_air_heating_temperature_setpoint
  - supply_air_cooling_temperature_setpoint
  - chilled_water_valve_percentage_command
  implements:
  - CONTROL

CHW2XSC:
  id: "14565396147087605760"
  description: "Two chilled water valves."
  is_abstract: true
  opt_uses:
  - leaving_cooling_coil_temperature_sensor
  - cooling_thermal_power_capacity
  - chilled_supply_water_temperature_sensor
  uses:
  - supply_air_temperature_sensor
  - supply_air_temperature_setpoint
  - chilled_water_valve_percentage_command_1
  - chilled_water_valve_percentage_command_2
  implements:
  - CONTROL

CHWRC:
  id: "10816853144743444480"
  description: "Chilled water valve monitoring on return side."
  is_abstract: true
  opt_uses:
  - discharge_air_temperature_sensor
  - leaving_cooling_coil_temperature_sensor
  - cooling_thermal_power_capacity
  - return_air_relative_humidity_sensor
  - chilled_water_valve_percentage_sensor
  - chilled_water_flowrate_sensor
  uses:
  - return_air_temperature_setpoint
  - return_air_temperature_sensor
  - chilled_water_valve_percentage_command
  implements:
  - CONTROL

CHWZC:
  id: "2746402612495515648"
  description: "Chilled water valve monitoring on zone side (DSP, CSP)."
  is_abstract: true
  opt_uses:
  - discharge_air_temperature_sensor
  - leaving_cooling_coil_temperature_sensor
  - cooling_thermal_power_capacity
  uses:
  - zone_air_cooling_temperature_setpoint
  - zone_air_temperature_sensor
  - chilled_water_valve_percentage_command
  implements:
  - CONTROL

CHWZTC:
  id: "14203560064526057472"
  description: "Chilled water valve monitoring on zone side (ZTC)."
  is_abstract: true
  opt_uses:
  - discharge_air_temperature_sensor
  - leaving_cooling_coil_temperature_sensor
  - cooling_thermal_power_capacity
  - chilled_water_flowrate_sensor
  - chilled_water_valve_percentage_sensor
  uses:
  - zone_air_temperature_setpoint
  - zone_air_temperature_sensor
  - chilled_water_valve_percentage_command
  implements:
  - CONTROL

CHWPVM:
  id: "33c53abc-7f9e-41f4-8d5d-4af2523eea24"
  description: "Chilled water pressure valve command and position monitoring (without regard to what controls it)."
  is_abstract: true
  opt_uses:
  - chilled_water_flowrate_sensor
  uses:
  - chilled_water_valve_percentage_sensor
  implements:
  - OPERATIONAL


# DX Control

DXZTC:
  id: "13699156906260561920"
  description: "Compressor run control on zone side (ZTC)."
  is_abstract: true
  opt_uses:
  - discharge_air_temperature_sensor
  - leaving_cooling_coil_temperature_sensor
  - cooling_thermal_power_capacity
  - cooling_percentage_command
  - compressor_speed_percentage_command
  uses:
  - zone_air_temperature_setpoint
  - zone_air_temperature_sensor
  - compressor_run_command
  - compressor_run_status
  implements:
  - CONTROL

DX2ZTC:
  id: "7764960709758156800"
  description: "Compressor run control on zone side (ZTC)."
  is_abstract: true
  opt_uses:
  - discharge_air_temperature_sensor
  - leaving_cooling_coil_temperature_sensor
  - cooling_thermal_power_capacity
  - cooling_percentage_command
  - compressor_speed_percentage_command
  uses:
  - zone_air_temperature_setpoint
  - zone_air_temperature_sensor
  - compressor_run_command_1
  - compressor_run_command_2
  - compressor_run_status_1
  - compressor_run_status_2
  implements:
  - CONTROL

DXZC:
  id: "5052245621709209600"
  description: "Compressor run control on zone side (DSP, CSP)."
  is_abstract: true
  opt_uses:
  - discharge_air_temperature_sensor
  - leaving_cooling_coil_temperature_sensor
  - cooling_thermal_power_capacity
  - cooling_percentage_command
  - compressor_speed_percentage_command
  uses:
  - zone_air_cooling_temperature_setpoint
  - zone_air_temperature_sensor
  - compressor_run_command
  - compressor_run_status
  implements:
  - CONTROL


DXDSPRTC:
  id: "13463632719497920512"
  description: "Compressor run control with dual return temp control."
  is_abstract: true
  opt_uses:
  - discharge_air_temperature_sensor
  - leaving_cooling_coil_temperature_sensor
  - cooling_thermal_power_capacity
  - cooling_percentage_command
  - compressor_speed_percentage_command
  uses:
  - return_air_cooling_temperature_setpoint
  - return_air_heating_temperature_setpoint
  - return_air_temperature_sensor
  - compressor_run_command
  - compressor_run_status
  implements:
  - CONTROL


DX2ZC:
  id: "5844879156126416896"
  description: "Two compressor run control on zone side (DSP, CSP)."
  is_abstract: true
  opt_uses:
  - discharge_air_temperature_sensor
  - leaving_cooling_coil_temperature_sensor
  - cooling_thermal_power_capacity
  - cooling_percentage_command
  - compressor_speed_percentage_command
  uses:
  - zone_air_cooling_temperature_setpoint
  - zone_air_temperature_sensor
  - compressor_run_command_1
  - compressor_run_command_2
  - compressor_run_status_1
  - compressor_run_status_2
  implements:
  - CONTROL

DX3ZC:
  id: "14059444876450201600"
  description: "Three compressor run control on zone side."
  is_abstract: true
  opt_uses:
  - discharge_air_temperature_sensor
  - leaving_cooling_coil_temperature_sensor
  - cooling_thermal_power_capacity
  - cooling_percentage_command
  - compressor_speed_percentage_command
  uses:
  - compressor_run_command_1
  - compressor_run_command_2
  - compressor_run_command_3
  - compressor_run_status_1
  - compressor_run_status_2
  - compressor_run_status_3
  - zone_air_temperature_sensor
  - zone_air_cooling_temperature_setpoint
  implements:
  - CONTROL

DX4ZC:
  id: "7395665540313776128"
  description: "Four compressor run control on zone side."
  is_abstract: true
  opt_uses:
  - discharge_air_temperature_sensor
  - leaving_cooling_coil_temperature_sensor
  - cooling_thermal_power_capacity
  - cooling_percentage_command
  - compressor_speed_percentage_command
  uses:
  - compressor_run_command_1
  - compressor_run_command_2
  - compressor_run_command_3
  - compressor_run_command_4
  - compressor_run_status_1
  - compressor_run_status_2
  - compressor_run_status_3
  - compressor_run_status_4
  - zone_air_temperature_sensor
  - zone_air_cooling_temperature_setpoint
  implements:
  - CONTROL

DX2ZC2X:
  id: "2288583562875633664"
  description: "Two compressor run control on zone side (DSP, CSP) with two zone temp sensors."
  is_abstract: true
  opt_uses:
  - discharge_air_temperature_sensor
  - leaving_cooling_coil_temperature_sensor
  - cooling_thermal_power_capacity
  - cooling_percentage_command
  - compressor_speed_percentage_command
  uses:
  - zone_air_cooling_temperature_setpoint
  - zone_air_temperature_sensor_1
  - zone_air_temperature_sensor_2
  - compressor_run_command_1
  - compressor_run_command_2
  - compressor_run_status_1
  - compressor_run_status_2
  implements:
  - CONTROL

DXSC:
  id: "2530229830381731840"
  description: "Compressor run control on supply air side (STC)."
  opt_uses:
  - leaving_cooling_coil_temperature_sensor
  - cooling_thermal_power_capacity
  - cooling_percentage_command #Serves as a duty cycle for single-stage DX sections.
  - compressor_speed_percentage_command
  uses:
  - compressor_run_status
  - compressor_run_command
  - supply_air_temperature_sensor
  - supply_air_temperature_setpoint
  implements:
  - CONTROL

DX2SC:
  id: "11753601867236507648"
  description: "Two compressor run control on supply air side."
  is_abstract: true
  opt_uses:
  - leaving_cooling_coil_temperature_sensor
  - cooling_thermal_power_capacity
  - cooling_percentage_command
  - compressor_speed_percentage_command
  uses:
  - compressor_run_command_1
  - compressor_run_command_2
  - compressor_run_status_1
  - compressor_run_status_2
  - supply_air_temperature_sensor
  - supply_air_temperature_setpoint
  implements:
  - CONTROL

DX3SC:
  id: "7141915848809119744"
  description: "Three compressor run control on supply air side."
  is_abstract: true
  opt_uses:
  - leaving_cooling_coil_temperature_sensor
  - cooling_thermal_power_capacity
  - cooling_percentage_command
  - compressor_speed_percentage_command
  uses:
  - compressor_run_command_1
  - compressor_run_command_2
  - compressor_run_command_3
  - compressor_run_status_1
  - compressor_run_status_2
  - compressor_run_status_3
  - supply_air_temperature_sensor
  - supply_air_temperature_setpoint
  implements:
  - CONTROL

DX4SC:
  id: "16365287885663895552"
  description: "Four compressor run control on supply air side."
  is_abstract: true
  opt_uses:
  - leaving_cooling_coil_temperature_sensor
  - cooling_thermal_power_capacity
  - cooling_percentage_command
  - compressor_speed_percentage_command
  uses:
  - compressor_run_status_1
  - compressor_run_status_2
  - compressor_run_status_3
  - compressor_run_status_4
  - compressor_run_command_1
  - compressor_run_command_2
  - compressor_run_command_3
  - compressor_run_command_4
  - supply_air_temperature_sensor
  - supply_air_temperature_setpoint
  implements:
  - CONTROL


DX2SDC:
  id: "17195498329471975424"
  description: "Two compressor run control on supply air side (dual temp setpoint)."
  is_abstract: true
  opt_uses:
  - leaving_cooling_coil_temperature_sensor
  - cooling_thermal_power_capacity
  - cooling_percentage_command
  - compressor_speed_percentage_command
  uses:
  - compressor_run_command_1
  - compressor_run_command_2
  - compressor_run_status_1
  - compressor_run_status_2
  - supply_air_temperature_sensor
  - supply_air_heating_temperature_setpoint
  - supply_air_cooling_temperature_setpoint
  implements:
  - CONTROL


DX4SWC:
  id: "1377308325774884864"
  description: "Four compressor run control on supply water side."
  is_abstract: true
  opt_uses:
  - cooling_thermal_power_capacity
  - cooling_percentage_command
  - compressor_speed_percentage_command
  - compressor_speed_percentage_sensor
  uses:
  - compressor_run_command_1
  - compressor_run_command_2
  - compressor_run_command_3
  - compressor_run_command_4
  - compressor_run_status_1
  - compressor_run_status_2
  - compressor_run_status_3
  - compressor_run_status_4
  - supply_water_temperature_sensor
  - supply_water_temperature_setpoint
  implements:
  - CONTROL

DX2SWC:
  id: "8232701752307089408"
  description: "Two compressor run control on supply water side."
  is_abstract: true
  opt_uses:
  - cooling_thermal_power_capacity
  - cooling_percentage_command
  - compressor_speed_percentage_command
  - compressor_speed_percentage_sensor
  uses:
  - compressor_run_command_1
  - compressor_run_command_2
  - compressor_run_status_1
  - compressor_run_status_2
  - supply_water_temperature_sensor
  - supply_water_temperature_setpoint
  implements:
  - CONTROL


DXSWC:
  id: "11457067979271831552"
  description: "Compressor run control on supply water side."
  is_abstract: true
  opt_uses:
  - cooling_thermal_power_capacity
  - cooling_percentage_command
  - compressor_speed_percentage_command
  - compressor_speed_percentage_sensor
  uses:
  - compressor_run_command
  - compressor_run_status
  - supply_water_temperature_sensor
  - supply_water_temperature_setpoint
  implements:
  - CONTROL

DX5SC:
  id: "10600680362629660672"
  description: "Five compressor run control on supply side."
  is_abstract: true
  opt_uses:
  - leaving_cooling_coil_temperature_sensor
  - cooling_thermal_power_capacity
  - cooling_percentage_command
  - compressor_speed_percentage_command
  uses:
  - compressor_run_command_1
  - compressor_run_command_2
  - compressor_run_command_3
  - compressor_run_command_4
  - compressor_run_command_5
  - compressor_run_status_1
  - compressor_run_status_2
  - compressor_run_status_3
  - compressor_run_status_4
  - compressor_run_status_5
  - supply_air_temperature_sensor
  - supply_air_temperature_setpoint
  implements:
  - CONTROL

DXRC:
  id: "5628706374012633088"
  description: "Compressor run control on return air side (RC)."
  opt_uses:
  - discharge_air_temperature_sensor
  - leaving_cooling_coil_temperature_sensor
  - cooling_thermal_power_capacity
  - cooling_percentage_command
  - compressor_speed_percentage_command
  uses:
  - return_air_temperature_setpoint
  - return_air_temperature_sensor
  - compressor_run_command
  - compressor_run_status
  implements:
  - CONTROL

DXDC:
  id: "5988994344202272768"
  description: "Compressor run control on discharge air side (DTC)."
  opt_uses:
  - leaving_cooling_coil_temperature_sensor
  - cooling_thermal_power_capacity
  - cooling_percentage_command
  - compressor_speed_percentage_command
  uses:
  - compressor_run_status
  - compressor_run_command
  - discharge_air_temperature_sensor
  - discharge_air_temperature_setpoint
  implements:
  - CONTROL

DX2DC:
  id: "8944903812129226752"
  description: "Two compressor run control on discharge side (DTC)."
  is_abstract: true
  opt_uses:
  - leaving_cooling_coil_temperature_sensor
  - cooling_thermal_power_capacity
  - cooling_percentage_command
  - compressor_speed_percentage_command
  uses:
  - discharge_air_temperature_sensor
  - discharge_air_temperature_setpoint
  - compressor_run_command_1
  - compressor_run_command_2
  - compressor_run_status_1
  - compressor_run_status_2
  implements:
  - CONTROL

DX3DC:
  id: "13988935394784182272"
  description: "Three compressor run control on discharge side (DTC)."
  is_abstract: true
  opt_uses:
  - leaving_cooling_coil_temperature_sensor
  - cooling_thermal_power_capacity
  - cooling_percentage_command
  - compressor_speed_percentage_command
  uses:
  - discharge_air_temperature_sensor
  - discharge_air_temperature_setpoint
  - compressor_run_command_1
  - compressor_run_command_2
  - compressor_run_command_3
  - compressor_run_status_1
  - compressor_run_status_2
  - compressor_run_status_3
  implements:
  - CONTROL

HPSC:
  id: "15212366381057048576"
  description: "Supply side heat pump control."
  is_abstract: true
  opt_uses:
  - cooling_thermal_power_capacity
  - heating_thermal_power_capacity
  - compressor_speed_percentage_command
  uses:
  - supply_air_temperature_sensor
  - supply_air_temperature_setpoint
  - compressor_run_command
  - compressor_run_status
  - reversing_valve_command
  implements:
  - CONTROL

HP2SC:
  id: "3360440274189811712"
  description: "Supply side heat pump control."
  is_abstract: true
  opt_uses:
  - cooling_thermal_power_capacity
  - heating_thermal_power_capacity
  - compressor_speed_percentage_command
  uses:
  - supply_air_temperature_sensor
  - supply_air_temperature_setpoint
  - compressor_run_command_1
  - compressor_run_command_2
  - compressor_run_status_1
  - compressor_run_status_2
  - reversing_valve_command
  implements:
  - CONTROL

HPDC:
  id: "3683151334988578816"
  description: "Discharge side heat pump control."
  is_abstract: true
  opt_uses:
  - cooling_thermal_power_capacity
  - heating_thermal_power_capacity
  - compressor_speed_percentage_command
  uses:
  - discharge_air_temperature_sensor
  - discharge_air_temperature_setpoint
  - compressor_run_command
  - compressor_run_status
  - reversing_valve_command
  implements:
  - CONTROL

HPZTC:
  id: "4115496899216146432"
  description: "Zone temp heat pump control (ZTC)."
  is_abstract: true
  opt_uses:
  - discharge_air_temperature_sensor
  - cooling_thermal_power_capacity
  - heating_thermal_power_capacity
  - compressor_speed_percentage_command
  uses:
  - zone_air_temperature_setpoint
  - zone_air_temperature_sensor
  - compressor_run_command
  - compressor_run_status
  - reversing_valve_command
  implements:
  - CONTROL

HPZC:
  id: "15428539163170832384"
  description: "Zone temp heat pump control (CSP or DSP)."
  is_abstract: true
  opt_uses:
  - discharge_air_temperature_sensor
  - cooling_thermal_power_capacity
  - heating_thermal_power_capacity
  - compressor_speed_percentage_command
  uses:
  - zone_air_cooling_temperature_setpoint
  - zone_air_heating_temperature_setpoint
  - zone_air_temperature_sensor
  - compressor_run_command
  - compressor_run_status
  - reversing_valve_command
  implements:
  - CONTROL

HP2ZC:
  id: "16221172697588039680"
  description: "Zone temp heat pump control with two compressors."
  is_abstract: true
  opt_uses:
  - discharge_air_temperature_sensor
  - cooling_thermal_power_capacity
  - heating_thermal_power_capacity
  - compressor_speed_percentage_command
  uses:
  - zone_air_cooling_temperature_setpoint
  - zone_air_heating_temperature_setpoint
  - zone_air_temperature_sensor
  - compressor_run_command_1
  - compressor_run_command_2
  - compressor_run_status_1
  - compressor_run_status_2
  - reversing_valve_command
  implements:
  - CONTROL

HWDC:
  id: "16507327195786510336"
  description: "Heating water valve monitoring on discharge air side."
  is_abstract: true
  opt_uses:
  - heating_water_valve_percentage_sensor
  - heating_thermal_power_capacity
  - discharge_air_relative_humidity_sensor
  - heating_water_flowrate_sensor
  uses:
  - heating_water_valve_percentage_command
  - discharge_air_temperature_setpoint
  - discharge_air_temperature_sensor
  implements:
  - CONTROL

HWRC:
  id: "17386253701286461440"
  description: "Heating water valve monitoring on discharge air side."
  is_abstract: true
  opt_uses:
  - heating_water_valve_percentage_sensor
  - heating_thermal_power_capacity
  - discharge_air_relative_humidity_sensor
  - heating_water_flowrate_sensor
  uses:
  - heating_water_valve_percentage_command
  - return_air_temperature_setpoint
  - return_air_temperature_sensor
  implements:
  - CONTROL

HWSC:
  id: "12906523371843354624"
  description: "Heating water valve monitoring on supply air side."
  is_abstract: true
  opt_uses:
  - heating_water_valve_percentage_sensor
  - heating_thermal_power_capacity
  - leaving_heating_coil_temperature_sensor
  uses:
  - heating_water_valve_percentage_command
  - supply_air_temperature_setpoint
  - supply_air_temperature_sensor
  implements:
  - CONTROL

HW2SC:
  id: "15111346551231873024"
  description: "Two heating water valves on supply air side."
  is_abstract: true
  opt_uses:
  - heating_thermal_power_capacity
  - leaving_heating_coil_temperature_sensor
  uses:
  - heating_water_valve_percentage_command_1
  - heating_water_valve_percentage_command_2
  - supply_air_temperature_setpoint
  - supply_air_temperature_sensor
  implements:
  - CONTROL

HWZC:
  id: "12546235401653714944"
  description: "Heating water valve monitoring on zone side (DSP/CSP)."
  is_abstract: true
  opt_uses:
  - discharge_air_temperature_sensor
  - heating_water_valve_percentage_sensor
  - heating_thermal_power_capacity
  uses:
  - heating_water_valve_percentage_command
  - zone_air_heating_temperature_setpoint
  - zone_air_temperature_sensor
  implements:
  - CONTROL

HWZTC:
  id: "2674345018457587712"
  description: "Heating water valve monitoring on zone side (ZTC)."
  is_abstract: true
  opt_uses:
  - discharge_air_temperature_sensor
  - heating_water_valve_percentage_sensor
  - heating_thermal_power_capacity
  - heating_water_flowrate_sensor
  uses:
  - heating_water_valve_percentage_command
  - zone_air_temperature_setpoint
  - zone_air_temperature_sensor
  implements:
  - CONTROL

HWSWC:
  id: "8294837353415966720"
  description: "Heating water valve monitoring on supply water side."
  is_abstract: true
  opt_uses:
  - heating_water_valve_percentage_sensor
  - heating_thermal_power_capacity
  uses:
  - heating_water_valve_percentage_command
  - supply_water_temperature_setpoint
  - supply_water_temperature_sensor
  implements:
  - CONTROL

PHWSC:
  id: "17518209390270742528"
  description: "Preheating water valve monitoring on supply air side."
  is_abstract: true
  opt_uses:
  - leaving_air_preheating_coil_temperature_sensor
  uses:
  - preheating_water_valve_percentage_command
  - supply_air_temperature_setpoint
  - supply_air_temperature_sensor
  implements:
  - CONTROL
  
HWPVM:
  id: "3a38d93a-56b6-4d83-9a35-fc9e9ea889cf"
  description: "Heating water pressure valve command and position monitoring (without regard to what controls it)."
  is_abstract: true
  opt_uses:
  - heating_water_flowrate_sensor
  uses:
  - heating_water_valve_percentage_sensor
  implements:
  - OPERATIONAL
  

HTDC:
  id: "656732385395605504"
  description: "Gas or electric heater control on discharge side."
  is_abstract: true
  opt_uses:
  - heating_thermal_power_capacity
  - heating_percentage_command
  - heater_run_status
  uses:
  - heater_run_command
  - discharge_air_temperature_setpoint
  - discharge_air_temperature_sensor
  implements:
  - CONTROL

HT2DC:
  id: "5268418403822993408"
  description: "Two gas or electric heater control on discharge control."
  is_abstract: true
  opt_uses:
  - heating_thermal_power_capacity
  - heating_percentage_command
  - leaving_heating_coil_temperature_sensor
  uses:
  - heater_run_command_1
  - heater_run_command_2
  - discharge_air_heating_temperature_setpoint
  - discharge_air_temperature_sensor
  implements:
  - CONTROL


HTSC:
  id: "800847573471461376"
  description: "Gas or electric heater control on supply side."
  is_abstract: true
  opt_uses:
  - heating_thermal_power_capacity
  - heating_percentage_command
  - heater_run_status
  uses:
  - heater_run_command
  - supply_air_temperature_setpoint
  - supply_air_temperature_sensor
  implements:
  - CONTROL


HTSDC:
  id: "16700102370461220864"
  description: "Gas or electric heater control on supply side."
  is_abstract: true
  opt_uses:
  - heating_thermal_power_capacity
  - heater_run_status
  - heating_percentage_command
  uses:
  - heater_run_command
  - supply_air_heating_temperature_setpoint
  - supply_air_cooling_temperature_setpoint
  - supply_air_temperature_sensor
  implements:
  - CONTROL



HTRC:
  id: "80271633092182016"
  description: "Gas or electric heater control on return side (RC)."
  is_abstract: true
  opt_uses:
  - heating_thermal_power_capacity
  - discharge_air_temperature_sensor
  - heating_percentage_command
  - heater_run_status
  uses:
  - heater_run_command
  - return_air_temperature_setpoint
  - return_air_temperature_sensor
  implements:
  - CONTROL

HTZC:
  id: "2386114642305875968"
  description: "Gas or electric heater control on zone side (ZC)."
  is_abstract: true
  opt_uses:
  - heating_thermal_power_capacity
  - discharge_air_temperature_sensor
  - heating_percentage_command
  - heater_run_status
  uses:
  - heater_run_command
  - zone_air_heating_temperature_setpoint
  - zone_air_temperature_sensor
  implements:
  - CONTROL

HT2ZC:
  id: "6997800660733263872"
  description: "Two gas or electric heater control on zone side (HSP, DSP)."
  is_abstract: true
  opt_uses:
  - discharge_air_temperature_sensor
  - heating_thermal_power_capacity
  - heating_percentage_command
  uses:
  - heater_run_command_1
  - heater_run_command_2
  - zone_air_heating_temperature_setpoint
  - zone_air_temperature_sensor
  implements:
  - CONTROL

HT3ZC:
  id: "3504555462265667584"
  description: "Two gas or electric heater control on zone side (HSP, DSP)."
  is_abstract: true
  opt_uses:
  - discharge_air_temperature_sensor
  - heating_thermal_power_capacity
  uses:
  - heater_run_command_1
  - heater_run_command_2
  - heater_run_command_3
  - zone_air_heating_temperature_setpoint
  - zone_air_temperature_sensor
  implements:
  - CONTROL



HTSWC:
  id: "2162764248285970432"
  description: "Two gas or electric heater control on supply water side."
  is_abstract: true
  opt_uses:
  - heating_thermal_power_capacity
  - heating_percentage_command
  uses:
  - heater_run_command
  - supply_water_temperature_sensor
  - supply_water_temperature_setpoint
  implements:
  - CONTROL


HT2SWC:
  id: "10024219610326237184"
  description: "Two gas or electric heater control on supply water side."
  is_abstract: true
  opt_uses:
  - heating_thermal_power_capacity
  - heating_percentage_command
  uses:
  - heater_run_command_1
  - heater_run_command_2
  - supply_water_temperature_sensor
  - supply_water_temperature_setpoint
  implements:
  - CONTROL

HT4SWC:
  id: "15090909928606400512"
  description: "Four gas or electric heater control on supply water side."
  is_abstract: true
  opt_uses:
  - heating_thermal_power_capacity
  - heating_percentage_command
  uses:
  - heater_run_command_1
  - heater_run_command_2
  - heater_run_command_3
  - heater_run_command_4
  - supply_water_temperature_sensor
  - supply_water_temperature_setpoint
  implements:
  - CONTROL


HT2SC:
  id: "5412533591898849280"
  description: "Two gas or electric heater control on supply side."
  is_abstract: true
  opt_uses:
  - heating_thermal_power_capacity
  - heating_percentage_command
  uses:
  - heater_run_command_1
  - heater_run_command_2
  - supply_air_temperature_sensor
  - supply_air_temperature_setpoint
  implements:
  - CONTROL


HT3SC:
  id: "10953790720913178624"
  description: "Three gas or electric heater control on supply side."
  is_abstract: true
  opt_uses:
  - heating_thermal_power_capacity
  - heating_percentage_command
  uses:
  - heater_run_command_1
  - heater_run_command_2
  - heater_run_command_3
  - supply_air_temperature_sensor
  - supply_air_temperature_setpoint
  implements:
  - CONTROL


HT4SC:
  id: "13793873235923697664"
  description: "Four gas or electric heater control on supply side."
  is_abstract: true
  opt_uses:
  - heating_thermal_power_capacity
  - heating_percentage_command
  uses:
  - heater_run_command_1
  - heater_run_command_2
  - heater_run_command_3
  - heater_run_command_4
  - supply_air_temperature_sensor
  - supply_air_temperature_setpoint
  implements:
  - CONTROL

HT2SDC:
  id: "7476730333606445056"
  description: "Two gas or electric heater control on supply side (dual setpoint)."
  is_abstract: true
  opt_uses:
  - heating_thermal_power_capacity
  - heating_percentage_command
  uses:
  - heater_run_command_1
  - heater_run_command_2
  - supply_air_temperature_sensor
  - supply_air_heating_temperature_setpoint
  - supply_air_cooling_temperature_setpoint
  implements:
  - CONTROL

HTVSC:
  id: "14635905628753625088"
  description: "Variable gas to electric control on supply air side."
  is_abstract: true
  opt_uses:
  - heating_thermal_power_capacity
  uses:
  - heater_run_command
  - heater_run_status
  - heating_percentage_command
  - supply_air_temperature_setpoint
  - supply_air_temperature_sensor
  implements:
  - CONTROL

ECON:
  id: "3106690582685155328"
  description: "Economizer mode control"
  is_abstract: true
  opt_uses:
  - low_limit_outside_air_damper_percentage_command
  - supply_air_temperature_sensor
  - outside_air_flowrate_sensor
  - outside_air_flowrate_setpoint
  uses:
  - outside_air_temperature_sensor
  - economizer_mode
  - mixed_air_temperature_sensor
  - supply_air_temperature_setpoint
  - outside_air_damper_percentage_command
  - return_air_temperature_sensor
  implements:
  - CONTROL


ECOND:
  id: "2000353186723921920"
  description: "Economizer mode control - single zone"
  is_abstract: true
  opt_uses:
  - return_air_temperature_sensor
  - outside_air_flowrate_sensor
  - outside_air_flowrate_setpoint
  - mixed_air_temperature_sensor
  - outside_air_damper_percentage_sensor
  - low_limit_outside_air_damper_percentage_command
  uses:
  - outside_air_temperature_sensor
  - economizer_mode
  - discharge_air_temperature_sensor
  - discharge_air_temperature_setpoint
  - outside_air_damper_percentage_command
  implements:
  - CONTROL

ECONM:
  id: "8728731030015442944"
  description: "Economizer mode control"
  is_abstract: true
  opt_uses:
  - outside_air_flowrate_sensor
  - outside_air_flowrate_setpoint
  - supply_air_temperature_sensor
  - outside_air_damper_percentage_sensor
  - low_limit_outside_air_damper_percentage_command
  uses:
  - outside_air_temperature_sensor
  - economizer_mode
  - mixed_air_temperature_sensor
  - mixed_air_temperature_setpoint
  - outside_air_damper_percentage_command
  - return_air_temperature_sensor
  implements:
  - CONTROL

ECONM2X:
  id: "10998545242210172928"
  description: "Economizer mode control"
  is_abstract: true
  opt_uses:
  - outside_air_flowrate_sensor
  - outside_air_flowrate_setpoint
  - supply_air_temperature_sensor
  - outside_air_damper_percentage_sensor
  - low_limit_outside_air_damper_percentage_command
  uses:
  - outside_air_temperature_sensor
  - economizer_mode
  - mixed_air_temperature_sensor_1
  - mixed_air_temperature_sensor_2
  - mixed_air_temperature_setpoint
  - outside_air_damper_percentage_command
  - return_air_temperature_sensor
  implements:
  - CONTROL

ECONMD:
  id: "15646260057656524800"
  description: "Economizer mode control - single zone"
  is_abstract: true
  opt_uses:
  - low_limit_outside_air_damper_percentage_command
  - discharge_air_temperature_sensor
  - outside_air_flowrate_sensor
  - outside_air_flowrate_setpoint
  - return_air_temperature_sensor
  - outside_air_damper_percentage_sensor
  uses:
  - outside_air_temperature_sensor
  - economizer_mode
  - mixed_air_temperature_sensor
  - mixed_air_temperature_setpoint
  - outside_air_damper_percentage_command
  implements:
  - CONTROL

ECONZ:
  id: "10070803718971850752"
  description: "Economizer mode control - single room"
  is_abstract: true
  opt_uses:
  - low_limit_outside_air_damper_percentage_command
  - discharge_air_temperature_sensor
  - outside_air_flowrate_sensor
  - outside_air_flowrate_setpoint
  - return_air_temperature_sensor
  - mixed_air_temperature_sensor
  - outside_air_damper_percentage_sensor
  uses:
  - outside_air_temperature_sensor
  - economizer_mode
  - zone_air_temperature_sensor
  - zone_air_cooling_temperature_setpoint
  - outside_air_damper_percentage_command
  implements:
  - CONTROL
VOADM:
  id: "12330062619539931136"
  description: "Variable outside air damper monitoring."
  is_abstract: true
  opt_uses:
  - economizer_mode
  - mixed_air_temperature_sensor
  - outside_air_damper_percentage_sensor
  - low_limit_outside_air_damper_percentage_command
  uses:
  - outside_air_temperature_sensor
  - outside_air_damper_percentage_command
  implements:
  - MONITORING

BYPDM:
  id: "7718376601112543232"
  description: "Bypass damper monitoring."
  is_abstract: true
  uses:
  - bypass_air_damper_percentage_command
  implements:
  - MONITORING


OAFM:
  id: "7386573678663696384"
  description: "Outside air flow monitoring"
  is_abstract: true
  opt_uses:
  - outside_air_temperature_sensor
  - outside_air_damper_percentage_sensor
  uses:
  - outside_air_flowrate_sensor
  implements:
  - MONITORING

OAFMC:
  id: "16941748637967319040"
  description: "Outside air flow control with minimum setpoint."
  is_abstract: true
  opt_uses:
  - economizer_mode
  - mixed_air_temperature_sensor
  uses:
  - ventilation_outside_air_flowrate_setpoint
  - outside_air_flowrate_sensor
  - outside_air_damper_percentage_command
  implements:
  - CONTROL

OAMC:
  id: "9583248377378766848"
  description: "Outside air flow control."
  is_abstract: true
  opt_uses:
  - outside_air_flowrate_sensor
  uses:
  - outside_air_damper_percentage_sensor
  - outside_air_damper_percentage_command
  implements:
  - CONTROL


OFC:
  id: "18252070729648439296"
  description: "Outside air flow control monitoring (without a damper)."
  is_abstract: true
  uses:
  - outside_air_flowrate_setpoint
  - outside_air_flowrate_sensor
  implements:
  - OPERATIONAL

SFM:
  id: "1953769078078308352"
  description: "Supply air flow monitoring."
  is_abstract: true
  uses:
  - supply_air_flowrate_sensor
  implements:
  - MONITORING

SFC:
  id: "11177141114933084160"
  description: "Supply air flow control."
  is_abstract: true
  uses:
  - supply_air_flowrate_setpoint
  - supply_air_flowrate_sensor
  implements:
  - OPERATIONAL

RFC:
  id: "6565455096505696256"
  description: "Return air flow control."
  is_abstract: true
  uses:
  - return_air_flowrate_setpoint
  - return_air_flowrate_sensor
  implements:
  - OPERATIONAL

SARC:
  id: "15788827133360472064"
  description: "AHU supply air reset control."
  is_abstract: true
  opt_uses:
  - supply_air_flowrate_sensor
  - heating_request_count
  uses:
  - supply_air_temperature_setpoint
  - supply_air_static_pressure_setpoint
  - cooling_request_count
  - pressurization_request_count
  implements:
  - CONTROL

RWISOVPC:
  id: "13482984124146778112"
  description: "Return water isolation valve percentage monitoring."
  is_abstract: true
  opt_uses:
  - run_command
  uses:
  - return_water_valve_percentage_sensor
  - return_water_valve_percentage_command
  implements:
  - OPERATIONAL

CHWISOVM:
  id: "8871298105719390208"
  description: "Chilled water isolation valve monitoring."
  is_abstract: true
  opt_uses:
  - run_command
  uses:
  - chilled_water_isolation_valve_command
  - chilled_water_isolation_valve_status
  implements:
  - MONITORING

CDWISOVM:
  id: "18094670142574166016"
  description: "Condensing water isolation valve monitoring."
  is_abstract: true
  opt_uses:
  - run_command
  uses:
  - condensing_water_isolation_valve_command
  - condensing_water_isolation_valve_status
  implements:
  - MONITORING

CDWISOVPM:
  id: "512617197319749632"
  description: "Condensing water isolation valve percentage monitoring."
  is_abstract: true
  opt_uses:
  - run_command
  uses:
  - condensing_water_isolation_valve_percentage_command
  - condensing_water_isolation_valve_percentage_sensor
  implements:
  - MONITORING

CDWPVM:
  id: "1aa57da5-fbcb-4dad-b6bb-453146bdc157"
  description: "Condensing water pressure valve command and position monitoring (without regard to what controls it)."
  is_abstract: true
  opt_uses:
  - condensing_water_flowrate_sensor
  uses:
  - condensing_water_valve_percentage_sensor
  implements:
  - OPERATIONAL

BYPVPM:
  id: "9735989234174525440"
  description: "Bypass water valve percentage monitoring."
  is_abstract: true
  opt_uses:
  - bypass_valve_percentage_sensor
  uses:
  - bypass_valve_percentage_command
  implements:
  - MONITORING

MWVPM:
  id: "5124303215747137536"
  description: "Make-up water valve percentage monitoring."
  is_abstract: true
  uses:
  - makeup_water_valve_percentage_command
  implements:
  - MONITORING

HXSWISOVPM:
  id: "11812289399880679424"
  description: "Heat exchanger supply isolation water valve percentage monitoring."
  is_abstract: true
  uses:
  - heat_exchange_supply_water_isolation_valve_percentage_command
  - heat_exchange_supply_water_isolation_valve_percentage_sensor
  implements:
  - MONITORING

HXRWISOVPM:
  id: "14124324858582007808"
  description: "Heat exchanger return isolation water valve percentage monitoring."
  is_abstract: true
  uses:
  - heat_exchange_return_water_isolation_valve_percentage_command
  - heat_exchange_return_water_isolation_valve_percentage_sensor
  implements:
  - MONITORING

HXSWISOVM:
  id: "18037952934766968832"
  description: "Heat exchanger supply isolation water valve monitoring."
  is_abstract: true
  uses:
  - heat_exchange_supply_water_isolation_valve_command
  - heat_exchange_supply_water_isolation_valve_status
  implements:
  - MONITORING

HXRWISOVM:
  id: "9182187217496309760"
  description: "Heat exchanger return isolation water valve monitoring."
  is_abstract: true
  uses:
  - heat_exchange_return_water_isolation_valve_command
  - heat_exchange_return_water_isolation_valve_status
  implements:
  - MONITORING

PWISOVM:
  id: "2818460206533443584"
  description: "Process water iso valve monitoring."
  is_abstract: true
  uses:
  - process_water_isolation_valve_command
  implements:
  - MONITORING

PWVPM:
  id: "12041832243388219392"
  description: "Process water valve percentage monitoring."
  is_abstract: true
  uses:
  - process_water_valve_percentage_command
  implements:
  - MONITORING

CHWBZC:
  id: "16609945715518472192"
  description: "Chilled water valve binary (open/closed) control."
  is_abstract: true
  implements:
  - OPERATIONAL
  uses:
  - chilled_water_valve_command
  - zone_air_temperature_sensor
  - zone_air_cooling_temperature_setpoint

CHWBYPVPM:
  id: "7430146224960831488"
  description: "Chilled water bypass valve percentage monitoring."
  is_abstract: true
  uses:
  - chilled_water_bypass_valve_percentage_sensor
  - chilled_water_bypass_valve_percentage_command
  implements:
  - MONITORING

MXVPM:
  id: "16653518261815607296"
  description: "Mixing valve percent monitoring."
  is_abstract: true
  uses:
  - mixing_valve_percentage_command
  implements:
  - MONITORING

WFRM:
  id: "1665538701926596608"
  description: "Water flowrate monitoring."
  is_abstract: true
  uses:
  - flowrate_sensor
  implements:
  - MONITORING

WFRC:
  id: "10888910738781372416"
  description: "Water flowrate control."
  is_abstract: true
  uses:
  - flowrate_sensor
  - flowrate_setpoint
  implements:
  - OPERATIONAL

MWFRC:
  id: "6277224720353984512"
  description: "Minimum water flowrate control."
  is_abstract: true
  uses:
  - flowrate_sensor
  - low_limit_flowrate_setpoint
  implements:
  - OPERATIONAL

CHWFRM:
  id: "15500596757208760320"
  description: "Chilled water flowrate monitoring."
  is_abstract: true
  uses:
  - chilled_water_flowrate_sensor
  implements:
  - MONITORING

SEPM:
  id: "3971381711140290560"
  description: "Shade extent monitoring."
  is_abstract: true
  uses:
  - shade_extent_percentage_command
  implements:
  - MONITORING

STPM:
  id: "13194753747995066368"
  description: "Shade tilt monitoring."
  is_abstract: true
  uses:
  - shade_tilt_percentage_command
  implements:
  - MONITORING

IGM:
  id: "8583067729567678464"
  description: "Inlet guidevane monitoring."
  is_abstract: true
  uses:
  - inlet_guidevane_percentage_sensor
  implements:
  - OPERATIONAL

CLPM:
  id: "17806439766422454272"
  description: "Cooling thermal monitoring."
  is_abstract: true
  uses:
  - cooling_thermal_power_sensor
  implements:
  - MONITORING

PCLPM:
  id: "1089077949623173120"
  description: "Process cooling thermal monitoring."
  is_abstract: true
  uses:
  - process_cooling_thermal_power_sensor
  implements:
  - MONITORING


### POTENTIALLY ONE-OFF TYPES ###
DDCO:
  id: "10312449986477948928"
  description: "Flow control - dual duct, but only cooling."
  is_abstract: true
  uses:
  - cooling_air_flowrate_setpoint_2
  - cooling_air_flowrate_setpoint_1
  - cooling_air_flowrate_sensor_2
  - cooling_air_flowrate_sensor_1
  - cooling_air_damper_percentage_command_2
  - cooling_air_damper_percentage_command_1
  implements:
  - CONTROL

FDPM2X:
  id: "7d0c0ec4-5260-4e45-a15c-46ba0858c8a4"
  description: "Filter pressure monitoring (2 sensors)."
  is_abstract: true
  uses:
  - filter_differential_pressure_sensor_1
  - filter_differential_pressure_sensor_2
  implements:
  - MONITORING

FDPM4X:
  id: "5700763968050561024"
  description: "Filter pressure monitoring (4 sensors)."
  is_abstract: true
  uses:
  - filter_differential_pressure_sensor_1
  - filter_differential_pressure_sensor_2
  - filter_differential_pressure_sensor_3
  - filter_differential_pressure_sensor_4
  implements:
  - MONITORING

CO2C2X:
  id: "14924136004905336832"
  description: "Carbon dioxide control with dual zone sensors."
  is_abstract: true
  uses:
  - zone_air_co2_concentration_setpoint
  - zone_air_co2_concentration_sensor_1
  - zone_air_co2_concentration_sensor_2
  implements:
  - OPERATIONAL

DSP3X:
  id: "3394920958836867072"
  description: "Dual setpoint zone temp control with 3 temp sensors."
  is_abstract: true
  opt_uses:
  - discharge_air_temperature_sensor
  uses:
  - zone_air_temperature_sensor_1
  - zone_air_temperature_sensor_2
  - zone_air_temperature_sensor_3
  - zone_air_cooling_temperature_setpoint
  - zone_air_heating_temperature_setpoint
  implements:
  - OPERATIONAL


EFSS2X:
  id: "12618292995691642880"
  description: "Exhaust fan start-stop and feedback with two fans."
  is_abstract: true
  opt_uses:
  - exhaust_fan_current_sensor_1
  - exhaust_fan_power_sensor_1
  - exhaust_fan_current_sensor_2
  - exhaust_fan_power_sensor_2
  - exhaust_air_flowrate_capacity
  - exhaust_fan_power_capacity
  uses:
  - exhaust_fan_run_command_1
  - exhaust_fan_run_status_1
  - exhaust_fan_run_command_2
  - exhaust_fan_run_status_2
  implements:
  - OPERATIONAL

EFSS3X:
  id: "8006606977264254976"
  description: "Exhaust fan start-stop and feedback with three fans."
  is_abstract: true
  opt_uses:
  - exhaust_fan_current_sensor_1
  - exhaust_fan_power_sensor_1
  - exhaust_fan_current_sensor_2
  - exhaust_fan_power_sensor_2
  - exhaust_fan_current_sensor_3
  - exhaust_fan_power_sensor_3
  - exhaust_air_flowrate_capacity
  - exhaust_fan_power_capacity
  uses:
  - exhaust_fan_run_command_1
  - exhaust_fan_run_status_1
  - exhaust_fan_run_command_2
  - exhaust_fan_run_status_2
  - exhaust_fan_run_command_3
  - exhaust_fan_run_status_3
  implements:
  - OPERATIONAL

EFSS4X:
  id: "17229979014119030784"
  description: "Exhaust fan start-stop and feedback with four fans."
  is_abstract: true
  opt_uses:
  - exhaust_air_flowrate_capacity
  - exhaust_fan_power_capacity
  - exhaust_fan_current_sensor_1
  - exhaust_fan_power_sensor_1
  - exhaust_fan_current_sensor_2
  - exhaust_fan_power_sensor_2
  - exhaust_fan_current_sensor_3
  - exhaust_fan_power_sensor_3
  - exhaust_fan_current_sensor_4
  - exhaust_fan_power_sensor_4
  uses:
  - exhaust_fan_run_command_1
  - exhaust_fan_run_status_1
  - exhaust_fan_run_command_2
  - exhaust_fan_run_status_2
  - exhaust_fan_run_command_3
  - exhaust_fan_run_status_3
  - exhaust_fan_run_command_4
  - exhaust_fan_run_status_4
  implements:
  - OPERATIONAL

DF2XSS:
  id: "9591874046098669568"
  description: "Discharge fan start-stop and feedback (2 pts)."
  is_abstract: true
  opt_uses:
  - discharge_fan_current_sensor
  - discharge_fan_power_sensor
  uses:
  - discharge_fan_run_status_1
  - discharge_fan_run_status_2
  - discharge_fan_run_command_1
  - discharge_fan_run_command_2
  implements:
  - OPERATIONAL

SFSS2X:
  id: "2241999454230020096"
  description: "Supply fan start-stop and feedback for two fans."
  is_abstract: true
  opt_uses:
  - supply_air_flowrate_capacity
  - supply_fan_power_capacity
  - supply_fan_current_sensor_1
  - supply_fan_current_sensor_2
  - supply_fan_power_sensor_1
  - supply_fan_power_sensor_2
  uses:
  - supply_fan_run_command_1
  - supply_fan_run_status_1
  - supply_fan_run_command_2
  - supply_fan_run_status_2
  implements:
  - OPERATIONAL

SFSS3X:
  id: "11465371491084795904"
  description: "Supply fan start-stop and feedback for three fans."
  is_abstract: true
  opt_uses:
  - supply_air_flowrate_capacity
  - supply_fan_power_capacity
  - supply_fan_current_sensor_1
  - supply_fan_current_sensor_2
  - supply_fan_current_sensor_3
  - supply_fan_power_sensor_1
  - supply_fan_power_sensor_2
  - supply_fan_power_sensor_3
  uses:
  - supply_fan_run_command_1
  - supply_fan_run_status_1
  - supply_fan_run_command_2
  - supply_fan_run_status_2
  - supply_fan_run_command_3
  - supply_fan_run_status_3
  implements:
  - OPERATIONAL

EFVSC2X:
  id: "6853685472657408000"
  description: "Exhaust fan variable speed control with feedback and sensoring for two fans."
  is_abstract: true
  opt_uses:
  - exhaust_fan_speed_frequency_sensor_1
  - exhaust_fan_speed_percentage_sensor_1
  - exhaust_fan_current_sensor_1
  - exhaust_fan_power_sensor_1
  - exhaust_fan_speed_frequency_sensor_2
  - exhaust_fan_speed_percentage_sensor_2
  - exhaust_fan_current_sensor_2
  - exhaust_fan_power_sensor_2
  uses:
  - exhaust_fan_run_command_1
  - exhaust_fan_run_status_1
  - exhaust_fan_speed_percentage_command_1
  - exhaust_fan_run_command_2
  - exhaust_fan_run_status_2
  - exhaust_fan_speed_percentage_command_2
  implements:
  - OPERATIONAL

EFVSC3X:
  id: "16077057509512183808"
  description: "Exhaust fan variable speed control with feedback and sensoring for three fans."
  is_abstract: true
  opt_uses:
  - exhaust_fan_speed_frequency_sensor_1
  - exhaust_fan_speed_percentage_sensor_1
  - exhaust_fan_current_sensor_1
  - exhaust_fan_power_sensor_1
  - exhaust_fan_speed_frequency_sensor_2
  - exhaust_fan_speed_percentage_sensor_2
  - exhaust_fan_current_sensor_2
  - exhaust_fan_power_sensor_2
  - exhaust_fan_speed_frequency_sensor_3
  - exhaust_fan_speed_percentage_sensor_3
  - exhaust_fan_current_sensor_3
  - exhaust_fan_power_sensor_3
  uses:
  - exhaust_fan_run_command_1
  - exhaust_fan_run_status_1
  - exhaust_fan_speed_percentage_command_1
  - exhaust_fan_run_command_2
  - exhaust_fan_run_status_2
  - exhaust_fan_speed_percentage_command_2
  - exhaust_fan_run_command_3
  - exhaust_fan_run_status_3
  - exhaust_fan_speed_percentage_command_3
  implements:
  - OPERATIONAL

EFVSC4X:
  id: "4547842463443714048"
  description: "Exhaust fan variable speed control with feedback and sensoring for four fans."
  is_abstract: true
  opt_uses:
  - exhaust_fan_speed_frequency_sensor_1
  - exhaust_fan_speed_percentage_sensor_1
  - exhaust_fan_current_sensor_1
  - exhaust_fan_power_sensor_1
  - exhaust_fan_speed_frequency_sensor_2
  - exhaust_fan_speed_percentage_sensor_2
  - exhaust_fan_current_sensor_2
  - exhaust_fan_power_sensor_2
  - exhaust_fan_speed_frequency_sensor_3
  - exhaust_fan_speed_percentage_sensor_3
  - exhaust_fan_current_sensor_3
  - exhaust_fan_power_sensor_3
  - exhaust_fan_speed_frequency_sensor_4
  - exhaust_fan_speed_percentage_sensor_4
  - exhaust_fan_current_sensor_4
  - exhaust_fan_power_sensor_4
  uses:
  - exhaust_fan_run_command_1
  - exhaust_fan_run_status_1
  - exhaust_fan_speed_percentage_command_1
  - exhaust_fan_run_command_2
  - exhaust_fan_run_status_2
  - exhaust_fan_speed_percentage_command_2
  - exhaust_fan_run_command_3
  - exhaust_fan_run_status_3
  - exhaust_fan_speed_percentage_command_3
  - exhaust_fan_run_command_4
  - exhaust_fan_run_status_4
  - exhaust_fan_speed_percentage_command_4
  implements:
  - OPERATIONAL

SFVSC2X:
  id: "13771214500298489856"
  description: "Supply fan variable speed control with feedback and sensoring with two fans."
  is_abstract: true
  opt_uses:
  - supply_fan_speed_frequency_sensor_1
  - supply_fan_speed_percentage_sensor_1
  - supply_fan_current_sensor_1
  - supply_fan_power_sensor_1
  - supply_fan_speed_frequency_sensor_2
  - supply_fan_speed_percentage_sensor_2
  - supply_fan_current_sensor_2
  - supply_fan_power_sensor_2
  uses:
  - supply_fan_run_command_1
  - supply_fan_run_status_1
  - supply_fan_speed_percentage_command_1
  - supply_fan_run_command_2
  - supply_fan_run_status_2
  - supply_fan_speed_percentage_command_2
  implements:
  - OPERATIONAL

BYPSSPC:
  id: "622251700748550144"
  description: "Supply static pressure control with bypass damper."
  is_abstract: true
  opt_uses:
  - supply_air_flowrate_sensor
  uses:
  - supply_air_static_pressure_sensor
  - supply_air_static_pressure_setpoint
  - supply_fan_run_command
  - supply_fan_run_status
  - bypass_air_damper_percentage_command
  implements:
  - CONTROL

BYPSSPC2X: # Consider virtual point for instances where dampers control to same value.
  id: "7071406367143100416"
  description: "Supply static pressure control with bypass damper."
  is_abstract: true
  opt_uses:
  - supply_air_flowrate_sensor
  uses:
  - supply_air_static_pressure_sensor
  - supply_air_static_pressure_setpoint
  - supply_fan_run_command
  - supply_fan_run_status
  - bypass_air_damper_percentage_command_1
  - bypass_air_damper_percentage_command_2
  implements:
  - CONTROL

SWISOVM:
  id: "5867537891751624704"
  description: "Supply side isolation valve monitoring."
  is_abstract: true
  uses:
  - supply_water_isolation_valve_command
  - supply_water_isolation_valve_status
  implements:
  - MONITORING

SWISOVPM:
  id: "3561694882537930752"
  description: "Supply side isolation valve monitoring."
  is_abstract: true
  uses:
  - supply_water_isolation_valve_percentage_command
  - supply_water_isolation_valve_percentage_sensor
  implements:
  - MONITORING

RWISOVM:
  id: "9884748759366107136"
  description: "Return side isolation valve monitoring."
  is_abstract: true
  uses:
  - return_water_isolation_valve_command
  - return_water_isolation_valve_status
  implements:
  - MONITORING

RWISOVPM:
  id: "5273062740938719232"
  description: "Return side isolation valve monitoring."
  is_abstract: true
  uses:
  - return_water_isolation_valve_percentage_command
  - return_water_isolation_valve_percentage_sensor
  implements:
  - MONITORING

CHWRWISOVPM:
  id: "10432710170277576704"
  description: "Return side isolation valve monitoring."
  is_abstract: true
  uses:
  - chilled_return_water_isolation_valve_percentage_command
  - chilled_return_water_isolation_valve_percentage_sensor
  implements:
  - MONITORING

CHWRWISOVM:
  id: "10538544761520783360"
  description: "Return side isolation valve monitoring."
  is_abstract: true
  uses:
  - chilled_return_water_isolation_valve_command
  - chilled_return_water_isolation_valve_status
  implements:
  - MONITORING


CHWSWISOVPM:
  id: "493265792670892032"
  description: "Supply side isolation valve monitoring."
  is_abstract: true
  uses:
  - chilled_supply_water_isolation_valve_percentage_command
  - chilled_supply_water_isolation_valve_percentage_sensor
  implements:
  - MONITORING

CHWSWISOVM:
  id: "16767023046174179328"
  description: "Supply side isolation valve monitoring."
  is_abstract: true
  uses:
  - chilled_supply_water_isolation_valve_command
  - chilled_supply_water_isolation_valve_status
  implements:
  - MONITORING


PRWDT:
  id: "73094021186060288"
  description: "Temperature differential across process water."
  is_abstract: true
  implements:
  - MONITORING
  opt_uses:
  - process_cooling_thermal_power_sensor
  uses:
  - process_return_water_temperature_sensor
  - process_supply_water_temperature_sensor

PRWDT2X:
  id: "2264658189855227904"
  description: "Temperature differential across 2 process water headers."
  is_abstract: true
  implements:
  - MONITORING
  opt_uses:
  - process_cooling_thermal_power_sensor_1
  - process_cooling_thermal_power_sensor_2
  uses:
  - process_return_water_temperature_sensor_1
  - process_return_water_temperature_sensor_2
  - process_supply_water_temperature_sensor_1
  - process_supply_water_temperature_sensor_2


PWFRM:
  id: "2595109812513538048"
  description: "Flowrate monitoring for process water."
  is_abstract: true
  implements:
  - MONITORING
  uses:
  - process_water_flowrate_sensor

PWFRM2X:
  id: "9296466058040836096"
  description: "Flowrate monitoring for 2 process water headers."
  is_abstract: true
  implements:
  - MONITORING
  uses:
  - process_water_flowrate_sensor_1
  - process_water_flowrate_sensor_2

PWDPM:
  id: "455899989512552448"
  description: "Differential pressure monitoring for process water."
  is_abstract: true
  implements:
  - MONITORING
  uses:
  - process_water_differential_pressure_sensor

PWDPM2X:
  id: "7200603381453291520"
  description: "Differential pressure monitoring for 2 process water headers."
  is_abstract: true
  implements:
  - MONITORING
  uses:
  - process_water_differential_pressure_sensor_1
  - process_water_differential_pressure_sensor_2


CWRISOVPM:
  id: "5821024151850188800"
  description: "Condensing water return isolation monitoring."
  is_abstract: true
  uses:
  - condensing_return_water_isolation_valve_percentage_sensor
  - condensing_return_water_isolation_valve_percentage_command
  implements:
  - MONITORING

CWRISOVM:
  id: "8126867161063882752"
  description: "Condensing water return isolation monitoring."
  is_abstract: true
  uses:
  - condensing_return_water_isolation_valve_status
  - condensing_return_water_isolation_valve_command
  implements:
  - MONITORING


CWSISOVPM:
  id: "9716637829525667840"
  description: "Condensing water supply isolation monitoring."
  is_abstract: true
  uses:
  - condensing_supply_water_isolation_valve_percentage_sensor
  - condensing_supply_water_isolation_valve_percentage_command
  implements:
  - MONITORING

CWSISOVM:
  id: "1779043486285168640"
  description: "Condensing water supply isolation monitoring."
  is_abstract: true
  uses:
  - condensing_supply_water_isolation_valve_status
  - condensing_supply_water_isolation_valve_command
  implements:
  - MONITORING




CHWRISOVPM:
  id: "17456073789161865216"
  description: "Chilled water return isolation monitoring."
  is_abstract: true
  uses:
  - chilled_return_water_isolation_valve_percentage_sensor
  - chilled_return_water_isolation_valve_percentage_command
  implements:
  - MONITORING


WDPM:
  id: "6845381960844443648"
  description: "Differential pressure monitoring."
  is_abstract: true
  uses:
  - differential_pressure_sensor


CHWDPM:
  id: "17350239197918658560"
  description: "Differential pressure monitoring for chilled water."
  is_abstract: true
  uses:
  - chilled_water_differential_pressure_sensor


CHDX4SC:
  id: "5104951811098279936"
  description: "Chiller control."
  is_abstract: true
  opt_uses:
  - chilled_return_water_temperature_sensor
  - cooling_percentage_command
  - compressor_speed_frequency_sensor
  - compressor_speed_percentage_command
  - compressor_speed_percentage_sensor
  uses:
  - compressor_run_command_1
  - compressor_run_command_2
  - compressor_run_command_3
  - compressor_run_command_4
  - compressor_run_status_1
  - compressor_run_status_2
  - compressor_run_status_3
  - compressor_run_status_4
  - chilled_supply_water_temperature_sensor
  - chilled_supply_water_temperature_setpoint

CHDX2SC:
  id: "11002415523139944448"
  description: "Chiller control."
  is_abstract: true
  opt_uses:
  - chilled_return_water_temperature_sensor
  - cooling_percentage_command
  - compressor_speed_frequency_sensor
  - compressor_speed_percentage_command
  - compressor_speed_percentage_sensor
  uses:
  - compressor_run_command_1
  - compressor_run_command_2
  - compressor_run_status_1
  - compressor_run_status_2
  - chilled_supply_water_temperature_sensor
  - chilled_supply_water_temperature_setpoint


CHDXSC:
  id: "738711972362584064"
  description: "Chiller control single stage."
  is_abstract: true
  opt_uses:
  - chilled_return_water_temperature_sensor
  - cooling_percentage_command
  - compressor_speed_frequency_sensor
  - compressor_speed_percentage_command
  - compressor_speed_percentage_sensor
  uses:
  - compressor_run_command
  - compressor_run_status
  - chilled_supply_water_temperature_sensor
  - chilled_supply_water_temperature_setpoint

CHDXVSC:
  id: "16068753997699219456"
  description: "Variable speed compressor control."
  is_abstract: true
  uses:
  - compressor_speed_percentage_sensor
  - compressor_run_command
  - compressor_run_status

CDWFRM:
  id: "632877381119377408"
  description: "Condenser water flowrate monitoring."
  is_abstract: true
  uses:
  - condensing_water_flowrate_sensor
  implements:
  - MONITORING

REFSM:
  id: "14328323847953055744"
  description: "Refrigerant saturation monitoring."
  is_abstract: true
  opt_uses:
  - refrigerant_discharge_temperature_sensor
  - refrigerant_suction_temperature_sensor
  uses:
  - refrigerant_condenser_saturation_temperature_sensor
  - refrigerant_evaporator_saturation_temperature_sensor
  implements:
  - MONITORING


PDSCV:
  id: "2539113884334161920"
  description: "Pressure-dependent supply damper control for ventilation purposes (CO2 or VOC)."
  is_abstract: true
  uses:
  - supply_air_damper_percentage_command
  - supply_air_damper_percentage_sensor
  implements:
  - CONTROL

SDBPC:
  id: "11762485921188937728"
  description: "Back-pressure controlling supply damper."
  is_abstract: true
  opt_uses:
  - supply_air_flowrate_sensor
  uses:
  - supply_air_static_pressure_sensor
  - supply_air_static_pressure_setpoint
  - supply_air_damper_percentage_command
  - supply_air_damper_percentage_sensor
  implements:
  - MONITORING

HWVM:
  id: "12990740464972857344"
  description: "Heating water valve command and position monitoring (without regard to what controls it)."
  is_abstract: true
  opt_uses:
  - heating_thermal_power_capacity
  - heating_water_flowrate_sensor
  uses:
  - heating_water_valve_percentage_sensor
  - heating_water_valve_percentage_command
  implements:
  - OPERATIONAL

CHWVM:
  id: "16809792948983037952"
  description: "Chilled water valve command and position monitoring (without regard to what controls it)."
  is_abstract: true
  opt_uses:
  - cooling_thermal_power_capacity
  - chilled_water_flowrate_sensor
  - chilled_water_valve_failed_alarm
  uses:
  - chilled_water_valve_percentage_sensor
  - chilled_water_valve_percentage_command
  implements:
  - OPERATIONAL

RMM:
  id: "16071202610094276608"
  description: "Run mode monitoring."
  is_abstract: true
  uses:
  - run_mode

DSPZDHC:
  id: "8195635016311504896"
  description: "Zone dual setpoint humidification/dehumidification control."
  is_abstract: true
  uses:
  - zone_air_relative_humidity_sensor
  - zone_air_dehumidification_relative_humidity_setpoint
  - zone_air_humidification_relative_humidity_setpoint
  - dehumidification_run_command
  - humidification_run_command
  implements:
  - CONTROL

EFC:
  id: "9564729303032135680"
  description: "Exhaust air flow control."
  is_abstract: true
  uses:
  - exhaust_air_flowrate_sensor
  - exhaust_air_flowrate_setpoint
  implements:
  - OPERATIONAL

DXDDC:
  id: "14536703291649163264"
  description: "DX cooling dual setpoint control on discharge side"
  is_abstract: true
  opt_uses:
  - cooling_percentage_command
  - compressor_run_status
  uses:
  - compressor_run_command
  - discharge_air_heating_temperature_setpoint
  - discharge_air_cooling_temperature_setpoint
  - discharge_air_temperature_sensor
  implements:
  - CONTROL

HTDDC:
  id: "11978658703302721536"
  description: "gas or electric heating dual setpoint control on discharge side"
  is_abstract: true
  opt_uses:
  - heating_percentage_command
  - heater_run_status
  uses:
  - heater_run_command
  - discharge_air_heating_temperature_setpoint
  - discharge_air_cooling_temperature_setpoint
  - discharge_air_temperature_sensor
  implements:
  - CONTROL

REFSM2X:
  id: "16374171939616325632"
  description: "Refrigerant temperature monitoring for 2 circuits."
  is_abstract: true
  opt_uses:
  - refrigerant_discharge_temperature_sensor_1
  - refrigerant_discharge_temperature_sensor_2
  - refrigerant_suction_temperature_sensor_1
  - refrigerant_suction_temperature_sensor_2
  uses:
  - refrigerant_condenser_saturation_temperature_sensor_1
  - refrigerant_evaporator_saturation_temperature_sensor_1
  - refrigerant_condenser_saturation_temperature_sensor_2
  - refrigerant_evaporator_saturation_temperature_sensor_2
  implements:
  - MONITORING

REFPM:
  id: "5061129675661639680"
  description: "Refrigerant pressure monitoring for single circuits."
  is_abstract: true
  uses:
  - refrigerant_evaporator_pressure_sensor
  - refrigerant_condenser_pressure_sensor
  implements:
  - MONITORING

REFPM2X:
  id: "3800121779997900800"
  description: "Refrigerant pressure monitoring for 2 circuits."
  is_abstract: true
  uses:
  - refrigerant_evaporator_pressure_sensor_1
  - refrigerant_condenser_pressure_sensor_1
  - refrigerant_evaporator_pressure_sensor_2
  - refrigerant_condenser_pressure_sensor_2
  implements:
  - MONITORING

SWPSS:
  id: "14653796881960796160"
  description: "Sweeper pump start stop monitoring."
  is_abstract: true
  uses:
  - sweeper_pump_run_command
  - sweeper_pump_run_status
  implements:
  - OPERATIONAL

SDM:
  id: "5997878398154702848"
  description: "Supply air damper monitoring."
  is_abstract: true
  uses:
  - supply_air_damper_command
  - supply_air_damper_status

ECDDC:
  id: "17635179835280064512"
  description: "Evaporative cooler control on discharge side."
  is_abstract: true
  opt_uses:
  - evaporative_cooler_run_status
  - cooling_percentage_sensor
  uses:
  - evaporative_cooler_run_command
  - discharge_air_temperature_sensor
  - discharge_air_cooling_temperature_setpoint
  - discharge_air_heating_temperature_setpoint
  implements:
  - CONTROL

DXSDC:
  id: "3007488245580693504"
  description: "Compressor run control on supply side, dual setpoints."
  is_abstract: true
  opt_uses:
  - leaving_cooling_coil_temperature_sensor
  - cooling_thermal_power_capacity
  - cooling_percentage_command #Serves as a duty cycle for single-stage DX sections.
  - compressor_speed_percentage_command
  - compressor_run_status
  uses:
  - compressor_run_command
  - supply_air_cooling_temperature_setpoint
  - supply_air_heating_temperature_setpoint
  - supply_air_temperature_sensor
  implements:
  - CONTROL

ETM4X:
  id: "11771493120443678720"
  description: "Basic exhaust temperature monitoring."
  is_abstract: true
  uses:
  - exhaust_air_temperature_sensor_1
  - exhaust_air_temperature_sensor_2
  - exhaust_air_temperature_sensor_3
  - exhaust_air_temperature_sensor_4
  implements:
  - MONITORING

DX6SC:
  id: "7258886293818441728"
  description: "Six compressor run control on supply air side."
  is_abstract: true
  opt_uses:
  - leaving_cooling_coil_temperature_sensor
  - cooling_thermal_power_capacity
  - cooling_percentage_command
  - compressor_speed_percentage_command
  uses:
  - compressor_run_status_1
  - compressor_run_status_2
  - compressor_run_status_3
  - compressor_run_status_4
  - compressor_run_status_5
  - compressor_run_status_6
  - compressor_run_command_1
  - compressor_run_command_2
  - compressor_run_command_3
  - compressor_run_command_4
  - compressor_run_command_5
  - compressor_run_command_6
  - supply_air_temperature_sensor
  - supply_air_temperature_setpoint
  implements:
  - CONTROL

DX2DSPRTC:
  id: "3583948997884116992"
  description: "Two-stage compressor run control with dual return temp control."
  is_abstract: true
  opt_uses:
  - leaving_cooling_coil_temperature_sensor
  - cooling_thermal_power_capacity
  - cooling_percentage_command
  - compressor_speed_percentage_command
  uses:
  - return_air_cooling_temperature_setpoint
  - return_air_heating_temperature_setpoint
  - return_air_temperature_sensor
  - compressor_run_command_1
  - compressor_run_status_1
  - compressor_run_command_2
  - compressor_run_status_2
  implements:
  - CONTROL

DX4DC:
  id: "233270875120467968"
  description: "Compressor run control on discharge air side (DTC)."
  is_abstract: true
  opt_uses:
  - leaving_cooling_coil_temperature_sensor
  - cooling_thermal_power_capacity
  - cooling_percentage_command
  - compressor_speed_percentage_command
  uses:
  - compressor_run_status_1
  - compressor_run_command_1
  - compressor_run_status_2
  - compressor_run_command_2
  - compressor_run_status_3
  - compressor_run_command_3
  - compressor_run_status_4
  - compressor_run_command_4
  - discharge_air_temperature_sensor
  - discharge_air_temperature_setpoint
  implements:
  - CONTROL


DX6SWC:
  id: "10609564416582090752"
  description: "Six compressor run control on supply water side."
  is_abstract: true
  opt_uses:
  - cooling_thermal_power_capacity
  - cooling_percentage_command
  - compressor_speed_percentage_command
  - compressor_speed_percentage_sensor
  uses:
  - compressor_run_command_1
  - compressor_run_status_1
  - compressor_run_command_2
  - compressor_run_status_2
  - compressor_run_command_3
  - compressor_run_status_3
  - compressor_run_command_4
  - compressor_run_status_4
  - compressor_run_command_5
  - compressor_run_status_5
  - compressor_run_command_6
  - compressor_run_status_6
  - supply_water_temperature_sensor
  - supply_water_temperature_setpoint
  implements:
  - CONTROL


DRSM5X:
  id: "7159807102016290816"
  description: "Dryer status monitoring."
  is_abstract: true
  uses:
  - dryer_run_status_1
  - dryer_run_status_2
  - dryer_run_status_3
  - dryer_run_status_4
  - dryer_run_status_5
  implements:
  - MONITORING

DRSM8X:
  id: "4953043284604747776"
  description: "Dryer status monitoring."
  is_abstract: true
  uses:
  - dryer_run_status_1
  - dryer_run_status_2
  - dryer_run_status_3
  - dryer_run_status_4
  - dryer_run_status_5
  - dryer_run_status_6
  - dryer_run_status_7
  - dryer_run_status_8
  implements:
  - MONITORING
<<<<<<< HEAD
  
AHAC:
  id: "d7ae2b27-d439-498b-946c-fb58fd1c721a"
  description: "Tag to indicate an after hours activation method e.g. push button associated with this device."
  is_abstract: true
  uses:  
  - user_occupancy_override_status
  - zone_occupancy_status
  implements:

DFFC:
  id: "5f3a37a3-0901-44c7-b464-60bf7317186f"
  description: "Discharge fan flow control"
  is_abstract: true
  uses:
  - discharge_fan_run_command
  - discharge_fan_run_status
  - discharge_fan_speed_percentage_command
  - discharge_air_flowrate_setpoint
  - discharge_air_flowrate_sensor
  implements:
  - CONTROL

EFM:
  id: "c921265a-9341-4ace-81bb-0395f970c014"
  description: "Exhaust air flow monitoring"
  is_abstract: true
  uses:
  - exhaust_air_flowrate_sensor  
  implements:
  - OPERATIONAL

SWTM:
  id: "91843a63-28ac-486c-b8a3-4402e68bddab"
  description: "Supply water temperature monitoring."
  is_abstract: true
  implements:
  - MONITORING
  opt_uses:
  - cooling_request_count
  - heating_request_count
  - return_water_temperature_sensor
  uses:
  - supply_water_temperature_sensor  

CWDPM:
  id: "108d3bc2-2222-48a5-8c28-a13392c34258"
  description: "Differential pressure monitoring for condenser water."
=======


DICM:
  id: "4971562358951378944"
  description: "Damper isolation control and monitoring. "
  is_abstract: true
  uses:
   - supply_air_isolation_damper_closed_status
   - supply_air_isolation_damper_open_status
   - supply_air_isolation_damper_command

UV:
  id: "6143342686997839872"
  description: "Ultraviolet lamp operation."
  is_abstract: true
  opt_uses:
  - ultraviolet_lamp_run_mode
  uses:
  - ultraviolet_lamp_run_command
  - ultraviolet_lamp_run_status

H3X:
  id: "3243024526971240448"
  description: "Heater monitoring."
  is_abstract: true
  implements:
  - MONITORING
  uses:
  - heater_run_status_1
  - heater_run_status_2
  - heater_run_status_3
  - heater_run_command_1
  - heater_run_command_2
  - heater_run_command_3

CHWBRC:
  id: "9602107200818380800"
  description: "Chilled water valve binary (open/closed) monitoring/controlling. Return air temperature control."
  is_abstract: true
  implements:
  - OPERATIONAL
  uses:
  - chilled_water_valve_command
  - return_air_temperature_sensor
  - return_air_temperature_setpoint

CHWISOVPM:
  id: "10952342664099397632"
  description: "Chllled water isolation valve control."
  is_abstract: true
  implements:
  - OPERATIONAL
  uses:
  - chilled_water_isolation_valve_percentage_command
  - chilled_water_isolation_valve_percentage_sensor

CWCS:
  id: "1207397495399776256"
  description: "Condensing water valve control."
  is_abstract: true
  implements:
  - OPERATIONAL
  uses:
  - condensing_water_valve_percentage_command
  - condensing_water_valve_percentage_sensor

DPM:
  id: "14194934395806154752"
  description: "Damper percentage control."
  is_abstract: true
  implements:
    - OPERATIONAL
  uses:
  - damper_percentage_command
  - damper_percentage_sensor

DFVSMC:
  id: "6412714239709937664"
  description: "Variable speed control mode for discharge fans."
  is_abstract: true
  uses:
  - discharge_fan_speed_mode
  - discharge_fan_run_status
  - discharge_fan_run_command
  implements:
  - OPERATIONAL

DFVDSC:
  id: "7493578150278856704"
  description: "Discharge fan control with toggled variable or discrete speed control. This allows the fan to run either VFD or discrete speed stages (LOW/MED/HIGH, etc.) and to switch between the mode."
  is_abstract: true
  uses:
  - discharge_fan_speed_percentage_command
  - discharge_fan_speed_mode
  - discharge_fan_run_status
  - discharge_fan_run_command
  implements:
  - OPERATIONAL

DFVDSFC:
  id: "15636086276564713472"
  description: "Discharge fan control with toggled variable or discrete speed (frequency) control. This allows the fan to run either VFD or discrete speed stages (LOW/MED/HIGH, etc.) and to switch between the mode."
  is_abstract: true
  uses:
  - discharge_fan_speed_frequency_command
  - discharge_fan_speed_mode
  - discharge_fan_run_status
  - discharge_fan_run_command
  implements:
  - OPERATIONAL

SSPCSCM:
  id: "6685507472607674368"
  description: "Supply air static pressure control for supervisor control (Machine learning)."
  is_abstract: true
  uses:
  - supervisor_control_mode
  - supervisor_supply_air_static_pressure_setpoint
  - program_supply_air_static_pressure_setpoint
  - supply_air_static_pressure_setpoint

STCSCM:
  id: "6577421081550782464"
  description: "Supply air temperature control for supervisor control (Machine learning)."
  is_abstract: true
  uses:
  - supervisor_control_mode
  - supervisor_supply_air_temperature_setpoint
  - program_supply_air_temperature_setpoint
  - supply_air_temperature_setpoint

SWTCSCM:
  id: "8591656014892236800"
  description: "Supply water temperature control for supervisor control (Machine learning)."
  is_abstract: true
  uses:
  - supervisor_control_mode
  - supervisor_supply_water_temperature_setpoint
  - program_supply_water_temperature_setpoint
  - supply_water_temperature_setpoint

WDPCSCM:
  id: "11032607012927045632"
  description: "Water differential pressure control for supervisor control (Machine learning)."
  is_abstract: true
  uses:
  - supervisor_control_mode
  - supervisor_differential_pressure_setpoint
  - program_differential_pressure_setpoint
  - differential_pressure_setpoint

CSWIVS:
  id: "359876340523991040"
  description: "Condensing return water isolation valve control."
  is_abstract: true
  implements:
  - OPERATIONAL
  uses:
  - condensing_return_water_isolation_valve_command_1
  - condensing_return_water_isolation_valve_command_2
  - condensing_return_water_isolation_valve_command_3
  - condensing_return_water_isolation_valve_command_4
  - condensing_return_water_isolation_valve_command_5
  - condensing_return_water_isolation_valve_command_6
  - condensing_return_water_isolation_valve_command_7
  - condensing_return_water_isolation_valve_status_1
  - condensing_return_water_isolation_valve_status_2
  - condensing_return_water_isolation_valve_status_3
  - condensing_return_water_isolation_valve_status_4
  - condensing_return_water_isolation_valve_status_5
  - condensing_return_water_isolation_valve_status_6
  - condensing_return_water_isolation_valve_status_7
  - condensing_return_water_isolation_valve_status_8
  - condensing_return_water_isolation_valve_status_9
  - condensing_return_water_isolation_valve_status_10
  - condensing_return_water_isolation_valve_status_11
  - condensing_return_water_isolation_valve_status_12
  - condensing_return_water_isolation_valve_status_13
  - condensing_return_water_isolation_valve_status_14

CRWIVS:
  id: "10755028705425227776"
  description: "Condensing supply water isolation valve control."
  is_abstract: true
  implements:
  - OPERATIONAL
  uses:
  - condensing_supply_water_isolation_valve_command_1
  - condensing_supply_water_isolation_valve_command_2
  - condensing_supply_water_isolation_valve_command_3
  - condensing_supply_water_isolation_valve_command_4
  - condensing_supply_water_isolation_valve_command_5
  - condensing_supply_water_isolation_valve_command_6
  - condensing_supply_water_isolation_valve_command_7
  - condensing_supply_water_isolation_valve_status_1
  - condensing_supply_water_isolation_valve_status_2
  - condensing_supply_water_isolation_valve_status_3
  - condensing_supply_water_isolation_valve_status_4
  - condensing_supply_water_isolation_valve_status_5
  - condensing_supply_water_isolation_valve_status_6
  - condensing_supply_water_isolation_valve_status_7
  - condensing_supply_water_isolation_valve_status_8
  - condensing_supply_water_isolation_valve_status_9
  - condensing_supply_water_isolation_valve_status_10
  - condensing_supply_water_isolation_valve_status_11
  - condensing_supply_water_isolation_valve_status_12
  - condensing_supply_water_isolation_valve_status_13
  - condensing_supply_water_isolation_valve_status_14

CSWTC:
  id: "14772239573039710208"
  description: "Condensing supply water temperature control."
  is_abstract: true
  implements:
  - OPERATIONAL
  uses:
  - condensing_supply_water_temperature_setpoint
  - condensing_supply_water_temperature_sensor

#New abstracts for CH ZRH EURD
CAM:
  id: "10932006097032052736"
  description: "ztc alarm monitoring based on moisture sensor on coil or in pan."
  is_abstract: true
  implements:
  - MONITORING
  uses:
  - condensate_water_alarm

DPHCC:
  id: "12422697573691686912"
  description: "Two-pipe heating and cooling control. Has a single control
    valve that is fed by two separate headers for heating and cooling water.
    There is an isolation valve for each incoming system and a single control
    valve. Valve and mode control to zone temperature (heating/cooling
    setpoint configuration)."
  is_abstract: true
  opt_uses:
  - chilled_return_water_isolation_valve_percentage_command
  - heating_return_water_isolation_valve_percentage_command
  - heating_supply_water_isolation_valve_percentage_command
  - chilled_supply_water_isolation_valve_percentage_command
  - zone_air_cooling_temperature_setpoint
  - zone_air_heating_temperature_setpoint
  - condensate_water_alarm
  - zone_conditioning_mode
  - supply_water_valve_flowrate_sensor
  uses:
  - supply_water_valve_percentage_command
  - zone_air_temperature_sensor
  - water_riser_mode

HHCDM:
  id: "3582131505163403264"
  description: "Hydronic heating and cooling distribution monitoring"
>>>>>>> 93481150
  is_abstract: true
  implements:
  - MONITORING
  uses:
<<<<<<< HEAD
  - condensing_water_differential_pressure_sensor


CHWDT2X:
  id: "fbb1f1a3-f605-42cd-8f08-88a05f079337"
  description: "Temperature differential across chilled water with two sets of sensors."
=======
  - chilled_supply_water_isolation_valve_percentage_command
  - chilled_return_water_isolation_valve_percentage_command
  - heating_supply_water_isolation_valve_percentage_command
  - heating_return_water_isolation_valve_percentage_command
  - heating_request_count
  - cooling_request_count
  opt_uses:
  - average_zone_air_temperature_sensor


HHRU:
  id: "9211631039376523264"
  description: "Hydronic heat recovery unit for ahu's with bypass valve and circulation pump"
  is_abstract: true
  implements:
  - MONITORING
  uses:
  - supply_air_temperature_sensor
  - supply_air_temperature_setpoint
  - return_air_temperature_sensor
  - supply_water_temperature_sensor
  - supply_water_valve_percentage_command
  - supply_water_valve_percentage_sensor
  opt_uses:
  - exhaust_air_temperature_sensor
  - outside_air_temperature_sensor

PHRU:
  id: "5194420171762040832"
  description: "heat recovery unit for ahu's with plate heat exchanger valve and bypass damper"
>>>>>>> 93481150
  is_abstract: true
  implements:
  - MONITORING
  uses:
<<<<<<< HEAD
  - chilled_return_water_temperature_sensor_1
  - chilled_supply_water_temperature_sensor_1
  - chilled_return_water_temperature_sensor_2
  - chilled_supply_water_temperature_sensor_2
=======
  - supply_air_temperature_sensor
  - supply_air_temperature_setpoint
  - return_air_temperature_sensor
  - bypass_air_damper_percentage_command
  opt_uses:
  - exhaust_air_temperature_sensor
  - outside_air_temperature_sensor
>>>>>>> 93481150
<|MERGE_RESOLUTION|>--- conflicted
+++ resolved
@@ -357,7 +357,6 @@
   implements:
   - OPERATIONAL
 
-<<<<<<< HEAD
 EFVSM:
   id: "46b6ec63-7a91-4e27-bb71-ef1b8d3331e3"
   description: "Variable speed monitoring for exhaust fans."
@@ -370,7 +369,9 @@
   uses:
   - exhaust_fan_run_command
   - exhaust_fan_run_status
-=======
+implements:
+  - OPERATIONAL
+
 VSFC:
   id: "17941929285778407424"
   description: "Variable speed control or monitor in frequency"
@@ -378,9 +379,7 @@
   uses:
   - speed_frequency_command
   - speed_frequency_sensor
->>>>>>> 93481150
-  implements:
-  - OPERATIONAL
+ 
 
 SFVSC:
   id: "16291356723812237312"
@@ -3763,7 +3762,6 @@
   - dryer_run_status_8
   implements:
   - MONITORING
-<<<<<<< HEAD
   
 AHAC:
   id: "d7ae2b27-d439-498b-946c-fb58fd1c721a"
@@ -3773,7 +3771,8 @@
   - user_occupancy_override_status
   - zone_occupancy_status
   implements:
-
+  - OPERATIONAL
+  
 DFFC:
   id: "5f3a37a3-0901-44c7-b464-60bf7317186f"
   description: "Discharge fan flow control"
@@ -3785,7 +3784,7 @@
   - discharge_air_flowrate_setpoint
   - discharge_air_flowrate_sensor
   implements:
-  - CONTROL
+  - OPERATIONAL
 
 EFM:
   id: "c921265a-9341-4ace-81bb-0395f970c014"
@@ -3812,8 +3811,11 @@
 CWDPM:
   id: "108d3bc2-2222-48a5-8c28-a13392c34258"
   description: "Differential pressure monitoring for condenser water."
-=======
-
+  is_abstract: true
+  implements:
+  - MONITORING
+  uses:
+  - condensing_water_differential_pressure_sensor
 
 DICM:
   id: "4971562358951378944"
@@ -4068,19 +4070,10 @@
 HHCDM:
   id: "3582131505163403264"
   description: "Hydronic heating and cooling distribution monitoring"
->>>>>>> 93481150
-  is_abstract: true
-  implements:
-  - MONITORING
-  uses:
-<<<<<<< HEAD
-  - condensing_water_differential_pressure_sensor
-
-
-CHWDT2X:
-  id: "fbb1f1a3-f605-42cd-8f08-88a05f079337"
-  description: "Temperature differential across chilled water with two sets of sensors."
-=======
+  is_abstract: true
+  implements:
+  - MONITORING
+  uses:
   - chilled_supply_water_isolation_valve_percentage_command
   - chilled_return_water_isolation_valve_percentage_command
   - heating_supply_water_isolation_valve_percentage_command
@@ -4111,17 +4104,10 @@
 PHRU:
   id: "5194420171762040832"
   description: "heat recovery unit for ahu's with plate heat exchanger valve and bypass damper"
->>>>>>> 93481150
-  is_abstract: true
-  implements:
-  - MONITORING
-  uses:
-<<<<<<< HEAD
-  - chilled_return_water_temperature_sensor_1
-  - chilled_supply_water_temperature_sensor_1
-  - chilled_return_water_temperature_sensor_2
-  - chilled_supply_water_temperature_sensor_2
-=======
+  is_abstract: true
+  implements:
+  - MONITORING
+  uses:
   - supply_air_temperature_sensor
   - supply_air_temperature_setpoint
   - return_air_temperature_sensor
@@ -4129,4 +4115,14 @@
   opt_uses:
   - exhaust_air_temperature_sensor
   - outside_air_temperature_sensor
->>>>>>> 93481150
+
+CHWDT2X:
+  id: "fbb1f1a3-f605-42cd-8f08-88a05f079337"
+  description: "Temperature differential across chilled water with two sets of sensors."
+  is_abstract: true
+  implements:
+  - MONITORING
+  - chilled_return_water_temperature_sensor_1
+  - chilled_supply_water_temperature_sensor_1
+  - chilled_return_water_temperature_sensor_2
+  - chilled_supply_water_temperature_sensor_2
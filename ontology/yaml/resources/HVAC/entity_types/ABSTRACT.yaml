# Copyright 2020 Google LLC
#
# Licensed under the Apache License, Version 2.0 (the License);
# you may not use this file except in compliance with the License.
# You may obtain a copy of the License at
#
#    https://www.apache.org/licenses/LICENSE-2.0
#
# Unless required by applicable law or agreed to in writing, software
# distributed under the License is distributed on an AS IS BASIS,
# WITHOUT WARRANTIES OR CONDITIONS OF ANY KIND, either express or implied.
# See the License for the specific language governing permissions and
# limitations under the License.

### ABSTRACT TYPES

# This defines subtypes by function. They are not necessarily specific to any type of equipment.
# TODO: Variable speed compressors?
# TODO: For types which use multiple sensors as control points (e.g. differential_pressure_sensor_1
# and _2) they should be reconstructed using virtual points (and the 2X types should be deprecated).

SD:
  guid: "92e24391-7993-4d0b-9fbd-a6e9707e7e20"
  description: "Single duct VAV type, with basic airflow control."
  is_abstract: true
  opt_uses:
  - cooling_thermal_power_capacity
  - run_command
  - supply_air_cooling_flowrate_capacity
  - supply_air_damper_percentage_sensor
  - supply_air_heating_flowrate_capacity
  - supply_air_temperature_sensor
  - supply_air_ventilation_flowrate_requirement
  - high_supply_air_temperature_alarm
  - low_supply_air_temperature_alarm
  - purge_command
  uses:
  - supply_air_damper_percentage_command
  - supply_air_flowrate_sensor
  - supply_air_flowrate_setpoint
  implements:
  - CONTROL


RDM:
  guid: "9b0b6094-b092-4d27-b894-6dbc299e4833"
  description: "Very basic system run duration monitoring. "
  is_abstract: true
  uses:
  - run_time_accumulator
  implements:
  - MONITORING


DD:
  guid: "5b09f1bd-f526-4d77-b1a3-1fceda2ba041"
  description: "Dual duct flow control (hot deck, cold deck)."
  is_abstract: true
  opt_uses:
  - cooling_thermal_power_capacity
  - discharge_air_temperature_sensor
  - heating_thermal_power_capacity
  - run_command
  - supply_air_cooling_flowrate_capacity
  - supply_air_heating_flowrate_capacity
  - supply_air_ventilation_flowrate_requirement
  - failed_discharge_air_temperature_alarm
  uses:
  - cooling_air_damper_percentage_command
  - cooling_air_flowrate_sensor
  - cooling_air_flowrate_setpoint
  - heating_air_damper_percentage_command
  - heating_air_flowrate_sensor
  - heating_air_flowrate_setpoint
  implements:
  - CONTROL


SRC:
  guid: "0b8da138-b5be-42d1-81ad-13d4196f5352"
  description: "Very basic run scheduling command. "
  is_abstract: true
  uses:
  - schedule_run_command
  implements:
  - CONTROL

# Not deprecated but probably not useful
OADM:
  guid: "682fcc2c-ff92-4409-81b3-03a1eb8851b4"
  description: "Outside air damper monitoring."
  is_abstract: true
  uses:
  - outside_air_damper_command


MOAFC:
  guid: "76994bbd-4395-4a19-914f-d5c9a21fc99b"
  description: "Minimum (ventilation) outside air flow control."
  is_abstract: true
  opt_uses:
  - economizer_mode
  uses:
  - ventilation_outside_air_damper_percentage_command
  - ventilation_outside_air_flowrate_sensor
  - ventilation_outside_air_flowrate_setpoint
  implements:
  - CONTROL


OAFC:
  guid: "9a39e296-caaa-41d8-a1b2-af9255eb4019"
  description: "Outside Air Flow Control"
  is_abstract: true
  opt_uses:
  - economizer_mode
  - mixed_air_temperature_sensor
  - failed_mixed_air_temperature_alarm
  uses:
  - outside_air_damper_percentage_command
  - outside_air_flowrate_sensor
  - outside_air_flowrate_setpoint
  implements:
  - CONTROL


ZTM:
  guid: "869b8713-9b16-4ca0-b957-630c26e9e506"
  description: "Zone temperature monitoring."
  is_abstract: true
  opt_uses:
  - discharge_air_temperature_sensor
  - failed_discharge_air_temperature_alarm
  - failed_zone_air_temperature_alarm
  - high_zone_air_temperature_alarm
  - low_zone_air_temperature_alarm
  uses:
  - zone_air_temperature_sensor
  implements:
  - MONITORING


REFM:
  guid: "df97ad55-5e8f-4cc2-89b7-c07b7a6f28b4"
  description: "Refrigerant leak monitoring."
  is_abstract: true
  implements:
  - MONITORING
  uses:
  - zone_air_refrigerant_concentration_sensor


CSP:
  guid: "d741e3d6-4997-4a01-8ac1-07b6ff6d53a7"
  description: "Single cooling setpoint control (IDF room typically)."
  is_abstract: true
  implements:
  - OPERATIONAL
  opt_uses:
  - discharge_air_temperature_sensor
  - zone_air_relative_humidity_sensor
  - zone_occupancy_status
  - failed_discharge_air_temperature_alarm
  - failed_zone_air_temperature_alarm
  - high_zone_air_temperature_alarm
  - low_zone_air_temperature_alarm
  uses:
  - zone_air_cooling_temperature_setpoint
  - zone_air_temperature_sensor


ZTC:
  guid: "6140021d-52a9-4d7c-8846-ca296ab32aa2"
  description: "Single control setpoint with deadband."
  is_abstract: true
  implements:
  - OPERATIONAL
  opt_uses:
  - zone_air_deadband_temperature_setpoint
  - zone_air_relative_humidity_sensor
  - failed_zone_air_temperature_alarm
  - high_zone_air_temperature_alarm
  - low_zone_air_temperature_alarm
  uses:
  - zone_air_temperature_sensor
  - zone_air_temperature_setpoint


DSARC:
  guid: "d891cb1e-f38c-4bec-ae0f-80cc00e2a346"
  description: "AHU dual supply air reset control."
  is_abstract: true
  opt_uses:
  - heating_request_count
  - supply_air_flowrate_sensor
  uses:
  - cooling_request_count
  - pressurization_request_count
  - supply_air_cooling_temperature_setpoint
  - supply_air_heating_temperature_setpoint
  - supply_air_static_pressure_setpoint
  implements:
  - CONTROL


DFMSS:
  guid: "d2e28e09-b84b-479a-85a6-f3494b50c7d3"
  description: "Discharge fan Start Stop with uneven statuses."
  is_abstract: true
  implements:
  - OPERATIONAL
  opt_uses:
  - discharge_air_flowrate_capacity
  - discharge_fan_current_sensor
  - discharge_fan_power_capacity
  - discharge_fan_power_sensor
  - discharge_fan_lost_power_alarm
  uses:
  - discharge_fan_run_command
  - discharge_fan_run_status_1
  - discharge_fan_run_status_2


DX2RC:
  guid: "3ffa6782-30f3-4e94-9a5d-a6a2fa47c91a"
  description: "Compressor run control on retun side (RC)."
  is_abstract: true
  opt_uses:
  - compressor_speed_percentage_command
  - cooling_percentage_command
  - cooling_thermal_power_capacity
  - discharge_air_temperature_sensor
  - leaving_cooling_coil_temperature_sensor
  - failed_discharge_air_temperature_alarm
  - high_return_air_temperature_alarm
  - low_return_air_temperature_alarm
  uses:
  - compressor_run_command_1
  - compressor_run_command_2
  - compressor_run_status_1
  - compressor_run_status_2
  - return_air_temperature_sensor
  - return_air_temperature_setpoint
  implements:
  - CONTROL


DFSMC:
  guid: "c9972693-cc8b-4191-ba3c-d0306e961ca7"
  description: "Discharge fan multi-speed control."
  is_abstract: true
  uses:
  - discharge_fan_run_command
  - discharge_fan_speed_mode


DSP:
  guid: "662d48d1-95a9-4e23-a6e1-daf2fc80d676"
  description: "Dual setpoint control (heating/cooling thresholds with deadband in between)."
  is_abstract: true
  implements:
  - OPERATIONAL
  opt_uses:
  - discharge_air_temperature_sensor
  - zone_air_relative_humidity_sensor
  - failed_discharge_air_temperature_alarm
  - failed_zone_air_temperature_alarm
  - high_zone_air_temperature_alarm
  - low_zone_air_temperature_alarm
  uses:
  - zone_air_cooling_temperature_setpoint
  - zone_air_heating_temperature_setpoint
  - zone_air_temperature_sensor


DDSP:
  guid: "079307e1-3bd4-4f90-9c00-66961afbda6a"
  description: "Dual setpoint control (heating/cooling thresholds with deadband in between) with two zone temp sensors."
  is_abstract: true
  implements:
  - OPERATIONAL
  opt_uses:
  - discharge_air_temperature_sensor
  - failed_discharge_air_temperature_alarm
  uses:
  - zone_air_cooling_temperature_setpoint
  - zone_air_heating_temperature_setpoint
  - zone_air_temperature_sensor_1
  - zone_air_temperature_sensor_2


CO2C:
  guid: "d2659eb3-d7a4-450a-9152-da9b30c9a267"
  description: "Carbon dioxide control."
  is_abstract: true
  implements:
  - OPERATIONAL
  uses:
  - zone_air_co2_concentration_sensor
  - zone_air_co2_concentration_setpoint
  opt_uses:
  - high_zone_air_co2_concentration_alarm


CO2CDSP:
  guid: "668a3a75-e78d-4755-a360-b370bceda3c5"
  description: "Carbon dioxide control with dual setpoint."
  is_abstract: true
  implements:
  - OPERATIONAL
  uses:
  - high_limit_zone_air_co2_concentration_setpoint
  - low_limit_zone_air_co2_concentration_setpoint
  - zone_air_co2_concentration_sensor
  opt_uses:
  - high_zone_air_co2_concentration_alarm
  

COC:
  guid: "dee7cc87-51cb-460e-8202-eff4001319db"
  description: "Carbon monoxide control."
  is_abstract: true
  implements:
  - OPERATIONAL
  uses:
  - zone_air_co_concentration_sensor
  - zone_air_co_concentration_setpoint
  opt_uses:
  - high_zone_air_co_concentration_alarm


BPC:
  guid: "8199ef48-de0b-4112-bf7a-15876a4acaff"
  description: "Building pressure control (stand-alone fan)."
  is_abstract: true
  uses:
  - building_air_static_pressure_sensor
  - building_air_static_pressure_setpoint
  implements:
  - OPERATIONAL
  opt_uses:
  - high_building_air_static_pressure_alarm
  - low_building_air_static_pressure_alarm


BPC2X:
  guid: "4c27f34b-0132-44fb-b99a-355ba6a25d6c"
  description: "Building pressure control for two pressure sensors (stand-alone fan)."
  is_abstract: true
  opt_uses:
  - high_building_air_static_pressure_alarm_1
  - high_building_air_static_pressure_alarm_2
  - low_building_air_static_pressure_alarm_1
  - low_building_air_static_pressure_alarm_2
  uses:
  - building_air_static_pressure_sensor_1
  - building_air_static_pressure_sensor_2
  - building_air_static_pressure_setpoint
  implements:
  - OPERATIONAL


EDPM:
  guid: "6051d016-4a78-42f4-aeaf-3701417b8773"
  description: "Exhaust air damper percentage monitoring."
  is_abstract: true
  uses:
  - exhaust_air_damper_percentage_command
  - exhaust_air_damper_percentage_sensor


EDM:
  guid: "e765d413-988e-4524-99b6-9869cff2f02e"
  description: "Exhaust air damper monitoring."
  is_abstract: true
  uses:
  - exhaust_air_damper_command
  - exhaust_air_damper_status


EDBPC:
  guid: "4e428d76-1f7d-46e9-adc6-2affcd170fb6"
  description: "Building static control with exhaust damper."
  is_abstract: true
  opt_uses:
  - exhaust_air_damper_percentage_sensor
  - exhaust_air_differential_pressure_sensor
  - high_building_air_static_pressure_alarm
  - low_building_air_static_pressure_alarm
  uses:
  - building_air_static_pressure_sensor
  - building_air_static_pressure_setpoint
  - exhaust_air_damper_percentage_command
  implements:
  - CONTROL


EDRPC:
  guid: "79013451-90f3-412c-bde5-425c455b2de5"
  description: "Return static control with exhaust damper."
  is_abstract: true
  opt_uses:
  - exhaust_air_damper_percentage_sensor
  uses:
  - exhaust_air_damper_percentage_command
  - return_air_static_pressure_sensor
  - return_air_static_pressure_setpoint
  implements:
  - CONTROL


EFFC:
  guid: "45dd6520-570d-43c6-8085-124f1a99196e"
  description: "Exhaust fan flow control."
  is_abstract: true
  uses:
  - exhaust_air_flowrate_sensor
  - exhaust_air_flowrate_setpoint
  - speed_percentage_command
  implements:
  - CONTROL


BSPC:
  guid: "78836ff7-b9e6-427d-bbbc-bef212ae6522"
  description: "Building static pressure control (as part of a composite device)."
  is_abstract: true
  opt_uses:
  - exhaust_air_damper_percentage_command
  - exhaust_fan_run_status
  - failed_exhaust_fan_alarm
  - high_building_air_static_pressure_alarm
  - low_building_air_static_pressure_alarm
  uses:
  - building_air_static_pressure_sensor
  - building_air_static_pressure_setpoint
  - exhaust_fan_run_command
  implements:
  - CONTROL


VSC:
  guid: "5ac998b4-d72e-40f1-9c8f-c905ec8b5cc6"
  description: "Variable speed control generic."
  is_abstract: true
  opt_uses:
  - control_mode
  - current_sensor
  - energy_accumulator
  - motor_temperature_sensor
  - power_sensor
  - run_mode
  - run_time_accumulator
  - speed_frequency_sensor
  - speed_mode
  - speed_percentage_sensor
  - torque_sensor
  - voltage_sensor
  - failed_alarm
  - local_override_alarm
  - lost_power_alarm
  - master_alarm
  uses:
  - run_command
  - run_status
  - speed_percentage_command
  implements:
  - OPERATIONAL


EFVSC:
  guid: "dab0bc02-db86-4b2d-be8d-36a4232ef7c0"
  description: "Variable speed control for exhaust fans."
  is_abstract: true
  opt_uses:
  - exhaust_fan_current_sensor
  - exhaust_fan_power_sensor
  - exhaust_fan_run_mode
  - exhaust_fan_speed_frequency_sensor
  - exhaust_fan_speed_mode
  - exhaust_fan_speed_percentage_sensor
  - failed_exhaust_fan_alarm
  uses:
  - exhaust_fan_run_command
  - exhaust_fan_run_status
  - exhaust_fan_speed_percentage_command
  implements:
  - OPERATIONAL


VSFC:
  guid: "8dcdc4b0-af94-4468-8346-d28442447f84"
  description: "Variable speed control or monitor in frequency"
  is_abstract: true
  uses:
  - speed_frequency_command
  - speed_frequency_sensor


SFVSC:
  guid: "ac42c5d1-24d5-4433-b5e5-4ae8843e9ca8"
  description: "Variable speed control for supply fans."
  is_abstract: true
  opt_uses:
  - control_mode
  - supply_fan_current_sensor
  - supply_fan_energy_accumulator
  - supply_fan_power_sensor
  - supply_fan_power_status
  - supply_fan_run_time_accumulator
  - supply_fan_speed_frequency_sensor
  - supply_fan_speed_mode
  - supply_fan_speed_percentage_sensor
  - supply_fan_torque_sensor
  - supply_fan_voltage_sensor
  - failed_supply_fan_alarm
  - supply_fan_lost_power_alarm
  uses:
  - supply_fan_run_command
  - supply_fan_run_status
  - supply_fan_speed_percentage_command
  implements:
  - OPERATIONAL


DFVSC:
  guid: "99ebcfbb-f9a5-446f-8faf-ebf61548e2cd"
  description: "Variable speed control for discharge fans."
  is_abstract: true
  opt_uses:
  - control_mode
  - discharge_fan_current_sensor
  - discharge_fan_energy_accumulator
  - discharge_fan_power_sensor
  - discharge_fan_run_time_accumulator
  - discharge_fan_speed_frequency_sensor
  - discharge_fan_speed_mode
  - discharge_fan_speed_percentage_sensor
  - discharge_fan_torque_sensor
  - discharge_fan_voltage_sensor
  - discharge_fan_lost_power_alarm
  - failed_discharge_fan_alarm
  uses:
  - discharge_fan_run_command
  - discharge_fan_run_status
  - discharge_fan_speed_percentage_command
  implements:
  - OPERATIONAL


DFVSC2X:
  guid: "8d7ed5d3-725a-46d7-99e5-6cfbed564551"
  description: "Variable speed control for discharge fans for 2 separate zones."
  is_abstract: true
  opt_uses:
  - discharge_fan_current_sensor_1
  - discharge_fan_current_sensor_2
  - discharge_fan_power_sensor_1
  - discharge_fan_power_sensor_2
  - discharge_fan_speed_frequency_sensor_1
  - discharge_fan_speed_frequency_sensor_2
  - discharge_fan_speed_percentage_sensor_1
  - discharge_fan_speed_percentage_sensor_2
  - discharge_fan_lost_power_alarm_1
  - discharge_fan_lost_power_alarm_2
  uses:
  - discharge_fan_run_command_1
  - discharge_fan_run_command_2
  - discharge_fan_run_status_1
  - discharge_fan_run_status_2
  - discharge_fan_speed_percentage_command_1
  - discharge_fan_speed_percentage_command_2
  implements:
  - OPERATIONAL


DFVSFC:
  guid: "0f7905ae-ef96-4e44-a52b-10d3fd628de9"
  description: "Variable speed control with frequency setting for discharge fans."
  is_abstract: true
  uses:
  - discharge_fan_run_command
  - discharge_fan_run_status
  - discharge_fan_speed_frequency_command
  opt_uses:
  - discharge_fan_speed_frequency_sensor
  - failed_discharge_fan_alarm
  implements:
  - OPERATIONAL


DFMSC:
  guid: "b9228e0a-91ae-4bcf-911d-f5391941814d"
  description: "Discharge fan multi-speed control."
  is_abstract: true
  uses:
  - discharge_fan_run_command
  - discharge_fan_run_status
  - discharge_fan_speed_mode
  opt_uses:
  - discharge_fan_run_mode
  - schedule_run_command
  - failed_discharge_fan_alarm


ZHM:
  guid: "2832f316-151a-489e-9bd5-0ab159edb0d2"
  description: "Zone humidity monitoring."
  is_abstract: true
  implements:
  - MONITORING
  uses:
  - zone_air_relative_humidity_sensor


DTM:
  guid: "576e2b80-1711-4bac-abed-c54f2db5351d"
  description: "Discharge temperature monitoring."
  is_abstract: true
  opt_uses:
  - discharge_air_relative_humidity_sensor
  - discharge_air_specificenthalpy_sensor
  - failed_discharge_air_temperature_alarm
  uses:
  - discharge_air_temperature_sensor
  implements:
  - MONITORING


SS:
  guid: "5231c7a0-b1bf-48b2-8443-6f37e3b07376"
  description: "Basic combination of run command and status (start/stop)."
  is_abstract: true
  implements:
  - /SS
  - OPERATIONAL
  opt_uses:
  - control_mode
  - current_sensor
  - flowrate_capacity
  - power_capacity
  - power_sensor
  - powerfactor_sensor
  - run_time_accumulator
  - failed_alarm
  - local_override_alarm
  - lost_power_alarm


SSPC:
  guid: "7e0a30ec-8a1d-486c-b9f2-96ae60e695cd"
  description: "Supply static pressure control via supply fan speed"
  is_abstract: true
  opt_uses:
  - pressurization_request_count
  - supply_air_damper_percentage_command
  - supply_air_flowrate_sensor
  - supply_fan_run_command
  - supply_fan_run_status
  - supply_fan_speed_frequency_sensor
  - supply_fan_speed_percentage_command
  - failed_supply_fan_alarm
  - high_supply_air_static_pressure_alarm
  - low_supply_air_static_pressure_alarm
  uses:
  - supply_air_static_pressure_sensor
  - supply_air_static_pressure_setpoint
  implements:
  - OPERATIONAL
  

SPSS:
  guid: "0b1c2a43-53d8-4349-883c-8bde722fccb5"
  description: "Spray pump start stop monitoring."
  is_abstract: true
  uses:
  - spray_pump_run_command
  - spray_pump_run_status
  implements:
  - OPERATIONAL


EFSS:
  guid: "1df2cdc8-ef3c-472a-ace0-c85d501e121e"
  description: "Basic combination of exhaust fan run command and status (start/stop)."
  is_abstract: true
  implements:
  - OPERATIONAL
  opt_uses:
  - exhaust_air_flowrate_capacity
  - exhaust_fan_current_sensor
  - exhaust_fan_power_capacity
  - exhaust_fan_power_sensor
  - exhaust_fan_run_mode
  - failed_exhaust_fan_alarm
  uses:
  - exhaust_fan_run_command
  - exhaust_fan_run_status


DFSS:
  guid: "969a750f-d5a3-4d4c-ae74-b810d6ddb774"
  description: "Basic combination of discharge fan run command and status (start/stop)."
  is_abstract: true
  implements:
  - OPERATIONAL
  opt_uses:
  - discharge_air_flowrate_capacity
  - discharge_air_static_pressure_sensor
  - discharge_fan_current_sensor
  - discharge_fan_power_capacity
  - discharge_fan_power_sensor
  - discharge_fan_run_time_accumulator
  - schedule_run_command
  - discharge_fan_lost_power_alarm
  - failed_discharge_fan_alarm
  - overload_discharge_fan_alarm
  uses:
  - discharge_fan_run_command
  - discharge_fan_run_status


DFSS2X:
  guid: "dddfd3fa-86a8-4cf9-b1ca-8026ab54f991"
  description: "Two discharge fan run command and status (start/stop). With dampers"
  is_abstract: true
  implements:
  - OPERATIONAL
  uses:
  - discharge_fan_run_command_1
  - discharge_fan_run_command_2
  - discharge_fan_run_status_1
  - discharge_fan_run_status_2


HT2RC:
  guid: "3a770fea-bfb4-4a78-a0a1-c33922871fa2"
  description: "Two gas or electric heater control on zone side (HSP, DSP)."
  is_abstract: true
  opt_uses:
  - discharge_air_temperature_sensor
  - heating_percentage_command
  - heating_thermal_power_capacity
  - failed_discharge_air_temperature_alarm
  - high_return_air_temperature_alarm
  - low_return_air_temperature_alarm
  uses:
  - heater_run_command_1
  - heater_run_command_2
  - return_air_temperature_sensor
  - return_air_temperature_setpoint
  implements:
  - CONTROL


HTZTC:
  guid: "bb4d6089-64cd-4994-9906-2a5555f9155a"
  description: "Gas or electric heater control on zone side (ZC)."
  is_abstract: true
  opt_uses:
  - discharge_air_temperature_sensor
  - heater_run_status
  - heating_percentage_command
  - heating_thermal_power_capacity
  - failed_discharge_air_temperature_alarm
  - failed_zone_air_temperature_alarm
  - high_zone_air_temperature_alarm
  - low_zone_air_temperature_alarm
  uses:
  - heater_run_command
  - zone_air_temperature_sensor
  - zone_air_temperature_setpoint
  implements:
  - CONTROL


HT3ZTC:
  guid: "bd9a4e2d-2467-43ad-8398-62af5e487ceb"
  description: "Two gas or electric heater control on zone side (HSP, ZTC)."
  is_abstract: true
  opt_uses:
  - discharge_air_temperature_sensor
  - heating_percentage_command
  - heating_thermal_power_capacity
  - failed_discharge_air_temperature_alarm
  - failed_zone_air_temperature_alarm
  - high_zone_air_temperature_alarm
  - low_zone_air_temperature_alarm
  uses:
  - heater_run_command_1
  - heater_run_command_2
  - heater_run_command_3
  - zone_air_temperature_sensor
  - zone_air_temperature_setpoint
  implements:
  - CONTROL


HSOUC:
  guid: "e64d93ac-29cd-46d6-8e4e-6c54db056eb5"
  description: "Heating occupied/unoccupied setpoint control."
  is_abstract: true
  uses:
  - zone_air_occupied_heating_temperature_setpoint
  - zone_air_temperature_sensor
  - zone_air_unoccupied_heating_temperature_setpoint
  implements:
  - CONTROL
  opt_uses:
  - failed_zone_air_temperature_alarm
  - high_zone_air_temperature_alarm
  - low_zone_air_temperature_alarm


HTZOUC:
  guid: "5407057a-7f34-4bc6-bb9f-3b8fa1149f14"
  description: "Gas or electric heater control on zone side (ZC)."
  is_abstract: true
  opt_uses:
  - heater_run_status
  - failed_zone_air_temperature_alarm
  - high_zone_air_temperature_alarm
  - low_zone_air_temperature_alarm
  uses:
  - heater_run_command
  - zone_air_occupied_heating_temperature_setpoint
  - zone_air_temperature_sensor
  - zone_air_unoccupied_heating_temperature_setpoint
  implements:
  - CONTROL


LCC:
  guid: "f686598b-eac2-4397-bcc5-a11a6a34c071"
  description: "Leaving coil temperature control."
  is_abstract: true
  uses:
  - chilled_water_valve_percentage_command
  - leaving_cooling_coil_temperature_sensor
  - leaving_cooling_coil_temperature_setpoint
  implements:
  - CONTROL


LCC2X:
  guid: "ad8c876b-1c34-4148-9f3c-43d91613bcb3"
  description: "Double valve leaving coil temperature control."
  is_abstract: true
  uses:
  - chilled_water_valve_percentage_command_1
  - chilled_water_valve_percentage_command_2
  - leaving_cooling_coil_temperature_sensor
  - leaving_cooling_coil_temperature_setpoint
  implements:
  - CONTROL


SFSS:
  guid: "1e8dd2f7-192a-430b-af2c-db6065664deb"
  description: "Basic combination of supply fan run command and status (start/stop)."
  is_abstract: true
  implements:
  - OPERATIONAL
  opt_uses:
  - supply_air_flowrate_capacity
  - supply_fan_current_sensor
  - supply_fan_power_capacity
  - supply_fan_power_sensor
  - supply_fan_run_mode
  - supply_fan_run_time_accumulator
  - failed_supply_fan_alarm
  - supply_fan_lost_power_alarm
  uses:
  - supply_fan_run_command
  - supply_fan_run_status


RHM:
  guid: "9b13e30c-52b7-45d1-9798-f7c754e959e9"
  description: "Return air humidity monitoring."
  is_abstract: true
  implements:
  - MONITORING
  uses:
  - return_air_relative_humidity_sensor
  opt_uses:
  - high_return_air_relative_humidity_alarm
  - low_return_air_relative_humidity_alarm


RTM:
  guid: "7baf6cba-dc20-47f6-845c-bd71b0fa2ae4"
  description: "Return air temperature monitoring"
  is_abstract: true
  implements:
  - MONITORING
  opt_uses:
  - return_air_relative_humidity_sensor
  - return_air_specificenthalpy_sensor
  - high_return_air_relative_humidity_alarm
  - high_return_air_temperature_alarm
  - low_return_air_relative_humidity_alarm
  - low_return_air_temperature_alarm
  uses:
  - return_air_temperature_sensor


DTC:
  guid: "fa2354f6-694c-4fd6-b5b5-6352eff50fe4"
  description: "Discharge air temperatore control"
  is_abstract: true
  implements:
  - OPERATIONAL
  uses:
  - discharge_air_temperature_sensor
  - discharge_air_temperature_setpoint
  opt_uses:
  - failed_discharge_air_temperature_alarm


STC:
  guid: "68140147-a50c-4ee9-b560-fa78596fbd94"
  description: "Supply air temperature control"
  is_abstract: true
  opt_uses:
  - cooling_request_count
  - heating_request_count
  - high_supply_air_temperature_alarm
  - low_supply_air_temperature_alarm
  uses:
  - supply_air_temperature_sensor
  - supply_air_temperature_setpoint
  implements:
  - OPERATIONAL


RTC:
  guid: "2145865b-f060-452b-b78b-2fafa6c92b4f"
  description: "Return air temperature control"
  is_abstract: true
  implements:
  - OPERATIONAL
  uses:
  - return_air_temperature_sensor
  - return_air_temperature_setpoint
  opt_uses:
  - high_return_air_temperature_alarm
  - low_return_air_temperature_alarm

# Rename to OTM
OA:
  guid: "f6ecf533-f838-4f16-84b2-8392cbf0da84"
  description: "Basic weather station (drybulb temp and humidity)."
  is_abstract: true
  opt_uses:
  - outside_air_co2_concentration_sensor
  - outside_air_dewpoint_temperature_sensor
  - outside_air_pressure_sensor
  - outside_air_rain_level_sensor
  - outside_air_relative_humidity_sensor
  - outside_air_specificenthalpy_sensor
  - outside_air_voc_concentration_sensor
  - outside_air_wetbulb_temperature_sensor
  - wind_direction_angle_sensor
  - wind_linearvelocity_sensor
  - ultraviolet_irradiance_sensor
  - outside_air_pm2pt5_density_sensor
  - outside_air_aqi_sensor
  uses:
  - outside_air_temperature_sensor
  implements:
  - MONITORING


ZA:
  guid: "461b178e-e9be-46e6-b8f1-804c138eb17f"
  description: "Grouped type for zone air psychrometric conditions (RH and temp)"
  is_abstract: true
  uses:
  - zone_air_relative_humidity_sensor
  - zone_air_temperature_sensor
  opt_uses:
  - failed_zone_air_temperature_alarm
  - high_zone_air_temperature_alarm
  - low_zone_air_temperature_alarm


WDT:
  guid: "0f31290a-83fd-4526-ba80-8cd9c34ce1f9"
  description: "Temperature differential across water."
  is_abstract: true
  implements:
  - MONITORING
  uses:
  - return_water_temperature_sensor
  - supply_water_temperature_sensor
  opt_uses:
  - high_supply_water_temperature_alarm
  - low_supply_water_temperature_alarm


CHWDT:
  guid: "0960d44f-87ff-43f5-b576-c19f8a7f2b83"
  description: "Temperature differential across chilled water."
  is_abstract: true
  implements:
  - MONITORING
  uses:
  - chilled_return_water_temperature_sensor
  - chilled_supply_water_temperature_sensor


CHWDPSC:
  guid: "16555397-2e6c-401c-bb6e-3b93affe444e"
  description: "Chilled water valve controlling supply air dewpoint temperature."
  is_abstract: true
  opt_uses:
  - chilled_supply_water_temperature_sensor
  - cooling_thermal_power_capacity
  - leaving_cooling_coil_temperature_sensor
  uses:
  - chilled_water_valve_percentage_command
  - supply_air_dewpoint_temperature_sensor
  - supply_air_dewpoint_temperature_setpoint
  implements:
  - CONTROL


CHWDPSC2X:
  guid: "25b52b13-03b0-4b5b-b241-e088bfdb06c6"
  description: "Chilled water valves (2x) controlling supply air dewpoint temperature."
  is_abstract: true
  opt_uses:
  - cooling_thermal_power_capacity
  - leaving_cooling_coil_temperature_sensor
  uses:
  - chilled_water_valve_percentage_command_1
  - chilled_water_valve_percentage_command_2
  - supply_air_dewpoint_temperature_sensor
  - supply_air_dewpoint_temperature_setpoint
  implements:
  - CONTROL


CWDT:
  guid: "3cf2eb19-0557-4565-a72b-4059950f9ac7"
  description: "Temperature differential across condenser water."
  is_abstract: true
  implements:
  - MONITORING
  uses:
  - condensing_return_water_temperature_sensor
  - condensing_supply_water_temperature_sensor

# Rename SFN TOTAL_
SWTC:
  guid: "7d72e2de-f1db-4be8-852c-210be33b00dd"
  description: "Supply water temperature control."
  is_abstract: true
  implements:
  - OPERATIONAL
  opt_uses:
  - cooling_request_count
  - heating_request_count
  - return_water_temperature_sensor
  - low_return_water_temperature_alarm
  - high_return_water_temperature_alarm
  - run_command
  - cooling_percentage_command
  - high_supply_water_temperature_alarm
  - low_supply_water_temperature_alarm
  uses:
  - supply_water_temperature_sensor
  - supply_water_temperature_setpoint


RWTC:
  guid: "e6ef58f6-fbda-421d-ac06-d573b093aecd"
  description: "Return water temperature control."
  is_abstract: true
  implements:
  - OPERATIONAL
  opt_uses:
  - run_command
  - supply_water_temperature_sensor
  - high_supply_water_temperature_alarm
  - low_supply_water_temperature_alarm
  uses:
  - return_water_temperature_sensor
  - return_water_temperature_setpoint


PSWTC:
  guid: "3846a514-83b2-4ec3-afde-295c476a5624"
  description: "Process water temperature control."
  is_abstract: true
  opt_uses:
  - process_return_water_temperature_sensor
  uses:
  - process_supply_water_temperature_sensor
  - process_supply_water_temperature_setpoint
  implements:
  - OPERATIONAL


SCHWTC:
  guid: "d2af9b79-4eb2-4b63-a03a-dc5483372690"
  description: "Supply chilled water temperature control."
  is_abstract: true
  implements:
  - OPERATIONAL
  opt_uses:
  - chilled_return_water_temperature_sensor
  - cooling_percentage_command
  - cooling_request_count
  uses:
  - chilled_supply_water_temperature_sensor
  - chilled_supply_water_temperature_setpoint


WDPC:
  guid: "86b2c846-0cc3-4828-8648-88c2082c900e"
  description: "Differential pressure control in whichever system."
  is_abstract: true
  implements:
  - OPERATIONAL
  opt_uses:
  - pressurization_request_count
  - high_differential_pressure_alarm
  - low_differential_pressure_alarm
  uses:
  - differential_pressure_sensor
  - differential_pressure_setpoint


CGRWTC:
  guid: "1672a49a-ab80-4989-9ec6-c300d0f44a9e"
  description: "Cogeneration return water temperature control."
  is_abstract: true
  implements:
  - OPERATIONAL
  opt_uses:
  - cogeneration_supply_water_temperature_sensor
  uses:
  - cogeneration_return_water_temperature_sensor
  - cogeneration_return_water_temperature_setpoint


WDPC2X:
  guid: "6e5ff883-c8e2-4e66-8be4-abb9104090c3"
  description: "Differential pressure control in whichever system, 2 sensors."
  is_abstract: true
  implements:
  - OPERATIONAL
  opt_uses:
  - pressurization_request_count
  - run_command
  uses:
  - differential_pressure_sensor_1
  - differential_pressure_sensor_2
  - differential_pressure_setpoint

# Change to low_limit_flowrate_setpoint
MINFC:
  guid: "da585ae8-7eda-452c-b0f8-117faaafd85d"
  description: "Minimum flow control for entire loop."
  is_abstract: true
  implements:
  - CONTROL
  uses:
  - bypass_valve_percentage_command
  - flowrate_sensor
  - min_flowrate_setpoint
  opt_uses:
  - low_flowrate_alarm

# Rename to CPSS
CPC:
  guid: "0dfda014-0c9e-4c4c-8be9-2b303c22e141"
  description: "Circulation pump control"
  is_abstract: true
  uses:
  - circulation_pump_run_command
  - circulation_pump_run_status
  opt_uses:
  - failed_circulation_pump_alarm

### NET NEW TYPES
ETM:
  guid: "97fcba06-cb9c-4b09-b8f2-d2b44192b1de"
  description: "Basic exhaust temperature monitoring."
  is_abstract: true
  uses:
  - exhaust_air_temperature_sensor
  implements:
  - MONITORING
  opt_uses:
  - failed_exhaust_air_temperature_alarm


ED:
  guid: "cfc04603-a257-4077-8181-50b564fbdf96"
  description: "Exhaust air flow control."
  is_abstract: true
  opt_uses:
  - exhaust_air_damper_percentage_sensor
  - exhaust_air_static_pressure_sensor
  uses:
  - exhaust_air_damper_percentage_command
  - exhaust_air_flowrate_sensor
  - exhaust_air_flowrate_setpoint
  implements:
  - CONTROL


RD:
  guid: "0aecbeb0-8b01-44a2-a0b6-027a034fb2a5"
  description: "Return damper flow control."
  is_abstract: true
  uses:
  - return_air_damper_percentage_command
  - return_air_flowrate_sensor
  - return_air_flowrate_setpoint
  implements:
  - CONTROL


MTM:
  guid: "0d7842e9-2af2-4f9f-b2fe-8ba934925103"
  description: "Mixed air temperature monitoring."
  is_abstract: true
  opt_uses:
  - mixed_air_dewpoint_temperature_sensor
  - mixed_air_relative_humidity_sensor
  - failed_mixed_air_temperature_alarm
  uses:
  - mixed_air_temperature_sensor
  implements:
  - MONITORING


MTC:
  guid: "9f3b733e-0af2-4297-8727-8420b6ae595c"
  description: "Mixed air temperature control."
  is_abstract: true
  uses:
  - mixed_air_temperature_sensor
  - mixed_air_temperature_setpoint
  implements:
  - OPERATIONAL
  opt_uses:
  - failed_mixed_air_temperature_alarm


STM:
  guid: "974c8ef0-da06-41a9-ab19-f2f08b14d14f"
  description: "Basic supply temperature monitoring."
  is_abstract: true
  uses:
  - supply_air_temperature_sensor
  implements:
  - MONITORING
  opt_uses:
  - high_supply_air_temperature_alarm
  - low_supply_air_temperature_alarm


STDSPC:
  guid: "8d61249d-297a-471d-aa62-dda04e1fe8c7"
  description: "Supply temperature control dual setpoint."
  is_abstract: true
  opt_uses:
  - cooling_request_count
  - heating_request_count
  - high_supply_air_temperature_alarm
  - low_supply_air_temperature_alarm
  uses:
  - supply_air_cooling_temperature_setpoint
  - supply_air_heating_temperature_setpoint
  - supply_air_temperature_sensor
  implements:
  - OPERATIONAL


DSPRTC:
  guid: "4dcf4685-9635-473c-aa83-53661d2b55be"
  description: "Dual setpoint return air temp control."
  is_abstract: true
  opt_uses:
  - discharge_air_temperature_sensor
  - return_air_relative_humidity_sensor
  - failed_discharge_air_temperature_alarm
  - high_return_air_relative_humidity_alarm
  - high_return_air_temperature_alarm
  - low_return_air_relative_humidity_alarm
  - low_return_air_temperature_alarm
  uses:
  - return_air_cooling_temperature_setpoint
  - return_air_heating_temperature_setpoint
  - return_air_temperature_sensor
  implements:
  - OPERATIONAL


ZHC:
  guid: "88754caa-5420-4224-92a2-a57bbcd865a6"
  description: "Zone relative humidity control."
  is_abstract: true
  uses:
  - zone_air_relative_humidity_sensor
  - zone_air_relative_humidity_setpoint
  implements:
  - OPERATIONAL


RHC:
  guid: "8c138f85-254c-4b40-8e5c-d1183e7985c0"
  description: "Return air relative humidity control."
  is_abstract: true
  opt_uses:
  - humidifier_run_time_accumulator
  - failed_humidifier_alarm
  - high_return_air_relative_humidity_alarm
  - low_return_air_relative_humidity_alarm
  uses:
  - return_air_relative_humidity_sensor
  - return_air_relative_humidity_setpoint
  implements:
  - OPERATIONAL


RHDHC:
  guid: "d2149dc2-ce5c-4589-b7b1-4ceac68cff2c"
  description: "Return humidification/dehumidification control."
  is_abstract: true
  opt_uses:
  - economizer_mode
  - humidification_percentage_command
  - failed_humidifier_alarm
  - high_return_air_relative_humidity_alarm
  - low_return_air_relative_humidity_alarm
  uses:
  - dehumidification_run_command
  - humidification_run_command
  - return_air_relative_humidity_sensor
  - return_air_relative_humidity_setpoint
  implements:
  - CONTROL


ZHDHC:
  guid: "0d8a499a-4934-4860-9d35-277381890e2d"
  description: "Zone humidification/dehumidification control."
  is_abstract: true
  opt_uses:
  - humidification_percentage_command
  - failed_humidifier_alarm
  uses:
  - dehumidification_run_command
  - humidification_run_command
  - zone_air_relative_humidity_sensor
  - zone_air_relative_humidity_setpoint
  implements:
  - CONTROL


RHHC:
  guid: "38ca10af-2a94-4765-be1b-34e9c92ac662"
  description: "Zone humidification control."
  is_abstract: true
  opt_uses:
  - humidification_percentage_command
  - failed_humidifier_alarm
  - high_return_air_relative_humidity_alarm
  - low_return_air_relative_humidity_alarm
  uses:
  - humidification_run_command
  - return_air_relative_humidity_sensor
  - return_air_relative_humidity_setpoint


SHC:
  guid: "c27f33dc-19bc-47f4-937a-eab3293b920f"
  description: "Supply air relative humidity control."
  is_abstract: true
  opt_uses:
  - humidification_percentage_command
  - failed_humidifier_alarm
  uses:
  - dehumidification_run_command
  - humidification_run_command
  - supply_air_dehumidification_relative_humidity_setpoint
  - supply_air_humidification_relative_humidity_setpoint
  - supply_air_relative_humidity_sensor
  implements:
  - OPERATIONAL


SHM:
  guid: "9b5089f5-e0a1-420d-bad9-682ac34d2516"
  description: "Supply air relative humidity monitoring."
  is_abstract: true
  uses:
  - supply_air_relative_humidity_sensor
  implements:
  - MONITORING


REFC:
  guid: "e043f5e2-fcc4-44b1-818f-0f4e7584adf5"
  description: "Refrigerant leak control."
  is_abstract: true
  uses:
  - zone_air_refrigerant_concentration_sensor
  - zone_air_refrigerant_concentration_setpoint
  implements:
  - OPERATIONAL


CREFM:
  guid: "49e6ea15-b389-4741-9a7a-e85c851442e1"
  description: "Cold Room Refrigerator monitoring."
  is_abstract: true
  opt_uses:
  - compressor_run_status
  - run_status
  - run_time_accumulator
  - compressor_lost_power_alarm
  - failed_alarm
  - failed_compressor_alarm
  - failed_zone_air_temperature_alarm
  - frost_alarm
  - high_zone_air_temperature_alarm
  - local_override_alarm
  - low_zone_air_temperature_alarm
  - overload_compressor_alarm
  uses:
  - defrost_temperature_sensor
  - zone_air_temperature_sensor


EPC:
  guid: "3d28895c-d30d-4316-bfb6-1dd70b8ad698"
  description: "Exhaust pressure control."
  is_abstract: true
  uses:
  - exhaust_air_static_pressure_sensor
  - exhaust_air_static_pressure_setpoint
  opt_uses:
  - exhaust_air_flowrate_sensor
  implements:
  - OPERATIONAL


CO2M:
  guid: "c73f80ff-e57e-4fe4-8bd6-26e4581b7269"
  description: "Basic carbon dioxide monitoring."
  is_abstract: true
  uses:
  - zone_air_co2_concentration_sensor
  implements:
  - MONITORING
  opt_uses:
  - high_zone_air_co2_concentration_alarm


VOCM:
  guid: "d1d343aa-9b3a-41aa-99fe-850c2ba355a8"
  description: "Volatile organic compound monitoring."
  is_abstract: true
  uses:
  - zone_air_voc_concentration_sensor
  implements:
  - MONITORING


VOCC:
  guid: "6fec3446-7de8-433e-b644-b760190400df"
  description: "Volatile organic compound control."
  is_abstract: true
  uses:
  - zone_air_voc_concentration_sensor
  - zone_air_voc_concentration_setpoint
  implements:
  - OPERATIONAL


RAVOCC:
  guid: "abaa943a-7d39-42cf-a950-4451cd928316"
  description: "Volatile organic compound control for return air from zone."
  is_abstract: true
  uses:
  - return_air_voc_concentration_sensor
  - return_air_voc_concentration_setpoint
  implements:
  - OPERATIONAL


VOCPC:
  guid: "37c7c6e1-7b21-4f76-b8fc-dad5b1380227"
  description: "Volatile organic compound percentage control."
  is_abstract: true
  uses:
  - zone_air_voc_percentage_sensor
  - zone_air_voc_percentage_setpoint
  implements:
  - OPERATIONAL


BFSS:
  guid: "500147cd-91f7-4b7d-837c-bf6e915196a3"
  description: "Booster fan start-stop and feedback."
  is_abstract: true
  uses:
  - boost_fan_run_command
  - boost_fan_run_status
  implements:
  - OPERATIONAL


DFHLC:
  guid: "4e6e6b09-8b8d-4ba6-bda5-69c581c5ab5f"
  description: "Discharge fan three-speed (high/low/off) speed control."
  is_abstract: true
  opt_uses:
  - discharge_fan_run_command
  - discharge_fan_run_status
  - failed_discharge_fan_alarm
  uses:
  - high_discharge_fan_speed_command
  - low_discharge_fan_speed_command
  implements:
  - OPERATIONAL
  - REMAP_REQUIRED


DFHMLC:
  guid: "95365c14-2db6-4e80-ae49-38a2b3d2349f"
  description: "Discharge fan three-speed (high/medium/low/off) speed control."
  is_abstract: true
  opt_uses:
  - discharge_fan_run_command
  - discharge_fan_run_status
  - failed_discharge_fan_alarm
  uses:
  - high_discharge_fan_speed_command
  - low_discharge_fan_speed_command
  - medium_discharge_fan_speed_command
  implements:
  - OPERATIONAL
  - REMAP_REQUIRED


ESPC:
  guid: "035692f0-48bd-47df-9c7d-53ce80e5e297"
  description: "Exhaust air static pressure control."
  is_abstract: true
  opt_uses:
  - exhaust_fan_speed_percentage_sensor
  - failed_exhaust_fan_alarm
  uses:
  - exhaust_air_damper_percentage_command
  - exhaust_air_static_pressure_sensor
  - exhaust_air_static_pressure_setpoint
  - exhaust_fan_run_command
  - exhaust_fan_run_status
  - exhaust_fan_speed_percentage_command
  implements:
  - OPERATIONAL


SSPM:
  guid: "48f0296b-4fa2-4af8-8edf-3bc7c9ad169b"
  description: "Supply static pressure monitoring."
  is_abstract: true
  uses:
  - supply_air_static_pressure_sensor
  implements:
  - MONITORING
  opt_uses:
  - high_supply_air_static_pressure_alarm
  - low_supply_air_static_pressure_alarm


ZSPC:
  guid: "e7494570-617c-4599-a57e-8e09128e0a07"
  description: "Zone static pressure control."
  is_abstract: true
  opt_uses:
  - exhaust_air_damper_percentage_command
  - high_zone_air_static_pressure_alarm
  - low_zone_air_static_pressure_alarm
  uses:
  - zone_air_static_pressure_sensor
  - zone_air_static_pressure_setpoint
  implements:
  - OPERATIONAL


ZSPM:
  guid: "3c3d1d68-4f41-486e-b38c-ff6309f16f2f"
  description: "Zone static pressure monitoring."
  is_abstract: true
  uses:
  - zone_air_static_pressure_sensor
  implements:
  - MONITORING
  opt_uses:
  - high_zone_air_static_pressure_alarm
  - low_zone_air_static_pressure_alarm


RSPC:
  guid: "5b27a493-430f-4a61-8604-0a672ce3fd55"
  description: "Return air static pressure control."
  is_abstract: true
  uses:
  - return_air_static_pressure_sensor
  - return_air_static_pressure_setpoint
  implements:
  - OPERATIONAL


PWDPC:
  guid: "16200082-13a1-4eea-9868-1b2117bb3871"
  description: "Process water differential pressure control."
  is_abstract: true
  uses:
  - process_water_differential_pressure_sensor
  - process_water_differential_pressure_setpoint
  implements:
  - OPERATIONAL


PWDT:
  guid: "018769f9-995c-4ad7-95fa-eaf02b4c66ee"
  description: "Primary-side water delta-T monitoring."
  is_abstract: true
  uses:
  - primary_return_water_temperature_sensor
  - primary_supply_water_temperature_sensor


CHPM:
  guid: "83b25b74-a334-4297-89b3-30ce005e12fe"
  description: "Chiller pressure monitoring."
  is_abstract: true
  uses:
  - condenser_pressure_sensor
  - differential_pressure_sensor # consider removing or renaming, may not be descriptive enough for WCC
  - evaporator_pressure_sensor
  implements:
  - MONITORING
  opt_uses:
  - high_differential_pressure_alarm
  - low_differential_pressure_alarm


ESFM:
  guid: "71fbb830-8e92-4a1f-8dff-c3ef78825aad"
  description: " An Electrostatic filter used to maintain air quality its run status and alarm monitoring"
  is_abstract: true
  uses:
  - electrostatic_filter_run_status
  opt_uses:
  - electrostatic_filter_alarm
  implements:
  - MONITORING


FDPM:
  guid: "dc6d8a45-8ce6-4ac1-b5b5-cf9fd5727034"
  description: "Filter pressure monitoring."
  is_abstract: true
  uses:
  - filter_differential_pressure_sensor
  implements:
  - MONITORING


FDPSM:
  guid: "9cbbf1cf-51ae-44fd-a5ec-ef9ee7a3fcdf"
  description: "Filter pressure status monitoring."
  is_abstract: true
  uses:
  - filter_differential_pressure_status
  opt_uses:
  - filter_alarm
  implements:
  - MONITORING

# Chilled water valve control

CHWDC:
  guid: "f312b9f0-a690-4d32-97ad-7f59aac34bab"
  description: "Chilled water valve monitoring on discharge side."
  is_abstract: true
  opt_uses:
  - chilled_water_flowrate_sensor
  - chilled_water_valve_percentage_sensor
  - cooling_thermal_power_capacity
  - leaving_cooling_coil_temperature_sensor
  - failed_discharge_air_temperature_alarm
  uses:
  - chilled_water_valve_percentage_command
  - discharge_air_temperature_sensor
  - discharge_air_temperature_setpoint
  implements:
  - CONTROL


CHWSC:
  guid: "63d00128-355e-4e2f-8cdf-b2d940c4168d"
  description: "Chilled water valve monitoring on supply side."
  is_abstract: true
  opt_uses:
  - chilled_supply_water_temperature_sensor
  - chilled_water_valve_percentage_sensor
  - cooling_request_count
  - cooling_thermal_power_capacity
  - leaving_cooling_coil_temperature_sensor
  - supply_air_relative_humidity_sensor
  - high_supply_air_temperature_alarm
  - low_supply_air_temperature_alarm
  uses:
  - chilled_water_valve_percentage_command
  - supply_air_temperature_sensor
  - supply_air_temperature_setpoint
  implements:
  - CONTROL


CHWSDC:
  guid: "291c8966-a4c3-4329-9d9a-89226e3bb571"
  description: "Chilled water valve monitoring on supply side."
  is_abstract: true
  opt_uses:
  - chilled_water_valve_percentage_sensor
  - cooling_thermal_power_capacity
  - leaving_cooling_coil_temperature_sensor
  - high_supply_air_temperature_alarm
  - low_supply_air_temperature_alarm
  uses:
  - chilled_water_valve_percentage_command
  - supply_air_cooling_temperature_setpoint
  - supply_air_heating_temperature_setpoint
  - supply_air_temperature_sensor
  implements:
  - CONTROL


CHW2XSC:
  guid: "fb42698e-029d-410b-b179-92a25de28ccc"
  description: "Two chilled water valves."
  is_abstract: true
  opt_uses:
  - chilled_supply_water_temperature_sensor
  - chilled_water_valve_percentage_sensor
  - cooling_request_count
  - cooling_thermal_power_capacity
  - leaving_cooling_coil_temperature_sensor
  - high_supply_air_temperature_alarm
  - low_supply_air_temperature_alarm
  uses:
  - chilled_water_valve_percentage_command_1
  - chilled_water_valve_percentage_command_2
  - supply_air_temperature_sensor
  - supply_air_temperature_setpoint
  implements:
  - CONTROL


CHWRC:
  guid: "f9bc8b36-ea88-4318-ab5c-703945fcb465"
  description: "Chilled water valve monitoring on return side."
  is_abstract: true
  opt_uses:
  - chilled_water_flowrate_sensor
  - chilled_water_valve_percentage_sensor
  - cooling_thermal_power_capacity
  - discharge_air_temperature_sensor
  - leaving_cooling_coil_temperature_sensor
  - return_air_relative_humidity_sensor
  - failed_discharge_air_temperature_alarm
  - high_return_air_relative_humidity_alarm
  - high_return_air_temperature_alarm
  - low_return_air_relative_humidity_alarm
  - low_return_air_temperature_alarm
  uses:
  - chilled_water_valve_percentage_command
  - return_air_temperature_sensor
  - return_air_temperature_setpoint
  implements:
  - CONTROL


CHWZC:
  guid: "191ee434-574f-4846-a8eb-7415c277804f"
  description: "Chilled water valve monitoring on zone side (DSP, CSP)."
  is_abstract: true
  opt_uses:
  - chilled_supply_water_isolation_valve_command
  - chilled_supply_water_isolation_valve_status
  - chilled_supply_water_temperature_sensor
  - chilled_water_valve_percentage_sensor
  - cooling_thermal_power_capacity
  - discharge_air_temperature_sensor
  - leaving_cooling_coil_temperature_sensor
  - failed_discharge_air_temperature_alarm
  - failed_zone_air_temperature_alarm
  - high_zone_air_temperature_alarm
  - low_zone_air_temperature_alarm
  uses:
  - chilled_water_valve_percentage_command
  - zone_air_cooling_temperature_setpoint
  - zone_air_temperature_sensor
  implements:
  - CONTROL


CHWZTC:
  guid: "5e9244aa-c51e-42bd-a5ed-f3b12a9cf46e"
  description: "Chilled water valve monitoring on zone side (ZTC)."
  is_abstract: true
  opt_uses:
  - chilled_water_flowrate_sensor
  - chilled_water_valve_percentage_sensor
  - cooling_thermal_power_capacity
  - discharge_air_temperature_sensor
  - leaving_cooling_coil_temperature_sensor
  - failed_discharge_air_temperature_alarm
  - failed_zone_air_temperature_alarm
  - high_zone_air_temperature_alarm
  - low_zone_air_temperature_alarm
  uses:
  - chilled_water_valve_percentage_command
  - zone_air_temperature_sensor
  - zone_air_temperature_setpoint
  implements:
  - CONTROL


CHWPVM:
  guid: "751c1130-6108-49c8-9c55-8bfabb762fa8"
  description: "Chilled water pressure valve command and position monitoring (without regard to what controls it)."
  is_abstract: true
  opt_uses:
  - chilled_water_flowrate_sensor
  uses:
  - chilled_water_valve_percentage_sensor
  implements:
  - OPERATIONAL


CHWZTC2X:
  guid: "d4e628ff-e44c-43fd-b48e-bb53d0aaeb00"
  description: "Chilled water valve control on zone side (ZTC) for two separate zones. Chilled water valve controls to the worst zone."
  is_abstract: true
  opt_uses:
  - chilled_water_flowrate_sensor
  - chilled_water_valve_percentage_sensor
  - cooling_thermal_power_capacity
  - discharge_air_temperature_sensor_1
  - discharge_air_temperature_sensor_2
  - leaving_cooling_coil_temperature_sensor
  uses:
  - chilled_water_valve_percentage_command
  - zone_air_temperature_sensor_1
  - zone_air_temperature_sensor_2
  - zone_air_temperature_setpoint_1
  - zone_air_temperature_setpoint_2
  implements:
  - CONTROL

# DX Control

DXZTC:
  guid: "59bf744f-26b7-4b40-865b-5a8c1bd213f4"
  description: "Compressor run control on zone side (ZTC)."
  is_abstract: true
  opt_uses:
  - compressor_run_time_accumulator
  - compressor_speed_percentage_command
  - cooling_percentage_command
  - cooling_thermal_power_capacity
  - discharge_air_temperature_sensor
  - leaving_cooling_coil_temperature_sensor
  - compressor_lost_power_alarm
  - failed_compressor_alarm
  - failed_discharge_air_temperature_alarm
  - failed_zone_air_temperature_alarm
  - high_zone_air_temperature_alarm
  - low_zone_air_temperature_alarm
  - overload_compressor_alarm
  uses:
  - compressor_run_command
  - compressor_run_status
  - zone_air_temperature_sensor
  - zone_air_temperature_setpoint
  implements:
  - CONTROL


DX2ZTC:
  guid: "9f49badc-8a3f-4374-abcb-80ac70291893"
  description: "Compressor run control on zone side (ZTC)."
  is_abstract: true
  opt_uses:
  - compressor_run_time_accumulator_1
  - compressor_run_time_accumulator_2
  - compressor_speed_percentage_command
  - cooling_percentage_command
  - cooling_thermal_power_capacity
  - discharge_air_temperature_sensor
  - leaving_cooling_coil_temperature_sensor
  - failed_discharge_air_temperature_alarm
  - failed_zone_air_temperature_alarm
  - high_zone_air_temperature_alarm
  - low_zone_air_temperature_alarm
  uses:
  - compressor_run_command_1
  - compressor_run_command_2
  - compressor_run_status_1
  - compressor_run_status_2
  - zone_air_temperature_sensor
  - zone_air_temperature_setpoint
  implements:
  - CONTROL


DXZC:
  guid: "a4e45116-d36c-45e7-8f45-4d0cf279e6ea"
  description: "Compressor run control on zone side (DSP, CSP)."
  is_abstract: true
  opt_uses:
  - compressor_speed_percentage_command
  - cooling_percentage_command
  - cooling_thermal_power_capacity
  - discharge_air_temperature_sensor
  - leaving_cooling_coil_temperature_sensor
  - compressor_lost_power_alarm
  - failed_compressor_alarm
  - failed_discharge_air_temperature_alarm
  - failed_zone_air_temperature_alarm
  - high_zone_air_temperature_alarm
  - low_zone_air_temperature_alarm
  - overload_compressor_alarm
  uses:
  - compressor_run_command
  - compressor_run_status
  - zone_air_cooling_temperature_setpoint
  - zone_air_temperature_sensor
  implements:
  - CONTROL


DXDSPRTC:
  guid: "27091121-2856-4912-91f0-c3fb7b0db097"
  description: "Compressor run control with dual return temp control."
  is_abstract: true
  opt_uses:
  - compressor_speed_percentage_command
  - cooling_percentage_command
  - cooling_thermal_power_capacity
  - discharge_air_temperature_sensor
  - leaving_cooling_coil_temperature_sensor
  - compressor_lost_power_alarm
  - failed_compressor_alarm
  - failed_discharge_air_temperature_alarm
  - high_return_air_temperature_alarm
  - low_return_air_temperature_alarm
  - overload_compressor_alarm
  uses:
  - compressor_run_command
  - compressor_run_status
  - return_air_cooling_temperature_setpoint
  - return_air_heating_temperature_setpoint
  - return_air_temperature_sensor
  implements:
  - CONTROL


DX2ZC:
  guid: "5af2620a-fafd-4c5e-a1ab-338b9a340377"
  description: "Two compressor run control on zone side (DSP, CSP)."
  is_abstract: true
  opt_uses:
  - compressor_speed_percentage_command
  - cooling_percentage_command
  - cooling_thermal_power_capacity
  - discharge_air_temperature_sensor
  - leaving_cooling_coil_temperature_sensor
  - failed_discharge_air_temperature_alarm
  - failed_zone_air_temperature_alarm
  - high_zone_air_temperature_alarm
  - low_zone_air_temperature_alarm
  uses:
  - compressor_run_command_1
  - compressor_run_command_2
  - compressor_run_status_1
  - compressor_run_status_2
  - zone_air_cooling_temperature_setpoint
  - zone_air_temperature_sensor
  implements:
  - CONTROL


DX3ZC:
  guid: "f2c6ea3f-6ac8-41b9-83e7-9050429de6de"
  description: "Three compressor run control on zone side."
  is_abstract: true
  opt_uses:
  - compressor_speed_percentage_command
  - cooling_percentage_command
  - cooling_thermal_power_capacity
  - discharge_air_temperature_sensor
  - leaving_cooling_coil_temperature_sensor
  - failed_discharge_air_temperature_alarm
  - failed_zone_air_temperature_alarm
  - high_zone_air_temperature_alarm
  - low_zone_air_temperature_alarm
  uses:
  - compressor_run_command_1
  - compressor_run_command_2
  - compressor_run_command_3
  - compressor_run_status_1
  - compressor_run_status_2
  - compressor_run_status_3
  - zone_air_cooling_temperature_setpoint
  - zone_air_temperature_sensor
  implements:
  - CONTROL


DX4ZC:
  guid: "0153c2a6-73cc-47f2-aa8d-4b0a5e4c5c57"
  description: "Four compressor run control on zone side."
  is_abstract: true
  opt_uses:
  - compressor_speed_percentage_command
  - cooling_percentage_command
  - cooling_thermal_power_capacity
  - discharge_air_temperature_sensor
  - leaving_cooling_coil_temperature_sensor
  - failed_discharge_air_temperature_alarm
  - failed_zone_air_temperature_alarm
  - high_zone_air_temperature_alarm
  - low_zone_air_temperature_alarm
  uses:
  - compressor_run_command_1
  - compressor_run_command_2
  - compressor_run_command_3
  - compressor_run_command_4
  - compressor_run_status_1
  - compressor_run_status_2
  - compressor_run_status_3
  - compressor_run_status_4
  - zone_air_cooling_temperature_setpoint
  - zone_air_temperature_sensor
  implements:
  - CONTROL


DX2ZC2X:
  guid: "5170a167-2521-48b8-9728-66f96ecd1af3"
  description: "Two compressor run control on zone side (DSP, CSP) with two zone temp sensors."
  is_abstract: true
  opt_uses:
  - compressor_speed_percentage_command
  - cooling_percentage_command
  - cooling_thermal_power_capacity
  - discharge_air_temperature_sensor
  - leaving_cooling_coil_temperature_sensor
  - failed_discharge_air_temperature_alarm
  uses:
  - compressor_run_command_1
  - compressor_run_command_2
  - compressor_run_status_1
  - compressor_run_status_2
  - zone_air_cooling_temperature_setpoint
  - zone_air_temperature_sensor_1
  - zone_air_temperature_sensor_2
  implements:
  - CONTROL


DXSC:
  guid: "eb52924b-0813-41ac-aca7-471017f7a5f9"
  description: "Compressor run control on supply air side (STC)."
  is_abstract: true
  opt_uses:
  - compressor_speed_percentage_command
  - cooling_percentage_command #Serves as a duty cycle for single-stage DX sections.
  - cooling_request_count
  - cooling_thermal_power_capacity
  - leaving_cooling_coil_temperature_sensor
  - compressor_lost_power_alarm
  - failed_compressor_alarm
  - high_supply_air_temperature_alarm
  - low_supply_air_temperature_alarm
  - overload_compressor_alarm
  uses:
  - compressor_run_command
  - compressor_run_status
  - supply_air_temperature_sensor
  - supply_air_temperature_setpoint
  implements:
  - CONTROL


DX2SC:
  guid: "a58cf1c3-9a2f-4d92-a7ca-54538c642031"
  description: "Two compressor run control on supply air side."
  is_abstract: true
  opt_uses:
  - compressor_speed_percentage_command
  - cooling_percentage_command
  - cooling_request_count
  - cooling_thermal_power_capacity
  - leaving_cooling_coil_temperature_sensor
  - high_supply_air_temperature_alarm
  - low_supply_air_temperature_alarm
  uses:
  - compressor_run_command_1
  - compressor_run_command_2
  - compressor_run_status_1
  - compressor_run_status_2
  - supply_air_temperature_sensor
  - supply_air_temperature_setpoint
  implements:
  - CONTROL


DX3SC:
  guid: "da5a00a2-6ea1-4838-9bf7-21d695cd21b4"
  description: "Three compressor run control on supply air side."
  is_abstract: true
  opt_uses:
  - compressor_speed_percentage_command
  - cooling_percentage_command
  - cooling_request_count
  - cooling_thermal_power_capacity
  - leaving_cooling_coil_temperature_sensor
  - high_supply_air_temperature_alarm
  - low_supply_air_temperature_alarm
  uses:
  - compressor_run_command_1
  - compressor_run_command_2
  - compressor_run_command_3
  - compressor_run_status_1
  - compressor_run_status_2
  - compressor_run_status_3
  - supply_air_temperature_sensor
  - supply_air_temperature_setpoint
  implements:
  - CONTROL


DX4SC:
  guid: "0d19ab0e-9df1-4dbd-85d9-e1ac214f0882"
  description: "Four compressor run control on supply air side."
  is_abstract: true
  opt_uses:
  - compressor_speed_percentage_command
  - cooling_percentage_command
  - cooling_request_count
  - cooling_thermal_power_capacity
  - leaving_cooling_coil_temperature_sensor
  - high_supply_air_temperature_alarm
  - low_supply_air_temperature_alarm
  uses:
  - compressor_run_command_1
  - compressor_run_command_2
  - compressor_run_command_3
  - compressor_run_command_4
  - compressor_run_status_1
  - compressor_run_status_2
  - compressor_run_status_3
  - compressor_run_status_4
  - supply_air_temperature_sensor
  - supply_air_temperature_setpoint
  implements:
  - CONTROL


DX2SDC:
  guid: "4eca020e-b08e-4da5-9dd0-0c9cf8407c4b"
  description: "Two compressor run control on supply air side (dual temp setpoint)."
  is_abstract: true
  opt_uses:
  - compressor_speed_percentage_command
  - cooling_percentage_command
  - cooling_thermal_power_capacity
  - leaving_cooling_coil_temperature_sensor
  - high_supply_air_temperature_alarm
  - low_supply_air_temperature_alarm
  uses:
  - compressor_run_command_1
  - compressor_run_command_2
  - compressor_run_status_1
  - compressor_run_status_2
  - supply_air_cooling_temperature_setpoint
  - supply_air_heating_temperature_setpoint
  - supply_air_temperature_sensor
  implements:
  - CONTROL


DX4SWC:
  guid: "beb1f5d7-7ccf-4bb6-8f4e-494d3624589d"
  description: "Four compressor run control on supply water side."
  is_abstract: true
  opt_uses:
  - compressor_speed_percentage_command
  - compressor_speed_percentage_sensor
  - cooling_percentage_command
  - cooling_thermal_power_capacity
  - high_supply_water_temperature_alarm
  - low_supply_water_temperature_alarm
  uses:
  - compressor_run_command_1
  - compressor_run_command_2
  - compressor_run_command_3
  - compressor_run_command_4
  - compressor_run_status_1
  - compressor_run_status_2
  - compressor_run_status_3
  - compressor_run_status_4
  - supply_water_temperature_sensor
  - supply_water_temperature_setpoint
  implements:
  - CONTROL


DX2SWC:
  guid: "2b9f2e5b-20f2-45bc-b2f8-68818b02b3ac"
  description: "Two compressor run control on supply water side."
  is_abstract: true
  opt_uses:
  - compressor_speed_percentage_command
  - compressor_speed_percentage_sensor
  - compressor_speed_frequency_sensor
  - cooling_percentage_command
  - cooling_thermal_power_capacity
  - high_supply_water_temperature_alarm
  - low_supply_water_temperature_alarm
  uses:
  - compressor_run_command_1
  - compressor_run_command_2
  - compressor_run_status_1
  - compressor_run_status_2
  - supply_water_temperature_sensor
  - supply_water_temperature_setpoint
  implements:
  - CONTROL


DXSWC:
  guid: "bf02fdd1-5c65-4f62-b552-b629fdace9fb"
  description: "Compressor run control on supply water side."
  is_abstract: true
  opt_uses:
  - compressor_speed_percentage_command
  - compressor_speed_percentage_sensor
  - cooling_percentage_command
  - cooling_thermal_power_capacity
  - compressor_lost_power_alarm
  - failed_compressor_alarm
  - high_supply_water_temperature_alarm
  - low_supply_water_temperature_alarm
  - overload_compressor_alarm
  uses:
  - compressor_run_command
  - compressor_run_status
  - supply_water_temperature_sensor
  - supply_water_temperature_setpoint
  implements:
  - CONTROL


DX5SC:
  guid: "225b9056-c352-4aa7-9613-c97675e97fcd"
  description: "Five compressor run control on supply side."
  is_abstract: true
  opt_uses:
  - compressor_speed_percentage_command
  - cooling_percentage_command
  - cooling_request_count
  - cooling_thermal_power_capacity
  - leaving_cooling_coil_temperature_sensor
  - high_supply_air_temperature_alarm
  - low_supply_air_temperature_alarm
  uses:
  - compressor_run_command_1
  - compressor_run_command_2
  - compressor_run_command_3
  - compressor_run_command_4
  - compressor_run_command_5
  - compressor_run_status_1
  - compressor_run_status_2
  - compressor_run_status_3
  - compressor_run_status_4
  - compressor_run_status_5
  - supply_air_temperature_sensor
  - supply_air_temperature_setpoint
  implements:
  - CONTROL


DXRC:
  guid: "58a6126f-413f-4f11-b88d-a44d8395a10d"
  description: "Compressor run control on return air side (RC)."
  is_abstract: true
  opt_uses:
  - compressor_run_time_accumulator
  - compressor_speed_percentage_command
  - cooling_percentage_command
  - cooling_thermal_power_capacity
  - discharge_air_temperature_sensor
  - leaving_cooling_coil_temperature_sensor
  - compressor_lost_power_alarm
  - failed_compressor_alarm
  - failed_discharge_air_temperature_alarm
  - high_return_air_temperature_alarm
  - low_return_air_temperature_alarm
  - overload_compressor_alarm
  uses:
  - compressor_run_command
  - compressor_run_status
  - return_air_temperature_sensor
  - return_air_temperature_setpoint
  implements:
  - CONTROL


DXDC:
  guid: "db862405-dadc-4c5b-8fcd-520cb40439ec"
  description: "Compressor run control on discharge air side (DTC)."
  is_abstract: true
  opt_uses:
  - compressor_run_time_accumulator
  - compressor_speed_percentage_command
  - cooling_percentage_command
  - cooling_thermal_power_capacity
  - leaving_cooling_coil_temperature_sensor
  - compressor_lost_power_alarm
  - failed_compressor_alarm
  - failed_discharge_air_temperature_alarm
  - overload_compressor_alarm
  uses:
  - compressor_run_command
  - compressor_run_status
  - discharge_air_temperature_sensor
  - discharge_air_temperature_setpoint
  implements:
  - CONTROL


DX2DC:
  guid: "1e397d80-ffc8-4b31-97fb-db086b95400d"
  description: "Two compressor run control on discharge side (DTC)."
  is_abstract: true
  opt_uses:
  - compressor_run_time_accumulator_1
  - compressor_run_time_accumulator_2
  - compressor_speed_percentage_command
  - cooling_percentage_command
  - cooling_thermal_power_capacity
  - leaving_cooling_coil_temperature_sensor
  - failed_discharge_air_temperature_alarm
  uses:
  - compressor_run_command_1
  - compressor_run_command_2
  - compressor_run_status_1
  - compressor_run_status_2
  - discharge_air_temperature_sensor
  - discharge_air_temperature_setpoint
  implements:
  - CONTROL


DX3DC:
  guid: "5958d6ee-4e00-4dbe-a9e7-9faf649ebd54"
  description: "Three compressor run control on discharge side (DTC)."
  is_abstract: true
  opt_uses:
  - compressor_speed_percentage_command
  - cooling_percentage_command
  - cooling_thermal_power_capacity
  - leaving_cooling_coil_temperature_sensor
  - failed_discharge_air_temperature_alarm
  uses:
  - compressor_run_command_1
  - compressor_run_command_2
  - compressor_run_command_3
  - compressor_run_status_1
  - compressor_run_status_2
  - compressor_run_status_3
  - discharge_air_temperature_sensor
  - discharge_air_temperature_setpoint
  implements:
  - CONTROL


HPSC:
  guid: "3b23d237-5e53-48f7-a6b7-2279e6c57384"
  description: "Supply side heat pump control."
  is_abstract: true
  opt_uses:
  - compressor_speed_percentage_command
  - cooling_request_count
  - cooling_thermal_power_capacity
  - heating_request_count
  - heating_thermal_power_capacity
  - compressor_lost_power_alarm
  - failed_compressor_alarm
  - high_supply_air_temperature_alarm
  - low_supply_air_temperature_alarm
  - overload_compressor_alarm
  uses:
  - compressor_run_command
  - compressor_run_status
  - reversing_valve_command
  - supply_air_temperature_sensor
  - supply_air_temperature_setpoint
  implements:
  - CONTROL


HP2SC:
  guid: "69544987-6f30-47e2-80be-84cf8a3aecd2"
  description: "Supply side heat pump control."
  is_abstract: true
  opt_uses:
  - compressor_speed_percentage_command
  - cooling_request_count
  - cooling_thermal_power_capacity
  - heating_request_count
  - heating_thermal_power_capacity
  - high_supply_air_temperature_alarm
  - low_supply_air_temperature_alarm
  uses:
  - compressor_run_command_1
  - compressor_run_command_2
  - compressor_run_status_1
  - compressor_run_status_2
  - reversing_valve_command
  - supply_air_temperature_sensor
  - supply_air_temperature_setpoint
  implements:
  - CONTROL


HPDC:
  guid: "bf9ceadd-45a6-41f3-859c-f67e82348130"
  description: "Discharge side heat pump control."
  is_abstract: true
  opt_uses:
  - compressor_speed_percentage_command
  - cooling_thermal_power_capacity
  - heating_thermal_power_capacity
  - compressor_lost_power_alarm
  - failed_compressor_alarm
  - failed_discharge_air_temperature_alarm
  - overload_compressor_alarm
  uses:
  - compressor_run_command
  - compressor_run_status
  - discharge_air_temperature_sensor
  - discharge_air_temperature_setpoint
  - reversing_valve_command
  implements:
  - CONTROL


HPZTC:
  guid: "0506375b-4a48-4d5d-92ba-5bd1e9ef087b"
  description: "Zone temp heat pump control (ZTC)."
  is_abstract: true
  opt_uses:
  - compressor_speed_percentage_command
  - cooling_thermal_power_capacity
  - discharge_air_temperature_sensor
  - heating_thermal_power_capacity
  - compressor_lost_power_alarm
  - failed_compressor_alarm
  - failed_discharge_air_temperature_alarm
  - failed_zone_air_temperature_alarm
  - high_zone_air_temperature_alarm
  - low_zone_air_temperature_alarm
  - overload_compressor_alarm
  uses:
  - compressor_run_command
  - compressor_run_status
  - reversing_valve_command
  - zone_air_temperature_sensor
  - zone_air_temperature_setpoint
  implements:
  - CONTROL


HPZC:
  guid: "725460fe-6984-4443-9e16-baaa55076649"
  description: "Zone temp heat pump control (CSP or DSP)."
  is_abstract: true
  opt_uses:
  - compressor_speed_percentage_command
  - cooling_thermal_power_capacity
  - discharge_air_temperature_sensor
  - heating_thermal_power_capacity
  - compressor_lost_power_alarm
  - failed_compressor_alarm
  - failed_discharge_air_temperature_alarm
  - failed_zone_air_temperature_alarm
  - high_zone_air_temperature_alarm
  - low_zone_air_temperature_alarm
  - overload_compressor_alarm
  uses:
  - compressor_run_command
  - compressor_run_status
  - reversing_valve_command
  - zone_air_cooling_temperature_setpoint
  - zone_air_heating_temperature_setpoint
  - zone_air_temperature_sensor
  implements:
  - CONTROL


HP2ZC:
  guid: "d0e2eb84-4844-4c2a-a8a8-20c40ee94284"
  description: "Zone temp heat pump control with two compressors."
  is_abstract: true
  opt_uses:
  - compressor_speed_percentage_command
  - cooling_thermal_power_capacity
  - discharge_air_temperature_sensor
  - heating_thermal_power_capacity
  - failed_discharge_air_temperature_alarm
  - failed_zone_air_temperature_alarm
  - high_zone_air_temperature_alarm
  - low_zone_air_temperature_alarm
  uses:
  - compressor_run_command_1
  - compressor_run_command_2
  - compressor_run_status_1
  - compressor_run_status_2
  - reversing_valve_command
  - zone_air_cooling_temperature_setpoint
  - zone_air_heating_temperature_setpoint
  - zone_air_temperature_sensor
  implements:
  - CONTROL


HWDC:
  guid: "353bd503-92eb-4f72-8a82-ec1a91413f89"
  description: "Heating water valve monitoring on discharge air side."
  is_abstract: true
  opt_uses:
  - discharge_air_relative_humidity_sensor
  - heating_thermal_power_capacity
  - heating_water_flowrate_sensor
  - heating_water_valve_percentage_sensor
  - failed_discharge_air_temperature_alarm
  - failed_heating_water_valve_alarm
  uses:
  - discharge_air_temperature_sensor
  - discharge_air_temperature_setpoint
  - heating_water_valve_percentage_command
  implements:
  - CONTROL


HWRC:
  guid: "ad089040-996c-4000-aaac-b66c923e8376"
  description: "Heating water valve monitoring on discharge air side."
  is_abstract: true
  opt_uses:
  - discharge_air_relative_humidity_sensor
  - heating_thermal_power_capacity
  - heating_water_flowrate_sensor
  - heating_water_valve_percentage_sensor
  - high_return_air_temperature_alarm
  - low_return_air_temperature_alarm
  uses:
  - heating_water_valve_percentage_command
  - return_air_temperature_sensor
  - return_air_temperature_setpoint
  implements:
  - CONTROL


HWSC:
  guid: "c74d0eb6-c5b8-4099-9b18-f5880760df44"
  description: "Heating water valve monitoring on supply air side."
  is_abstract: true
  opt_uses:
  - heating_supply_water_temperature_sensor
  - heating_request_count
  - heating_thermal_power_capacity
  - heating_water_valve_percentage_sensor
  - leaving_heating_coil_temperature_sensor
  - high_supply_air_temperature_alarm
  - low_supply_air_temperature_alarm
  uses:
  - heating_water_valve_percentage_command
  - supply_air_temperature_sensor
  - supply_air_temperature_setpoint
  implements:
  - CONTROL


HW2SC:
  guid: "6fed45fd-aa9b-4613-baaa-ed5c44c64f12"
  description: "Two heating water valves on supply air side."
  is_abstract: true
  opt_uses:
  - heating_request_count
  - heating_thermal_power_capacity
  - leaving_heating_coil_temperature_sensor
  - high_supply_air_temperature_alarm
  - low_supply_air_temperature_alarm
  uses:
  - heating_water_valve_percentage_command_1
  - heating_water_valve_percentage_command_2
  - supply_air_temperature_sensor
  - supply_air_temperature_setpoint
  implements:
  - CONTROL


HWZC:
  guid: "c0a7f2ca-171a-4cff-b397-99f8506a8409"
  description: "Heating water valve monitoring on zone side (DSP/CSP)."
  is_abstract: true
  opt_uses:
  - discharge_air_temperature_sensor
  - heating_supply_water_isolation_valve_command
  - heating_supply_water_isolation_valve_status
  - heating_thermal_power_capacity
  - heating_water_valve_percentage_sensor
  - failed_discharge_air_temperature_alarm
  - failed_zone_air_temperature_alarm
  - high_zone_air_temperature_alarm
  - low_zone_air_temperature_alarm
  uses:
  - heating_water_valve_percentage_command
  - zone_air_heating_temperature_setpoint
  - zone_air_temperature_sensor
  implements:
  - CONTROL


HWZTC:
  guid: "fd0e4588-d368-4399-a356-78c8082b282b"
  description: "Heating water valve monitoring on zone side (ZTC)."
  is_abstract: true
  opt_uses:
  - discharge_air_temperature_sensor
  - heating_thermal_power_capacity
  - heating_water_flowrate_sensor
  - heating_water_valve_percentage_sensor
  - failed_discharge_air_temperature_alarm
  - failed_zone_air_temperature_alarm
  - high_zone_air_temperature_alarm
  - low_zone_air_temperature_alarm
  uses:
  - heating_water_valve_percentage_command
  - zone_air_temperature_sensor
  - zone_air_temperature_setpoint
  implements:
  - CONTROL


HWSWC:
  guid: "9e892876-39ed-40ac-befb-c68d96bbb81b"
  description: "Heating water valve monitoring on supply water side."
  is_abstract: true
  opt_uses:
  - heating_thermal_power_capacity
  - heating_water_valve_percentage_sensor
  - return_water_temperature_sensor
  - high_supply_water_temperature_alarm
  - low_supply_water_temperature_alarm
  uses:
  - heating_water_valve_percentage_command
  - supply_water_temperature_sensor
  - supply_water_temperature_setpoint
  implements:
  - CONTROL


PHWSC:
  guid: "0f2f9a53-6aab-4c9c-801f-bb11b021e42a"
  description: "Preheating water valve monitoring on supply air side."
  is_abstract: true
  opt_uses:
  - heating_request_count
  - leaving_air_preheating_coil_temperature_sensor
  - high_supply_air_temperature_alarm
  - low_supply_air_temperature_alarm
  uses:
  - preheating_water_valve_percentage_command
  - supply_air_temperature_sensor
  - supply_air_temperature_setpoint
  implements:
  - CONTROL


HWPVM:
  guid: "0a51d47f-2d53-4a3b-aa9a-f218394b55a7"
  description: "Heating water pressure valve command and position monitoring (without regard to what controls it)."
  is_abstract: true
  opt_uses:
  - heating_water_flowrate_sensor
  uses:
  - heating_water_valve_percentage_sensor
  implements:
  - OPERATIONAL


HTDC:
  guid: "f88f5021-03fa-4aed-a131-c81cac1e354d"
  description: "Gas or electric heater control on discharge side."
  is_abstract: true
  opt_uses:
  - heater_run_status
  - heating_percentage_command
  - heating_thermal_power_capacity
  - failed_discharge_air_temperature_alarm
  uses:
  - discharge_air_temperature_sensor
  - discharge_air_temperature_setpoint
  - heater_run_command
  implements:
  - CONTROL


HT2DC:
  guid: "6ca8cf93-24b1-4479-9cbc-d3506a496d3b"
  description: "Two gas or electric heater control on discharge control."
  is_abstract: true
  opt_uses:
  - heating_percentage_command
  - heating_thermal_power_capacity
  - leaving_heating_coil_temperature_sensor
  - failed_discharge_air_temperature_alarm
  uses:
  - discharge_air_heating_temperature_setpoint
  - discharge_air_temperature_sensor
  - heater_run_command_1
  - heater_run_command_2
  implements:
  - CONTROL


HTSC:
  guid: "bf18254f-acb9-4497-9d54-a7920879f5e5"
  description: "Gas or electric heater control on supply side."
  is_abstract: true
  opt_uses:
  - heater_run_status
  - heating_percentage_command
  - heating_request_count
  - heating_thermal_power_capacity
  - high_supply_air_temperature_alarm
  - low_supply_air_temperature_alarm
  uses:
  - heater_run_command
  - supply_air_temperature_sensor
  - supply_air_temperature_setpoint
  implements:
  - CONTROL


HTSDC:
  guid: "d394c55c-af3d-4956-a3b4-9324e4f32ae9"
  description: "Gas or electric heater control on supply side."
  is_abstract: true
  opt_uses:
  - heater_run_status
  - heating_percentage_command
  - heating_thermal_power_capacity
  - high_supply_air_temperature_alarm
  - low_supply_air_temperature_alarm
  uses:
  - heater_run_command
  - supply_air_cooling_temperature_setpoint
  - supply_air_heating_temperature_setpoint
  - supply_air_temperature_sensor
  implements:
  - CONTROL


HTRC:
  guid: "e51bab3a-ba94-4ef9-892e-3d85dfd53ee1"
  description: "Gas or electric heater control on return side (RC)."
  is_abstract: true
  opt_uses:
  - discharge_air_temperature_sensor
  - heater_run_status
  - heater_run_time_accumulator
  - heating_percentage_command
  - heating_thermal_power_capacity
  - failed_discharge_air_temperature_alarm
  - high_return_air_temperature_alarm
  - low_return_air_temperature_alarm
  uses:
  - heater_run_command
  - return_air_temperature_sensor
  - return_air_temperature_setpoint
  implements:
  - CONTROL


HTZC:
  guid: "35464e33-c1ee-4d66-a2da-aaee5d9713bf"
  description: "Gas or electric heater control on zone side (ZC)."
  is_abstract: true
  opt_uses:
  - discharge_air_temperature_sensor
  - heater_run_status
  - heating_percentage_command
  - heating_thermal_power_capacity
  - failed_discharge_air_temperature_alarm
  - failed_zone_air_temperature_alarm
  - high_zone_air_temperature_alarm
  - low_zone_air_temperature_alarm
  uses:
  - heater_run_command
  - zone_air_heating_temperature_setpoint
  - zone_air_temperature_sensor
  implements:
  - CONTROL


HT2ZC:
  guid: "bcf4b945-b158-4009-9cb9-7cc01dbbe119"
  description: "Two gas or electric heater control on zone side (HSP, DSP)."
  is_abstract: true
  opt_uses:
  - discharge_air_temperature_sensor
  - heating_percentage_command
  - heating_thermal_power_capacity
  - failed_discharge_air_temperature_alarm
  - failed_zone_air_temperature_alarm
  - high_zone_air_temperature_alarm
  - low_zone_air_temperature_alarm
  uses:
  - heater_run_command_1
  - heater_run_command_2
  - zone_air_heating_temperature_setpoint
  - zone_air_temperature_sensor
  implements:
  - CONTROL


HT2XZTC2X:
  guid: "7e2c5241-7e53-4857-ac00-2aec02430150"
  description: "Two separate heating sections going to two different zones on the device, with independent heating control."
  is_abstract: true
  opt_uses:
  - discharge_air_temperature_sensor_1
  - discharge_air_temperature_sensor_2
  - heating_percentage_command_1
  - heating_percentage_command_2
  uses:
  - heater_run_command_1
  - heater_run_command_2
  - heater_run_status_1
  - heater_run_status_2
  - zone_air_temperature_sensor_1
  - zone_air_temperature_sensor_2
  - zone_air_temperature_setpoint_1
  - zone_air_temperature_setpoint_2
  implements:
  - CONTROL


HT3ZC:
  guid: "ec69793a-e539-4b5c-bf30-b092ce59cce5"
  description: "Two gas or electric heater control on zone side (HSP, DSP)."
  is_abstract: true
  opt_uses:
  - discharge_air_temperature_sensor
  - heating_thermal_power_capacity
  - failed_discharge_air_temperature_alarm
  - failed_zone_air_temperature_alarm
  - high_zone_air_temperature_alarm
  - low_zone_air_temperature_alarm
  uses:
  - heater_run_command_1
  - heater_run_command_2
  - heater_run_command_3
  - zone_air_heating_temperature_setpoint
  - zone_air_temperature_sensor
  implements:
  - CONTROL


HTSWC:
  guid: "d38fd0c3-d7b8-48c7-9ea2-93211ff4c59e"
  description: "Two gas or electric heater control on supply water side."
  is_abstract: true
  opt_uses:
  - heating_percentage_command
  - heating_thermal_power_capacity
  - high_supply_water_temperature_alarm
  - low_supply_water_temperature_alarm
  - heater_run_status
  uses:
  - heater_run_command
  - supply_water_temperature_sensor
  - supply_water_temperature_setpoint
  implements:
  - CONTROL

HTRWC:
  guid: "4a0b5a76-9432-4572-832c-2ce41d70a587"
  description: "Gas or electric heater control on return water side."
  is_abstract: true
  opt_uses:
  - heating_percentage_command
  - heating_thermal_power_capacity
  - high_return_water_temperature_alarm
  - low_return_water_temperature_alarm
  - heater_run_status
  uses:
  - heater_run_command
  - return_water_temperature_sensor
  - return_water_temperature_setpoint
  implements:
  - CONTROL

HT2SWC:
  guid: "cc630fcd-8a18-4fbb-a34b-3eae05b8b49b"
  description: "Two gas or electric heater control on supply water side."
  is_abstract: true
  opt_uses:
  - heating_percentage_command
  - heating_thermal_power_capacity
  - high_supply_water_temperature_alarm
  - low_supply_water_temperature_alarm
  uses:
  - heater_run_command_1
  - heater_run_command_2
  - supply_water_temperature_sensor
  - supply_water_temperature_setpoint
  implements:
  - CONTROL


HT4SWC:
  guid: "e8633b6d-6096-4824-a4e0-3cf06f0e2170"
  description: "Four gas or electric heater control on supply water side."
  is_abstract: true
  opt_uses:
  - heating_percentage_command
  - heating_thermal_power_capacity
  - high_supply_water_temperature_alarm
  - low_supply_water_temperature_alarm
  uses:
  - heater_run_command_1
  - heater_run_command_2
  - heater_run_command_3
  - heater_run_command_4
  - supply_water_temperature_sensor
  - supply_water_temperature_setpoint
  implements:
  - CONTROL


HT2SC:
  guid: "5d89ecdf-caaa-4238-8796-1d95a875a81a"
  description: "Two gas or electric heater control on supply side."
  is_abstract: true
  opt_uses:
  - heating_percentage_command
  - heating_request_count
  - heating_thermal_power_capacity
  - high_supply_air_temperature_alarm
  - low_supply_air_temperature_alarm
  uses:
  - heater_run_command_1
  - heater_run_command_2
  - supply_air_temperature_sensor
  - supply_air_temperature_setpoint
  implements:
  - CONTROL


HT3SC:
  guid: "82b35b25-776f-4829-ada6-42691628d84b"
  description: "Three gas or electric heater control on supply side."
  is_abstract: true
  opt_uses:
  - heating_percentage_command
  - heating_request_count
  - heating_thermal_power_capacity
  - high_supply_air_temperature_alarm
  - low_supply_air_temperature_alarm
  uses:
  - heater_run_command_1
  - heater_run_command_2
  - heater_run_command_3
  - supply_air_temperature_sensor
  - supply_air_temperature_setpoint
  implements:
  - CONTROL


HT4SC:
  guid: "211e7507-1925-48ca-a46a-852ca4284c3f"
  description: "Four gas or electric heater control on supply side."
  is_abstract: true
  opt_uses:
  - heating_percentage_command
  - heating_request_count
  - heating_thermal_power_capacity
  - high_supply_air_temperature_alarm
  - low_supply_air_temperature_alarm
  uses:
  - heater_run_command_1
  - heater_run_command_2
  - heater_run_command_3
  - heater_run_command_4
  - supply_air_temperature_sensor
  - supply_air_temperature_setpoint
  implements:
  - CONTROL


HT2SDC:
  guid: "ac906e4b-6e44-445c-90f7-2c6968022b31"
  description: "Two gas or electric heater control on supply side (dual setpoint)."
  is_abstract: true
  opt_uses:
  - heating_percentage_command
  - heating_thermal_power_capacity
  - high_supply_air_temperature_alarm
  - low_supply_air_temperature_alarm
  uses:
  - heater_run_command_1
  - heater_run_command_2
  - supply_air_cooling_temperature_setpoint
  - supply_air_heating_temperature_setpoint
  - supply_air_temperature_sensor
  implements:
  - CONTROL


HTVSC:
  guid: "c2e9d73d-949b-4fcf-8f93-47c25ec15a5e"
  description: "Variable gas to electric control on supply air side."
  is_abstract: true
  opt_uses:
  - heating_request_count
  - heating_thermal_power_capacity
  - high_supply_air_temperature_alarm
  - low_supply_air_temperature_alarm
  uses:
  - heater_run_command
  - heater_run_status
  - heating_percentage_command
  - supply_air_temperature_sensor
  - supply_air_temperature_setpoint
  implements:
  - CONTROL


ECON:
  guid: "d4285023-3238-443e-bd85-2d91e1706b48"
  description: "Economizer mode control"
  is_abstract: true
  opt_uses:
  - low_limit_outside_air_damper_percentage_command
  - outside_air_damper_percentage_sensor
  - outside_air_flowrate_sensor
  - outside_air_flowrate_setpoint
  - outside_air_relative_humidity_sensor
  - return_air_damper_percentage_command
  - supply_air_temperature_sensor
  - failed_mixed_air_temperature_alarm
  - high_return_air_temperature_alarm
  - high_supply_air_temperature_alarm
  - low_return_air_temperature_alarm
  - low_supply_air_temperature_alarm
  uses:
  - economizer_mode
  - mixed_air_temperature_sensor
  - outside_air_damper_percentage_command
  - outside_air_temperature_sensor
  - return_air_temperature_sensor
  - supply_air_temperature_setpoint
  implements:
  - CONTROL


ECOND:
  guid: "2640d584-7b8e-4523-b894-beaf4b13e4c0"
  description: "Economizer mode control - single zone"
  is_abstract: true
  opt_uses:
  - low_limit_outside_air_damper_percentage_command
  - mixed_air_temperature_sensor
  - outside_air_damper_percentage_sensor
  - outside_air_flowrate_sensor
  - outside_air_flowrate_setpoint
  - return_air_damper_percentage_command
  - return_air_temperature_sensor
  - failed_discharge_air_temperature_alarm
  - failed_mixed_air_temperature_alarm
  - high_return_air_temperature_alarm
  - low_return_air_temperature_alarm
  uses:
  - discharge_air_temperature_sensor
  - discharge_air_temperature_setpoint
  - economizer_mode
  - outside_air_damper_percentage_command
  - outside_air_temperature_sensor
  implements:
  - CONTROL


ECONM:
  guid: "729bb0f5-4323-46c6-bfce-176bd4b55869"
  description: "Economizer mode control"
  is_abstract: true
  opt_uses:
  - low_limit_outside_air_damper_percentage_command
  - outside_air_damper_percentage_sensor
  - outside_air_flowrate_sensor
  - outside_air_flowrate_setpoint
  - return_air_damper_percentage_command
  - supply_air_temperature_sensor
  - failed_mixed_air_temperature_alarm
  - high_return_air_temperature_alarm
  - high_supply_air_temperature_alarm
  - low_return_air_temperature_alarm
  - low_supply_air_temperature_alarm
  uses:
  - economizer_mode
  - mixed_air_temperature_sensor
  - mixed_air_temperature_setpoint
  - outside_air_damper_percentage_command
  - outside_air_temperature_sensor
  - return_air_temperature_sensor
  implements:
  - CONTROL


ECONM2X:
  guid: "ebde3e58-1637-466e-9737-934e07bcd807"
  description: "Economizer mode control"
  is_abstract: true
  opt_uses:
  - low_limit_outside_air_damper_percentage_command
  - outside_air_damper_percentage_sensor
  - outside_air_flowrate_sensor
  - outside_air_flowrate_setpoint
  - return_air_damper_percentage_command
  - supply_air_temperature_sensor
  - high_return_air_temperature_alarm
  - high_supply_air_temperature_alarm
  - low_return_air_temperature_alarm
  - low_supply_air_temperature_alarm
  uses:
  - economizer_mode
  - mixed_air_temperature_sensor_1
  - mixed_air_temperature_sensor_2
  - mixed_air_temperature_setpoint
  - outside_air_damper_percentage_command
  - outside_air_temperature_sensor
  - return_air_temperature_sensor
  implements:
  - CONTROL


ECONMD:
  guid: "d19e9024-ddb9-4f1a-8598-f30d52f0beb6"
  description: "Economizer mode control - single zone"
  is_abstract: true
  opt_uses:
  - discharge_air_temperature_sensor
  - low_limit_outside_air_damper_percentage_command
  - outside_air_damper_percentage_sensor
  - outside_air_flowrate_sensor
  - outside_air_flowrate_setpoint
  - return_air_damper_percentage_command
  - return_air_temperature_sensor
  - failed_discharge_air_temperature_alarm
  - failed_mixed_air_temperature_alarm
  - high_return_air_temperature_alarm
  - low_return_air_temperature_alarm
  uses:
  - economizer_mode
  - mixed_air_temperature_sensor
  - mixed_air_temperature_setpoint
  - outside_air_damper_percentage_command
  - outside_air_temperature_sensor
  implements:
  - CONTROL


ECONZ:
  guid: "a0c19e08-9bb2-4dc3-a65c-4ee050111d65"
  description: "Economizer mode control - single room"
  is_abstract: true
  opt_uses:
  - discharge_air_temperature_sensor
  - low_limit_outside_air_damper_percentage_command
  - mixed_air_temperature_sensor
  - outside_air_damper_percentage_sensor
  - outside_air_flowrate_sensor
  - outside_air_flowrate_setpoint
  - outside_air_relative_humidity_sensor
  - return_air_damper_percentage_command
  - return_air_temperature_sensor
  - failed_discharge_air_temperature_alarm
  - failed_mixed_air_temperature_alarm
  - failed_zone_air_temperature_alarm
  - high_return_air_temperature_alarm
  - high_zone_air_temperature_alarm
  - low_return_air_temperature_alarm
  - low_zone_air_temperature_alarm
  uses:
  - economizer_mode
  - outside_air_damper_percentage_command
  - outside_air_temperature_sensor
  - zone_air_cooling_temperature_setpoint
  - zone_air_temperature_sensor
  implements:
  - CONTROL


VOADM:
  guid: "cfb7089c-d3b6-4afd-829a-aeeb05b6ff15"
  description: "Variable outside air damper monitoring."
  is_abstract: true
  opt_uses:
  - economizer_mode
  - low_limit_outside_air_damper_percentage_command
  - mixed_air_temperature_sensor
  - outside_air_damper_percentage_sensor
  - failed_mixed_air_temperature_alarm
  uses:
  - outside_air_damper_percentage_command
  - outside_air_temperature_sensor
  implements:
  - MONITORING


BYPDM:
  guid: "b26b31a9-5a4a-4bd8-87d0-97260e739f32"
  description: "Bypass damper monitoring."
  is_abstract: true
  uses:
  - bypass_air_damper_percentage_command
  implements:
  - MONITORING


OAFM:
  guid: "4d6c951b-f9a2-445d-93d7-a8ab2aa523ad"
  description: "Outside air flow monitoring"
  is_abstract: true
  opt_uses:
  - outside_air_damper_percentage_sensor
  - outside_air_temperature_sensor
  uses:
  - outside_air_flowrate_sensor
  implements:
  - MONITORING


OAFMC:
  guid: "a33ca954-5287-490f-89bc-c3e2b53ceee5"
  description: "Outside air flow control with minimum setpoint."
  is_abstract: true
  opt_uses:
  - economizer_mode
  - mixed_air_temperature_sensor
  - failed_mixed_air_temperature_alarm
  uses:
  - outside_air_damper_percentage_command
  - outside_air_flowrate_sensor
  - ventilation_outside_air_flowrate_setpoint
  implements:
  - CONTROL


OAMC:
  guid: "48885f9d-2f9e-4c67-be4f-e558f801e02f"
  description: "Outside air flow control."
  is_abstract: true
  opt_uses:
  - outside_air_flowrate_sensor
  uses:
  - outside_air_damper_percentage_command
  - outside_air_damper_percentage_sensor
  implements:
  - CONTROL


OFC:
  guid: "9e54468c-0ab4-453c-a0e3-a9e70330fef1"
  description: "Outside air flow control monitoring (without a damper)."
  is_abstract: true
  uses:
  - outside_air_flowrate_sensor
  - outside_air_flowrate_setpoint
  implements:
  - OPERATIONAL


SFM:
  guid: "3dcbf69b-ae92-46e8-9b06-4bbb2b16a71f"
  description: "Supply air flow monitoring."
  is_abstract: true
  uses:
  - supply_air_flowrate_sensor
  implements:
  - MONITORING


DFM:
  guid: "fcf4568f-324c-49d3-8a57-c1d4fad24973"
  description: "Discharge air flow monitoring."
  is_abstract: true
  uses:
  - discharge_air_flowrate_sensor
  implements:
  - MONITORING
  opt_uses:
  - low_discharge_air_flowrate_alarm


SFC:
  guid: "53328995-5e0c-4929-af9f-052104076d11"
  description: "Supply air flow control."
  is_abstract: true
  uses:
  - supply_air_flowrate_sensor
  - supply_air_flowrate_setpoint
  implements:
  - OPERATIONAL


RFC:
  guid: "a8ff3d29-506c-4d34-aead-af60c4b68cb9"
  description: "Return air flow control."
  is_abstract: true
  uses:
  - return_air_flowrate_sensor
  - return_air_flowrate_setpoint
  implements:
  - OPERATIONAL


SARC:
  guid: "8802aca2-e086-43b1-8be2-1df1104a3f5d"
  description: "AHU supply air reset control."
  is_abstract: true
  opt_uses:
  - heating_request_count
  - supply_air_flowrate_sensor
  uses:
  - cooling_request_count
  - pressurization_request_count
  - supply_air_static_pressure_setpoint
  - supply_air_temperature_setpoint
  implements:
  - CONTROL


RWISOVPC:
  guid: "8741bbd4-d41e-4313-9c71-85995078216d"
  description: "Return water isolation valve percentage monitoring."
  is_abstract: true
  opt_uses:
  - run_command
  uses:
  - return_water_valve_percentage_command
  - return_water_valve_percentage_sensor
  implements:
  - OPERATIONAL


CHWISOVM:
  guid: "9d50a373-7c09-49e0-8739-4f1fb18b18b5"
  description: "Chilled water isolation valve monitoring."
  is_abstract: true
  opt_uses:
  - run_command
  uses:
  - chilled_water_isolation_valve_command
  - chilled_water_isolation_valve_status
  implements:
  - MONITORING


CDWISOVM:
  guid: "a90ebfb9-d964-4bc7-aebf-67a72866fd38"
  description: "Condensing water isolation valve monitoring."
  is_abstract: true
  opt_uses:
  - run_command
  uses:
  - condensing_water_isolation_valve_command
  - condensing_water_isolation_valve_status
  implements:
  - MONITORING


CDWISOVPM:
  guid: "8308f584-0b61-4124-abb9-d8f5ca71e880"
  description: "Condensing water isolation valve percentage monitoring."
  is_abstract: true
  opt_uses:
  - run_command
  - local_override_isolation_valve_alarm
  uses:
  - condensing_water_isolation_valve_percentage_command
  - condensing_water_isolation_valve_percentage_sensor
  implements:
  - MONITORING


CDWPVM:
  guid: "588692e6-84a9-4a31-8cc6-09eb599cbe54"
  description: "Condensing water pressure valve command and position monitoring (without regard to what controls it)."
  is_abstract: true
  opt_uses:
  - condensing_water_flowrate_sensor
  uses:
  - condensing_water_valve_percentage_sensor
  implements:
  - OPERATIONAL


CDWFRSM:
  guid: "2a153a56-29ae-403e-9b4d-9b16b3a4794c"
  description: "Condenser water flowrate status monitoring."
  is_abstract: true
  uses:
  - condensing_water_flowrate_status
  implements:
  - OPERATIONAL


BYPVPM:
  guid: "57766034-a856-4dfe-b070-fd65673d8dd0"
  description: "Bypass water valve percentage monitoring."
  is_abstract: true
  opt_uses:
  - bypass_valve_percentage_sensor
  uses:
  - bypass_valve_percentage_command
  implements:
  - MONITORING


MWVPM:
  guid: "bd83e820-585d-4e03-9142-7d4355b41574"
  description: "Make-up water valve percentage monitoring."
  is_abstract: true
  uses:
  - makeup_water_valve_percentage_command
  implements:
  - MONITORING


HXSWISOVPM:
  guid: "04a7805d-e8ff-4b53-9513-d88ede4635ff"
  description: "Heat exchanger supply isolation water valve percentage monitoring."
  is_abstract: true
  uses:
  - heat_exchange_supply_water_isolation_valve_percentage_command
  - heat_exchange_supply_water_isolation_valve_percentage_sensor
  implements:
  - MONITORING


HXRWISOVPM:
  guid: "789cd63d-8168-43fe-9245-c54a8527482c"
  description: "Heat exchanger return isolation water valve percentage monitoring."
  is_abstract: true
  uses:
  - heat_exchange_return_water_isolation_valve_percentage_command
  - heat_exchange_return_water_isolation_valve_percentage_sensor
  implements:
  - MONITORING


HXSWISOVM:
  guid: "3a617a80-2ab5-4eb5-9cf5-c327359a03c6"
  description: "Heat exchanger supply isolation water valve monitoring."
  is_abstract: true
  uses:
  - heat_exchange_supply_water_isolation_valve_command
  - heat_exchange_supply_water_isolation_valve_status
  implements:
  - MONITORING


HXRWISOVM:
  guid: "48cee686-e728-4996-be87-0a280ecf9733"
  description: "Heat exchanger return isolation water valve monitoring."
  is_abstract: true
  uses:
  - heat_exchange_return_water_isolation_valve_command
  - heat_exchange_return_water_isolation_valve_status
  implements:
  - MONITORING


PWISOVM:
  guid: "f4ea38d8-031e-48cd-be80-43883419ed55"
  description: "Process water iso valve monitoring."
  is_abstract: true
  uses:
  - process_water_isolation_valve_command
  implements:
  - MONITORING


PWVPM:
  guid: "2335c3b8-b27f-4ef0-b15b-7df5e8d25e4a"
  description: "Process water valve percentage monitoring."
  is_abstract: true
  uses:
  - process_water_valve_percentage_command
  implements:
  - MONITORING


CHWBZC:
  guid: "cbdecbaf-5ddb-4f77-b85f-2fbd92970a70"
  description: "Chilled water valve binary (open/closed) control."
  is_abstract: true
  implements:
  - OPERATIONAL
  uses:
  - chilled_water_valve_command
  - zone_air_cooling_temperature_setpoint
  - zone_air_temperature_sensor
  opt_uses:
  - failed_chilled_water_valve_alarm
  - failed_zone_air_temperature_alarm
  - high_zone_air_temperature_alarm
  - low_zone_air_temperature_alarm


CHWBYPVPM:
  guid: "68cd5104-bf2e-48f3-8b88-c12192509393"
  description: "Chilled water bypass valve percentage monitoring."
  is_abstract: true
  uses:
  - chilled_water_bypass_valve_percentage_command
  - chilled_water_bypass_valve_percentage_sensor
  implements:
  - MONITORING


MXVPM:
  guid: "4bb25777-d661-4fd3-9f8f-a84b349ada87"
  description: "Mixing valve percent monitoring."
  is_abstract: true
  uses:
  - mixing_valve_percentage_command
  implements:
  - MONITORING


WFRM:
  guid: "f92ea2a3-9bbf-4559-b26d-2864a0a9f973"
  description: "Water flowrate monitoring."
  is_abstract: true
  uses:
  - flowrate_sensor
  implements:
  - MONITORING
  opt_uses:
  - low_flowrate_alarm


WFRC:
  guid: "55e5d148-7001-40e2-b082-d17cafb3309a"
  description: "Water flowrate control."
  is_abstract: true
  uses:
  - flowrate_sensor
  - flowrate_setpoint
  implements:
  - OPERATIONAL
  opt_uses:
  - low_flowrate_alarm


MWFRC:
  guid: "b98a5846-1b69-47e4-8913-87beb392ddcb"
  description: "Minimum water flowrate control."
  is_abstract: true
  uses:
  - flowrate_sensor
  - low_limit_flowrate_setpoint
  implements:
  - OPERATIONAL
  opt_uses:
  - low_flowrate_alarm


CHWFRM:
  guid: "3a9f9c94-7d1e-4ed2-839f-66ce995e58fd"
  description: "Chilled water flowrate monitoring."
  is_abstract: true
  uses:
  - chilled_water_flowrate_sensor
  implements:
  - MONITORING


CHWFRSM:
  guid: "b980da9b-c3de-4aab-b6de-8ab6cbc53178"
  description: "Chilled water flowrate status monitoring."
  is_abstract: true
  uses:
  - chilled_water_flowrate_status
  implements:
  - MONITORING


SEPM:
  guid: "a4c57915-39de-47ef-ae66-643b4e12b180"
  description: "Shade extent monitoring."
  is_abstract: true
  uses:
  - shade_extent_percentage_command
  implements:
  - MONITORING


STPM:
  guid: "8221a52f-102f-486e-8ae2-1c5eee8c31d0"
  description: "Shade tilt monitoring."
  is_abstract: true
  uses:
  - shade_tilt_percentage_command
  implements:
  - MONITORING


IGM:
  guid: "ae569be0-3ab9-4f9e-904e-6839aca72b72"
  description: "Inlet guidevane monitoring."
  is_abstract: true
  uses:
  - inlet_guidevane_percentage_sensor
  implements:
  - OPERATIONAL


CLPM:
  guid: "603cc89d-c8f4-4ab6-bba2-447a2bd2bbab"
  description: "Cooling thermal monitoring."
  is_abstract: true
  uses:
  - cooling_thermal_power_sensor
  implements:
  - MONITORING


PCLPM:
  guid: "876a8eaa-b0a3-4af7-bdf8-fbef6a93aca5"
  description: "Process cooling thermal monitoring."
  is_abstract: true
  uses:
  - process_cooling_thermal_power_sensor
  implements:
  - MONITORING

### POTENTIALLY ONE-OFF TYPES ###
DDCO:
  guid: "0a322cf2-ad41-40f5-9d2f-d2ed8c4d67a8"
  description: "Flow control - dual duct, but only cooling."
  is_abstract: true
  uses:
  - cooling_air_damper_percentage_command_1
  - cooling_air_damper_percentage_command_2
  - cooling_air_flowrate_sensor_1
  - cooling_air_flowrate_sensor_2
  - cooling_air_flowrate_setpoint_1
  - cooling_air_flowrate_setpoint_2
  implements:
  - CONTROL


FDPM2X:
  guid: "7ac01e64-eadc-4690-8c12-1bd9f48cd9b3"
  description: "Filter pressure monitoring (2 sensors)."
  is_abstract: true
  uses:
  - filter_differential_pressure_sensor_1
  - filter_differential_pressure_sensor_2
  implements:
  - MONITORING


FDPSM2X:
  guid: "2d883683-d3fc-47c3-8efd-163df172ae9c"
  description: "Filter pressure status monitoring (2 sensors)."
  is_abstract: true
  uses:
  - filter_differential_pressure_status_1
  - filter_differential_pressure_status_2
  opt_uses:
  - filter_alarm_1
  - filter_alarm_2
  implements:
  - MONITORING


FDPSM4X:
  guid: "1f150c97-8cd5-436c-ba94-f249c076f498"
  description: "Filter pressure status monitoring (4 sensors)."
  is_abstract: true
  uses:
  - filter_differential_pressure_status_1
  - filter_differential_pressure_status_2
  - filter_differential_pressure_status_3
  - filter_differential_pressure_status_4
  opt_uses:
  - filter_alarm_1
  - filter_alarm_2
  - filter_alarm_3
  - filter_alarm_4
  implements:
  - MONITORING


FDPM3X:
  guid: "6b97820b-c413-4c11-ae60-00da68a99b2a"
  description: "Filter pressure monitoring (3 sensors)."
  is_abstract: true
  uses:
  - filter_differential_pressure_sensor_1
  - filter_differential_pressure_sensor_2
  - filter_differential_pressure_sensor_3
  implements:
  - MONITORING


FDPM4X:
  guid: "8d9c1975-d7e4-4e90-829c-8d8454b4bb9d"
  description: "Filter pressure monitoring (4 sensors)."
  is_abstract: true
  uses:
  - filter_differential_pressure_sensor_1
  - filter_differential_pressure_sensor_2
  - filter_differential_pressure_sensor_3
  - filter_differential_pressure_sensor_4
  implements:
  - MONITORING


CO2C2X:
  guid: "4f712687-0690-485d-9e73-4880d30eebf4"
  description: "Carbon dioxide control with dual zone sensors."
  is_abstract: true
  uses:
  - zone_air_co2_concentration_sensor_1
  - zone_air_co2_concentration_sensor_2
  - zone_air_co2_concentration_setpoint
  implements:
  - OPERATIONAL


DSP3X:
  guid: "c3a47cb2-1af2-4bc0-ac17-59fcb019d09f"
  description: "Dual setpoint zone temp control with 3 temp sensors."
  is_abstract: true
  opt_uses:
  - discharge_air_temperature_sensor
  - failed_discharge_air_temperature_alarm
  uses:
  - zone_air_cooling_temperature_setpoint
  - zone_air_heating_temperature_setpoint
  - zone_air_temperature_sensor_1
  - zone_air_temperature_sensor_2
  - zone_air_temperature_sensor_3
  implements:
  - OPERATIONAL


EFSS2X:
  guid: "2088a8dd-7821-4782-be8c-6396601bff6e"
  description: "Exhaust fan start-stop and feedback with two fans."
  is_abstract: true
  opt_uses:
  - exhaust_air_flowrate_capacity
  - exhaust_fan_current_sensor_1
  - exhaust_fan_current_sensor_2
  - exhaust_fan_power_capacity
  - exhaust_fan_power_sensor_1
  - exhaust_fan_power_sensor_2
  uses:
  - exhaust_fan_run_command_1
  - exhaust_fan_run_command_2
  - exhaust_fan_run_status_1
  - exhaust_fan_run_status_2
  implements:
  - OPERATIONAL


EFSS3X:
  guid: "48635fa0-7a1a-4266-96a1-af3a61f172b8"
  description: "Exhaust fan start-stop and feedback with three fans."
  is_abstract: true
  opt_uses:
  - exhaust_air_flowrate_capacity
  - exhaust_fan_current_sensor_1
  - exhaust_fan_current_sensor_2
  - exhaust_fan_current_sensor_3
  - exhaust_fan_power_capacity
  - exhaust_fan_power_sensor_1
  - exhaust_fan_power_sensor_2
  - exhaust_fan_power_sensor_3
  uses:
  - exhaust_fan_run_command_1
  - exhaust_fan_run_command_2
  - exhaust_fan_run_command_3
  - exhaust_fan_run_status_1
  - exhaust_fan_run_status_2
  - exhaust_fan_run_status_3
  implements:
  - OPERATIONAL


EFSS4X:
  guid: "fd0fd629-4909-4bbe-aaae-3210ba66c6fb"
  description: "Exhaust fan start-stop and feedback with four fans."
  is_abstract: true
  opt_uses:
  - exhaust_air_flowrate_capacity
  - exhaust_fan_current_sensor_1
  - exhaust_fan_current_sensor_2
  - exhaust_fan_current_sensor_3
  - exhaust_fan_current_sensor_4
  - exhaust_fan_power_capacity
  - exhaust_fan_power_sensor_1
  - exhaust_fan_power_sensor_2
  - exhaust_fan_power_sensor_3
  - exhaust_fan_power_sensor_4
  uses:
  - exhaust_fan_run_command_1
  - exhaust_fan_run_command_2
  - exhaust_fan_run_command_3
  - exhaust_fan_run_command_4
  - exhaust_fan_run_status_1
  - exhaust_fan_run_status_2
  - exhaust_fan_run_status_3
  - exhaust_fan_run_status_4
  implements:
  - OPERATIONAL


DF2XSS:
  guid: "d869bbc9-3715-498f-a923-94f436664cd0"
  description: "Discharge fan start-stop and feedback (2 pts)."
  is_abstract: true
  opt_uses:
  - discharge_fan_current_sensor
  - discharge_fan_power_sensor
  - discharge_fan_lost_power_alarm
  uses:
  - discharge_fan_run_command_1
  - discharge_fan_run_command_2
  - discharge_fan_run_status_1
  - discharge_fan_run_status_2
  implements:
  - OPERATIONAL


SFSS2X:
  guid: "85ace121-6411-41f7-aea0-03440c7d1352"
  description: "Supply fan start-stop and feedback for two fans."
  is_abstract: true
  opt_uses:
  - supply_air_flowrate_capacity
  - supply_fan_current_sensor_1
  - supply_fan_current_sensor_2
  - supply_fan_power_capacity
  - supply_fan_power_sensor_1
  - supply_fan_power_sensor_2
  - failed_supply_fan_alarm_1
  - failed_supply_fan_alarm_2
  uses:
  - supply_fan_run_command_1
  - supply_fan_run_command_2
  - supply_fan_run_status_1
  - supply_fan_run_status_2
  implements:
  - OPERATIONAL


SFSS3X:
  guid: "e1fba819-60f4-459e-ad37-5da8828618dd"
  description: "Supply fan start-stop and feedback for three fans."
  is_abstract: true
  opt_uses:
  - supply_air_flowrate_capacity
  - supply_fan_current_sensor_1
  - supply_fan_current_sensor_2
  - supply_fan_current_sensor_3
  - supply_fan_power_capacity
  - supply_fan_power_sensor_1
  - supply_fan_power_sensor_2
  - supply_fan_power_sensor_3
  uses:
  - supply_fan_run_command_1
  - supply_fan_run_command_2
  - supply_fan_run_command_3
  - supply_fan_run_status_1
  - supply_fan_run_status_2
  - supply_fan_run_status_3
  implements:
  - OPERATIONAL


SFSS4X:
  guid: "beae050d-0e1e-4a46-a10e-70cf833126a2"
  description: "Supply fan start-stop and feedback for four fans."
  is_abstract: true
  opt_uses:
  - supply_air_flowrate_capacity
  - supply_fan_current_sensor_1
  - supply_fan_current_sensor_2
  - supply_fan_current_sensor_3
  - supply_fan_current_sensor_4
  - supply_fan_power_capacity
  - supply_fan_power_sensor_1
  - supply_fan_power_sensor_2
  - supply_fan_power_sensor_3
  - supply_fan_power_sensor_4
  uses:
  - supply_fan_run_command_1
  - supply_fan_run_command_2
  - supply_fan_run_command_3
  - supply_fan_run_command_4
  - supply_fan_run_status_1
  - supply_fan_run_status_2
  - supply_fan_run_status_3
  - supply_fan_run_status_4
  implements:
  - OPERATIONAL


EFVSC2X:
  guid: "71c4f49c-a3be-4f1b-bbf2-dbbda9a13ec2"
  description: "Exhaust fan variable speed control with feedback and sensoring for two fans."
  is_abstract: true
  opt_uses:
  - exhaust_fan_current_sensor_1
  - exhaust_fan_current_sensor_2
  - exhaust_fan_power_sensor_1
  - exhaust_fan_power_sensor_2
  - exhaust_fan_speed_frequency_sensor_1
  - exhaust_fan_speed_frequency_sensor_2
  - exhaust_fan_speed_percentage_sensor_1
  - exhaust_fan_speed_percentage_sensor_2
  uses:
  - exhaust_fan_run_command_1
  - exhaust_fan_run_command_2
  - exhaust_fan_run_status_1
  - exhaust_fan_run_status_2
  - exhaust_fan_speed_percentage_command_1
  - exhaust_fan_speed_percentage_command_2
  implements:
  - OPERATIONAL


EFVSC3X:
  guid: "d199dfe8-97a9-4f29-aa27-9f48dafef3fd"
  description: "Exhaust fan variable speed control with feedback and sensoring for three fans."
  is_abstract: true
  opt_uses:
  - exhaust_fan_current_sensor_1
  - exhaust_fan_current_sensor_2
  - exhaust_fan_current_sensor_3
  - exhaust_fan_power_sensor_1
  - exhaust_fan_power_sensor_2
  - exhaust_fan_power_sensor_3
  - exhaust_fan_speed_frequency_sensor_1
  - exhaust_fan_speed_frequency_sensor_2
  - exhaust_fan_speed_frequency_sensor_3
  - exhaust_fan_speed_percentage_sensor_1
  - exhaust_fan_speed_percentage_sensor_2
  - exhaust_fan_speed_percentage_sensor_3
  uses:
  - exhaust_fan_run_command_1
  - exhaust_fan_run_command_2
  - exhaust_fan_run_command_3
  - exhaust_fan_run_status_1
  - exhaust_fan_run_status_2
  - exhaust_fan_run_status_3
  - exhaust_fan_speed_percentage_command_1
  - exhaust_fan_speed_percentage_command_2
  - exhaust_fan_speed_percentage_command_3
  implements:
  - OPERATIONAL


EFVSC4X:
  guid: "5c932992-91c9-4184-9f5f-24d62a99e559"
  description: "Exhaust fan variable speed control with feedback and sensoring for four fans."
  is_abstract: true
  opt_uses:
  - exhaust_fan_current_sensor_1
  - exhaust_fan_current_sensor_2
  - exhaust_fan_current_sensor_3
  - exhaust_fan_current_sensor_4
  - exhaust_fan_power_sensor_1
  - exhaust_fan_power_sensor_2
  - exhaust_fan_power_sensor_3
  - exhaust_fan_power_sensor_4
  - exhaust_fan_speed_frequency_sensor_1
  - exhaust_fan_speed_frequency_sensor_2
  - exhaust_fan_speed_frequency_sensor_3
  - exhaust_fan_speed_frequency_sensor_4
  - exhaust_fan_speed_percentage_sensor_1
  - exhaust_fan_speed_percentage_sensor_2
  - exhaust_fan_speed_percentage_sensor_3
  - exhaust_fan_speed_percentage_sensor_4
  uses:
  - exhaust_fan_run_command_1
  - exhaust_fan_run_command_2
  - exhaust_fan_run_command_3
  - exhaust_fan_run_command_4
  - exhaust_fan_run_status_1
  - exhaust_fan_run_status_2
  - exhaust_fan_run_status_3
  - exhaust_fan_run_status_4
  - exhaust_fan_speed_percentage_command_1
  - exhaust_fan_speed_percentage_command_2
  - exhaust_fan_speed_percentage_command_3
  - exhaust_fan_speed_percentage_command_4
  implements:
  - OPERATIONAL


SFVSC2X:
  guid: "4ec491a2-e832-4994-8496-e1034006495e"
  description: "Supply fan variable speed control with feedback and sensoring with two fans."
  is_abstract: true
  opt_uses:
  - supply_fan_current_sensor_1
  - supply_fan_current_sensor_2
  - supply_fan_power_sensor_1
  - supply_fan_power_sensor_2
  - supply_fan_speed_frequency_sensor_1
  - supply_fan_speed_frequency_sensor_2
  - supply_fan_speed_percentage_sensor_1
  - supply_fan_speed_percentage_sensor_2
  uses:
  - supply_fan_run_command_1
  - supply_fan_run_command_2
  - supply_fan_run_status_1
  - supply_fan_run_status_2
  - supply_fan_speed_percentage_command_1
  - supply_fan_speed_percentage_command_2
  implements:
  - OPERATIONAL


SFVSC3X:
  guid: "d60c4c55-8265-4ce8-b7a0-b63b93e2c11e"
  description: "Supply fan variable speed control with feedback and sensoring with three fans."
  is_abstract: true
  opt_uses:
  - ac_voltage_sensor_1
  - ac_voltage_sensor_2
  - ac_voltage_sensor_3
  - dc_voltage_sensor_1
  - dc_voltage_sensor_2
  - dc_voltage_sensor_3
  - supply_fan_current_sensor_1
  - supply_fan_current_sensor_2
  - supply_fan_current_sensor_3
  - supply_fan_power_sensor_1
  - supply_fan_power_sensor_2
  - supply_fan_power_sensor_3
  - supply_fan_run_mode_1
  - supply_fan_run_mode_2
  - supply_fan_run_mode_3
  - supply_fan_run_time_accumulator_1
  - supply_fan_run_time_accumulator_2
  - supply_fan_run_time_accumulator_3
  - supply_fan_speed_frequency_sensor_1
  - supply_fan_speed_frequency_sensor_2
  - supply_fan_speed_frequency_sensor_3
  - supply_fan_speed_percentage_sensor_1
  - supply_fan_speed_percentage_sensor_2
  - supply_fan_speed_percentage_sensor_3
  uses:
  - supply_fan_run_command_1
  - supply_fan_run_command_2
  - supply_fan_run_command_3
  - supply_fan_run_status_1
  - supply_fan_run_status_2
  - supply_fan_run_status_3
  - supply_fan_speed_percentage_command_1
  - supply_fan_speed_percentage_command_2
  - supply_fan_speed_percentage_command_3
  implements:
  - OPERATIONAL


SFVSC4X:
  guid: "8649a013-b152-4412-bfa6-f681d8a962df"
  description: "Supply fan variable speed control with feedback and sensoring with four fans."
  is_abstract: true
  opt_uses:
  - supply_fan_current_sensor_1
  - supply_fan_current_sensor_2
  - supply_fan_current_sensor_3
  - supply_fan_current_sensor_4
  - supply_fan_power_sensor_1
  - supply_fan_power_sensor_2
  - supply_fan_power_sensor_3
  - supply_fan_power_sensor_4
  - supply_fan_speed_frequency_sensor_1
  - supply_fan_speed_frequency_sensor_2
  - supply_fan_speed_frequency_sensor_3
  - supply_fan_speed_frequency_sensor_4
  - supply_fan_speed_percentage_sensor_1
  - supply_fan_speed_percentage_sensor_2
  - supply_fan_speed_percentage_sensor_3
  - supply_fan_speed_percentage_sensor_4
  uses:
  - supply_fan_run_command_1
  - supply_fan_run_command_2
  - supply_fan_run_command_3
  - supply_fan_run_command_4
  - supply_fan_run_status_1
  - supply_fan_run_status_2
  - supply_fan_run_status_3
  - supply_fan_run_status_4
  - supply_fan_speed_percentage_command_1
  - supply_fan_speed_percentage_command_2
  - supply_fan_speed_percentage_command_3
  - supply_fan_speed_percentage_command_4
  implements:
  - OPERATIONAL


BYPSSPC:
  guid: "1811cdec-15d7-4d1d-b819-f7673aa694c2"
  description: "Supply static pressure control with bypass damper."
  is_abstract: true
  opt_uses:
  - supply_air_flowrate_sensor
  - failed_supply_fan_alarm
  - high_supply_air_static_pressure_alarm
  - low_supply_air_static_pressure_alarm
  uses:
  - bypass_air_damper_percentage_command
  - supply_air_static_pressure_sensor
  - supply_air_static_pressure_setpoint
  - supply_fan_run_command
  - supply_fan_run_status
  implements:
  - CONTROL


BYPSSPC2X: # Consider virtual point for instances where dampers control to same value.
  guid: "f4de1232-617b-49c9-adc9-be8810631dbc"
  description: "Supply static pressure control with bypass damper."
  is_abstract: true
  opt_uses:
  - supply_air_flowrate_sensor
  - failed_supply_fan_alarm
  - high_supply_air_static_pressure_alarm
  - low_supply_air_static_pressure_alarm
  uses:
  - bypass_air_damper_percentage_command_1
  - bypass_air_damper_percentage_command_2
  - supply_air_static_pressure_sensor
  - supply_air_static_pressure_setpoint
  - supply_fan_run_command
  - supply_fan_run_status
  implements:
  - CONTROL


SWISOVM:
  guid: "650f3451-5e49-4161-b257-cfc578fb54b4"
  description: "Supply side isolation valve monitoring."
  is_abstract: true
  uses:
  - supply_water_isolation_valve_command
  - supply_water_isolation_valve_status
  implements:
  - MONITORING
  opt_uses:
  - failed_isolation_valve_alarm
  - local_override_isolation_valve_alarm


SWISOVPM:
  guid: "33856563-ebe5-42ee-a928-e8b46d81772d"
  description: "Supply side isolation valve monitoring."
  is_abstract: true
  uses:
  - supply_water_isolation_valve_percentage_command
  - supply_water_isolation_valve_percentage_sensor
  implements:
  - MONITORING


RWISOVM:
  guid: "2d35bbb0-bcad-4f36-a8cb-0c9031d81886"
  description: "Return side isolation valve monitoring."
  is_abstract: true
  uses:
  - return_water_isolation_valve_command
  - return_water_isolation_valve_status
  implements:
  - MONITORING


RWISOVPM:
  guid: "a20fce9d-f8c0-4324-9ffd-8aaa3729b32d"
  description: "Return side isolation valve monitoring."
  is_abstract: true
  uses:
  - return_water_isolation_valve_percentage_command
  - return_water_isolation_valve_percentage_sensor
  implements:
  - MONITORING


CICHVISOVM3X:
  guid: "2fb6be93-58f7-4544-ad33-bae7bf47ff0a"
  description: "Circuit changeover valve for switching between Hot water system and Chiller "
  is_abstract: true
  uses:
  - circulation_changeover_isolation_valve_status_1
  - circulation_changeover_isolation_valve_status_2
  - circulation_changeover_isolation_valve_status_3
  implements:
  - MONITORING


CHWRWISOVPM:
  guid: "0a8333ee-fdc9-440b-9ebc-fb0e19e8cf5c"
  description: "Return side isolation valve monitoring."
  is_abstract: true
  uses:
  - chilled_return_water_isolation_valve_percentage_command
  - chilled_return_water_isolation_valve_percentage_sensor
  implements:
  - MONITORING


CHWRWISOVM:
  guid: "e9680821-b425-4b3f-bef2-b89795524460"
  description: "Return side isolation valve monitoring."
  is_abstract: true
  uses:
  - chilled_return_water_isolation_valve_command
  - chilled_return_water_isolation_valve_status
  implements:
  - MONITORING


CHWSWISOVPM:
  guid: "5f1963bf-1148-4881-8c6f-a20b39600e7e"
  description: "Supply side isolation valve monitoring."
  is_abstract: true
  uses:
  - chilled_supply_water_isolation_valve_percentage_command
  - chilled_supply_water_isolation_valve_percentage_sensor
  implements:
  - MONITORING


CHWSWISOVM:
  guid: "1a187792-767f-4132-9333-161c6db07ce4"
  description: "Supply side isolation valve monitoring."
  is_abstract: true
  uses:
  - chilled_supply_water_isolation_valve_command
  - chilled_supply_water_isolation_valve_status
  implements:
  - MONITORING


PRWDT:
  guid: "cc3605dc-b8bc-4e50-a97c-6a450040bda1"
  description: "Temperature differential across process water."
  is_abstract: true
  implements:
  - MONITORING
  opt_uses:
  - process_cooling_thermal_power_sensor
  uses:
  - process_return_water_temperature_sensor
  - process_supply_water_temperature_sensor


PRWDT2X:
  guid: "a84edaa6-abe2-4496-9d44-9d5210573b13"
  description: "Temperature differential across 2 process water headers."
  is_abstract: true
  implements:
  - MONITORING
  opt_uses:
  - process_cooling_thermal_power_sensor_1
  - process_cooling_thermal_power_sensor_2
  uses:
  - process_return_water_temperature_sensor_1
  - process_return_water_temperature_sensor_2
  - process_supply_water_temperature_sensor_1
  - process_supply_water_temperature_sensor_2


PWFRM:
  guid: "617bdc3e-24b2-4e1f-b03e-9a179ce4fccd"
  description: "Flowrate monitoring for process water."
  is_abstract: true
  implements:
  - MONITORING
  uses:
  - process_water_flowrate_sensor


PWFRM2X:
  guid: "7ee01573-42e1-4b4b-9dae-8c4950ce6e29"
  description: "Flowrate monitoring for 2 process water headers."
  is_abstract: true
  implements:
  - MONITORING
  uses:
  - process_water_flowrate_sensor_1
  - process_water_flowrate_sensor_2


PWDPM:
  guid: "f6ba0e90-e329-4170-96db-1b0ea822db23"
  description: "Differential pressure monitoring for process water."
  is_abstract: true
  implements:
  - MONITORING
  uses:
  - process_water_differential_pressure_sensor


PWDPM2X:
  guid: "95241eea-6d22-400c-aa92-c0e7caf8a4d1"
  description: "Differential pressure monitoring for 2 process water headers."
  is_abstract: true
  implements:
  - MONITORING
  uses:
  - process_water_differential_pressure_sensor_1
  - process_water_differential_pressure_sensor_2


CWRISOVPM:
  guid: "ec4e3b78-417d-47a3-bbbf-d031f31d2d3d"
  description: "Condensing water return isolation monitoring."
  is_abstract: true
  uses:
  - condensing_return_water_isolation_valve_percentage_command
  - condensing_return_water_isolation_valve_percentage_sensor
  implements:
  - MONITORING


CWRISOVM:
  guid: "cb8b8c1e-30c2-48fc-b6c0-44d73468d994"
  description: "Condensing water return isolation monitoring."
  is_abstract: true
  uses:
  - condensing_return_water_isolation_valve_command
  - condensing_return_water_isolation_valve_status
  implements:
  - MONITORING


CWSISOVPM:
  guid: "3221aa75-8df4-4964-82dd-9a5c59c3a73b"
  description: "Condensing water supply isolation monitoring."
  is_abstract: true
  uses:
  - condensing_supply_water_isolation_valve_percentage_command
  - condensing_supply_water_isolation_valve_percentage_sensor
  implements:
  - MONITORING


CWSISOVM:
  guid: "6284c4c0-1261-44f7-bebb-ab6aa11443ca"
  description: "Condensing water supply isolation monitoring."
  is_abstract: true
  uses:
  - condensing_supply_water_isolation_valve_command
  - condensing_supply_water_isolation_valve_status
  implements:
  - MONITORING


CHWRISOVPM:
  guid: "e9fd8609-a3da-4c2a-bd3b-df8692285add"
  description: "Chilled water return isolation monitoring."
  is_abstract: true
  uses:
  - chilled_return_water_isolation_valve_percentage_command
  - chilled_return_water_isolation_valve_percentage_sensor
  implements:
  - MONITORING


WDPM:
  guid: "417a56f9-4c22-454a-8aa9-e6764d9fea8e"
  description: "Differential pressure monitoring."
  is_abstract: true
  uses:
  - differential_pressure_sensor
  opt_uses:
  - high_differential_pressure_alarm
  - low_differential_pressure_alarm


CHWDPM:
  guid: "dcdb66fc-576b-4475-a1cd-f143e16edcde"
  description: "Differential pressure monitoring for chilled water."
  is_abstract: true
  uses:
  - chilled_water_differential_pressure_sensor


CHDX4SC:
  guid: "52c7a4a2-d587-46d5-96c9-d1bdf60daa81"
  description: "Chiller control."
  is_abstract: true
  opt_uses:
  - chilled_return_water_temperature_sensor
  - compressor_speed_frequency_sensor
  - compressor_speed_percentage_command
  - compressor_speed_percentage_sensor
  - cooling_percentage_command
  uses:
  - chilled_supply_water_temperature_sensor
  - chilled_supply_water_temperature_setpoint
  - compressor_run_command_1
  - compressor_run_command_2
  - compressor_run_command_3
  - compressor_run_command_4
  - compressor_run_status_1
  - compressor_run_status_2
  - compressor_run_status_3
  - compressor_run_status_4


CHDX2SC:
  guid: "7383de4b-4fcd-4504-b91a-3fd2576845fb"
  description: "Chiller control."
  is_abstract: true
  opt_uses:
  - chilled_return_water_temperature_sensor
  - compressor_speed_frequency_sensor
  - compressor_speed_percentage_command
  - compressor_speed_percentage_sensor
  - cooling_percentage_command
  - cooling_request_count
  uses:
  - chilled_supply_water_temperature_sensor
  - chilled_supply_water_temperature_setpoint
  - compressor_run_command_1
  - compressor_run_command_2
  - compressor_run_status_1
  - compressor_run_status_2


CHDXSC:
  guid: "cc5a8afe-0752-4b8d-846a-5848bf056ddd"
  description: "Chiller control single stage."
  is_abstract: true
  opt_uses:
  - chilled_return_water_temperature_sensor
  - compressor_speed_frequency_sensor
  - compressor_speed_percentage_command
  - compressor_speed_percentage_sensor
  - cooling_percentage_command
  - compressor_lost_power_alarm
  - failed_compressor_alarm
  - overload_compressor_alarm
  uses:
  - chilled_supply_water_temperature_sensor
  - chilled_supply_water_temperature_setpoint
  - compressor_run_command
  - compressor_run_status


CHDXVSC:
  guid: "7a5e238a-a1b2-4aac-88e3-cffc18960489"
  description: "Variable speed compressor control."
  is_abstract: true
  uses:
  - compressor_run_command
  - compressor_run_status
  - compressor_speed_percentage_sensor
  opt_uses:
  - compressor_current_sensor
  - compressor_speed_frequency_sensor
  - compressor_voltage_sensor
  - compressor_lost_power_alarm
  - failed_compressor_alarm
  - overload_compressor_alarm


CDWFRM:
  guid: "b4cd6a63-df02-4c7b-bf81-3902cd827241"
  description: "Condenser water flowrate monitoring."
  is_abstract: true
  uses:
  - condensing_water_flowrate_sensor
  implements:
  - MONITORING


REFSM:
  guid: "dfcadf28-6b6f-405b-b6f9-c6ac4f445e96"
  description: "Refrigerant saturation monitoring."
  is_abstract: true
  opt_uses:
  - refrigerant_discharge_temperature_sensor
  - refrigerant_suction_temperature_sensor
  uses:
  - refrigerant_condenser_saturation_temperature_sensor
  - refrigerant_evaporator_saturation_temperature_sensor
  implements:
  - MONITORING


PDSCV:
  guid: "b1eac019-247c-4669-bd66-f70f262f9af7"
  description: "Pressure-dependent supply damper control for ventilation purposes (CO2 or VOC)."
  is_abstract: true
  uses:
  - supply_air_damper_percentage_command
  - supply_air_damper_percentage_sensor
  implements:
  - CONTROL


SDBPC:
  guid: "881f3d79-d107-4268-83c6-f16e3ae7fb5a"
  description: "Back-pressure controlling supply damper."
  is_abstract: true
  opt_uses:
  - supply_air_flowrate_sensor
  - high_supply_air_static_pressure_alarm
  - low_supply_air_static_pressure_alarm
  uses:
  - supply_air_damper_percentage_command
  - supply_air_damper_percentage_sensor
  - supply_air_static_pressure_sensor
  - supply_air_static_pressure_setpoint
  implements:
  - MONITORING


HWVM:
  guid: "9e86fa93-01d8-4536-815b-1b031b165f3f"
  description: "Heating water valve command and position monitoring (without regard to what controls it)."
  is_abstract: true
  opt_uses:
  - heating_thermal_power_capacity
  - heating_water_flowrate_sensor
  uses:
  - heating_water_valve_percentage_command
  - heating_water_valve_percentage_sensor
  implements:
  - OPERATIONAL


CHWVM:
  guid: "73411f3e-5c42-40cb-8d6c-82f1e2358844"
  description: "Chilled water valve command and position monitoring (without regard to what controls it)."
  is_abstract: true
  opt_uses:
  - chilled_water_flowrate_sensor
  - cooling_thermal_power_capacity
  - failed_chilled_water_valve_alarm
  uses:
  - chilled_water_valve_percentage_command
  - chilled_water_valve_percentage_sensor
  implements:
  - OPERATIONAL


RMM:
  guid: "162df361-7593-4e36-bf41-e7fa667244dd"
  description: "Run mode monitoring."
  is_abstract: true
  uses:
  - run_mode


DSPZDHC:
  guid: "365e7bc0-cc71-4fdd-937c-c8be0011636e"
  description: "Zone dual setpoint humidification/dehumidification control."
  is_abstract: true
  opt_uses:
  - humidification_percentage_command
  - failed_humidifier_alarm
  uses:
  - dehumidification_run_command
  - humidification_run_command
  - zone_air_dehumidification_relative_humidity_setpoint
  - zone_air_humidification_relative_humidity_setpoint
  - zone_air_relative_humidity_sensor
  implements:
  - CONTROL


EFC:
  guid: "12587490-2e23-4c9c-9b4f-6980f855ed41"
  description: "Exhaust air flow control."
  is_abstract: true
  uses:
  - exhaust_air_flowrate_sensor
  - exhaust_air_flowrate_setpoint
  implements:
  - OPERATIONAL


DXDDC:
  guid: "a3f8ff4c-3cfc-4832-a0f3-1526c82b4e9e"
  description: "DX cooling dual setpoint control on discharge side"
  is_abstract: true
  opt_uses:
  - compressor_run_status
  - cooling_percentage_command
  - compressor_lost_power_alarm
  - failed_compressor_alarm
  - failed_discharge_air_temperature_alarm
  - overload_compressor_alarm
  uses:
  - compressor_run_command
  - discharge_air_cooling_temperature_setpoint
  - discharge_air_heating_temperature_setpoint
  - discharge_air_temperature_sensor
  implements:
  - CONTROL


HTDDC:
  guid: "9e35fc23-e57e-461a-8ad0-09d91a86bb78"
  description: "gas or electric heating dual setpoint control on discharge side"
  is_abstract: true
  opt_uses:
  - heater_run_status
  - heating_percentage_command
  - failed_discharge_air_temperature_alarm
  uses:
  - discharge_air_cooling_temperature_setpoint
  - discharge_air_heating_temperature_setpoint
  - discharge_air_temperature_sensor
  - heater_run_command
  implements:
  - CONTROL


REFSM2X:
  guid: "4690aaf5-e70c-43e0-aabb-38d209b8c2aa"
  description: "Refrigerant temperature monitoring for 2 circuits."
  is_abstract: true
  opt_uses:
  - refrigerant_discharge_temperature_sensor_1
  - refrigerant_discharge_temperature_sensor_2
  - refrigerant_suction_temperature_sensor_1
  - refrigerant_suction_temperature_sensor_2
  uses:
  - refrigerant_condenser_saturation_temperature_sensor_1
  - refrigerant_condenser_saturation_temperature_sensor_2
  - refrigerant_evaporator_saturation_temperature_sensor_1
  - refrigerant_evaporator_saturation_temperature_sensor_2
  implements:
  - MONITORING


REFPM:
  guid: "a2aeaac3-35be-4e06-89fe-560d7ec5935e"
  description: "Refrigerant pressure monitoring for single circuits."
  is_abstract: true
  opt_uses:
  - refrigerant_differential_pressure_sensor
  - refrigerant_high_pressure_status
  - refrigerant_low_pressure_status
  uses:
  - refrigerant_condenser_pressure_sensor
  - refrigerant_evaporator_pressure_sensor
  implements:
  - MONITORING


REFPM2X:
  guid: "6f2fadec-2b16-4410-8fb5-f6e52c6f13e4"
  description: "Refrigerant pressure monitoring for 2 circuits."
  is_abstract: true
  uses:
  - refrigerant_condenser_pressure_sensor_1
  - refrigerant_condenser_pressure_sensor_2
  - refrigerant_evaporator_pressure_sensor_1
  - refrigerant_evaporator_pressure_sensor_2
  implements:
  - MONITORING


SWPSS:
  guid: "0647053a-4f19-483a-9ad4-4dc4d1472775"
  description: "Sweeper pump start stop monitoring."
  is_abstract: true
  uses:
  - sweeper_pump_run_command
  - sweeper_pump_run_status
  implements:
  - OPERATIONAL


DRPM:
  guid: "ae1c0c1a-981c-4a56-9640-afd961cf0f9a"
  description: "Drain pump monitoring."
  is_abstract: true
  opt_uses:
  - input_motor_power_status
  - water_high_level_status
  - water_low_level_status
  - failed_drain_pump_alarm
  uses:
  - drain_pump_run_status
  implements:
  - MONITORING


SDM:
  guid: "40dc57c7-1efd-483d-a2c0-46077595b2b8"
  description: "Supply air damper monitoring."
  is_abstract: true
  uses:
  - supply_air_damper_command
  - supply_air_damper_status


ECDDC:
  guid: "4874434d-75fd-4a18-aca5-70851c77ea0b"
  description: "Evaporative cooler control on discharge side."
  is_abstract: true
  opt_uses:
  - cooling_percentage_sensor
  - evaporative_cooler_run_status
  - failed_discharge_air_temperature_alarm
  uses:
  - discharge_air_cooling_temperature_setpoint
  - discharge_air_heating_temperature_setpoint
  - discharge_air_temperature_sensor
  - evaporative_cooler_run_command
  implements:
  - CONTROL


DXSDC:
  guid: "ea721fc2-16b9-4bb9-9b59-09c9e1ae1362"
  description: "Compressor run control on supply side, dual setpoints."
  is_abstract: true
  opt_uses:
  - compressor_run_status
  - compressor_speed_percentage_command
  - cooling_percentage_command #Serves as a duty cycle for single-stage DX sections.
  - cooling_thermal_power_capacity
  - leaving_cooling_coil_temperature_sensor
  - compressor_lost_power_alarm
  - failed_compressor_alarm
  - high_supply_air_temperature_alarm
  - low_supply_air_temperature_alarm
  - overload_compressor_alarm
  uses:
  - compressor_run_command
  - supply_air_cooling_temperature_setpoint
  - supply_air_heating_temperature_setpoint
  - supply_air_temperature_sensor
  implements:
  - CONTROL


ETM4X:
  guid: "56fb8b0b-74c6-47be-ad97-189b89c4c78a"
  description: "Basic exhaust temperature monitoring."
  is_abstract: true
  uses:
  - exhaust_air_temperature_sensor_1
  - exhaust_air_temperature_sensor_2
  - exhaust_air_temperature_sensor_3
  - exhaust_air_temperature_sensor_4
  implements:
  - MONITORING


DX6SC:
  guid: "f2fed45c-84e5-4905-b01d-5397cffb7a0e"
  description: "Six compressor run control on supply air side."
  is_abstract: true
  opt_uses:
  - compressor_speed_percentage_command
  - cooling_percentage_command
  - cooling_request_count
  - cooling_thermal_power_capacity
  - leaving_cooling_coil_temperature_sensor
  - high_supply_air_temperature_alarm
  - low_supply_air_temperature_alarm
  uses:
  - compressor_run_command_1
  - compressor_run_command_2
  - compressor_run_command_3
  - compressor_run_command_4
  - compressor_run_command_5
  - compressor_run_command_6
  - compressor_run_status_1
  - compressor_run_status_2
  - compressor_run_status_3
  - compressor_run_status_4
  - compressor_run_status_5
  - compressor_run_status_6
  - supply_air_temperature_sensor
  - supply_air_temperature_setpoint
  implements:
  - CONTROL


DX2DSPRTC:
  guid: "d0ac0571-5f48-464c-bd43-dc58ac879fa9"
  description: "Two-stage compressor run control with dual return temp control."
  is_abstract: true
  opt_uses:
  - compressor_speed_percentage_command
  - cooling_percentage_command
  - cooling_stage_run_count
  - cooling_thermal_power_capacity
  - leaving_cooling_coil_temperature_sensor
  - high_return_air_temperature_alarm
  - low_return_air_temperature_alarm
  uses:
  - compressor_run_command_1
  - compressor_run_command_2
  - compressor_run_status_1
  - compressor_run_status_2
  - return_air_cooling_temperature_setpoint
  - return_air_heating_temperature_setpoint
  - return_air_temperature_sensor
  implements:
  - CONTROL


HPDSPRTC:
  guid: "211fecae-8082-4a69-b27d-e39cdaf65362"
  description: "Heat pump run control with dual return temp control."
  is_abstract: true
  opt_uses:
  - compressor_speed_percentage_command
  - cooling_percentage_command
  - cooling_thermal_power_capacity
  - discharge_air_temperature_sensor
  - leaving_cooling_coil_temperature_sensor
  - compressor_lost_power_alarm
  - failed_compressor_alarm
  - failed_discharge_air_temperature_alarm
  - high_return_air_temperature_alarm
  - low_return_air_temperature_alarm
  - overload_compressor_alarm
  uses:
  - compressor_run_command
  - compressor_run_status
  - reversing_valve_command
  - return_air_cooling_temperature_setpoint
  - return_air_heating_temperature_setpoint
  - return_air_temperature_sensor
  implements:
  - CONTROL


DX4DC:
  guid: "f833b8eb-fdb9-4680-893f-77f87a0a991e"
  description: "Compressor run control on discharge air side (DTC)."
  is_abstract: true
  opt_uses:
  - compressor_speed_percentage_command
  - cooling_percentage_command
  - cooling_thermal_power_capacity
  - leaving_cooling_coil_temperature_sensor
  - failed_discharge_air_temperature_alarm
  uses:
  - compressor_run_command_1
  - compressor_run_command_2
  - compressor_run_command_3
  - compressor_run_command_4
  - compressor_run_status_1
  - compressor_run_status_2
  - compressor_run_status_3
  - compressor_run_status_4
  - discharge_air_temperature_sensor
  - discharge_air_temperature_setpoint
  implements:
  - CONTROL


DX6SWC:
  guid: "8b0ee974-bc6c-445f-9f5a-25b311e80740"
  description: "Six compressor run control on supply water side."
  is_abstract: true
  opt_uses:
  - compressor_speed_percentage_command
  - compressor_speed_percentage_sensor
  - cooling_percentage_command
  - cooling_thermal_power_capacity
  - high_supply_water_temperature_alarm
  - low_supply_water_temperature_alarm
  uses:
  - compressor_run_command_1
  - compressor_run_command_2
  - compressor_run_command_3
  - compressor_run_command_4
  - compressor_run_command_5
  - compressor_run_command_6
  - compressor_run_status_1
  - compressor_run_status_2
  - compressor_run_status_3
  - compressor_run_status_4
  - compressor_run_status_5
  - compressor_run_status_6
  - supply_water_temperature_sensor
  - supply_water_temperature_setpoint
  implements:
  - CONTROL


DRSM5X:
  guid: "24163e23-9488-4804-9d07-9a40ae3f693e"
  description: "Dryer status monitoring."
  is_abstract: true
  uses:
  - dryer_run_status_1
  - dryer_run_status_2
  - dryer_run_status_3
  - dryer_run_status_4
  - dryer_run_status_5
  implements:
  - MONITORING


DRSM8X:
  guid: "69f3f878-0bf0-4544-adbc-2192ac3b6138"
  description: "Dryer status monitoring."
  is_abstract: true
  uses:
  - dryer_run_status_1
  - dryer_run_status_2
  - dryer_run_status_3
  - dryer_run_status_4
  - dryer_run_status_5
  - dryer_run_status_6
  - dryer_run_status_7
  - dryer_run_status_8
  implements:
  - MONITORING


AHAC:
  guid: "f34854e7-cf5e-4477-baaa-e72f80a28bcd"
  description: "Tag to indicate an after hours activation method e.g. push button associated with this device."
  is_abstract: true
  uses:
  - user_occupancy_override_status
  - zone_occupancy_status
  implements:
  - OPERATIONAL


DFFC:
  guid: "118449f6-f7e1-4c5b-ab15-fe67d43a2718"
  description: "Discharge fan flow control"
  is_abstract: true
  uses:
  - discharge_air_flowrate_sensor
  - discharge_air_flowrate_setpoint
  - discharge_fan_run_command
  - discharge_fan_run_status
  - discharge_fan_speed_percentage_command
  implements:
  - CONTROL
  opt_uses:
  - failed_discharge_fan_alarm
  - low_discharge_air_flowrate_alarm


EFM:
  guid: "2dba33f6-54ef-47eb-93ca-d8892ee84a06"
  description: "Exhaust air flow monitoring"
  is_abstract: true
  uses:
  - exhaust_air_flowrate_sensor
  implements:
  - OPERATIONAL


SWTM:
  guid: "353200de-deca-44b5-a664-e725c857a24f"
  description: "Supply water temperature monitoring."
  is_abstract: true
  implements:
  - MONITORING
  opt_uses:
  - cooling_request_count
  - heating_request_count
  - return_water_temperature_sensor
  - high_supply_water_temperature_alarm
  - low_supply_water_temperature_alarm
  uses:
  - supply_water_temperature_sensor


CWDPM:
  guid: "d71e1e0d-35d6-4b53-a570-2e12959c951b"
  description: "Differential pressure monitoring for condenser water."
  is_abstract: true
  implements:
  - MONITORING
  uses:
  - condensing_water_differential_pressure_sensor


DICM:
  guid: "0c42ee3c-eb6c-4624-a4ab-4f8f0f483778"
  description: "Damper isolation control and monitoring. "
  is_abstract: true
  uses:
  - supply_air_isolation_damper_closed_status
  - supply_air_isolation_damper_command
  - supply_air_isolation_damper_open_status


UV:
  guid: "6f7a15ff-40b1-4c49-b70b-18e409db171b"
  description: "Ultraviolet lamp operation."
  is_abstract: true
  opt_uses:
  - ultraviolet_lamp_run_mode
  uses:
  - ultraviolet_lamp_run_command
  - ultraviolet_lamp_run_status


H3X:
  guid: "dd956d92-525a-4970-86f8-c48ed8e5282a"
  description: "Heater monitoring."
  is_abstract: true
  implements:
  - MONITORING
  uses:
  - heater_run_command_1
  - heater_run_command_2
  - heater_run_command_3
  - heater_run_status_1
  - heater_run_status_2
  - heater_run_status_3


CHWBRC:
  guid: "4732dcec-2cab-418e-8c7c-d805f86905e7"
  description: "Chilled water valve binary (open/closed) monitoring/controlling. Return air temperature control."
  is_abstract: true
  implements:
  - OPERATIONAL
  uses:
  - chilled_water_valve_command
  - return_air_temperature_sensor
  - return_air_temperature_setpoint
  opt_uses:
  - failed_chilled_water_valve_alarm
  - high_return_air_temperature_alarm
  - low_return_air_temperature_alarm


CHWISOVPM:
  guid: "d9f7e2fd-391e-48cf-9483-f3f6e19b1b6d"
  description: "Chllled water isolation valve control."
  is_abstract: true
  implements:
  - OPERATIONAL
  uses:
  - chilled_water_isolation_valve_percentage_command
  - chilled_water_isolation_valve_percentage_sensor


CWCS:
  guid: "e186aea0-5702-4c18-b384-0d95851764c2"
  description: "Condensing water valve control."
  is_abstract: true
  implements:
  - OPERATIONAL
  uses:
  - condensing_water_valve_percentage_command
  - condensing_water_valve_percentage_sensor


DPM:
  guid: "b848804b-3954-4982-9333-5232eae0bd00"
  description: "Damper percentage control."
  is_abstract: true
  implements:
  - OPERATIONAL
  uses:
  - damper_percentage_command
  - damper_percentage_sensor


DFVSMC:
  guid: "1e59e4d6-d645-4685-b1a5-e113d5e2100f"
  description: "Variable speed control mode for discharge fans."
  is_abstract: true
  uses:
  - discharge_fan_run_command
  - discharge_fan_run_status
  - discharge_fan_speed_mode
  implements:
  - OPERATIONAL
  opt_uses:
  - failed_discharge_fan_alarm


DFVDSC:
  guid: "38648763-53c2-4464-9133-b42d40dcead3"
  description: "Discharge fan control with toggled variable or discrete speed control. This allows the fan to run either VFD or discrete speed stages (LOW/MED/HIGH, etc.) and to switch between the mode."
  is_abstract: true
  uses:
  - discharge_fan_run_command
  - discharge_fan_run_status
  - discharge_fan_speed_mode
  - discharge_fan_speed_percentage_command
  implements:
  - OPERATIONAL
  opt_uses:
  - failed_discharge_fan_alarm


DFVDSFC:
  guid: "a59a9de7-dd3b-4503-b4fe-49a747fd4a32"
  description: "Discharge fan control with toggled variable or discrete speed (frequency) control. This allows the fan to run either VFD or discrete speed stages (LOW/MED/HIGH, etc.) and to switch between the mode."
  is_abstract: true
  uses:
  - discharge_fan_run_command
  - discharge_fan_run_status
  - discharge_fan_speed_frequency_command
  - discharge_fan_speed_mode
  implements:
  - OPERATIONAL
  opt_uses:
  - failed_discharge_fan_alarm


SSPCSCM:
  guid: "68f3b34c-09a7-45d5-ad58-79ae6bd78e0b"
  description: "Supply air static pressure control for supervisor control (Machine learning)."
  is_abstract: true
  uses:
  - program_supply_air_static_pressure_setpoint
  - supervisor_control_mode
  - supervisor_supply_air_static_pressure_setpoint
  - supply_air_static_pressure_setpoint
  opt_uses:
  - supervisor_alarm


STCSCM:
  guid: "73c2d23e-eb23-41eb-8b1e-f657a2e6fc89"
  description: "Supply air temperature control for supervisor control (Machine learning)."
  is_abstract: true
  uses:
  - program_supply_air_temperature_setpoint
  - supervisor_control_mode
  - supervisor_supply_air_temperature_setpoint
  - supply_air_temperature_setpoint
  opt_uses:
  - supervisor_alarm


SWTCSCM:
  guid: "f612f2d0-4b59-4036-ba7d-c1398d12de27"
  description: "Supply water temperature control for supervisor control (Machine learning)."
  is_abstract: true
  uses:
  - program_supply_water_temperature_setpoint
  - supervisor_control_mode
  - supervisor_supply_water_temperature_setpoint
  - supply_water_temperature_setpoint
  opt_uses:
  - supervisor_alarm


WDPCSCM:
  guid: "40d1d42d-50b9-4c13-8213-fa836e3069de"
  description: "Water differential pressure control for supervisor control (Machine learning)."
  is_abstract: true
  uses:
  - differential_pressure_setpoint
  - program_differential_pressure_setpoint
  - supervisor_control_mode
  - supervisor_differential_pressure_setpoint
  opt_uses:
  - supervisor_alarm


CSWIVS:
  guid: "e1e35fec-c621-4346-9992-4c85d31acaac"
  description: "Condensing return water isolation valve control."
  is_abstract: true
  implements:
  - OPERATIONAL
  uses:
  - condensing_return_water_isolation_valve_command_1
  - condensing_return_water_isolation_valve_command_2
  - condensing_return_water_isolation_valve_command_3
  - condensing_return_water_isolation_valve_command_4
  - condensing_return_water_isolation_valve_command_5
  - condensing_return_water_isolation_valve_command_6
  - condensing_return_water_isolation_valve_command_7
  - condensing_return_water_isolation_valve_status_1
  - condensing_return_water_isolation_valve_status_10
  - condensing_return_water_isolation_valve_status_11
  - condensing_return_water_isolation_valve_status_12
  - condensing_return_water_isolation_valve_status_13
  - condensing_return_water_isolation_valve_status_14
  - condensing_return_water_isolation_valve_status_2
  - condensing_return_water_isolation_valve_status_3
  - condensing_return_water_isolation_valve_status_4
  - condensing_return_water_isolation_valve_status_5
  - condensing_return_water_isolation_valve_status_6
  - condensing_return_water_isolation_valve_status_7
  - condensing_return_water_isolation_valve_status_8
  - condensing_return_water_isolation_valve_status_9


CRWIVS:
  guid: "8ea0f73c-6a13-4196-a63d-f68011597239"
  description: "Condensing supply water isolation valve control."
  is_abstract: true
  implements:
  - OPERATIONAL
  uses:
  - condensing_supply_water_isolation_valve_command_1
  - condensing_supply_water_isolation_valve_command_2
  - condensing_supply_water_isolation_valve_command_3
  - condensing_supply_water_isolation_valve_command_4
  - condensing_supply_water_isolation_valve_command_5
  - condensing_supply_water_isolation_valve_command_6
  - condensing_supply_water_isolation_valve_command_7
  - condensing_supply_water_isolation_valve_status_1
  - condensing_supply_water_isolation_valve_status_10
  - condensing_supply_water_isolation_valve_status_11
  - condensing_supply_water_isolation_valve_status_12
  - condensing_supply_water_isolation_valve_status_13
  - condensing_supply_water_isolation_valve_status_14
  - condensing_supply_water_isolation_valve_status_2
  - condensing_supply_water_isolation_valve_status_3
  - condensing_supply_water_isolation_valve_status_4
  - condensing_supply_water_isolation_valve_status_5
  - condensing_supply_water_isolation_valve_status_6
  - condensing_supply_water_isolation_valve_status_7
  - condensing_supply_water_isolation_valve_status_8
  - condensing_supply_water_isolation_valve_status_9


CSWTC:
  guid: "1e4bca21-e4df-42e2-86ac-d3b2db91e7d2"
  description: "Condensing supply water temperature control."
  is_abstract: true
  implements:
  - OPERATIONAL
  uses:
  - condensing_supply_water_temperature_sensor
  - condensing_supply_water_temperature_setpoint


HTWHLSTC:
  guid: "f05a9fca-0e82-41d5-bee2-2db157b5630b"
  description: "Heat wheel which controls supply temperature using speed control."
  is_abstract: true
  implements:
  - CONTROL
  opt_uses:
  - exhaust_air_temperature_sensor
  - heat_wheel_speed_percentage_sensor
  - return_air_temperature_sensor
  - failed_exhaust_air_temperature_alarm
  - high_return_air_temperature_alarm
  - high_supply_air_temperature_alarm
  - low_return_air_temperature_alarm
  - low_supply_air_temperature_alarm
  uses:
  - heat_wheel_run_command
  - heat_wheel_run_status
  - heat_wheel_speed_percentage_command
  - outside_air_temperature_sensor
  - supply_air_temperature_sensor
  - supply_air_temperature_setpoint

#New abstracts for CH ZRH EURD
CAM:
  guid: "c37a0e19-19c0-4246-8a8b-f376aa089d56"
  description: "ztc alarm monitoring based on moisture sensor on coil or in pan."
  is_abstract: true
  implements:
  - MONITORING
  uses:
  - condensate_water_alarm


DPHCC:
  guid: "4719b91a-9a90-4336-a6cb-8d2109d8e572"
  description: "Two-pipe heating and cooling control. Has a single control valve
    that is fed by two separate headers for heating and cooling water. There is an
    isolation valve for each incoming system and a single control valve. Valve and
    mode control to zone temperature (heating/cooling setpoint configuration)."
  is_abstract: true
  opt_uses:
  - chilled_return_water_isolation_valve_percentage_command
  - chilled_supply_water_isolation_valve_percentage_command
  - heating_return_water_isolation_valve_percentage_command
  - heating_supply_water_isolation_valve_percentage_command
  - supply_water_valve_flowrate_sensor
  - zone_air_cooling_temperature_setpoint
  - zone_air_heating_temperature_setpoint
  - zone_conditioning_mode
  - condensate_water_alarm
  - failed_zone_air_temperature_alarm
  - high_zone_air_temperature_alarm
  - low_zone_air_temperature_alarm
  uses:
  - supply_water_valve_percentage_command
  - water_riser_mode
  - zone_air_temperature_sensor


HHCDM:
  guid: "60e8ae3a-2331-40e2-828c-e9b61a560352"
  description: "Hydronic heating and cooling distribution monitoring"
  is_abstract: true
  implements:
  - MONITORING
  uses:
  - chilled_return_water_isolation_valve_percentage_command
  - chilled_supply_water_isolation_valve_percentage_command
  - cooling_request_count
  - heating_request_count
  - heating_return_water_isolation_valve_percentage_command
  - heating_supply_water_isolation_valve_percentage_command
  opt_uses:
  - average_zone_air_temperature_sensor


HHRU:
  guid: "29f20adc-716d-43ce-81a7-3a8af3bc039d"
  description: "Hydronic heat recovery unit for ahu's with bypass valve and circulation pump"
  is_abstract: true
  implements:
  - MONITORING
  uses:
  - return_air_temperature_sensor
  - supply_air_temperature_sensor
  - supply_air_temperature_setpoint
  - supply_water_temperature_sensor
  - supply_water_valve_percentage_command
  - supply_water_valve_percentage_sensor
  opt_uses:
  - exhaust_air_temperature_sensor
  - outside_air_temperature_sensor
  - failed_exhaust_air_temperature_alarm
  - high_return_air_temperature_alarm
  - high_supply_air_temperature_alarm
  - high_supply_water_temperature_alarm
  - low_return_air_temperature_alarm
  - low_supply_air_temperature_alarm
  - low_supply_water_temperature_alarm


PHRU:
  guid: "708f68a9-f6f6-4563-b3a0-9d8f17637ced"
  description: "heat recovery unit for ahu's with plate heat exchanger valve and  bypass damper"
  is_abstract: true
  implements:
  - MONITORING
  uses:
  - bypass_air_damper_percentage_command
  - return_air_temperature_sensor
  - supply_air_temperature_sensor
  - supply_air_temperature_setpoint
  opt_uses:
  - bypass_air_damper_command
  - bypass_air_damper_status
  - bypass_air_damper_percentage_sensor
  - exhaust_air_temperature_sensor
  - outside_air_temperature_sensor
  - failed_exhaust_air_temperature_alarm
  - high_return_air_temperature_alarm
  - high_supply_air_temperature_alarm
  - low_return_air_temperature_alarm
  - low_supply_air_temperature_alarm


CHWDT2X:
  guid: "956a597b-e5e5-4c1c-9c06-834b7b8d28b4"
  description: "Temperature differential across chilled water with two sets of sensors."
  is_abstract: true
  implements:
  - MONITORING
  uses:
  - chilled_return_water_temperature_sensor_1
  - chilled_return_water_temperature_sensor_2
  - chilled_supply_water_temperature_sensor_1
  - chilled_supply_water_temperature_sensor_2


HLSAFS:
  guid: "15bc5aa4-939f-420f-9146-17f6835badc0"
  description: "Duct VAV type with high and low limit setpoint"
  is_abstract: true
  uses:
  - high_limit_supply_air_flowrate_setpoint
  - low_limit_supply_air_flowrate_setpoint
  - supply_air_flowrate_setpoint
  implements:
  - CONTROL


RHDHS:
  guid: "8b06668f-b1c3-4cda-9fc6-967d06239ae8"
  description: "Return humidification/dehumidification monitor."
  is_abstract: true
  uses:
  - dehumidification_run_status
  - humidification_run_status
  - return_air_relative_humidity_sensor
  - return_air_relative_humidity_setpoint
  implements:
  - MONITORING
  opt_uses:
  - failed_humidifier_alarm
  - high_return_air_relative_humidity_alarm
  - low_return_air_relative_humidity_alarm


CO2DFVSC:
  guid: "e52dd216-585b-447a-9f30-2efe9639f949"
  description: "Carbon dioxide levels controlled by a variable speed discharge fan."
  is_abstract: true
  uses:
  - discharge_fan_speed_percentage_command
  - zone_air_co2_concentration_sensor
  - zone_air_co2_concentration_setpoint
  implements:
  - CONTROL
  opt_uses:
  - high_zone_air_co2_concentration_alarm


CO2EFVSC:
  guid: "9100a54f-3a01-439a-b009-7b4df6bedc1c"
  description: "Carbon dioxide levels controlled by a variable speed exhaust fan."
  is_abstract: true
  opt_uses:
  - exhaust_fan_speed_percentage_sensor
  - high_zone_air_co2_concentration_alarm
  uses:
  - exhaust_fan_speed_percentage_command
  - zone_air_co2_concentration_sensor
  - zone_air_co2_concentration_setpoint
  implements:
  - CONTROL


RACO2C:
  guid: "38ba1a66-8aa5-4c79-b755-734804901626"
  description: "Returned air carbon dioxide levels controls."
  is_abstract: true
  uses:
  - return_air_co2_concentration_sensor
  - return_air_co2_concentration_setpoint


DX2DDC:
  guid: "fbee3bb9-dc8b-4a49-a3eb-97439d0851bc"
  description: "Two compressor run control with dual setpoint control on discharge side"
  is_abstract: true
  opt_uses:
  - compressor_speed_percentage_command
  - cooling_percentage_command
  - failed_discharge_air_temperature_alarm
  uses:
  - compressor_run_command_1
  - compressor_run_command_2
  - compressor_run_status_1
  - compressor_run_status_2
  - discharge_air_cooling_temperature_setpoint
  - discharge_air_heating_temperature_setpoint
  - discharge_air_temperature_sensor
  implements:
  - CONTROL


HWDT:
  guid: "197d48e2-b069-492d-8ae4-4545b844e3a8"
  description: "Temperature differential across heating water for heat recovery chiller."
  is_abstract: true
  implements:
  - MONITORING
  uses:
  - heating_return_water_temperature_sensor
  - heating_supply_water_temperature_sensor


HPDDC:
  guid: "002edb3a-e58d-4802-9c4b-6dc924d261dc"
  description: "Dual setpoint discharge side heat pump control."
  is_abstract: true
  opt_uses:
  - compressor_speed_percentage_command
  - cooling_percentage_command
  - cooling_thermal_power_capacity
  - heating_thermal_power_capacity
  - compressor_lost_power_alarm
  - failed_compressor_alarm
  - failed_discharge_air_temperature_alarm
  - overload_compressor_alarm
  uses:
  - compressor_run_command
  - compressor_run_status
  - discharge_air_cooling_temperature_setpoint
  - discharge_air_heating_temperature_setpoint
  - discharge_air_temperature_sensor
  - reversing_valve_command
  implements:
  - CONTROL


EC2SC:
  guid: "6bf5cfa7-5659-4919-8c34-d60c8e931492"
  description: "Evaporative cooler control on supply side."
  is_abstract: true
  opt_uses:
  - cooling_percentage_sensor
  - cooling_request_count
  - evaporative_cooler_run_status_1
  - evaporative_cooler_run_status_2
  - high_supply_air_temperature_alarm
  - low_supply_air_temperature_alarm
  uses:
  - evaporative_cooler_run_command_1
  - evaporative_cooler_run_command_2
  - supply_air_temperature_sensor
  - supply_air_temperature_setpoint
  implements:
  - CONTROL


HWDDC:
  guid: "b257d777-1ff2-41d7-8230-58a18d568f40"
  description: "Heating water valve with dual setpoint control on discharge side."
  is_abstract: true
  opt_uses:
  - discharge_air_relative_humidity_sensor
  - heating_thermal_power_capacity
  - heating_water_flowrate_sensor
  - heating_water_valve_percentage_sensor
  - failed_discharge_air_temperature_alarm
  uses:
  - discharge_air_heating_temperature_setpoint
  - discharge_air_temperature_sensor
  - heating_water_valve_percentage_command
  implements:
  - CONTROL


CFDPM:
  guid: "be3e3bc0-e927-46a1-9b63-62717fa740ca"
  description: "Carbon filter pressure monitoring, where specific filter type is required."
  is_abstract: true
  uses:
  - carbon_filter_differential_pressure_sensor
  implements:
  - MONITORING


VOADM2X:
  guid: "bce9e194-e5cc-459f-be23-d73af8394b25"
  description: "Variable outside air damper monitoring, where there are two separate, equal sets of dampers that operate in conjunction."
  is_abstract: true
  opt_uses:
  - economizer_mode
  - low_limit_outside_air_damper_percentage_command
  - mixed_air_temperature_sensor
  - outside_air_damper_percentage_sensor_1
  - outside_air_damper_percentage_sensor_2
  - outside_air_flowrate_sensor_1
  - outside_air_flowrate_sensor_2
  - failed_mixed_air_temperature_alarm
  uses:
  - outside_air_damper_percentage_command_1
  - outside_air_damper_percentage_command_2
  - outside_air_temperature_sensor
  implements:
  - MONITORING


EHHRC:
  guid: "350243a7-bac9-45b8-b614-6ada6cf48ef6"
  description: "Exhaust hydronic heat recovery coil with an isolation valve."
  is_abstract: true
  uses:
  - entering_heat_recovery_coil_temperature_sensor
  - exhaust_air_flowrate_sensor
  - heat_recovery_water_isolation_valve_command
  - leaving_heat_recovery_coil_temperature_sensor
  implements:
  - MONITORING


DPBHCC:
  guid: "064adc2f-b5aa-4bc6-bd8e-4d72bed60070"
  description: "Two-pipe binary (open/closed) heating and cooling control. There
    is an isolation valve for each incoming system. Valve and mode control to zone
    temperature (heating/cooling setpoint configuration)."
  is_abstract: true
  opt_uses:
  - cooling_request_count
  - heating_request_count
  - zone_air_relative_humidity_sensor
  - failed_zone_air_temperature_alarm
  - high_zone_air_temperature_alarm
  - low_zone_air_temperature_alarm
  uses:
  - chilled_supply_water_isolation_valve_command
  - chilled_supply_water_isolation_valve_status
  - heating_supply_water_isolation_valve_command
  - heating_supply_water_isolation_valve_status
  - zone_air_cooling_temperature_setpoint
  - zone_air_heating_temperature_setpoint
  - zone_air_temperature_sensor
  implements:
  - CONTROL


FTC:
  guid: "26877aed-9bea-44a8-afca-c7dea27d9b35"
  description: "Floor temperature control, where the temperature sensors are embedded in the floor (as opposed to open to the air)."
  is_abstract: true
  uses:
  - zone_floor_temperature_sensor
  - zone_floor_temperature_setpoint
  implements:
  - OPERATIONAL


DPCHWHRWSC:
  guid: "e7feffef-9d26-4393-b02c-8b5a26be97d6"
  description: "Two-pipe chilled water and heat recovery water control using the same coils."
  is_abstract: true
  opt_uses:
  - chilled_return_water_isolation_valve_status
  - chilled_return_water_temperature_sensor
  - chilled_supply_water_isolation_valve_status
  - chilled_supply_water_temperature_sensor
  - heat_recovery_return_water_isolation_valve_status
  - heat_recovery_return_water_temperature_sensor
  - heat_recovery_supply_water_isolation_valve_status
  - heat_recovery_supply_water_temperature_sensor
  - leaving_coil_temperature_sensor
  - supply_water_valve_percentage_sensor
  - high_supply_air_temperature_alarm
  - low_supply_air_temperature_alarm
  uses:
  - chilled_supply_water_isolation_valve_command
  - heat_recovery_run_command
  - heat_recovery_supply_water_isolation_valve_command
  - supply_air_temperature_sensor
  - supply_air_temperature_setpoint
  - supply_water_valve_percentage_command
  implements:
  - CONTROL


CPVSC2X:
  guid: "1be3e1ba-1a25-4b9a-9784-e4bbd9313db5"
  description: "Circulation pump variable speed control with 2 circulation pumps."
  is_abstract: true
  uses:
  - circulation_pump_run_command_1
  - circulation_pump_run_command_2
  - circulation_pump_run_status_1
  - circulation_pump_run_status_2
  - circulation_pump_speed_percentage_command_1
  - circulation_pump_speed_percentage_command_2
  implements:
  - OPERATIONAL


HWTTC:
  guid: "141c33da-9691-4e45-a572-3b06402a54d7"
  description: "Hot water tank temperature control."
  is_abstract: true
  opt_uses:
  - high_water_temperature_alarm
  uses:
  - hot_water_tank_temperature_sensor
  - hot_water_tank_temperature_setpoint
  implements:
  - OPERATIONAL


PHWTTC:
  guid: "8da5a38c-e6de-43c1-9888-689c7cd35ff2"
  description: "Preheating water tank temperature control."
  is_abstract: true
  uses:
  - preheating_water_tank_temperature_sensor
  - preheating_water_tank_temperature_setpoint
  implements:
  - OPERATIONAL


RCKTM:
  guid: "8ea49daa-0f94-46fe-a919-8614752b1f9f"
  description: "Refrigeration circuit monitoring for a DX compressor loop."
  is_abstract: true
  uses:
  - refrigerant_discharge_pressure_sensor
  - refrigerant_discharge_temperature_sensor
  - refrigerant_liquid_pressure_sensor
  - refrigerant_liquid_saturation_temperature_sensor
  - refrigerant_liquid_temperature_sensor
  - refrigerant_subcooling_temperature_sensor
  - refrigerant_suction_pressure_sensor
  - refrigerant_suction_saturation_temperature_sensor
  - refrigerant_suction_superheat_temperature_sensor
  - refrigerant_suction_temperature_sensor


RCKTM2X:
  guid: "c8303789-9f0f-4a0f-9f27-474771b554a3"
  description: "Refrigeration circuits (2x) monitoring for a DX compressor loop."
  is_abstract: true
  uses:
  - refrigerant_discharge_pressure_sensor_1
  - refrigerant_discharge_pressure_sensor_2
  - refrigerant_discharge_temperature_sensor_1
  - refrigerant_discharge_temperature_sensor_2
  - refrigerant_liquid_pressure_sensor_1
  - refrigerant_liquid_pressure_sensor_2
  - refrigerant_liquid_saturation_temperature_sensor_1
  - refrigerant_liquid_saturation_temperature_sensor_2
  - refrigerant_liquid_temperature_sensor_1
  - refrigerant_liquid_temperature_sensor_2
  - refrigerant_subcooling_temperature_sensor_1
  - refrigerant_subcooling_temperature_sensor_2
  - refrigerant_suction_pressure_sensor_1
  - refrigerant_suction_pressure_sensor_2
  - refrigerant_suction_saturation_temperature_sensor_1
  - refrigerant_suction_saturation_temperature_sensor_2
  - refrigerant_suction_superheat_temperature_sensor_1
  - refrigerant_suction_superheat_temperature_sensor_2
  - refrigerant_suction_temperature_sensor_1
  - refrigerant_suction_temperature_sensor_2


CCM:
  guid: "4690242f-f5fe-47cb-9340-771cfc6cecb3"
  description: "Compressor current monitoring."
  is_abstract: true
  uses:
  - compressor_current_sensor
  - compressor_run_command


CC2XM:
  guid: "6eabfba1-1cc6-43d7-a46a-baaaeb0782d5"
  description: "Compressor current monitoring for 2 compressors."
  is_abstract: true
  uses:
  - compressor_current_sensor_1
  - compressor_current_sensor_2
  - compressor_run_command_1
  - compressor_run_command_2


SSSPC:
  guid: "f933f42e-faf1-4039-801a-83f3eff24461"
  description: "Supply static steam pressure control for steam/water heat exchanger"
  is_abstract: true
  uses:
  - steam_valve_percentage_command
  - supply_steam_static_pressure_sensor
  - supply_steam_static_pressure_setpoint
  implements:
  - CONTROL


SCHWISOVPM:
  guid: "39e76027-e924-48af-a507-dd33948e455b"
  description: "Secondary chilled water return side isolation valve percentage monitoring."
  is_abstract: true
  uses:
  - secondary_chilled_return_water_isolation_valve_percentage_command
  - secondary_chilled_return_water_isolation_valve_percentage_sensor
  implements:
  - MONITORING


SCHWDT:
  guid: "bafc8c7a-fd40-4cd6-8b95-e3beb268eac9"
  description: "Secondary-side chilled water delta-T monitoring."
  is_abstract: true
  implements:
  - MONITORING
  uses:
  - secondary_chilled_return_water_temperature_sensor
  - secondary_chilled_supply_water_temperature_sensor


SHWDT:
  guid: "6dd5a198-e339-406e-9f43-f2682218bd9c"
  description: "Secondary-side heating water delta-T monitoring."
  is_abstract: true
  implements:
  - MONITORING
  uses:
  - secondary_heating_return_water_temperature_sensor
  - secondary_heating_supply_water_temperature_sensor


PCHWDT:
  guid: "cfb74347-2e51-4034-8e5d-0015bdbe59a5"
  description: "Temperature differential across primary chilled water loop."
  is_abstract: true
  implements:
  - MONITORING
  uses:
  - primary_chilled_return_water_temperature_sensor
  - primary_chilled_supply_water_temperature_sensor


PHWDT:
  guid: "06e84e2c-8935-4c9a-80cb-f08890005f4a"
  description: "Temperature differential across primary heating water loop."
  is_abstract: true
  implements:
  - MONITORING
  uses:
  - primary_heating_return_water_temperature_sensor
  - primary_heating_supply_water_temperature_sensor


TDTM:
  guid: "5c4a89f4-a163-4b73-9064-aa3dfd8361e7"
  description: "water tank delta-T monitoring."
  is_abstract: true
  uses:
  - entering_water_tank_temperature_sensor
  - leaving_water_tank_temperature_sensor
  implements:
  - MONITORING


HLPM:
  guid: "ae617b98-6deb-4c17-8d63-4504feea2988"
  description: "Heating thermal power sensor."
  is_abstract: true
  uses:
  - heating_thermal_power_sensor
  implements:
  - MONITORING


CWRWISOVM:
  guid: "857f28d7-c853-41bb-929c-23b942bcb5b8"
  description: "Condensing water supply side isolation valve monitoring."
  is_abstract: true
  uses:
  - condensing_return_water_isolation_valve_command
  - condensing_return_water_isolation_valve_status
  implements:
  - MONITORING


CWRWISOVPM:
  guid: "f9c6f9f6-aad8-4ea8-ab7d-fbd343a53830"
  description: "Condensing water return side isolation valve percentage monitoring."
  is_abstract: true
  uses:
  - condensing_return_water_isolation_valve_percentage_command
  - condensing_return_water_isolation_valve_percentage_sensor
  implements:
  - MONITORING


OCWRWISOVM:
  guid: "daec7559-f465-4117-9606-92353b8a1ae1"
  description: "Open-loop CDW return side isolation valve monitoring."
  is_abstract: true
  uses:
  - outside_condensing_loop_return_water_isolation_valve_command
  - outside_condensing_loop_return_water_isolation_valve_status
  implements:
  - MONITORING


OCWRWISOVPM:
  guid: "16a303e1-ab6a-49d1-8c3b-6e02c6a78cca"
  description: "Open-loop CDW return side isolation valve monitoring."
  is_abstract: true
  uses:
  - outside_condensing_loop_return_water_isolation_valve_percentage_command
  - outside_condensing_loop_return_water_isolation_valve_percentage_sensor
  implements:
  - MONITORING


HWRWISOVM:
  guid: "a2ca0c24-c44d-44ea-95cb-728da67d7c78"
  description: "Heating return side isolation valve monitoring."
  is_abstract: true
  uses:
  - heating_return_water_isolation_valve_command
  - heating_return_water_isolation_valve_status
  implements:
  - MONITORING


HWSWISOVM:
  guid: "1f0a45f0-b5fd-47b3-a870-bd11dccb7239"
  description: "Heating supply side isolation valve monitoring."
  is_abstract: true
  uses:
  - heating_supply_water_isolation_valve_command
  - heating_supply_water_isolation_valve_status
  implements:
  - MONITORING


HWRWISOVPM:
  guid: "b02b1e0e-ca30-4fb0-8700-84225bf8d635"
  description: "Heating return side isolation valve percentage monitoring."
  is_abstract: true
  uses:
  - heating_return_water_isolation_valve_percentage_command
  - heating_return_water_isolation_valve_percentage_sensor
  implements:
  - MONITORING


DEFSS:
  guid: "7102dc2c-4f27-4bbb-a9a4-965e71f3ac79"
  description: "defrost run command and status (start/stop) "
  is_abstract: true
  uses:
  - defrost_run_command
  - defrost_run_status
  implements:
  - MONITORING
  opt_uses:
  - frost_alarm


DEFSTC:
  guid: "c52e2a01-3e72-449c-9215-93d4af12ffc6"
  description: "Defrost temperature control."
  is_abstract: true
  uses:
  - defrost_temperature_sensor
  - defrost_temperature_setpoint
  opt_uses:
  - frost_alarm


VOADC2X:
  guid: "c3072c9a-71f4-41e8-a728-c2730f327fc6"
  description: "Variable outside air damper control and monitoring, where there are two separate, equal sets of dampers that operate in conjunction."
  is_abstract: true
  uses:
  - outside_air_damper_percentage_command_1
  - outside_air_damper_percentage_command_2
  - outside_air_damper_percentage_sensor_1
  - outside_air_damper_percentage_sensor_2
  implements:
  - OPERATIONAL


RAIDC:
  guid: "07b8b6ca-5fb7-471d-a50e-2ad266eb4a31"
  description: "Return air isolation damper control and monitoring."
  is_abstract: true
  uses:
  - return_air_isolation_damper_command
  - return_air_isolation_damper_status
  opt_uses:
  - failed_return_air_isolation_damper_alarm


RAIDC3X:
  guid: "8d678b8d-244a-41b3-9e2b-e72fd5dd1778"
  description: "Return air isolation damper control and monitoring, where there are three separate, equal sets of dampers that operate in conjunction."
  is_abstract: true
  uses:
  - return_air_isolation_damper_command_1
  - return_air_isolation_damper_command_2
  - return_air_isolation_damper_command_3
  - return_air_isolation_damper_status_1
  - return_air_isolation_damper_status_2
  - return_air_isolation_damper_status_3
  implements:
  - MONITORING


RAIDC2X:
  guid: "a75ae9d1-c1bd-4fb5-9908-cc59f6b2f321"
  description: "Return air isolation damper control and monitoring, where there are two separate, equal sets of dampers that operate in conjunction."
  is_abstract: true
  uses:
  - return_air_isolation_damper_command_1
  - return_air_isolation_damper_command_2
  - return_air_isolation_damper_status_1
  - return_air_isolation_damper_status_2
  implements:
  - MONITORING


DAIDC2X:
  guid: "a31bfc83-51f3-4c0f-8f60-eb21bf9e5688"
  description: "Discharge air isolation damper control and monitoring, where there are two separate, equal sets of dampers that operate in conjunction."
  is_abstract: true
  uses:
  - discharge_air_isolation_damper_command_1
  - discharge_air_isolation_damper_command_2
  - discharge_air_isolation_damper_status_1
  - discharge_air_isolation_damper_status_2
  implements:
  - MONITORING


DAIDC:
  guid: "35f6ae55-3f74-4fcc-bfb2-3412670f8d60"
  description: "Discharge air isolation damper control and monitoring."
  is_abstract: true
  uses:
  - discharge_air_isolation_damper_command
  - discharge_air_isolation_damper_status
  implements:
  - MONITORING
  opt_uses:
  - failed_discharge_air_isolation_damper_alarm


RAIDC4X:
  guid: "2a234621-dfb8-4aab-a825-49e3bfc107b6"
  description: "Return air isolation damper control and monitoring, where there are four separate, equal sets of dampers that operate in conjunction."
  is_abstract: true
  uses:
  - return_air_isolation_damper_command_1
  - return_air_isolation_damper_command_2
  - return_air_isolation_damper_command_3
  - return_air_isolation_damper_command_4
  - return_air_isolation_damper_status_1
  - return_air_isolation_damper_status_2
  - return_air_isolation_damper_status_3
  - return_air_isolation_damper_status_4
  implements:
  - MONITORING


SAIDC:
  guid: "9c0ec280-99e6-4f44-9b67-7ea5f4bdfeba"
  description: "isolation damper status monitoring and control on the supply side."
  is_abstract: true
  uses:
  - supply_air_isolation_damper_command
  - supply_air_isolation_damper_status
  implements:
  - MONITORING
  opt_uses:
  - failed_supply_air_isolation_damper_alarm


SAIDC2X:
  guid: "2fd14ae4-e0c5-4057-a998-9fe72d27a494"
  description: "isolation damper status monitoring and control on the supply side, where there are two separate, equal sets of dampers that operate in conjunction."
  is_abstract: true
  uses:
  - supply_air_isolation_damper_command_1
  - supply_air_isolation_damper_command_2
  - supply_air_isolation_damper_status_1
  - supply_air_isolation_damper_status_2
  implements:
  - MONITORING


SAIDC3X:
  guid: "2ad5c08c-1d77-4df3-af6b-92aecc5b8eaa"
  description: "isolation damper status monitoring and control on the supply side, where there are three separate, equal sets of dampers that operate in conjunction."
  is_abstract: true
  uses:
  - supply_air_isolation_damper_command_1
  - supply_air_isolation_damper_command_2
  - supply_air_isolation_damper_command_3
  - supply_air_isolation_damper_status_1
  - supply_air_isolation_damper_status_2
  - supply_air_isolation_damper_status_3
  implements:
  - MONITORING


SSPC2X:
  guid: "52328bf9-1e7e-42b3-a66d-fbdeabf1105f"
  description: "Supply static pressure control via supply fan speed with 2 sensors"
  is_abstract: true
  opt_uses:
  - average_supply_air_static_pressure_sensor
  - pressurization_request_count
  - supply_air_damper_percentage_command
  - supply_air_flowrate_sensor
  - supply_fan_run_command
  - supply_fan_run_status
  - supply_fan_speed_frequency_sensor
  - supply_fan_speed_percentage_command
  - failed_supply_fan_alarm
  uses:
  - supply_air_static_pressure_sensor_1
  - supply_air_static_pressure_sensor_2
  - supply_air_static_pressure_setpoint_1
  - supply_air_static_pressure_setpoint_2
  implements:
  - OPERATIONAL


SFMSC:
  guid: "b95a77b1-35fd-4447-8a8a-f156f6b363b6"
  description: "Supply fan multi-speed control."
  is_abstract: true
  uses:
  - supply_fan_run_command
  - supply_fan_run_mode
  - supply_fan_run_status
  - supply_fan_speed_mode
  opt_uses:
  - schedule_run_command
  - failed_supply_fan_alarm


MIPVCM:
  guid: "59c2ed91-daa7-4f30-916d-78ac67105014"
  description: "Motor phase-level input current and voltage monitoring."
  is_abstract: true
  implements:
  - MONITORING
  uses:
  - input_phase1_line_motor_current_sensor
  - input_phase1_phase2_line_motor_voltage_sensor
  - input_phase1_phase3_line_motor_voltage_sensor
  - input_phase2_line_motor_current_sensor
  - input_phase2_phase3_line_motor_voltage_sensor
  - input_phase3_line_motor_current_sensor
  opt_uses:
  - average_input_inter_line_motor_voltage_sensor
  - average_input_line_motor_current_sensor


MIPWM:
  guid: "c859ef99-c44d-4f64-9fa7-461af73ede05"
  description: "Motor input power monitoring."
  is_abstract: true
  implements:
  - MONITORING
  uses:
  - input_motor_power_sensor
  opt_uses:
  - input_motor_frequency_sensor
  - motor_powerfactor_sensor


MSM:
  guid: "6994d3a0-7a74-44df-b5d6-88ea384fa22a"
  description: "Motor speed monitoring for fan."
  is_abstract: true
  implements:
  - MONITORING
  uses:
  - discharge_fan_run_status
  - high_discharge_fan_speed_status
  - low_discharge_fan_speed_status
  opt_uses:
  - failed_discharge_fan_alarm


INVOPWM:
  guid: "3fe50f00-5db3-4fea-9838-111e78ce489f"
  description: "Inverter (VFD) output power monitoring."
  is_abstract: true
  implements:
  - MONITORING
  uses:
  - output_inverter_power_sensor
  opt_uses:
  - input_inverter_frequency_sensor
  - output_inverter_voltage_sensor


INVIPCM:
  guid: "d830e49e-08d3-4ae6-a741-7ac12f5215e8"
  description: "Inverter (VFD) 3-phase input current monitoring."
  is_abstract: true
  implements:
  - MONITORING
  uses:
  - input_phase1_line_inverter_current_sensor
  - input_phase2_line_inverter_current_sensor
  - input_phase3_line_inverter_current_sensor


CWSWISOVPM:
  guid: "70698046-b9b1-462c-bb75-3c06d9b7628c"
  description: "Condensing water supply side isolation valve percentage monitoring."
  is_abstract: true
  uses:
  - condensing_supply_water_isolation_valve_percentage_command
  - condensing_supply_water_isolation_valve_percentage_sensor
  implements:
  - MONITORING


GTWFCISOVM:
  guid: "649fa2ba-7374-49a7-8989-6b6ac728178e"
  description: "Geothermal water free-cooling isolation valve monitoring; exclusively using ground as heat sink for building load."
  is_abstract: true
  uses:
  - chilled_side_ground_return_economizer_isolation_valve_command
  - chilled_side_ground_return_economizer_isolation_valve_status
  - chilled_side_ground_supply_economizer_isolation_valve_status
  implements:
  - MONITORING


GTWGRISOVM:
  guid: "a323f1e9-8722-4126-a5be-d8e9c2e27f7d"
  description: "Geothermal water ground-recharge isolation valve monitoring; rejecting ground heat to atmosphere via cooling towers."
  is_abstract: true
  uses:
  - heating_side_ground_return_economizer_isolation_valve_command
  - heating_side_ground_return_economizer_isolation_valve_status
  - heating_side_ground_supply_economizer_isolation_valve_status
  implements:
  - MONITORING


GTWHEISOVM:
  guid: "0568720c-dc0f-404a-8139-af79401d0c43"
  description: "Geothermal water heat-extraction isolation valve monitoring; extracting ground heat to to use in building."
  is_abstract: true
  uses:
  - chilled_side_ground_return_water_isolation_valve_status
  - chilled_side_ground_supply_water_isolation_valve_command
  - chilled_side_ground_supply_water_isolation_valve_status
  implements:
  - MONITORING


GTWHRISOVM:
  guid: "c17a6215-3493-4693-bef1-52e8d079742f"
  description: "Geothermal water heat-rejection isolation valve monitoring; rejecting building heat to ground."
  is_abstract: true
  uses:
  - heating_side_ground_return_water_isolation_valve_status
  - heating_side_ground_supply_water_isolation_valve_command
  - heating_side_ground_supply_water_isolation_valve_status
  implements:
  - MONITORING


COCDSP:
  guid: "c4c91584-0506-4ba5-95ad-f49d57eb3c67"
  description: "Dual setpoint CO concentration control."
  is_abstract: true
  uses:
  - high_limit_zone_air_co_concentration_setpoint
  - low_limit_zone_air_co_concentration_setpoint
  - zone_air_co_concentration_sensor
  implements:
  - CONTROL
  opt_uses:
  - high_zone_air_co_concentration_alarm


NOCDSP:
  guid: "df6c124a-fdd8-4422-b33d-56f46d66dbc8"
  description: "Dual setpoint NO concentration control."
  is_abstract: true
  uses:
  - high_limit_zone_air_no_concentration_setpoint
  - low_limit_zone_air_no_concentration_setpoint
  - zone_air_no_concentration_sensor
  implements:
  - CONTROL


EFHLC:
  guid: "6951a8f3-40e6-461a-a225-70041409441f"
  description: "Two-speed exhaust fan (low/high)."
  is_abstract: true
  uses:
  - high_exhaust_fan_speed_command
  - high_exhaust_fan_speed_status
  - low_exhaust_fan_speed_command
  - low_exhaust_fan_speed_status
  implements:
  - OPERATIONAL


SWCM:
  guid: "b82c4b84-96ae-48ee-a36b-29f274f6a41a"
  description: "Solenoid water valve control and monitoring."
  is_abstract: true
  uses:
  - valve_command
  - valve_status


SCRSS:
  guid: "636b1262-b08b-4e1b-b130-e1a510b79a0c"
  description: "Scurbber start stop monitoring."
  is_abstract: true
  opt_uses:
  - bypass_air_damper_percentage_command
  - bypass_air_damper_percentage_sensor
  - differential_pressure_sensor
  - differential_pressure_setpoint
  - scrubber_run_mode
  - filter_alarm
  - fire_alarm
  - high_differential_pressure_alarm
  - low_differential_pressure_alarm
  uses:
  - scrubber_run_command
  - scrubber_run_status
  implements:
  - OPERATIONAL

##Abstracts for sensors
PCM:
  guid: "b661d7aa-4f70-41c8-817a-7514a74ccebc"
  description: "General particulate matter monitoring."
  is_abstract: true
  uses:
  - particle_concentration_sensor
  implements:
  - MONITORING


PMM:
  guid: "9c7fa9be-b9ec-46e1-8986-8e70b4ab04e3"
  description: "Zone air particulate matter monitoring."
  is_abstract: true
  uses:
  - zone_air_pm10pt0_concentration_sensor
  - zone_air_pm2pt5_concentration_sensor
  implements:
  - MONITORING


PHWTC:
  guid: "f2d309b1-dc35-4aa3-8cf8-dc986cc05a79"
  description: "potable water temperature monitoring and control."
  is_abstract: true
  uses:
  - potable_hot_water_temperature_sensor


LM:
  guid: "debce299-ec12-4d13-86fd-93e0cf10102e"
  description: "level monitoring of devices storing media."
  is_abstract: true
  uses:
  - level_status
  - percentage_sensor


PLPM:
  guid: "87da5960-a441-49a1-8f80-05acdbf32426"
  description: "Pipeline Fluid pressure monitoring"
  is_abstract: true
  uses:
  - line_pressure_sensor


CO2M4X:
  guid: "860e4db3-a171-4575-ad91-0002b01ea783"
  description: "Basic carbon dioxide monitoring for 4 Zones."
  is_abstract: true
  uses:
  - zone_air_co2_concentration_sensor_1
  - zone_air_co2_concentration_sensor_2
  - zone_air_co2_concentration_sensor_3
  - zone_air_co2_concentration_sensor_4
  implements:
  - MONITORING


CO2M6X:
  guid: "3bea6d49-a70b-42c4-bd0c-592991dbf0f5"
  description: "Basic carbon dioxide monitoring for 6 Zones."
  is_abstract: true
  opt_uses:
  - average_zone_air_co2_concentration_sensor
  - max_zone_air_co2_concentration_sensor
  uses:
  - zone_air_co2_concentration_sensor_1
  - zone_air_co2_concentration_sensor_2
  - zone_air_co2_concentration_sensor_3
  - zone_air_co2_concentration_sensor_4
  - zone_air_co2_concentration_sensor_5
  - zone_air_co2_concentration_sensor_6
  implements:
  - MONITORING


MIPCVM:
  guid: "17630266-40d3-4bc5-a9cd-9d70f10ef839"
  description: "Motor phase-level input current and voltage monitoring."
  is_abstract: true
  implements:
  - MONITORING
  uses:
  - average_input_inter_line_motor_voltage_sensor
  - average_input_line_motor_current_sensor
  - input_motor_power_sensor


EPM:
  guid: "5976839e-9e26-48ef-8d7f-24106a6b7f97"
  description: "Basic Electrical parameter monitoring."
  is_abstract: true
  opt_uses:
  - power_status
  uses:
  - current_sensor
  - energy_accumulator
  - power_sensor
  - voltage_sensor
  implements:
  - MONITORING


DFRMM:
  guid: "055a7881-d815-4bcd-aba5-2fac9a0d8e42"
  description: "Discharge fan run mode monitoring."
  is_abstract: true
  uses:
  - discharge_fan_run_mode
  implements:
  - MONITORING


RDC:
  guid: "ca7914b6-f639-4d67-a6fc-22f5a4e613ff"
  description: "Return air damper percentage monitoring"
  is_abstract: true
  uses:
  - return_air_damper_percentage_command
  - return_air_damper_percentage_sensor
  implements:
  - MONITORING


RFSS:
  guid: "2ca79174-7d36-4341-a820-0db83cd9470c"
  description: "Basic combination of return fan run command and status (start/stop)."
  is_abstract: true
  opt_uses:
  - return_fan_current_sensor
  - return_fan_power_sensor
  uses:
  - return_fan_run_command
  - return_fan_run_status
  implements:
  - OPERATIONAL


RFSS2X:
  guid: "8a0e3c63-308e-49d1-bab5-2780998cc6ac"
  description: "Return fan start-stop and feedback with two fan."
  is_abstract: true
  opt_uses:
  - return_fan_current_sensor_1
  - return_fan_current_sensor_2
  - return_fan_power_sensor_1
  - return_fan_power_sensor_2
  uses:
  - return_fan_run_command_1
  - return_fan_run_command_2
  - return_fan_run_status_1
  - return_fan_run_status_2
  implements:
  - OPERATIONAL


RFVSC:
  guid: "e36cc2ed-5694-4171-94b0-d32a94bb271c"
  description: "Variable speed control for a return fan."
  is_abstract: true
  opt_uses:
  - return_fan_current_sensor
  - return_fan_power_sensor
  - return_fan_speed_frequency_sensor
  - return_fan_speed_percentage_sensor
  uses:
  - return_fan_run_command
  - return_fan_run_status
  - return_fan_speed_percentage_command
  implements:
  - OPERATIONAL


RFVSC2X:
  guid: "3326bd01-506e-4dba-a410-9a34252b2d59"
  description: "Return fan variable speed control with feedback and sensoring for two fans."
  is_abstract: true
  opt_uses:
  - return_fan_current_sensor_1
  - return_fan_current_sensor_2
  - return_fan_power_sensor_1
  - return_fan_power_sensor_2
  - return_fan_speed_frequency_sensor_1
  - return_fan_speed_frequency_sensor_2
  - return_fan_speed_percentage_sensor_1
  - return_fan_speed_percentage_sensor_2
  uses:
  - return_fan_run_command_1
  - return_fan_run_command_2
  - return_fan_run_status_1
  - return_fan_run_status_2
  - return_fan_speed_percentage_command_1
  - return_fan_speed_percentage_command_2
  implements:
  - OPERATIONAL

SEWTM:
  guid: "bca463b0-2ecb-41df-8ad9-aab7690751d7"
  description: "Secondary water temperature monitoring"
  opt_uses:
  - secondary_supply_water_temperature_sensor
  uses:
  - secondary_return_water_temperature_sensor
  implements:
  - MONITORING

EXTOR:
  guid: "6f650a5a-06d3-4316-af26-7d4b8241aecf"
  description: "shade control with extension monitoring based on outside illuminance"
  is_abstract: true
  uses:
  - shade_extent_percentage_command
  - outside_illuminance_sensor
  - low_limit_illuminance_setpoint
  - high_limit_illuminance_setpoint

DPHC2:
  guid: "6393d7b6-c538-4f2c-a43e-224f6f36ca6c"
  description: "Two-pipe heating and cooling control for radiant panels"
  is_abstract: true
  opt_uses:
  - supply_water_temperature_sensor
  - return_water_temperature_sensor
  uses:
  - water_riser_mode
  - supply_water_valve_percentage_command

DPHC4:
  guid: "3d81e58b-2596-4a8a-97d2-8ef62de6b823"
  description: "Four pipe heating and cooling controls for radiant panels"
  is_abstract: true
  opt_uses:
  - heating_supply_water_temperature_sensor
  - heating_return_water_temperature_sensor
  - chilled_supply_water_temperature_sensor
  - chilled_return_water_temperature_sensor
  uses:
  - cooling_output_percentage_command
  - heating_output_percentage_command

HHCD42:
  guid: "994cd48f-ef49-4aa6-8be6-98f05d17c0b7"
  description: "Hydronic heating and cooling distribution monitoring for change over group with a heat and a cold exchanger. Primary side: Four-pipe installation 
                with flow control valves for cooling and heating. Two pipe installation with isolation valves on the secondary side towards the radiant panels. 
                Heating or cooling only"
  is_abstract: true
  implements:
  - MONITORING
  uses:
  - heating_supply_water_isolation_valve_status
  - heating_return_water_isolation_valve_status
  - chilled_supply_water_isolation_valve_status
  - chilled_return_water_isolation_valve_status
  - chilled_water_valve_percentage_command
  - heating_water_valve_percentage_command
  - secondary_heating_supply_water_temperature_sensor
  - secondary_heating_return_water_temperature_sensor
  - secondary_chilled_supply_water_temperature_sensor
  - secondary_chilled_return_water_temperature_sensor
  - heating_request_count
  - cooling_request_count
  opt_uses:
  - average_zone_air_temperature_sensor
  - primary_chilled_supply_water_temperature_sensor
  - primary_heating_supply_water_temperature_sensor

HHCD44:
  guid: "da375227-c57b-4818-91ab-c7e9060ad1cc"
  description: "Hydronic heating and cooling distribution monitoring for change over group with a heat and a cold exchanger. Primary side: Four-pipe installation 
                with flow control valves for cooling and heating. Four pipe installation with isolation valves on the secondary side towards the radiant panels.
                Heating and cooling in parallel"
  is_abstract: true
  implements:
  - MONITORING
  uses:
  - heating_supply_water_isolation_valve_status
  - heating_return_water_isolation_valve_status
  - chilled_supply_water_isolation_valve_status
  - chilled_return_water_isolation_valve_status
  - chilled_water_valve_percentage_command
  - heating_water_valve_percentage_command
  - secondary_heating_supply_water_temperature_sensor
  - secondary_heating_return_water_temperature_sensor
  - secondary_chilled_supply_water_temperature_sensor
  - secondary_chilled_return_water_temperature_sensor
  - heating_request_count
  - cooling_request_count
  opt_uses:
  - average_zone_air_temperature_sensor
  - primary_chilled_supply_water_temperature_sensor
  - primary_heating_supply_water_temperature_sensor

RCO2M:
  guid: "09a6c4bb-9bb3-4318-aa43-8ad379493788"
  description: "Return air co2 monitoring"
  is_abstract: true
  uses:
  - return_air_co2_concentration_sensor
  implements:
  - MONITORING

VMADC:
  guid: "796e1551-7648-40cf-962d-9bbb28c8056b"
  description: "Variable mixed air damper monitoring (for recirculated air in AHU)."
  is_abstract: true
  uses:
  - mixed_air_damper_percentage_command
  - mixed_air_damper_percentage_sensor
  implements:
  - CONTROL

<<<<<<< HEAD
TLM:
  description: "Level and temperature monitoring"
  is_abstract: true
  uses:
  - supply_water_temperature_sensor
  - water_high_level_status
  - water_low_level_status
  - high_water_temperature_alarm
  - high_water_temperature_setpoint
  implements:
  - MONITORING

TLM2X:
  description: "Level and temperature monitoring 2x"
  is_abstract: true
  uses:
  - supply_water_temperature_sensor_1
  - water_high_level_status_1
  - water_low_level_status_1
  - high_water_temperature_setpoint_1
  - high_water_temperature_alarm_1
  - supply_water_temperature_sensor_2
  - water_high_level_status_2
  - water_low_level_status_2
  - high_water_temperature_setpoint_2
  - high_water_temperature_alarm_2
=======
OAQM:
  guid: "99e4f482-278e-40ee-9524-9f687c41ba22"
  description: "Outside air quality monitoring (particulates and gases)"
  is_abstract: true
  uses:
  - outside_air_pm1pt0_density_sensor
  - outside_air_pm2pt5_density_sensor
  - outside_air_pm10pt0_density_sensor
  - outside_air_no_density_sensor
  - outside_air_no2_density_sensor
  - outside_air_so2_density_sensor
  - outside_air_co_concentration_sensor
  opt_uses:
  - outside_air_co2_concentration_sensor
>>>>>>> 6482fb10
  implements:
  - MONITORING<|MERGE_RESOLUTION|>--- conflicted
+++ resolved
@@ -6675,7 +6675,6 @@
   implements:
   - CONTROL
 
-<<<<<<< HEAD
 TLM:
   description: "Level and temperature monitoring"
   is_abstract: true
@@ -6702,7 +6701,9 @@
   - water_low_level_status_2
   - high_water_temperature_setpoint_2
   - high_water_temperature_alarm_2
-=======
+  implements:
+  - MONITORING
+
 OAQM:
   guid: "99e4f482-278e-40ee-9524-9f687c41ba22"
   description: "Outside air quality monitoring (particulates and gases)"
@@ -6717,6 +6718,5 @@
   - outside_air_co_concentration_sensor
   opt_uses:
   - outside_air_co2_concentration_sensor
->>>>>>> 6482fb10
-  implements:
-  - MONITORING+  implements:
+  - MONITORING

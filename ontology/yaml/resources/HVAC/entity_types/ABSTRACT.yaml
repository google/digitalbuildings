# Copyright 2020 Google LLC
#
# Licensed under the Apache License, Version 2.0 (the License);
# you may not use this file except in compliance with the License.
# You may obtain a copy of the License at
#
#    https://www.apache.org/licenses/LICENSE-2.0
#
# Unless required by applicable law or agreed to in writing, software
# distributed under the License is distributed on an AS IS BASIS,
# WITHOUT WARRANTIES OR CONDITIONS OF ANY KIND, either express or implied.
# See the License for the specific language governing permissions and
# limitations under the License.

### ABSTRACT TYPES

# This defines subtypes by function. They are not necessarily specific to any type of equipment.
# TODO: Variable speed compressors?
# TODO: For types which use multiple sensors as control points (e.g. differential_pressure_sensor_1
# and _2) they should be reconstructed using virtual points (and the 2X types should be deprecated).

SD:
  guid: "92e24391-7993-4d0b-9fbd-a6e9707e7e20"
  description: "Single duct VAV type, with basic airflow control."
  is_abstract: true
  opt_uses:
  - cooling_thermal_power_capacity
  - run_command
  - supply_air_cooling_flowrate_capacity
  - supply_air_damper_percentage_sensor
  - supply_air_heating_flowrate_capacity
  - supply_air_temperature_sensor
  - supply_air_ventilation_flowrate_requirement
  - high_supply_air_temperature_alarm
  - low_supply_air_temperature_alarm
  - purge_command
  - high_supply_air_flowrate_alarm
  - low_supply_air_flowrate_alarm
  - failed_supply_air_damper_alarm
  - pressurization_request_count
<<<<<<< HEAD
  - flowrate_requirement
  - unoccupied_flowrate_requirement
=======
  - zone_air_differential_pressure_sensor
>>>>>>> bf2101a5
  uses:
  - supply_air_damper_percentage_command
  - supply_air_flowrate_sensor
  - supply_air_flowrate_setpoint
  implements:
  - CONTROL


RDM:
  guid: "9b0b6094-b092-4d27-b894-6dbc299e4833"
  description: "Very basic system run duration monitoring. "
  is_abstract: true
  uses:
  - run_time_accumulator
  implements:
  - MONITORING

DD:
  guid: "5b09f1bd-f526-4d77-b1a3-1fceda2ba041"
  description: "Dual duct flow control (hot deck, cold deck)."
  is_abstract: true
  opt_uses:
  - cooling_thermal_power_capacity
  - discharge_air_temperature_sensor
  - heating_thermal_power_capacity
  - run_command
  - supply_air_cooling_flowrate_capacity
  - supply_air_heating_flowrate_capacity
  - supply_air_ventilation_flowrate_requirement
  - failed_discharge_air_temperature_alarm
  uses:
  - cooling_air_damper_percentage_command
  - cooling_air_flowrate_sensor
  - cooling_air_flowrate_setpoint
  - heating_air_damper_percentage_command
  - heating_air_flowrate_sensor
  - heating_air_flowrate_setpoint
  implements:
  - CONTROL


SRC:
  guid: "0b8da138-b5be-42d1-81ad-13d4196f5352"
  description: "Very basic run scheduling command."
  is_abstract: true
  uses:
  - schedule_run_command
  implements:
  - CONTROL

# Not deprecated but probably not useful
OADM:
  guid: "682fcc2c-ff92-4409-81b3-03a1eb8851b4"
  description: "Outside air damper monitoring."
  is_abstract: true
  opt_uses:
  - failed_outside_air_damper_alarm
  uses:
  - outside_air_damper_command


MOAFC:
  guid: "76994bbd-4395-4a19-914f-d5c9a21fc99b"
  description: "Minimum (ventilation) outside air flow control."
  is_abstract: true
  opt_uses:
  - economizer_mode
  - ventilation_request_count
  - low_ventilation_outside_air_flowrate_alarm
  - failed_ventilation_outside_air_flowrate_alarm
  - failed_ventilation_outside_air_damper_alarm
  - ventilation_outside_air_damper_percentage_sensor
  uses:
  - ventilation_outside_air_damper_percentage_command
  - ventilation_outside_air_flowrate_sensor
  - ventilation_outside_air_flowrate_setpoint
  implements:
  - CONTROL


OAFC:
  guid: "9a39e296-caaa-41d8-a1b2-af9255eb4019"
  description: "Outside Air Flow Control"
  is_abstract: true
  opt_uses:
  - economizer_mode
  - mixed_air_temperature_sensor
  - failed_mixed_air_temperature_alarm
  - high_mixed_air_temperature_alarm
  - low_mixed_air_temperature_alarm
  uses:
  - outside_air_damper_percentage_command
  - outside_air_flowrate_sensor
  - outside_air_flowrate_setpoint
  implements:
  - CONTROL


ZTM:
  guid: "869b8713-9b16-4ca0-b957-630c26e9e506"
  description: "Zone temperature monitoring."
  is_abstract: true
  opt_uses:
  - discharge_air_temperature_sensor
  - failed_discharge_air_temperature_alarm
  - failed_zone_air_temperature_alarm
  - high_zone_air_temperature_alarm
  - low_zone_air_temperature_alarm
  uses:
  - zone_air_temperature_sensor
  implements:
  - MONITORING


REFM:
  guid: "df97ad55-5e8f-4cc2-89b7-c07b7a6f28b4"
  description: "Refrigerant leak monitoring."
  is_abstract: true
  implements:
  - MONITORING
  opt_uses:
  - high_zone_air_refrigerant_concentration_alarm
  - failed_zone_air_refrigerant_concentration_alarm
  uses:
  - zone_air_refrigerant_concentration_sensor


CSP:
  guid: "d741e3d6-4997-4a01-8ac1-07b6ff6d53a7"
  description: "Single cooling setpoint control (IDF room typically)."
  is_abstract: true
  implements:
  - OPERATIONAL
  opt_uses:
  - discharge_air_temperature_sensor
  - high_discharge_air_temperature_alarm
  - low_discharge_air_temperature_alarm
  - zone_air_relative_humidity_sensor
  - zone_occupancy_status
  - failed_discharge_air_temperature_alarm
  - failed_zone_air_temperature_alarm
  - high_zone_air_temperature_alarm
  - low_zone_air_temperature_alarm
  - cooling_request_count
  uses:
  - zone_air_cooling_temperature_setpoint
  - zone_air_temperature_sensor


ZTC:
  guid: "6140021d-52a9-4d7c-8846-ca296ab32aa2"
  description: "Single zone temperature control setpoint with deadband."
  is_abstract: true
  implements:
  - OPERATIONAL
  opt_uses:
  - zone_air_deadband_temperature_setpoint
  - zone_air_relative_humidity_sensor
  - failed_zone_air_temperature_alarm
  - high_zone_air_temperature_alarm
  - low_zone_air_temperature_alarm
  - zone_occupancy_status
  - zone_air_specificenthalpy_sensor
  uses:
  - zone_air_temperature_sensor
  - zone_air_temperature_setpoint


DSARC:
  guid: "d891cb1e-f38c-4bec-ae0f-80cc00e2a346"
  description: "AHU dual supply air reset control."
  is_abstract: true
  opt_uses:
  - heating_request_count
  - supply_air_flowrate_sensor
  uses:
  - cooling_request_count
  - pressurization_request_count
  - supply_air_cooling_temperature_setpoint
  - supply_air_heating_temperature_setpoint
  - supply_air_static_pressure_setpoint
  implements:
  - CONTROL


DFMSS:
  guid: "d2e28e09-b84b-479a-85a6-f3494b50c7d3"
  description: "Discharge fan Start Stop with uneven statuses."
  is_abstract: true
  implements:
  - OPERATIONAL
  opt_uses:
  - discharge_air_flowrate_capacity
  - discharge_fan_current_sensor
  - discharge_fan_power_capacity
  - discharge_fan_power_sensor
  - discharge_fan_lost_power_alarm
  - failed_discharge_fan_alarm_1
  - failed_discharge_fan_alarm_2
  uses:
  - discharge_fan_run_command
  - discharge_fan_run_status_1
  - discharge_fan_run_status_2


DX2RC:
  guid: "3ffa6782-30f3-4e94-9a5d-a6a2fa47c91a"
  description: "Compressor run control on retun side (RC)."
  is_abstract: true
  opt_uses:
  - compressor_speed_percentage_command
  - cooling_percentage_command
  - cooling_thermal_power_capacity
  - cooling_stage_run_count
  - discharge_air_temperature_sensor
  - leaving_cooling_coil_temperature_sensor
  - failed_discharge_air_temperature_alarm
  - high_return_air_temperature_alarm
  - failed_return_air_temperature_alarm
  - low_return_air_temperature_alarm
  uses:
  - compressor_run_command_1
  - compressor_run_command_2
  - compressor_run_status_1
  - compressor_run_status_2
  - return_air_temperature_sensor
  - return_air_temperature_setpoint
  implements:
  - CONTROL


DFSMC:
  guid: "c9972693-cc8b-4191-ba3c-d0306e961ca7"
  description: "Discharge fan multi-speed control."
  is_abstract: true
  uses:
  - discharge_fan_run_command
  - discharge_fan_speed_mode


DSP:
  guid: "662d48d1-95a9-4e23-a6e1-daf2fc80d676"
  description: "Dual zone temperature setpoint control (heating/cooling thresholds with deadband in between)."
  is_abstract: true
  implements:
  - OPERATIONAL
  opt_uses:
  - discharge_air_temperature_sensor
  - zone_air_relative_humidity_sensor
  - failed_zone_air_relative_humidity_alarm
  - high_zone_air_relative_humidity_alarm
  - low_zone_air_relative_humidity_alarm
  - failed_discharge_air_temperature_alarm
  - low_discharge_air_temperature_alarm
  - high_discharge_air_temperature_alarm
  - failed_zone_air_temperature_alarm
  - high_zone_air_temperature_alarm
  - low_zone_air_temperature_alarm
  - zone_occupancy_status
  - cooling_request_count
  - heating_request_count
  uses:
  - zone_air_cooling_temperature_setpoint
  - zone_air_heating_temperature_setpoint
  - zone_air_temperature_sensor


DDSP:
  guid: "079307e1-3bd4-4f90-9c00-66961afbda6a"
  description: "Dual zone temperature setpoint control (heating/cooling thresholds with deadband in between) with two zone temp sensors."
  is_abstract: true
  implements:
  - OPERATIONAL
  opt_uses:
  - discharge_air_temperature_sensor
  - failed_discharge_air_temperature_alarm
  uses:
  - zone_air_cooling_temperature_setpoint
  - zone_air_heating_temperature_setpoint
  - zone_air_temperature_sensor_1
  - zone_air_temperature_sensor_2


CO2C:
  guid: "d2659eb3-d7a4-450a-9152-da9b30c9a267"
  description: "Carbon dioxide control."
  is_abstract: true
  implements:
  - OPERATIONAL
  uses:
  - zone_air_co2_concentration_sensor
  - zone_air_co2_concentration_setpoint
  opt_uses:
  - high_zone_air_co2_concentration_alarm
  - failed_zone_air_co2_concentration_alarm
  - zone_air_co2_deadband_concentration_setpoint


CO2CMAX:
  guid: "6ce30064-7249-44be-8e6b-0f05f1f41715"
  description: "Multi-zone carbon dioxide control to the maximum zone concentration."
  is_abstract: true
  implements:
  - OPERATIONAL
  uses:
  - max_zone_air_co2_concentration_sensor
  - zone_air_co2_concentration_setpoint
  opt_uses:
  - high_zone_air_co2_concentration_alarm
  - failed_zone_air_co2_concentration_alarm

CO2CDSP:
  guid: "668a3a75-e78d-4755-a360-b370bceda3c5"
  description: "Carbon dioxide control with dual setpoint."
  is_abstract: true
  implements:
  - OPERATIONAL
  uses:
  - high_limit_zone_air_co2_concentration_setpoint
  - low_limit_zone_air_co2_concentration_setpoint
  - zone_air_co2_concentration_sensor
  opt_uses:
  - high_zone_air_co2_concentration_alarm
  - failed_zone_air_co2_concentration_alarm


COC:
  guid: "dee7cc87-51cb-460e-8202-eff4001319db"
  description: "Carbon monoxide control."
  is_abstract: true
  implements:
  - OPERATIONAL
  uses:
  - zone_air_co_concentration_sensor
  - zone_air_co_concentration_setpoint
  opt_uses:
  - high_zone_air_co_concentration_alarm
  - failed_zone_air_co_concentration_alarm

COM:
  guid: "bd9a1e2d-0710-4c58-8a56-3890af55f6b3"
  description: "Carbon monoxide monitoring."
  is_abstract: true
  implements:
  - MONITORING
  uses:
  - zone_air_co_concentration_sensor

BPC:
  guid: "8199ef48-de0b-4112-bf7a-15876a4acaff"
  description: "Building pressure control (stand-alone fan)."
  is_abstract: true
  uses:
  - building_air_static_pressure_sensor
  - building_air_static_pressure_setpoint
  implements:
  - OPERATIONAL
  opt_uses:
  - high_building_air_static_pressure_alarm
  - low_building_air_static_pressure_alarm


BPC2X:
  guid: "4c27f34b-0132-44fb-b99a-355ba6a25d6c"
  description: "Building pressure control for two pressure sensors (stand-alone fan)."
  is_abstract: true
  opt_uses:
  - high_building_air_static_pressure_alarm_1
  - high_building_air_static_pressure_alarm_2
  - low_building_air_static_pressure_alarm_1
  - low_building_air_static_pressure_alarm_2
  uses:
  - building_air_static_pressure_sensor_1
  - building_air_static_pressure_sensor_2
  - building_air_static_pressure_setpoint
  implements:
  - OPERATIONAL


EDPM:
  guid: "6051d016-4a78-42f4-aeaf-3701417b8773"
  description: "Exhaust air damper percentage monitoring."
  is_abstract: true
  implements:
  - MONITORING
  opt_uses:
  - failed_exhaust_air_damper_alarm
  uses:
  - exhaust_air_damper_percentage_command
  - exhaust_air_damper_percentage_sensor

EDPM2X:
  guid: "20f6ee70-f651-4c3b-a528-7750ef5f6001"
  description: "Dual exhaust air damper percentage monitoring."
  is_abstract: true
  implements:
  - MONITORING
  opt_uses:
  - failed_exhaust_air_damper_alarm_1
  - failed_exhaust_air_damper_alarm_2
  uses:
  - exhaust_air_damper_percentage_command_1
  - exhaust_air_damper_percentage_command_2
  - exhaust_air_damper_percentage_sensor_1
  - exhaust_air_damper_percentage_sensor_2

EDM:
  guid: "e765d413-988e-4524-99b6-9869cff2f02e"
  description: "Exhaust air damper monitoring."
  is_abstract: true
  uses:
  - exhaust_air_damper_command
  - exhaust_air_damper_status


EDBPC:
  guid: "4e428d76-1f7d-46e9-adc6-2affcd170fb6"
  description: "Building static pressure control with exhaust damper."
  is_abstract: true
  opt_uses:
  - exhaust_air_damper_percentage_sensor
  - failed_exhaust_air_damper_alarm
  - exhaust_air_differential_pressure_sensor
  - high_building_air_static_pressure_alarm
  - low_building_air_static_pressure_alarm
  uses:
  - building_air_static_pressure_sensor
  - building_air_static_pressure_setpoint
  - exhaust_air_damper_percentage_command
  implements:
  - CONTROL


EDRPC:
  guid: "79013451-90f3-412c-bde5-425c455b2de5"
  description: "Return static pressure control with exhaust damper."
  is_abstract: true
  opt_uses:
  - exhaust_air_damper_percentage_sensor
  uses:
  - exhaust_air_damper_percentage_command
  - return_air_static_pressure_sensor
  - return_air_static_pressure_setpoint
  implements:
  - CONTROL


EFFC:
  guid: "45dd6520-570d-43c6-8085-124f1a99196e"
  description: "Exhaust fan flowrate control."
  is_abstract: true
  uses:
  - exhaust_air_flowrate_sensor
  - exhaust_air_flowrate_setpoint
  - speed_percentage_command
  implements:
  - CONTROL


BSPC:
  guid: "78836ff7-b9e6-427d-bbbc-bef212ae6522"
  description: "Building static pressure control (as part of a composite device)."
  is_abstract: true
  opt_uses:
  - exhaust_air_damper_percentage_command
  - exhaust_fan_run_status
  - failed_exhaust_fan_alarm
  - high_building_air_static_pressure_alarm
  - low_building_air_static_pressure_alarm
  uses:
  - building_air_static_pressure_sensor
  - building_air_static_pressure_setpoint
  - exhaust_fan_run_command
  implements:
  - CONTROL


VSC:
  guid: "5ac998b4-d72e-40f1-9c8f-c905ec8b5cc6"
  description: "Variable speed control generic."
  is_abstract: true
  opt_uses:
  - control_mode
  - current_sensor
  - energy_accumulator
  - motor_temperature_sensor
  - power_sensor
  - run_mode
  - run_time_accumulator
  - speed_frequency_sensor
  - speed_mode
  - speed_percentage_sensor
  - torque_sensor
  - voltage_sensor
  - failed_alarm
  - local_override_alarm
  - lost_power_alarm
  - master_alarm
  - failed_inverter_alarm
  uses:
  - run_command
  - run_status
  - speed_percentage_command
  implements:
  - OPERATIONAL

MRVC:
  guid: "5d4ec788-3c4a-47ca-a02b-c9e47ea3a782"
  description: "Rotational velocity control for motors."
  is_abstract: true
  uses:
  - motor_rotationalvelocity_sensor
  - motor_rotationalvelocity_setpoint

EFVSC:
  guid: "dab0bc02-db86-4b2d-be8d-36a4232ef7c0"
  description: "Variable speed control for exhaust fans."
  is_abstract: true
  opt_uses:
  - exhaust_fan_current_sensor
  - exhaust_fan_power_sensor
  - exhaust_fan_torque_sensor
  - exhaust_fan_run_mode
  - exhaust_fan_speed_frequency_sensor
  - exhaust_fan_speed_mode
  - exhaust_fan_speed_percentage_sensor
  - failed_exhaust_fan_alarm
  - exhaust_fan_voltage_sensor
  uses:
  - exhaust_fan_run_command
  - exhaust_fan_run_status
  - exhaust_fan_speed_percentage_command
  implements:
  - OPERATIONAL


VSFC:
  guid: "8dcdc4b0-af94-4468-8346-d28442447f84"
  description: "Variable speed control and monitor in frequency"
  is_abstract: true
  opt_uses:
  - failed_alarm
  uses:
  - speed_frequency_command
  - speed_frequency_sensor

FSS4X:
  guid: "73a049b2-274c-4dcc-b2ca-4126c2485b51"
  description: "Start/stop for four fans."
  is_abstract: true
  implements:
  - OPERATIONAL
  uses:
  - fan_run_command_1
  - fan_run_command_2
  - fan_run_command_3
  - fan_run_command_4
  - fan_run_status_1
  - fan_run_status_2
  - fan_run_status_3
  - fan_run_status_4

FVSC4X:
  guid: "10267aa0-4a96-4894-af3c-d44eda0ce31f"
  description: "Variable speed control for four fans."
  is_abstract: true
  implements:
  - OPERATIONAL
  opt_uses:
  - fan_speed_frequency_sensor
  uses:
  - fan_run_command_1
  - fan_run_command_2
  - fan_run_command_3
  - fan_run_command_4
  - fan_run_status_1
  - fan_run_status_2
  - fan_run_status_3
  - fan_run_status_4
  - fan_speed_percentage_command


SFVSC:
  guid: "ac42c5d1-24d5-4433-b5e5-4ae8843e9ca8"
  description: "Variable speed control for supply fans."
  is_abstract: true
  opt_uses:
  - control_mode
  - supply_fan_current_sensor
  - supply_fan_energy_accumulator
  - supply_fan_power_sensor
  - supply_fan_power_status
  - supply_fan_run_time_accumulator
  - supply_fan_speed_frequency_sensor
  - supply_fan_speed_mode
  - supply_fan_speed_percentage_sensor
  - supply_fan_torque_sensor
  - supply_fan_voltage_sensor
  - failed_supply_fan_alarm
  - supply_fan_lost_power_alarm
  - failed_inverter_alarm
  uses:
  - supply_fan_run_command
  - supply_fan_run_status
  - supply_fan_speed_percentage_command
  implements:
  - OPERATIONAL


DFVSC:
  guid: "99ebcfbb-f9a5-446f-8faf-ebf61548e2cd"
  description: "Variable speed control for discharge fans."
  is_abstract: true
  opt_uses:
  - control_mode
  - discharge_fan_current_sensor
  - discharge_fan_energy_accumulator
  - discharge_fan_power_sensor
  - discharge_fan_run_time_accumulator
  - discharge_fan_speed_frequency_sensor
  - discharge_fan_speed_mode
  - discharge_fan_speed_percentage_sensor
  - discharge_fan_torque_sensor
  - discharge_fan_voltage_sensor
  - discharge_fan_lost_power_alarm
  - failed_discharge_fan_alarm
  - discharge_air_flowrate_sensor
  - failed_inverter_alarm
  - high_discharge_air_flowrate_alarm
  uses:
  - discharge_fan_run_command
  - discharge_fan_run_status
  - discharge_fan_speed_percentage_command
  implements:
  - OPERATIONAL


DFVSC2X:
  guid: "8d7ed5d3-725a-46d7-99e5-6cfbed564551"
  description: "Variable speed control for discharge fans for 2 separate zones."
  is_abstract: true
  opt_uses:
  - discharge_fan_current_sensor_1
  - discharge_fan_current_sensor_2
  - discharge_fan_power_sensor_1
  - discharge_fan_power_sensor_2
  - discharge_fan_speed_frequency_sensor_1
  - discharge_fan_speed_frequency_sensor_2
  - discharge_fan_speed_percentage_sensor_1
  - discharge_fan_speed_percentage_sensor_2
  - discharge_fan_lost_power_alarm_1
  - discharge_fan_lost_power_alarm_2
  uses:
  - discharge_fan_run_command_1
  - discharge_fan_run_command_2
  - discharge_fan_run_status_1
  - discharge_fan_run_status_2
  - discharge_fan_speed_percentage_command_1
  - discharge_fan_speed_percentage_command_2
  implements:
  - OPERATIONAL


DFVSFC:
  guid: "0f7905ae-ef96-4e44-a52b-10d3fd628de9"
  description: "Variable speed control with frequency setting for discharge fans."
  is_abstract: true
  uses:
  - discharge_fan_run_command
  - discharge_fan_run_status
  - discharge_fan_speed_frequency_command
  opt_uses:
  - discharge_fan_speed_frequency_sensor
  - failed_discharge_fan_alarm
  implements:
  - OPERATIONAL


DFMSC:
  guid: "b9228e0a-91ae-4bcf-911d-f5391941814d"
  description: "Discharge fan multi-speed control."
  is_abstract: true
  uses:
  - discharge_fan_run_command
  - discharge_fan_run_status
  - discharge_fan_speed_mode
  opt_uses:
  - discharge_fan_run_mode
  - schedule_run_command
  - failed_discharge_fan_alarm

DFMSC2X:
  guid: "779eda39-c031-4f09-8fc7-9f95f6338115"
  description: "Dual discharge fan multi-speed control."
  is_abstract: true
  uses:
  - discharge_fan_run_command_1
  - discharge_fan_run_command_2
  - discharge_fan_speed_mode_1
  - discharge_fan_speed_mode_2
  - discharge_fan_run_status_1
  - discharge_fan_run_status_2
  opt_uses:
  - failed_discharge_fan_alarm_1
  - failed_discharge_fan_alarm_2

ZHM:
  guid: "2832f316-151a-489e-9bd5-0ab159edb0d2"
  description: "Zone relative humidity monitoring."
  is_abstract: true
  implements:
  - MONITORING
  uses:
  - zone_air_relative_humidity_sensor
  opt_uses:
  - failed_zone_air_relative_humidity_alarm
  - high_zone_air_relative_humidity_alarm

ZHM2X:
  guid: "1e5c95b5-bbf8-42ab-b68f-08bd3fc7638e"
  description: "Dual sensor zone humidity monitoring."
  is_abstract: true
  implements:
  - MONITORING
  opt_uses:
  - failed_zone_air_relative_humidity_alarm_1
  - failed_zone_air_relative_humidity_alarm_2
  uses:
  - zone_air_relative_humidity_sensor_1
  - zone_air_relative_humidity_sensor_2

DTM:
  guid: "576e2b80-1711-4bac-abed-c54f2db5351d"
  description: "Discharge temperature monitoring."
  is_abstract: true
  opt_uses:
  - discharge_air_relative_humidity_sensor
  - discharge_air_specificenthalpy_sensor
  - failed_discharge_air_temperature_alarm
  - high_discharge_air_temperature_alarm
  - low_discharge_air_temperature_alarm
  uses:
  - discharge_air_temperature_sensor
  implements:
  - MONITORING


SS:
  guid: "5231c7a0-b1bf-48b2-8443-6f37e3b07376"
  description: "Basic combination of run command and status (start/stop)."
  is_abstract: true
  implements:
  - /SS
  - OPERATIONAL
  opt_uses:
  - control_mode
  - current_sensor
  - flowrate_capacity
  - power_capacity
  - power_sensor
  - powerfactor_sensor
  - run_time_accumulator
  - failed_alarm
  - local_override_alarm
  - lost_power_alarm
  - communication_status
  - efficiency_percentage_sensor
  - load_percentage_sensor

DSPC:
  guid: "3f288511-32ca-47ae-a4e0-391620026420"
  description: "Discharge static pressure control via discharge fan speed"
  is_abstract: true
  opt_uses:
  - pressurization_request_count
  - discharge_air_damper_percentage_command
  - discharge_air_flowrate_sensor
  - discharge_fan_run_command
  - discharge_fan_run_status
  - discharge_fan_speed_frequency_sensor
  - discharge_fan_speed_percentage_command
  - failed_discharge_fan_alarm
  - failed_discharge_air_static_pressure_alarm
  - high_discharge_air_static_pressure_alarm
  - low_discharge_air_static_pressure_alarm
  uses:
  - discharge_air_static_pressure_sensor
  - discharge_air_static_pressure_setpoint
  implements:
  - OPERATIONAL

SSPC:
  guid: "7e0a30ec-8a1d-486c-b9f2-96ae60e695cd"
  description: "Supply static pressure control via supply fan speed"
  is_abstract: true
  opt_uses:
  - pressurization_request_count
  - supply_air_damper_percentage_command
  - supply_air_flowrate_sensor
  - supply_fan_run_command
  - supply_fan_run_status
  - supply_fan_speed_frequency_sensor
  - supply_fan_speed_percentage_command
  - failed_supply_fan_alarm
  - failed_supply_air_static_pressure_alarm
  - high_supply_air_static_pressure_alarm
  - low_supply_air_static_pressure_alarm
  uses:
  - supply_air_static_pressure_sensor
  - supply_air_static_pressure_setpoint
  implements:
  - OPERATIONAL

SPSS:
  guid: "0b1c2a43-53d8-4349-883c-8bde722fccb5"
  description: "Spray pump start stop monitoring."
  is_abstract: true
  uses:
  - spray_pump_run_command
  - spray_pump_run_status
  implements:
  - OPERATIONAL

EFSS:
  guid: "1df2cdc8-ef3c-472a-ace0-c85d501e121e"
  description: "Basic combination of exhaust fan run command and status (start/stop)."
  is_abstract: true
  implements:
  - OPERATIONAL
  opt_uses:
  - exhaust_air_flowrate_capacity
  - exhaust_fan_current_sensor
  - exhaust_fan_power_capacity
  - exhaust_fan_power_sensor
  - exhaust_fan_run_mode
  - failed_exhaust_fan_alarm
  uses:
  - exhaust_fan_run_command
  - exhaust_fan_run_status


DFSS:
  guid: "969a750f-d5a3-4d4c-ae74-b810d6ddb774"
  description: "Basic combination of discharge fan run command and status (start/stop)."
  is_abstract: true
  implements:
  - OPERATIONAL
  opt_uses:
  - discharge_air_flowrate_capacity
  - discharge_air_static_pressure_sensor
  - discharge_fan_current_sensor
  - discharge_fan_power_capacity
  - discharge_fan_power_sensor
  - discharge_fan_run_time_accumulator
  - schedule_run_command
  - discharge_fan_lost_power_alarm
  - failed_discharge_fan_alarm
  - overload_discharge_fan_alarm
  uses:
  - discharge_fan_run_command
  - discharge_fan_run_status


DFSS2X:
  guid: "dddfd3fa-86a8-4cf9-b1ca-8026ab54f991"
  description: "Two discharge fan run command and status (start/stop), with dampers"
  is_abstract: true
  implements:
  - OPERATIONAL
  opt_uses:
  - failed_discharge_fan_alarm_1
  - failed_discharge_fan_alarm_2
  uses:
  - discharge_fan_run_command_1
  - discharge_fan_run_command_2
  - discharge_fan_run_status_1
  - discharge_fan_run_status_2


HT2RC:
  guid: "3a770fea-bfb4-4a78-a0a1-c33922871fa2"
  description: "Two gas or electric heater control on return side."
  is_abstract: true
  opt_uses:
  - discharge_air_temperature_sensor
  - heating_percentage_command
  - heating_thermal_power_capacity
  - heating_stage_run_count
  - failed_discharge_air_temperature_alarm
  - high_return_air_temperature_alarm
  - failed_return_air_temperature_alarm
  - low_return_air_temperature_alarm
  uses:
  - heater_run_command_1
  - heater_run_command_2
  - return_air_temperature_sensor
  - return_air_temperature_setpoint
  implements:
  - CONTROL


HTZTC:
  guid: "bb4d6089-64cd-4994-9906-2a5555f9155a"
  description: "Gas or electric heater control on zone side (ZC)."
  is_abstract: true
  opt_uses:
  - discharge_air_temperature_sensor
  - heater_run_status
  - heating_percentage_command
  - heating_percentage_sensor
  - heating_thermal_power_capacity
  - failed_discharge_air_temperature_alarm
  - failed_zone_air_temperature_alarm
  - high_zone_air_temperature_alarm
  - low_zone_air_temperature_alarm
  uses:
  - heater_run_command
  - zone_air_temperature_sensor
  - zone_air_temperature_setpoint
  implements:
  - CONTROL


HT3ZTC:
  guid: "bd9a4e2d-2467-43ad-8398-62af5e487ceb"
  description: "Three gas or electric heater control on zone side (HSP, ZTC)."
  is_abstract: true
  opt_uses:
  - discharge_air_temperature_sensor
  - heating_percentage_command
  - heating_thermal_power_capacity
  - failed_discharge_air_temperature_alarm
  - failed_zone_air_temperature_alarm
  - high_zone_air_temperature_alarm
  - low_zone_air_temperature_alarm
  uses:
  - heater_run_command_1
  - heater_run_command_2
  - heater_run_command_3
  - zone_air_temperature_sensor
  - zone_air_temperature_setpoint
  implements:
  - CONTROL


HSOUC:
  guid: "e64d93ac-29cd-46d6-8e4e-6c54db056eb5"
  description: "Heating occupied/unoccupied setpoint control on zone side (ZC)."
  is_abstract: true
  uses:
  - zone_air_occupied_heating_temperature_setpoint
  - zone_air_temperature_sensor
  - zone_air_unoccupied_heating_temperature_setpoint
  implements:
  - CONTROL
  opt_uses:
  - failed_zone_air_temperature_alarm
  - high_zone_air_temperature_alarm
  - low_zone_air_temperature_alarm


HTZOUC:
  guid: "5407057a-7f34-4bc6-bb9f-3b8fa1149f14"
  description: "Gas or electric occupied/unoccupied heater control on zone side (ZC)."
  is_abstract: true
  opt_uses:
  - heater_run_status
  - failed_zone_air_temperature_alarm
  - high_zone_air_temperature_alarm
  - low_zone_air_temperature_alarm
  uses:
  - heater_run_command
  - zone_air_occupied_heating_temperature_setpoint
  - zone_air_temperature_sensor
  - zone_air_unoccupied_heating_temperature_setpoint
  implements:
  - CONTROL


LCC:
  guid: "f686598b-eac2-4397-bcc5-a11a6a34c071"
  description: "Leaving coil temperature control."
  is_abstract: true
  uses:
  - chilled_water_valve_percentage_command
  - leaving_cooling_coil_temperature_sensor
  - leaving_cooling_coil_temperature_setpoint
  implements:
  - CONTROL


LCC2X:
  guid: "ad8c876b-1c34-4148-9f3c-43d91613bcb3"
  description: "Double valve leaving coil temperature control."
  is_abstract: true
  uses:
  - chilled_water_valve_percentage_command_1
  - chilled_water_valve_percentage_command_2
  - leaving_cooling_coil_temperature_sensor
  - leaving_cooling_coil_temperature_setpoint
  implements:
  - CONTROL


LHC:
  guid: "df1b4263-c5c1-4c30-bf64-04de04f8a013"
  description: "Leaving heating coil temperature control."
  is_abstract: true
  uses:
  - heating_water_valve_percentage_command
  - leaving_heating_coil_temperature_sensor
  - leaving_heating_coil_temperature_setpoint
  implements:
  - CONTROL


SFSS:
  guid: "1e8dd2f7-192a-430b-af2c-db6065664deb"
  description: "Basic combination of supply fan run command and status (start/stop)."
  is_abstract: true
  implements:
  - OPERATIONAL
  opt_uses:
  - supply_air_flowrate_capacity
  - supply_fan_current_sensor
  - supply_fan_power_capacity
  - supply_fan_power_sensor
  - supply_fan_run_mode
  - supply_fan_run_time_accumulator
  - failed_supply_fan_alarm
  - supply_fan_lost_power_alarm
  uses:
  - supply_fan_run_command
  - supply_fan_run_status


RHM:
  guid: "9b13e30c-52b7-45d1-9798-f7c754e959e9"
  description: "Return air humidity monitoring."
  is_abstract: true
  implements:
  - MONITORING
  uses:
  - return_air_relative_humidity_sensor
  opt_uses:
  - high_return_air_relative_humidity_alarm
  - low_return_air_relative_humidity_alarm


RTM:
  guid: "7baf6cba-dc20-47f6-845c-bd71b0fa2ae4"
  description: "Return air temperature monitoring"
  is_abstract: true
  implements:
  - MONITORING
  opt_uses:
  - return_air_relative_humidity_sensor
  - return_air_specificenthalpy_sensor
  - high_return_air_relative_humidity_alarm
  - high_return_air_temperature_alarm
  - failed_return_air_temperature_alarm
  - low_return_air_relative_humidity_alarm
  - low_return_air_temperature_alarm
  uses:
  - return_air_temperature_sensor


HATM2X:
  guid: "9e1b1915-866a-4a9d-b4e2-cc74071f84b7"
  description: "Dual sensor hot aisle temperature monitoring"
  is_abstract: true
  implements:
  - MONITORING
  opt_uses:
  - failed_hot_aisle_air_temperature_alarm_1
  - failed_hot_aisle_air_temperature_alarm_2
  uses:
  - hot_aisle_air_temperature_sensor_1
  - hot_aisle_air_temperature_sensor_2


CATM2X:
  guid: "35cd8ffc-f4c5-433e-9c42-b0127ad841da"
  description: "Dual sensor cold aisle temperature monitoring"
  is_abstract: true
  implements:
  - MONITORING
  opt_uses:
  - failed_cold_aisle_air_temperature_alarm_1
  - failed_cold_aisle_air_temperature_alarm_2
  uses:
  - cold_aisle_air_temperature_sensor_1
  - cold_aisle_air_temperature_sensor_2


DTC:
  guid: "fa2354f6-694c-4fd6-b5b5-6352eff50fe4"
  description: "Discharge air temperature control"
  is_abstract: true
  implements:
  - OPERATIONAL
  uses:
  - discharge_air_temperature_sensor
  - discharge_air_temperature_setpoint
  opt_uses:
  - failed_discharge_air_temperature_alarm


STC:
  guid: "68140147-a50c-4ee9-b560-fa78596fbd94"
  description: "Supply air temperature control"
  is_abstract: true
  opt_uses:
  - cooling_request_count
  - heating_request_count
  - high_supply_air_temperature_alarm
  - low_supply_air_temperature_alarm
  uses:
  - supply_air_temperature_sensor
  - supply_air_temperature_setpoint
  implements:
  - OPERATIONAL


RTC:
  guid: "2145865b-f060-452b-b78b-2fafa6c92b4f"
  description: "Return air temperature control"
  is_abstract: true
  implements:
  - OPERATIONAL
  uses:
  - return_air_temperature_sensor
  - return_air_temperature_setpoint
  opt_uses:
  - high_return_air_temperature_alarm
  - failed_return_air_temperature_alarm
  - low_return_air_temperature_alarm

#TODO: Rename to OTM
OA:
  guid: "f6ecf533-f838-4f16-84b2-8392cbf0da84"
  description: "Basic weather station (drybulb temp and humidity) monitoring."
  is_abstract: true
  opt_uses:
  - outside_air_co2_concentration_sensor
  - outside_air_dewpoint_temperature_sensor
  - outside_air_pressure_sensor
  - outside_air_rain_level_sensor
  - outside_air_relative_humidity_sensor
  - outside_air_specificenthalpy_sensor
  - outside_air_voc_concentration_sensor
  - outside_air_wetbulb_temperature_sensor
  - wind_direction_angle_sensor
  - wind_linearvelocity_sensor
  - ultraviolet_irradiance_sensor
  - outside_air_pm2pt5_density_sensor
  - outside_air_aqi_sensor
  uses:
  - outside_air_temperature_sensor
  implements:
  - MONITORING


ZA:
  guid: "461b178e-e9be-46e6-b8f1-804c138eb17f"
  description: "Grouped type for zone air psychrometric conditions (RH and temp)"
  is_abstract: true
  uses:
  - zone_air_relative_humidity_sensor
  - zone_air_temperature_sensor
  opt_uses:
  - failed_zone_air_temperature_alarm
  - high_zone_air_temperature_alarm
  - low_zone_air_temperature_alarm


WDT:
  guid: "0f31290a-83fd-4526-ba80-8cd9c34ce1f9"
  description: "Temperature differential across water."
  is_abstract: true
  implements:
  - MONITORING
  uses:
  - return_water_temperature_sensor
  - supply_water_temperature_sensor
  opt_uses:
  - high_supply_water_temperature_alarm
  - low_supply_water_temperature_alarm


CMWDT:
  guid: "b9301a06-a6e4-4964-ac81-d18d5e0f142d"
  description: "Common water temperature differential monitoring."
  is_abstract: true
  implements:
  - MONITORING
  uses:
  - common_supply_water_temperature_sensor
  - common_return_water_temperature_sensor
  opt_uses:
  - high_common_supply_water_temperature_alarm
  - low_common_supply_water_temperature_alarm
  - high_common_return_water_temperature_alarm
  - low_common_return_water_temperature_alarm


CHWDT:
  guid: "0960d44f-87ff-43f5-b576-c19f8a7f2b83"
  description: "Temperature differential across chilled water."
  is_abstract: true
  implements:
  - MONITORING
  uses:
  - chilled_return_water_temperature_sensor
  - chilled_supply_water_temperature_sensor
  opt_uses:
  - failed_chilled_supply_water_temperature_alarm
  - failed_chilled_return_water_temperature_alarm
  - high_chilled_return_water_temperature_alarm
  - high_chilled_supply_water_temperature_alarm
  - low_chilled_return_water_temperature_alarm
  - low_chilled_supply_water_temperature_alarm

CHWDPSC:
  guid: "16555397-2e6c-401c-bb6e-3b93affe444e"
  description: "Chilled water valve controlling supply air dewpoint temperature."
  is_abstract: true
  opt_uses:
  - chilled_supply_water_temperature_sensor
  - cooling_thermal_power_capacity
  - leaving_cooling_coil_temperature_sensor
  uses:
  - chilled_water_valve_percentage_command
  - supply_air_dewpoint_temperature_sensor
  - supply_air_dewpoint_temperature_setpoint
  implements:
  - CONTROL


CHWDPSC2X:
  guid: "25b52b13-03b0-4b5b-b241-e088bfdb06c6"
  description: "Chilled water valves (2x) controlling supply air dewpoint temperature."
  is_abstract: true
  opt_uses:
  - cooling_thermal_power_capacity
  - leaving_cooling_coil_temperature_sensor
  uses:
  - chilled_water_valve_percentage_command_1
  - chilled_water_valve_percentage_command_2
  - supply_air_dewpoint_temperature_sensor
  - supply_air_dewpoint_temperature_setpoint
  implements:
  - CONTROL


CWDT:
  guid: "3cf2eb19-0557-4565-a72b-4059950f9ac7"
  description: "Temperature differential across condenser water."
  is_abstract: true
  implements:
  - MONITORING
  opt_uses:
  - high_condensing_return_water_temperature_alarm
  - low_condensing_return_water_temperature_alarm
  uses:
  - condensing_return_water_temperature_sensor
  - condensing_supply_water_temperature_sensor

# Rename SFN TOTAL_
SWTC:
  guid: "7d72e2de-f1db-4be8-852c-210be33b00dd"
  description: "Supply water temperature control."
  is_abstract: true
  implements:
  - OPERATIONAL
  opt_uses:
  - cooling_request_count
  - heating_request_count
  - return_water_temperature_sensor
  - low_return_water_temperature_alarm
  - high_return_water_temperature_alarm
  - run_command
  - cooling_percentage_command
  - heating_percentage_command
  - high_supply_water_temperature_alarm
  - low_supply_water_temperature_alarm
  uses:
  - supply_water_temperature_sensor
  - supply_water_temperature_setpoint

SWCHVVM:
  guid: "c2b7fef9-dd97-4a80-aa70-cdd1ca4bd269"
  description: "Supply changeover water valve monitoring on supply side."
  is_abstract: true
  opt_uses:
  - failed_supply_water_changeover_valve_alarm
  - supply_water_changeover_valve_percentage_sensor
  uses:
  - supply_water_changeover_valve_command
  - supply_water_changeover_valve_status
  implements:
  - MONITORING

RWTC:
  guid: "e6ef58f6-fbda-421d-ac06-d573b093aecd"
  description: "Return water temperature control."
  is_abstract: true
  implements:
  - OPERATIONAL
  opt_uses:
  - run_command
  - supply_water_temperature_sensor
  - high_supply_water_temperature_alarm
  - low_supply_water_temperature_alarm
  uses:
  - return_water_temperature_sensor
  - return_water_temperature_setpoint

RWCHVVM:
  guid: "d17af339-3fbe-447e-9355-9c08a716de40"
  description: "Return changeover water valve monitoring on return side."
  is_abstract: true
  opt_uses:
  - failed_return_water_changeover_valve_alarm
  - return_water_changeover_valve_percentage_sensor
  uses:
  - return_water_changeover_valve_command
  - return_water_changeover_valve_status
  implements:
  - MONITORING

PWRFM:
  guid: "71556a89-b498-433a-9ecf-5a6d56b2d6f6"
  description: "Primary return water flowrate monitoring"
  is_abstract: true
  uses:
  - primary_return_water_flowrate_sensor
  implements:
  - MONITORING

THCWSC:
  guid: "c88d3223-2a56-4a58-84c1-fb19c930af8b"
  description: "Thermally conditioned water valve control on supply air side."
  is_abstract: true
  opt_uses:
  - failed_supply_air_temperature_alarm
  uses:
  - supply_air_temperature_sensor
  - supply_air_temperature_setpoint
  - thermally_conditioned_water_valve_percentage_command
  implements:
  - CONTROL

THCWDPC:
  guid: "116f1d90-4677-4c74-afc0-fb087a269dec"
  description: "Thermally conditioned water differential pressure control."
  is_abstract: true
  opt_uses:
  - high_thermally_conditioned_water_differential_pressure_alarm
  - low_thermally_conditioned_water_differential_pressure_alarm
  uses:
  - thermally_conditioned_water_differential_pressure_sensor
  - thermally_conditioned_water_differential_pressure_setpoint
  implements:
  - OPERATIONAL


PSWTC:
  guid: "3846a514-83b2-4ec3-afde-295c476a5624"
  description: "Process water temperature control."
  is_abstract: true
  opt_uses:
  - process_return_water_temperature_sensor
  - high_process_return_water_temperature_alarm
  - high_process_supply_water_temperature_alarm
  - low_process_return_water_temperature_alarm
  - low_process_supply_water_temperature_alarm
  uses:
  - process_supply_water_temperature_sensor
  - process_supply_water_temperature_setpoint
  implements:
  - OPERATIONAL

SGTC:
  guid: "8ead3288-04f5-49d0-9d96-0a85688a923a"
  description: "Supply glycol temperature control."
  is_abstract: true
  implements:
  - OPERATIONAL
  opt_uses:
  - return_glycol_temperature_sensor
  uses:
  - supply_glycol_temperature_sensor
  - supply_glycol_temperature_setpoint

SCHWTC:
  guid: "d2af9b79-4eb2-4b63-a03a-dc5483372690"
  description: "Supply chilled water temperature control."
  is_abstract: true
  implements:
  - OPERATIONAL
  opt_uses:
  - chilled_return_water_temperature_sensor
  - cooling_percentage_command
  - cooling_request_count
  - cooling_run_command
  - failed_cooling_alarm
  - failed_chilled_supply_water_temperature_alarm
  - high_chilled_supply_water_temperature_alarm
  - low_chilled_supply_water_temperature_alarm
  uses:
  - chilled_supply_water_temperature_sensor
  - chilled_supply_water_temperature_setpoint

SCHWFRC:
  guid: "511e9480-619d-4d46-a353-8f0ab45e57b1"
  description: "Supply chilled water flowrate control."
  is_abstract: true
  implements:
  - OPERATIONAL
  opt_uses:
  - chilled_return_water_flowrate_sensor
  uses:
  - chilled_supply_water_flowrate_sensor
  - chilled_supply_water_flowrate_setpoint

SCWFRC:
  guid: "0b3a93ba-1bbb-42a0-b179-92ceab4f1d90"
  description: "Supply condensing water flowrate control."
  is_abstract: true
  implements:
  - OPERATIONAL
  opt_uses:
  - condensing_return_water_flowrate_sensor
  uses:
  - condensing_supply_water_flowrate_sensor
  - condensing_supply_water_flowrate_setpoint

SHWTC:
  guid: "e2231929-0104-4109-aa8a-ce276a82f8a6"
  description: "Supply heating water temperature control."
  is_abstract: true
  implements:
  - OPERATIONAL
  opt_uses:
  - heating_return_water_temperature_sensor
  - heating_percentage_command
  - heating_request_count
  - heating_run_command
  - heating_run_status
  - failed_heating_alarm
  - high_heating_supply_water_temperature_alarm
  - low_heating_supply_water_temperature_alarm
  uses:
  - heating_supply_water_temperature_sensor
  - heating_supply_water_temperature_setpoint

SHWFRC:
  guid: "0f41e9b6-5558-4102-952c-21055a275a03"
  description: "Supply heating water flowrate control."
  is_abstract: true
  implements:
  - OPERATIONAL
  uses:
  - heating_supply_water_flowrate_sensor
  - heating_supply_water_flowrate_setpoint

RCHWTC:
  guid: "6babdc1e-edae-49b3-98e4-ca0b675b7f0f"
  description: "Return chilled water temperature control."
  is_abstract: true
  implements:
  - OPERATIONAL
  opt_uses:
  - chilled_supply_water_temperature_sensor
  - cooling_percentage_command
  - cooling_request_count
  - failed_chilled_return_water_temperature_alarm
  - high_chilled_return_water_temperature_alarm
  - low_chilled_return_water_temperature_alarm
  uses:
  - chilled_return_water_temperature_sensor
  - chilled_return_water_temperature_setpoint

WDPC:
  guid: "86b2c846-0cc3-4828-8648-88c2082c900e"
  description: "Differential pressure control in whichever system."
  is_abstract: true
  implements:
  - OPERATIONAL
  opt_uses:
  - pressurization_request_count
  - high_differential_pressure_alarm
  - low_differential_pressure_alarm
  - suction_pressure_sensor
  uses:
  - differential_pressure_sensor
  - differential_pressure_setpoint

MWDPC:
  guid: "80c5dfcc-c555-42ed-90ff-6807feca1f5f"
  description: "Minimum water differential pressure control."
  is_abstract: true
  uses:
  - differential_pressure_sensor
  - low_limit_differential_pressure_setpoint
  implements:
  - OPERATIONAL
  opt_uses:
  - low_flowrate_alarm
  - low_differential_pressure_alarm

CGRWTC:
  guid: "1672a49a-ab80-4989-9ec6-c300d0f44a9e"
  description: "Cogeneration return water temperature control."
  is_abstract: true
  implements:
  - OPERATIONAL
  opt_uses:
  - cogeneration_supply_water_temperature_sensor
  uses:
  - cogeneration_return_water_temperature_sensor
  - cogeneration_return_water_temperature_setpoint


WDPC2X:
  guid: "6e5ff883-c8e2-4e66-8be4-abb9104090c3"
  description: "Differential pressure control in whichever system, 2 sensors."
  is_abstract: true
  implements:
  - OPERATIONAL
  opt_uses:
  - pressurization_request_count
  - run_command
  uses:
  - differential_pressure_sensor_1
  - differential_pressure_sensor_2
  - differential_pressure_setpoint

#TODO: Change to low_limit_flowrate_setpoint
MINFC:
  guid: "da585ae8-7eda-452c-b0f8-117faaafd85d"
  description: "Minimum flow control for entire loop."
  is_abstract: true
  implements:
  - CONTROL
  uses:
  - bypass_valve_percentage_command
  - flowrate_sensor
  - min_flowrate_setpoint
  opt_uses:
  - low_flowrate_alarm

#TODO: Rename to CPSS
CPC:
  guid: "0dfda014-0c9e-4c4c-8be9-2b303c22e141"
  description: "Circulation pump start/stop control"
  is_abstract: true
  uses:
  - circulation_pump_run_command
  - circulation_pump_run_status
  opt_uses:
  - failed_circulation_pump_alarm

ETM:
  guid: "97fcba06-cb9c-4b09-b8f2-d2b44192b1de"
  description: "Basic exhaust temperature monitoring."
  is_abstract: true
  uses:
  - exhaust_air_temperature_sensor
  implements:
  - MONITORING
  opt_uses:
  - failed_exhaust_air_temperature_alarm


ED:
  guid: "cfc04603-a257-4077-8181-50b564fbdf96"
  description: "Exhaust air flow control."
  is_abstract: true
  opt_uses:
  - exhaust_air_damper_percentage_sensor
  - exhaust_air_static_pressure_sensor
  - run_command
  - schedule_run_command
  uses:
  - exhaust_air_damper_percentage_command
  - exhaust_air_flowrate_sensor
  - exhaust_air_flowrate_setpoint
  implements:
  - CONTROL


RD:
  guid: "0aecbeb0-8b01-44a2-a0b6-027a034fb2a5"
  description: "Return damper flow control."
  is_abstract: true
  opt_uses:
  - return_air_damper_percentage_sensor
  - failed_return_air_damper_alarm
  uses:
  - return_air_damper_percentage_command
  - return_air_flowrate_sensor
  - return_air_flowrate_setpoint
  implements:
  - CONTROL


MTM:
  guid: "0d7842e9-2af2-4f9f-b2fe-8ba934925103"
  description: "Mixed air temperature monitoring."
  is_abstract: true
  opt_uses:
  - mixed_air_dewpoint_temperature_sensor
  - mixed_air_relative_humidity_sensor
  - failed_mixed_air_temperature_alarm
  - high_mixed_air_temperature_alarm
  - low_mixed_air_temperature_alarm
  uses:
  - mixed_air_temperature_sensor
  implements:
  - MONITORING


MTC:
  guid: "9f3b733e-0af2-4297-8727-8420b6ae595c"
  description: "Mixed air temperature control."
  is_abstract: true
  uses:
  - mixed_air_temperature_sensor
  - mixed_air_temperature_setpoint
  implements:
  - OPERATIONAL
  opt_uses:
  - failed_mixed_air_temperature_alarm
  - high_mixed_air_temperature_alarm
  - low_mixed_air_temperature_alarm


STM:
  guid: "974c8ef0-da06-41a9-ab19-f2f08b14d14f"
  description: "Basic supply temperature monitoring."
  is_abstract: true
  uses:
  - supply_air_temperature_sensor
  implements:
  - MONITORING
  opt_uses:
  - high_supply_air_temperature_alarm
  - low_supply_air_temperature_alarm

STDSPC:
  guid: "8d61249d-297a-471d-aa62-dda04e1fe8c7"
  description: "Supply temperature dual setpoint control."
  is_abstract: true
  opt_uses:
  - cooling_request_count
  - heating_request_count
  - high_supply_air_temperature_alarm
  - low_supply_air_temperature_alarm
  uses:
  - supply_air_cooling_temperature_setpoint
  - supply_air_heating_temperature_setpoint
  - supply_air_temperature_sensor
  implements:
  - OPERATIONAL


DSPRTC:
  guid: "4dcf4685-9635-473c-aa83-53661d2b55be"
  description: "Dual setpoint return air temp control."
  is_abstract: true
  opt_uses:
  - discharge_air_temperature_sensor
  - return_air_relative_humidity_sensor
  - failed_discharge_air_temperature_alarm
  - high_return_air_relative_humidity_alarm
  - high_return_air_temperature_alarm
  - failed_return_air_temperature_alarm
  - low_return_air_relative_humidity_alarm
  - low_return_air_temperature_alarm
  uses:
  - return_air_cooling_temperature_setpoint
  - return_air_heating_temperature_setpoint
  - return_air_temperature_sensor
  implements:
  - OPERATIONAL


ZHC:
  guid: "88754caa-5420-4224-92a2-a57bbcd865a6"
  description: "Zone relative humidity control."
  is_abstract: true
  uses:
  - zone_air_relative_humidity_sensor
  - zone_air_relative_humidity_setpoint
  opt_uses:
  - failed_zone_air_relative_humidity_alarm
  - high_zone_air_relative_humidity_alarm
  - low_zone_air_relative_humidity_alarm
  implements:
  - OPERATIONAL


RHC:
  guid: "8c138f85-254c-4b40-8e5c-d1183e7985c0"
  description: "Return air relative humidity control."
  is_abstract: true
  opt_uses:
  - humidifier_run_time_accumulator
  - failed_humidifier_alarm
  - high_return_air_relative_humidity_alarm
  - low_return_air_relative_humidity_alarm
  uses:
  - return_air_relative_humidity_sensor
  - return_air_relative_humidity_setpoint
  implements:
  - OPERATIONAL


RHDHC:
  guid: "d2149dc2-ce5c-4589-b7b1-4ceac68cff2c"
  description: "Return humidification/dehumidification control."
  is_abstract: true
  opt_uses:
  - economizer_mode
  - humidification_percentage_command
  - failed_humidifier_alarm
  - high_return_air_relative_humidity_alarm
  - low_return_air_relative_humidity_alarm
  uses:
  - dehumidification_run_command
  - humidification_run_command
  - return_air_relative_humidity_sensor
  - return_air_relative_humidity_setpoint
  implements:
  - CONTROL

DH2XSDPC:
  guid: "2e83d32e-360e-4ac2-afa4-5adb333ded0b"
  description: "Supply air dewpoint temperature dehumidification control on dual cooling coil."
  is_abstract: true
  opt_uses:
  - supply_air_relative_humidity_sensor
  uses:
  - dehumidification_run_command
  - chilled_water_valve_percentage_command_1
  - chilled_water_valve_percentage_command_2
  - supply_air_dewpoint_temperature_sensor
  - supply_air_dewpoint_temperature_setpoint
  implements:
  - CONTROL

ZHDHC:
  guid: "0d8a499a-4934-4860-9d35-277381890e2d"
  description: "Zone humidification/dehumidification control."
  is_abstract: true
  opt_uses:
  - humidification_percentage_command
  - failed_humidifier_alarm
  uses:
  - dehumidification_run_command
  - humidification_run_command
  - zone_air_relative_humidity_sensor
  - zone_air_relative_humidity_setpoint
  implements:
  - CONTROL


RHHC:
  guid: "38ca10af-2a94-4765-be1b-34e9c92ac662"
  description: "Zone humidification control."
  is_abstract: true
  opt_uses:
  - humidification_percentage_command
  - failed_humidifier_alarm
  - high_return_air_relative_humidity_alarm
  - low_return_air_relative_humidity_alarm
  uses:
  - humidification_run_command
  - return_air_relative_humidity_sensor
  - return_air_relative_humidity_setpoint

EDHC:
  guid: "d15d63a4-9fea-49f9-a0eb-9399012cbe93"
  description: "Exhaust air humidification/dehumidification control."
  is_abstract: true
  opt_uses:
  - humidification_percentage_command
  - failed_humidifier_alarm
  uses:
  - dehumidification_run_command
  - humidification_run_command
  - exhaust_air_relative_humidity_sensor
  - exhaust_air_relative_humidity_setpoint
  implements:
  - OPERATIONAL

SHC:
  guid: "c27f33dc-19bc-47f4-937a-eab3293b920f"
  description: "Supply air relative humidity control."
  is_abstract: true
  opt_uses:
  - humidification_percentage_command
  - failed_humidifier_alarm
  uses:
  - dehumidification_run_command
  - humidification_run_command
  - supply_air_dehumidification_relative_humidity_setpoint
  - supply_air_humidification_relative_humidity_setpoint
  - supply_air_relative_humidity_sensor
  implements:
  - OPERATIONAL


SHM:
  guid: "9b5089f5-e0a1-420d-bad9-682ac34d2516"
  description: "Supply air relative humidity monitoring."
  is_abstract: true
  opt_uses:
  - high_supply_air_relative_humidity_alarm
  - low_supply_air_relative_humidity_alarm
  - failed_supply_air_relative_humidity_alarm
  uses:
  - supply_air_relative_humidity_sensor
  implements:
  - MONITORING


REFC:
  guid: "e043f5e2-fcc4-44b1-818f-0f4e7584adf5"
  description: "Refrigerant leak control."
  is_abstract: true
  opt_uses:
  - failed_zone_air_refrigerant_concentration_alarm
  - high_zone_air_refrigerant_concentration_alarm
  uses:
  - zone_air_refrigerant_concentration_sensor
  - zone_air_refrigerant_concentration_setpoint
  implements:
  - OPERATIONAL


CREFM:
  guid: "49e6ea15-b389-4741-9a7a-e85c851442e1"
  description: "Cold Room Refrigerator monitoring."
  is_abstract: true
  opt_uses:
  - compressor_run_status
  - run_status
  - run_time_accumulator
  - compressor_lost_power_alarm
  - failed_alarm
  - failed_compressor_alarm
  - frost_alarm
  - local_override_alarm
  - high_zone_air_temperature_alarm
  - low_zone_air_temperature_alarm
  - failed_zone_air_temperature_alarm
  - overload_compressor_alarm
  - low_refrigerant_level_alarm
  uses:
  - defrost_temperature_sensor
  - zone_air_temperature_sensor


EPC:
  guid: "3d28895c-d30d-4316-bfb6-1dd70b8ad698"
  description: "Exhaust pressure control."
  is_abstract: true
  uses:
  - exhaust_air_static_pressure_sensor
  - exhaust_air_static_pressure_setpoint
  opt_uses:
  - exhaust_air_flowrate_sensor
  - high_exhaust_air_static_pressure_alarm
  - low_exhaust_air_static_pressure_alarm
  implements:
  - OPERATIONAL


CO2M:
  guid: "c73f80ff-e57e-4fe4-8bd6-26e4581b7269"
  description: "Basic carbon dioxide monitoring."
  is_abstract: true
  uses:
  - zone_air_co2_concentration_sensor
  implements:
  - MONITORING
  opt_uses:
  - high_zone_air_co2_concentration_alarm
  - failed_zone_air_co2_concentration_alarm


VOCM:
  guid: "d1d343aa-9b3a-41aa-99fe-850c2ba355a8"
  description: "Volatile organic compound monitoring."
  is_abstract: true
  uses:
  - zone_air_voc_concentration_sensor
  opt_uses:
  - zone_air_formaldehyde_concentration_sensor
  implements:
  - MONITORING


VOCC:
  guid: "6fec3446-7de8-433e-b644-b760190400df"
  description: "Volatile organic compound control."
  is_abstract: true
  uses:
  - zone_air_voc_concentration_sensor
  - zone_air_voc_concentration_setpoint
  implements:
  - OPERATIONAL


RAVOCC:
  guid: "abaa943a-7d39-42cf-a950-4451cd928316"
  description: "Volatile organic compound control for return air from zone."
  is_abstract: true
  uses:
  - return_air_voc_concentration_sensor
  - return_air_voc_concentration_setpoint
  implements:
  - OPERATIONAL


VOCPC:
  guid: "37c7c6e1-7b21-4f76-b8fc-dad5b1380227"
  description: "Volatile organic compound percentage control."
  is_abstract: true
  uses:
  - zone_air_voc_percentage_sensor
  - zone_air_voc_percentage_setpoint
  implements:
  - OPERATIONAL


BFSS:
  guid: "500147cd-91f7-4b7d-837c-bf6e915196a3"
  description: "Booster fan start-stop and feedback."
  is_abstract: true
  uses:
  - boost_fan_run_command
  - boost_fan_run_status
  implements:
  - OPERATIONAL


DFHLC:
  guid: "4e6e6b09-8b8d-4ba6-bda5-69c581c5ab5f"
  description: "Discharge fan two-speed (high/low) control."
  is_abstract: true
  opt_uses:
  - discharge_fan_run_command
  - discharge_fan_run_status
  - failed_discharge_fan_alarm
  uses:
  - high_discharge_fan_speed_command
  - low_discharge_fan_speed_command
  implements:
  - OPERATIONAL
  - REMAP_REQUIRED


DFHMLC:
  guid: "95365c14-2db6-4e80-ae49-38a2b3d2349f"
  description: "Discharge fan three-speed (high/medium/low) control."
  is_abstract: true
  opt_uses:
  - discharge_fan_run_command
  - discharge_fan_run_status
  - failed_discharge_fan_alarm
  uses:
  - high_discharge_fan_speed_command
  - low_discharge_fan_speed_command
  - medium_discharge_fan_speed_command
  implements:
  - OPERATIONAL
  - REMAP_REQUIRED


ESPC:
  guid: "035692f0-48bd-47df-9c7d-53ce80e5e297"
  description: "Exhaust air static pressure control."
  is_abstract: true
  opt_uses:
  - exhaust_fan_speed_percentage_sensor
  - failed_exhaust_fan_alarm
  uses:
  - exhaust_air_damper_percentage_command
  - exhaust_air_static_pressure_sensor
  - exhaust_air_static_pressure_setpoint
  - exhaust_fan_run_command
  - exhaust_fan_run_status
  - exhaust_fan_speed_percentage_command
  implements:
  - OPERATIONAL


SSPM:
  guid: "48f0296b-4fa2-4af8-8edf-3bc7c9ad169b"
  description: "Supply static pressure monitoring."
  is_abstract: true
  uses:
  - supply_air_static_pressure_sensor
  implements:
  - MONITORING
  opt_uses:
  - failed_supply_air_static_pressure_alarm
  - high_supply_air_static_pressure_alarm
  - low_supply_air_static_pressure_alarm

DSPM:
  guid: "7299212e-c70c-4d49-ac2f-004f1e4672e9"
  description: "Discharge static pressure monitoring."
  is_abstract: true
  uses:
  - discharge_air_static_pressure_sensor
  implements:
  - MONITORING
  opt_uses:
  - high_discharge_air_static_pressure_alarm
  - low_discharge_air_static_pressure_alarm

ZSPC:
  guid: "e7494570-617c-4599-a57e-8e09128e0a07"
  description: "Zone static pressure control."
  is_abstract: true
  opt_uses:
  - exhaust_air_damper_percentage_command
  - high_zone_air_static_pressure_alarm
  - low_zone_air_static_pressure_alarm
  uses:
  - zone_air_static_pressure_sensor
  - zone_air_static_pressure_setpoint
  implements:
  - OPERATIONAL


ZSPM:
  guid: "3c3d1d68-4f41-486e-b38c-ff6309f16f2f"
  description: "Zone static pressure monitoring."
  is_abstract: true
  uses:
  - zone_air_static_pressure_sensor
  implements:
  - MONITORING
  opt_uses:
  - high_zone_air_static_pressure_alarm
  - low_zone_air_static_pressure_alarm

MSSPC:
  guid: "bd480ae4-6184-466e-ba95-3bd8bb2f76f3"
  description: "Minimum supply air static pressure control."
  is_abstract: true
  opt_uses:
  - low_supply_air_static_pressure_alarm
  uses:
  - supply_air_static_pressure_sensor
  - low_limit_supply_air_static_pressure_setpoint
  implements:
  - OPERATIONAL

RSPC:
  guid: "5b27a493-430f-4a61-8604-0a672ce3fd55"
  description: "Return air static pressure control."
  is_abstract: true
  opt_uses:
  - return_air_flowrate_sensor
  uses:
  - return_air_static_pressure_sensor
  - return_air_static_pressure_setpoint
  implements:
  - OPERATIONAL


PWDPC:
  guid: "16200082-13a1-4eea-9868-1b2117bb3871"
  description: "Process water differential pressure control."
  is_abstract: true
  uses:
  - process_water_differential_pressure_sensor
  - process_water_differential_pressure_setpoint
  opt_uses:
  - high_process_water_differential_pressure_alarm
  - low_process_water_differential_pressure_alarm
  implements:
  - OPERATIONAL


PWDT:
  guid: "018769f9-995c-4ad7-95fa-eaf02b4c66ee"
  description: "Primary-side water delta-T monitoring."
  is_abstract: true
  uses:
  - primary_return_water_temperature_sensor
  - primary_supply_water_temperature_sensor
  opt_uses:
  - primary_water_heating_thermal_power_sensor
  - primary_water_cooling_thermal_power_sensor
  - high_primary_return_water_temperature_alarm
  - high_primary_supply_water_temperature_alarm
  - low_primary_return_water_temperature_alarm
  - low_primary_supply_water_temperature_alarm

CHPM:
  guid: "83b25b74-a334-4297-89b3-30ce005e12fe"
  description: "Chiller pressure monitoring."
  is_abstract: true
  uses:
  - condenser_pressure_sensor
  - differential_pressure_sensor # consider removing or renaming, may not be descriptive enough for WCC
  - evaporator_pressure_sensor
  implements:
  - MONITORING
  opt_uses:
  - high_differential_pressure_alarm
  - low_differential_pressure_alarm


ESFM:
  guid: "71fbb830-8e92-4a1f-8dff-c3ef78825aad"
  description: " Operation monitoring of an electrostatic filter, used to maintain air quality"
  is_abstract: true
  uses:
  - electrostatic_filter_run_status
  opt_uses:
  - electrostatic_filter_alarm
  implements:
  - MONITORING


FDPM:
  guid: "dc6d8a45-8ce6-4ac1-b5b5-cf9fd5727034"
  description: "Filter pressure monitoring."
  is_abstract: true
  uses:
  - filter_differential_pressure_sensor
  implements:
  - MONITORING

DFDPM:
  guid: "a372c26b-010d-4ea3-aa7b-24c98377d9f4"
  description: "Discharge filter pressure monitoring."
  is_abstract: true
  uses:
  - discharge_air_filter_differential_pressure_sensor
  opt_uses:
  - discharge_air_filter_alarm
  implements:
  - MONITORING

EFDPM:
  guid: "ea54f179-dfed-4d12-a987-f4919931f979"
  description: "Exhaust filter pressure monitoring."
  is_abstract: true
  uses:
  - exhaust_air_filter_differential_pressure_sensor
  opt_uses:
  - exhaust_air_filter_alarm
  implements:
  - MONITORING

FDPSM:
  guid: "9cbbf1cf-51ae-44fd-a5ec-ef9ee7a3fcdf"
  description: "Filter pressure status monitoring."
  is_abstract: true
  uses:
  - filter_differential_pressure_status
  opt_uses:
  - filter_alarm
  implements:
  - MONITORING

# Chilled water valve control

CHWDC:
  guid: "f312b9f0-a690-4d32-97ad-7f59aac34bab"
  description: "Chilled water valve control on discharge side."
  is_abstract: true
  opt_uses:
  - chilled_water_flowrate_sensor
  - chilled_water_valve_percentage_sensor
  - cooling_thermal_power_capacity
  - leaving_cooling_coil_temperature_sensor
  - failed_leaving_cooling_coil_temperature_alarm
  - high_leaving_cooling_coil_temperature_alarm
  - low_leaving_cooling_coil_temperature_alarm
  - failed_discharge_air_temperature_alarm
  - failed_chilled_water_valve_alarm
  - high_discharge_air_temperature_alarm
  - low_discharge_air_temperature_alarm
  - water_leak_alarm
  - frost_alarm
  uses:
  - chilled_water_valve_percentage_command
  - discharge_air_temperature_sensor
  - discharge_air_temperature_setpoint
  implements:
  - CONTROL


CHWSC:
  guid: "63d00128-355e-4e2f-8cdf-b2d940c4168d"
  description: "Chilled water valve control on supply side."
  is_abstract: true
  opt_uses:
  - chilled_supply_water_temperature_sensor
  - failed_chilled_supply_water_temperature_alarm
  - high_chilled_supply_water_temperature_alarm
  - low_chilled_supply_water_temperature_alarm
  - chilled_water_valve_percentage_sensor
  - cooling_request_count
  - cooling_thermal_power_capacity
  - leaving_cooling_coil_temperature_sensor
  - failed_leaving_cooling_coil_temperature_alarm
  - high_leaving_cooling_coil_temperature_alarm
  - low_leaving_cooling_coil_temperature_alarm
  - supply_air_relative_humidity_sensor
  - failed_supply_air_temperature_alarm
  - high_supply_air_temperature_alarm
  - low_supply_air_temperature_alarm
  - water_leak_alarm
  - frost_alarm
  uses:
  - chilled_water_valve_percentage_command
  - supply_air_temperature_sensor
  - supply_air_temperature_setpoint
  implements:
  - CONTROL

CHWSDC:
  guid: "291c8966-a4c3-4329-9d9a-89226e3bb571"
  description: "Chilled water valve dual setpoint control on supply side."
  is_abstract: true
  opt_uses:
  - chilled_water_valve_percentage_sensor
  - cooling_thermal_power_capacity
  - cooling_request_count
  - leaving_cooling_coil_temperature_sensor
  - high_supply_air_temperature_alarm
  - low_supply_air_temperature_alarm
  - water_leak_alarm
  - frost_alarm
  uses:
  - chilled_water_valve_percentage_command
  - supply_air_cooling_temperature_setpoint
  - supply_air_heating_temperature_setpoint
  - supply_air_temperature_sensor
  implements:
  - CONTROL


CHW2XSC:
  guid: "fb42698e-029d-410b-b179-92a25de28ccc"
  description: "Two chilled water valve control on supply side."
  is_abstract: true
  opt_uses:
  - cooling_request_count
  - cooling_thermal_power_capacity
  - chilled_supply_water_temperature_sensor
  - chilled_water_valve_percentage_sensor
  - chilled_water_valve_percentage_sensor_1
  - chilled_water_valve_percentage_sensor_2
  - leaving_cooling_coil_temperature_sensor
  - high_leaving_cooling_coil_temperature_alarm
  - low_leaving_cooling_coil_temperature_alarm
  - leaving_cooling_coil_temperature_sensor_1
  - leaving_cooling_coil_temperature_sensor_2
  - failed_leaving_cooling_coil_temperature_alarm_1
  - failed_leaving_cooling_coil_temperature_alarm_2
  - high_supply_air_temperature_alarm
  - low_supply_air_temperature_alarm
  - failed_supply_air_temperature_alarm
  - frost_alarm
  - water_leak_alarm
  - supply_air_relative_humidity_sensor
  uses:
  - chilled_water_valve_percentage_command_1
  - chilled_water_valve_percentage_command_2
  - supply_air_temperature_sensor
  - supply_air_temperature_setpoint
  implements:
  - CONTROL

CHW2XDC:
  guid: "bf683a14-2a3b-4d4a-bcf5-ef3dab34dd15"
  description: "Dual chilled water valve control to discharge air temperatures."
  is_abstract: true
  opt_uses:
  - discharge_air_relative_humidity_sensor
  - cooling_thermal_power_capacity
  - chilled_supply_water_temperature_sensor
  - chilled_water_valve_percentage_sensor
  - chilled_water_valve_percentage_sensor_1
  - chilled_water_valve_percentage_sensor_2
  - leaving_cooling_coil_temperature_sensor
  - high_leaving_cooling_coil_temperature_alarm
  - low_leaving_cooling_coil_temperature_alarm
  - leaving_cooling_coil_temperature_sensor_1
  - leaving_cooling_coil_temperature_sensor_2
  - failed_leaving_cooling_coil_temperature_alarm_1
  - failed_leaving_cooling_coil_temperature_alarm_2
  - high_discharge_air_temperature_alarm
  - low_discharge_air_temperature_alarm
  - failed_discharge_air_temperature_alarm
  - frost_alarm
  - water_leak_alarm
  uses:
  - chilled_water_valve_percentage_command_1
  - chilled_water_valve_percentage_command_2
  - discharge_air_temperature_sensor
  - discharge_air_temperature_setpoint
  implements:
  - CONTROL

CHWRC:
  guid: "f9bc8b36-ea88-4318-ab5c-703945fcb465"
  description: "Chilled water valve control on return side."
  is_abstract: true
  opt_uses:
  - chilled_water_flowrate_sensor
  - chilled_water_valve_percentage_sensor
  - cooling_thermal_power_capacity
  - discharge_air_temperature_sensor
  - leaving_cooling_coil_temperature_sensor
  - return_air_relative_humidity_sensor
  - failed_discharge_air_temperature_alarm
  - high_return_air_relative_humidity_alarm
  - high_return_air_temperature_alarm
  - failed_return_air_temperature_alarm
  - low_return_air_relative_humidity_alarm
  - low_return_air_temperature_alarm
  - water_leak_alarm
  - frost_alarm
  uses:
  - chilled_water_valve_percentage_command
  - return_air_temperature_sensor
  - return_air_temperature_setpoint
  implements:
  - CONTROL


CHWZC:
  guid: "191ee434-574f-4846-a8eb-7415c277804f"
  description: "Chilled water valve control on zone side (DSP, CSP)."
  is_abstract: true
  opt_uses:
  - chilled_supply_water_isolation_valve_command
  - chilled_supply_water_isolation_valve_status
  - chilled_supply_water_temperature_sensor
  - chilled_water_valve_percentage_sensor
  - cooling_thermal_power_capacity
  - discharge_air_temperature_sensor
  - leaving_cooling_coil_temperature_sensor
  - failed_discharge_air_temperature_alarm
  - failed_zone_air_temperature_alarm
  - failed_chilled_water_valve_alarm
  - high_zone_air_temperature_alarm
  - low_zone_air_temperature_alarm
  - water_leak_alarm
  - frost_alarm
  uses:
  - chilled_water_valve_percentage_command
  - zone_air_cooling_temperature_setpoint
  - zone_air_temperature_sensor
  implements:
  - CONTROL


CHWZTC:
  guid: "5e9244aa-c51e-42bd-a5ed-f3b12a9cf46e"
  description: "Chilled water valve control on zone side (ZTC)."
  is_abstract: true
  opt_uses:
  - chilled_water_flowrate_sensor
  - chilled_water_valve_percentage_sensor
  - cooling_thermal_power_capacity
  - discharge_air_temperature_sensor
  - leaving_cooling_coil_temperature_sensor
  - failed_discharge_air_temperature_alarm
  - failed_zone_air_temperature_alarm
  - high_zone_air_temperature_alarm
  - low_zone_air_temperature_alarm
  - zone_air_deadband_temperature_setpoint
  - water_leak_alarm
  - frost_alarm
  uses:
  - chilled_water_valve_percentage_command
  - zone_air_temperature_sensor
  - zone_air_temperature_setpoint
  implements:
  - CONTROL


CHWPVM:
  guid: "751c1130-6108-49c8-9c55-8bfabb762fa8"
  description: "Chilled water pressure valve command and position monitoring (without regard to what controls it)."
  is_abstract: true
  opt_uses:
  - chilled_water_flowrate_sensor
  uses:
  - chilled_water_valve_percentage_sensor
  implements:
  - OPERATIONAL


CHWZTC2X:
  guid: "d4e628ff-e44c-43fd-b48e-bb53d0aaeb00"
  description: "Chilled water valve control on zone side (ZTC) for two separate zones. Chilled water valve controls to the worst zone."
  is_abstract: true
  opt_uses:
  - chilled_water_flowrate_sensor
  - chilled_water_valve_percentage_sensor
  - cooling_thermal_power_capacity
  - discharge_air_temperature_sensor_1
  - discharge_air_temperature_sensor_2
  - leaving_cooling_coil_temperature_sensor
  uses:
  - chilled_water_valve_percentage_command
  - zone_air_temperature_sensor_1
  - zone_air_temperature_sensor_2
  - zone_air_temperature_setpoint_1
  - zone_air_temperature_setpoint_2
  implements:
  - CONTROL

# DX Control

DXZTC:
  guid: "59bf744f-26b7-4b40-865b-5a8c1bd213f4"
  description: "Compressor run control on zone side (ZTC)."
  is_abstract: true
  opt_uses:
  - compressor_run_time_accumulator
  - compressor_speed_percentage_command
  - cooling_percentage_command
  - cooling_thermal_power_capacity
  - discharge_air_temperature_sensor
  - leaving_cooling_coil_temperature_sensor
  - compressor_lost_power_alarm
  - failed_compressor_alarm
  - failed_discharge_air_temperature_alarm
  - failed_zone_air_temperature_alarm
  - high_zone_air_temperature_alarm
  - low_zone_air_temperature_alarm
  - overload_compressor_alarm
  uses:
  - compressor_run_command
  - compressor_run_status
  - zone_air_temperature_sensor
  - zone_air_temperature_setpoint
  implements:
  - CONTROL


DX2ZTC:
  guid: "9f49badc-8a3f-4374-abcb-80ac70291893"
  description: "Two compressor run control on zone side (ZTC)."
  is_abstract: true
  opt_uses:
  - compressor_run_time_accumulator_1
  - compressor_run_time_accumulator_2
  - compressor_speed_percentage_command
  - cooling_percentage_command
  - cooling_thermal_power_capacity
  - discharge_air_temperature_sensor
  - leaving_cooling_coil_temperature_sensor
  - failed_discharge_air_temperature_alarm
  - failed_zone_air_temperature_alarm
  - high_zone_air_temperature_alarm
  - low_zone_air_temperature_alarm
  uses:
  - compressor_run_command_1
  - compressor_run_command_2
  - compressor_run_status_1
  - compressor_run_status_2
  - zone_air_temperature_sensor
  - zone_air_temperature_setpoint
  implements:
  - CONTROL


DXZC:
  guid: "a4e45116-d36c-45e7-8f45-4d0cf279e6ea"
  description: "Compressor run control on zone side (DSP, CSP)."
  is_abstract: true
  opt_uses:
  - compressor_speed_percentage_command
  - cooling_percentage_command
  - cooling_thermal_power_capacity
  - discharge_air_temperature_sensor
  - leaving_cooling_coil_temperature_sensor
  - compressor_lost_power_alarm
  - failed_compressor_alarm
  - failed_discharge_air_temperature_alarm
  - failed_zone_air_temperature_alarm
  - high_zone_air_temperature_alarm
  - low_zone_air_temperature_alarm
  - overload_compressor_alarm
  - high_discharge_air_temperature_alarm
  - low_discharge_air_temperature_alarm
  uses:
  - compressor_run_command
  - compressor_run_status
  - zone_air_cooling_temperature_setpoint
  - zone_air_temperature_sensor
  implements:
  - CONTROL


DXDSPRTC:
  guid: "27091121-2856-4912-91f0-c3fb7b0db097"
  description: "Compressor run control with dual return temp control."
  is_abstract: true
  opt_uses:
  - compressor_speed_percentage_command
  - cooling_percentage_command
  - cooling_thermal_power_capacity
  - discharge_air_temperature_sensor
  - leaving_cooling_coil_temperature_sensor
  - compressor_lost_power_alarm
  - failed_compressor_alarm
  - failed_discharge_air_temperature_alarm
  - high_return_air_temperature_alarm
  - failed_return_air_temperature_alarm
  - low_return_air_temperature_alarm
  - overload_compressor_alarm
  uses:
  - compressor_run_command
  - compressor_run_status
  - return_air_cooling_temperature_setpoint
  - return_air_heating_temperature_setpoint
  - return_air_temperature_sensor
  implements:
  - CONTROL


DX2ZC:
  guid: "5af2620a-fafd-4c5e-a1ab-338b9a340377"
  description: "Two compressor run control on zone side (DSP, CSP)."
  is_abstract: true
  opt_uses:
  - compressor_speed_percentage_command
  - cooling_percentage_command
  - cooling_thermal_power_capacity
  - discharge_air_temperature_sensor
  - leaving_cooling_coil_temperature_sensor
  - failed_discharge_air_temperature_alarm
  - failed_zone_air_temperature_alarm
  - high_zone_air_temperature_alarm
  - low_zone_air_temperature_alarm
  - discharge_air_specificenthalpy_sensor
  - return_air_specificenthalpy_sensor
  - discharge_air_relative_humidity_sensor
  - high_discharge_air_temperature_alarm
  - low_discharge_air_temperature_alarm
  uses:
  - compressor_run_command_1
  - compressor_run_command_2
  - compressor_run_status_1
  - compressor_run_status_2
  - zone_air_cooling_temperature_setpoint
  - zone_air_temperature_sensor
  implements:
  - CONTROL


DX3ZC:
  guid: "f2c6ea3f-6ac8-41b9-83e7-9050429de6de"
  description: "Three compressor run control on zone side (DSP, CSP)."
  is_abstract: true
  opt_uses:
  - compressor_speed_percentage_command
  - cooling_percentage_command
  - cooling_thermal_power_capacity
  - discharge_air_temperature_sensor
  - leaving_cooling_coil_temperature_sensor
  - failed_discharge_air_temperature_alarm
  - failed_zone_air_temperature_alarm
  - high_zone_air_temperature_alarm
  - low_zone_air_temperature_alarm
  uses:
  - compressor_run_command_1
  - compressor_run_command_2
  - compressor_run_command_3
  - compressor_run_status_1
  - compressor_run_status_2
  - compressor_run_status_3
  - zone_air_cooling_temperature_setpoint
  - zone_air_temperature_sensor
  implements:
  - CONTROL


DX4ZC:
  guid: "0153c2a6-73cc-47f2-aa8d-4b0a5e4c5c57"
  description: "Four compressor run control on zone side (DSP, CSP)."
  is_abstract: true
  opt_uses:
  - compressor_speed_percentage_command
  - cooling_percentage_command
  - cooling_thermal_power_capacity
  - discharge_air_temperature_sensor
  - leaving_cooling_coil_temperature_sensor
  - failed_discharge_air_temperature_alarm
  - failed_zone_air_temperature_alarm
  - high_zone_air_temperature_alarm
  - low_zone_air_temperature_alarm
  - discharge_air_relative_humidity_sensor
  uses:
  - compressor_run_command_1
  - compressor_run_command_2
  - compressor_run_command_3
  - compressor_run_command_4
  - compressor_run_status_1
  - compressor_run_status_2
  - compressor_run_status_3
  - compressor_run_status_4
  - zone_air_cooling_temperature_setpoint
  - zone_air_temperature_sensor
  implements:
  - CONTROL


DX2ZC2X:
  guid: "5170a167-2521-48b8-9728-66f96ecd1af3"
  description: "Two compressor run control on zone side (DSP, CSP) with two zone temp sensors."
  is_abstract: true
  opt_uses:
  - compressor_speed_percentage_command
  - cooling_percentage_command
  - cooling_thermal_power_capacity
  - discharge_air_temperature_sensor
  - leaving_cooling_coil_temperature_sensor
  - failed_discharge_air_temperature_alarm
  uses:
  - compressor_run_command_1
  - compressor_run_command_2
  - compressor_run_status_1
  - compressor_run_status_2
  - zone_air_cooling_temperature_setpoint
  - zone_air_temperature_sensor_1
  - zone_air_temperature_sensor_2
  implements:
  - CONTROL


DXSC:
  guid: "eb52924b-0813-41ac-aca7-471017f7a5f9"
  description: "Compressor run control on supply air side (STC)."
  is_abstract: true
  opt_uses:
  - compressor_speed_percentage_command
  - cooling_percentage_command #Serves as a duty cycle for single-stage DX sections.
  - cooling_request_count
  - cooling_thermal_power_capacity
  - leaving_cooling_coil_temperature_sensor
  - compressor_lost_power_alarm
  - failed_compressor_alarm
  - high_supply_air_temperature_alarm
  - low_supply_air_temperature_alarm
  - overload_compressor_alarm
  uses:
  - compressor_run_command
  - compressor_run_status
  - supply_air_temperature_sensor
  - supply_air_temperature_setpoint
  implements:
  - CONTROL


DX2SC:
  guid: "a58cf1c3-9a2f-4d92-a7ca-54538c642031"
  description: "Two compressor run control on supply air side."
  is_abstract: true
  opt_uses:
  - compressor_speed_percentage_command
  - compressor_speed_percentage_command_1
  - compressor_speed_percentage_command_2
  - cooling_percentage_command
  - cooling_request_count
  - cooling_thermal_power_capacity
  - leaving_cooling_coil_temperature_sensor
  - high_supply_air_temperature_alarm
  - low_supply_air_temperature_alarm
  uses:
  - compressor_run_command_1
  - compressor_run_command_2
  - compressor_run_status_1
  - compressor_run_status_2
  - supply_air_temperature_sensor
  - supply_air_temperature_setpoint
  implements:
  - CONTROL


DX3SC:
  guid: "da5a00a2-6ea1-4838-9bf7-21d695cd21b4"
  description: "Three compressor run control on supply air side."
  is_abstract: true
  opt_uses:
  - compressor_speed_percentage_command
  - cooling_percentage_command
  - cooling_request_count
  - cooling_thermal_power_capacity
  - leaving_cooling_coil_temperature_sensor
  - high_supply_air_temperature_alarm
  - low_supply_air_temperature_alarm
  - supply_air_specificenthalpy_sensor
  - return_air_specificenthalpy_sensor
  - supply_air_relative_humidity_sensor
  uses:
  - compressor_run_command_1
  - compressor_run_command_2
  - compressor_run_command_3
  - compressor_run_status_1
  - compressor_run_status_2
  - compressor_run_status_3
  - supply_air_temperature_sensor
  - supply_air_temperature_setpoint
  implements:
  - CONTROL


DX4SC:
  guid: "0d19ab0e-9df1-4dbd-85d9-e1ac214f0882"
  description: "Four compressor run control on supply air side."
  is_abstract: true
  opt_uses:
  - compressor_speed_percentage_command
  - compressor_speed_percentage_command_1
  - compressor_speed_percentage_command_2
  - compressor_speed_percentage_command_3
  - compressor_speed_percentage_command_4
  - cooling_percentage_command
  - cooling_request_count
  - cooling_thermal_power_capacity
  - leaving_cooling_coil_temperature_sensor
  - high_supply_air_temperature_alarm
  - low_supply_air_temperature_alarm
  - supply_air_specificenthalpy_sensor
  - return_air_specificenthalpy_sensor
  - supply_air_relative_humidity_sensor
  uses:
  - compressor_run_command_1
  - compressor_run_command_2
  - compressor_run_command_3
  - compressor_run_command_4
  - compressor_run_status_1
  - compressor_run_status_2
  - compressor_run_status_3
  - compressor_run_status_4
  - supply_air_temperature_sensor
  - supply_air_temperature_setpoint
  implements:
  - CONTROL


DX2SDC:
  guid: "4eca020e-b08e-4da5-9dd0-0c9cf8407c4b"
  description: "Two compressor run control on supply air side (dual temp setpoint)."
  is_abstract: true
  opt_uses:
  - compressor_speed_percentage_command
  - cooling_percentage_command
  - cooling_thermal_power_capacity
  - leaving_cooling_coil_temperature_sensor
  - high_supply_air_temperature_alarm
  - low_supply_air_temperature_alarm
  uses:
  - compressor_run_command_1
  - compressor_run_command_2
  - compressor_run_status_1
  - compressor_run_status_2
  - supply_air_cooling_temperature_setpoint
  - supply_air_heating_temperature_setpoint
  - supply_air_temperature_sensor
  implements:
  - CONTROL


DX4SWC:
  guid: "beb1f5d7-7ccf-4bb6-8f4e-494d3624589d"
  description: "Four compressor run control on supply water side."
  is_abstract: true
  opt_uses:
  - compressor_speed_percentage_command
  - compressor_speed_percentage_sensor
  - cooling_percentage_command
  - cooling_thermal_power_capacity
  - high_supply_water_temperature_alarm
  - low_supply_water_temperature_alarm
  uses:
  - compressor_run_command_1
  - compressor_run_command_2
  - compressor_run_command_3
  - compressor_run_command_4
  - compressor_run_status_1
  - compressor_run_status_2
  - compressor_run_status_3
  - compressor_run_status_4
  - supply_water_temperature_sensor
  - supply_water_temperature_setpoint
  implements:
  - CONTROL


DX2SWC:
  guid: "2b9f2e5b-20f2-45bc-b2f8-68818b02b3ac"
  description: "Two compressor run control on supply water side."
  is_abstract: true
  opt_uses:
  - compressor_speed_percentage_command
  - compressor_speed_percentage_sensor
  - compressor_speed_frequency_sensor
  - cooling_percentage_command
  - cooling_thermal_power_capacity
  - high_supply_water_temperature_alarm
  - low_supply_water_temperature_alarm
  uses:
  - compressor_run_command_1
  - compressor_run_command_2
  - compressor_run_status_1
  - compressor_run_status_2
  - supply_water_temperature_sensor
  - supply_water_temperature_setpoint
  implements:
  - CONTROL


DXSWC:
  guid: "bf02fdd1-5c65-4f62-b552-b629fdace9fb"
  description: "Compressor run control on supply water side."
  is_abstract: true
  opt_uses:
  - compressor_speed_percentage_command
  - compressor_speed_percentage_sensor
  - cooling_percentage_command
  - cooling_thermal_power_capacity
  - compressor_lost_power_alarm
  - failed_compressor_alarm
  - high_supply_water_temperature_alarm
  - low_supply_water_temperature_alarm
  - overload_compressor_alarm
  uses:
  - compressor_run_command
  - compressor_run_status
  - supply_water_temperature_sensor
  - supply_water_temperature_setpoint
  implements:
  - CONTROL


DX5SC:
  guid: "225b9056-c352-4aa7-9613-c97675e97fcd"
  description: "Five compressor run control on supply side."
  is_abstract: true
  opt_uses:
  - compressor_speed_percentage_command
  - cooling_percentage_command
  - cooling_request_count
  - cooling_thermal_power_capacity
  - leaving_cooling_coil_temperature_sensor
  - high_supply_air_temperature_alarm
  - low_supply_air_temperature_alarm
  uses:
  - compressor_run_command_1
  - compressor_run_command_2
  - compressor_run_command_3
  - compressor_run_command_4
  - compressor_run_command_5
  - compressor_run_status_1
  - compressor_run_status_2
  - compressor_run_status_3
  - compressor_run_status_4
  - compressor_run_status_5
  - supply_air_temperature_sensor
  - supply_air_temperature_setpoint
  implements:
  - CONTROL


DXRC:
  guid: "58a6126f-413f-4f11-b88d-a44d8395a10d"
  description: "Compressor run control on return air side (RC)."
  is_abstract: true
  opt_uses:
  - compressor_run_time_accumulator
  - compressor_speed_percentage_command
  - cooling_percentage_command
  - cooling_thermal_power_capacity
  - discharge_air_temperature_sensor
  - leaving_cooling_coil_temperature_sensor
  - compressor_lost_power_alarm
  - failed_compressor_alarm
  - failed_discharge_air_temperature_alarm
  - high_return_air_temperature_alarm
  - failed_return_air_temperature_alarm
  - low_return_air_temperature_alarm
  - overload_compressor_alarm
  uses:
  - compressor_run_command
  - compressor_run_status
  - return_air_temperature_sensor
  - return_air_temperature_setpoint
  implements:
  - CONTROL


DXDC:
  guid: "db862405-dadc-4c5b-8fcd-520cb40439ec"
  description: "Compressor run control on discharge air side (DTC)."
  is_abstract: true
  opt_uses:
  - compressor_run_time_accumulator
  - compressor_speed_percentage_command
  - cooling_percentage_command
  - cooling_thermal_power_capacity
  - leaving_cooling_coil_temperature_sensor
  - compressor_lost_power_alarm
  - failed_compressor_alarm
  - failed_discharge_air_temperature_alarm
  - overload_compressor_alarm
  uses:
  - compressor_run_command
  - compressor_run_status
  - discharge_air_temperature_sensor
  - discharge_air_temperature_setpoint
  implements:
  - CONTROL


DX2DC:
  guid: "1e397d80-ffc8-4b31-97fb-db086b95400d"
  description: "Two compressor run control on discharge side (DTC)."
  is_abstract: true
  opt_uses:
  - compressor_run_time_accumulator_1
  - compressor_run_time_accumulator_2
  - compressor_speed_percentage_command
  - cooling_percentage_command
  - cooling_thermal_power_capacity
  - leaving_cooling_coil_temperature_sensor
  - failed_discharge_air_temperature_alarm
  uses:
  - compressor_run_command_1
  - compressor_run_command_2
  - compressor_run_status_1
  - compressor_run_status_2
  - discharge_air_temperature_sensor
  - discharge_air_temperature_setpoint
  implements:
  - CONTROL


DX3DC:
  guid: "5958d6ee-4e00-4dbe-a9e7-9faf649ebd54"
  description: "Three compressor run control on discharge side (DTC)."
  is_abstract: true
  opt_uses:
  - compressor_speed_percentage_command
  - cooling_percentage_command
  - cooling_thermal_power_capacity
  - leaving_cooling_coil_temperature_sensor
  - failed_discharge_air_temperature_alarm
  uses:
  - compressor_run_command_1
  - compressor_run_command_2
  - compressor_run_command_3
  - compressor_run_status_1
  - compressor_run_status_2
  - compressor_run_status_3
  - discharge_air_temperature_sensor
  - discharge_air_temperature_setpoint
  implements:
  - CONTROL


HPSC:
  guid: "3b23d237-5e53-48f7-a6b7-2279e6c57384"
  description: "Supply side heat pump control."
  is_abstract: true
  opt_uses:
  - compressor_speed_percentage_command
  - cooling_request_count
  - cooling_thermal_power_capacity
  - heating_request_count
  - heating_thermal_power_capacity
  - compressor_lost_power_alarm
  - failed_compressor_alarm
  - high_supply_air_temperature_alarm
  - low_supply_air_temperature_alarm
  - overload_compressor_alarm
  uses:
  - compressor_run_command
  - compressor_run_status
  - reversing_valve_command
  - supply_air_temperature_sensor
  - supply_air_temperature_setpoint
  implements:
  - CONTROL


HP2SC:
  guid: "69544987-6f30-47e2-80be-84cf8a3aecd2"
  description: "Supply side heat pump control with two compressors."
  is_abstract: true
  opt_uses:
  - compressor_speed_percentage_command
  - cooling_request_count
  - cooling_thermal_power_capacity
  - heating_request_count
  - heating_thermal_power_capacity
  - high_supply_air_temperature_alarm
  - low_supply_air_temperature_alarm
  uses:
  - compressor_run_command_1
  - compressor_run_command_2
  - compressor_run_status_1
  - compressor_run_status_2
  - reversing_valve_command
  - supply_air_temperature_sensor
  - supply_air_temperature_setpoint
  implements:
  - CONTROL


HPDC:
  guid: "bf9ceadd-45a6-41f3-859c-f67e82348130"
  description: "Discharge side heat pump control."
  is_abstract: true
  opt_uses:
  - compressor_speed_percentage_command
  - cooling_thermal_power_capacity
  - heating_thermal_power_capacity
  - compressor_lost_power_alarm
  - failed_compressor_alarm
  - failed_discharge_air_temperature_alarm
  - overload_compressor_alarm
  uses:
  - compressor_run_command
  - compressor_run_status
  - discharge_air_temperature_sensor
  - discharge_air_temperature_setpoint
  - reversing_valve_command
  implements:
  - CONTROL


HPZTC:
  guid: "0506375b-4a48-4d5d-92ba-5bd1e9ef087b"
  description: "Zone temp heat pump control (ZTC)."
  is_abstract: true
  opt_uses:
  - compressor_speed_percentage_command
  - cooling_thermal_power_capacity
  - discharge_air_temperature_sensor
  - heating_thermal_power_capacity
  - compressor_lost_power_alarm
  - failed_compressor_alarm
  - failed_discharge_air_temperature_alarm
  - failed_zone_air_temperature_alarm
  - high_zone_air_temperature_alarm
  - low_zone_air_temperature_alarm
  - overload_compressor_alarm
  uses:
  - compressor_run_command
  - compressor_run_status
  - reversing_valve_command
  - zone_air_temperature_sensor
  - zone_air_temperature_setpoint
  implements:
  - CONTROL


HPZC:
  guid: "725460fe-6984-4443-9e16-baaa55076649"
  description: "Zone temp heat pump control (CSP or DSP)."
  is_abstract: true
  opt_uses:
  - compressor_speed_percentage_command
  - cooling_thermal_power_capacity
  - discharge_air_temperature_sensor
  - heating_thermal_power_capacity
  - compressor_lost_power_alarm
  - failed_compressor_alarm
  - failed_discharge_air_temperature_alarm
  - failed_zone_air_temperature_alarm
  - high_zone_air_temperature_alarm
  - low_zone_air_temperature_alarm
  - overload_compressor_alarm
  uses:
  - compressor_run_command
  - compressor_run_status
  - reversing_valve_command
  - zone_air_cooling_temperature_setpoint
  - zone_air_heating_temperature_setpoint
  - zone_air_temperature_sensor
  implements:
  - CONTROL

HPHCZC:
  guid: "3108c18d-afd1-464a-a12a-a80e72e0da18"
  description: "Zone temperature cooling and heating heat pump control."
  is_abstract: true
  opt_uses:
  - discharge_air_temperature_sensor
  - failed_discharge_air_temperature_alarm
  - high_discharge_air_temperature_alarm
  - low_discharge_air_temperature_alarm
  - failed_compressor_alarm
  - failed_zone_air_temperature_alarm
  - high_zone_air_temperature_alarm
  - low_zone_air_temperature_alarm
  uses:
  - cooling_run_command
  - heating_run_command
  - compressor_run_status
  - zone_air_cooling_temperature_setpoint
  - zone_air_heating_temperature_setpoint
  - zone_air_temperature_sensor
  implements:
  - CONTROL

HP2ZC:
  guid: "d0e2eb84-4844-4c2a-a8a8-20c40ee94284"
  description: "Zone temp heat pump control with two compressors."
  is_abstract: true
  opt_uses:
  - compressor_speed_percentage_command
  - cooling_thermal_power_capacity
  - discharge_air_temperature_sensor
  - heating_thermal_power_capacity
  - failed_discharge_air_temperature_alarm
  - failed_zone_air_temperature_alarm
  - high_zone_air_temperature_alarm
  - low_zone_air_temperature_alarm
  uses:
  - compressor_run_command_1
  - compressor_run_command_2
  - compressor_run_status_1
  - compressor_run_status_2
  - reversing_valve_command
  - zone_air_cooling_temperature_setpoint
  - zone_air_heating_temperature_setpoint
  - zone_air_temperature_sensor
  implements:
  - CONTROL

HP3ZC:
  guid: "bffa568b-5f69-4b08-8d8c-1377cd74d36e"
  description: "Zone temp heat pump control with three compressors."
  is_abstract: true
  opt_uses:
  - compressor_speed_percentage_command
  - cooling_thermal_power_capacity
  - discharge_air_temperature_sensor
  - heating_thermal_power_capacity
  - failed_discharge_air_temperature_alarm
  - failed_zone_air_temperature_alarm
  - high_zone_air_temperature_alarm
  - low_zone_air_temperature_alarm
  uses:
  - compressor_run_command_1
  - compressor_run_command_2
  - compressor_run_command_3
  - compressor_run_status_1
  - compressor_run_status_2
  - compressor_run_status_3
  - reversing_valve_command
  - zone_air_cooling_temperature_setpoint
  - zone_air_heating_temperature_setpoint
  - zone_air_temperature_sensor
  implements:
  - CONTROL


HWDC:
  guid: "353bd503-92eb-4f72-8a82-ec1a91413f89"
  description: "Heating water valve control on discharge air side."
  is_abstract: true
  opt_uses:
  - discharge_air_relative_humidity_sensor
  - heating_thermal_power_capacity
  - heating_water_flowrate_sensor
  - heating_water_valve_percentage_sensor
  - failed_discharge_air_temperature_alarm
  - failed_heating_water_valve_alarm
  - high_discharge_air_temperature_alarm
  - low_discharge_air_temperature_alarm
  uses:
  - discharge_air_temperature_sensor
  - discharge_air_temperature_setpoint
  - heating_water_valve_percentage_command
  implements:
  - CONTROL


HWRC:
  guid: "ad089040-996c-4000-aaac-b66c923e8376"
  description: "Heating water valve control on return air side."
  is_abstract: true
  opt_uses:
  - discharge_air_relative_humidity_sensor
  - heating_thermal_power_capacity
  - heating_water_flowrate_sensor
  - heating_water_valve_percentage_sensor
  - high_return_air_temperature_alarm
  - failed_return_air_temperature_alarm
  - low_return_air_temperature_alarm
  uses:
  - heating_water_valve_percentage_command
  - return_air_temperature_sensor
  - return_air_temperature_setpoint
  implements:
  - CONTROL


HWSC:
  guid: "c74d0eb6-c5b8-4099-9b18-f5880760df44"
  description: "Heating water valve control on supply air side."
  is_abstract: true
  opt_uses:
  - heating_supply_water_temperature_sensor
  - heating_request_count
  - heating_thermal_power_capacity
  - heating_water_valve_percentage_sensor
  - leaving_heating_coil_temperature_sensor
  - failed_supply_air_temperature_alarm
  - high_supply_air_temperature_alarm
  - low_supply_air_temperature_alarm
  uses:
  - heating_water_valve_percentage_command
  - supply_air_temperature_sensor
  - supply_air_temperature_setpoint
  implements:
  - CONTROL


HW2SC:
  guid: "6fed45fd-aa9b-4613-baaa-ed5c44c64f12"
  description: "Two heating water valve control on supply air side."
  is_abstract: true
  opt_uses:
  - heating_request_count
  - heating_thermal_power_capacity
  - leaving_heating_coil_temperature_sensor
  - high_supply_air_temperature_alarm
  - low_supply_air_temperature_alarm
  uses:
  - heating_water_valve_percentage_command_1
  - heating_water_valve_percentage_command_2
  - supply_air_temperature_sensor
  - supply_air_temperature_setpoint
  implements:
  - CONTROL


HWZC:
  guid: "c0a7f2ca-171a-4cff-b397-99f8506a8409"
  description: "Heating water valve control on zone side (DSP/CSP)."
  is_abstract: true
  opt_uses:
  - discharge_air_temperature_sensor
  - heating_supply_water_isolation_valve_command
  - heating_supply_water_isolation_valve_status
  - heating_thermal_power_capacity
  - heating_water_valve_percentage_sensor
  - failed_discharge_air_temperature_alarm
  - failed_zone_air_temperature_alarm
  - high_zone_air_temperature_alarm
  - low_zone_air_temperature_alarm
  - failed_heating_water_valve_alarm
  - high_discharge_air_temperature_alarm
  - low_discharge_air_temperature_alarm
  uses:
  - heating_water_valve_percentage_command
  - zone_air_heating_temperature_setpoint
  - zone_air_temperature_sensor
  implements:
  - CONTROL


HWZTC:
  guid: "fd0e4588-d368-4399-a356-78c8082b282b"
  description: "Heating water valve control on zone side (ZTC)."
  is_abstract: true
  opt_uses:
  - discharge_air_temperature_sensor
  - heating_thermal_power_capacity
  - heating_water_flowrate_sensor
  - heating_water_valve_percentage_sensor
  - failed_discharge_air_temperature_alarm
  - failed_zone_air_temperature_alarm
  - high_zone_air_temperature_alarm
  - low_zone_air_temperature_alarm
  - zone_air_deadband_temperature_setpoint
  uses:
  - heating_water_valve_percentage_command
  - zone_air_temperature_sensor
  - zone_air_temperature_setpoint
  implements:
  - CONTROL

HWBZC:
  guid: "5e92815b-5fe8-485c-ad47-1749aa085bf6"
  description: "Heating water valve command on zone side (ZTC)."
  is_abstract: true
  opt_uses:
  - heating_water_valve_status
  uses:
  - heating_water_valve_command
  - zone_air_temperature_sensor
  - zone_air_temperature_setpoint
  implements:
  - CONTROL

HWSWC:
  guid: "9e892876-39ed-40ac-befb-c68d96bbb81b"
  description: "Heating water valve control on supply water side."
  is_abstract: true
  opt_uses:
  - heating_thermal_power_capacity
  - heating_water_valve_percentage_sensor
  - return_water_temperature_sensor
  - high_supply_water_temperature_alarm
  - low_supply_water_temperature_alarm
  uses:
  - heating_water_valve_percentage_command
  - supply_water_temperature_sensor
  - supply_water_temperature_setpoint
  implements:
  - CONTROL

HWRWC:
  guid: "1805f8ee-1425-4b51-9a3d-563be38c7c13"
  description: "Heating water valve monitoring on return water side."
  is_abstract: true
  opt_uses:
  - heating_thermal_power_capacity
  - heating_water_valve_percentage_sensor
  - supply_water_temperature_sensor
  - high_return_water_temperature_alarm
  - low_return_water_temperature_alarm
  uses:
  - heating_water_valve_percentage_command
  - return_water_temperature_sensor
  - return_water_temperature_setpoint
  implements:
  - CONTROL

PHWSC:
  guid: "0f2f9a53-6aab-4c9c-801f-bb11b021e42a"
  description: "Preheating water valve control on supply air side."
  is_abstract: true
  opt_uses:
  - heating_request_count
  - leaving_air_preheating_coil_temperature_sensor
  - high_supply_air_temperature_alarm
  - low_supply_air_temperature_alarm
  - preheating_run_command
  uses:
  - preheating_water_valve_percentage_command
  - supply_air_temperature_sensor
  - supply_air_temperature_setpoint
  implements:
  - CONTROL

PHSC:
  guid: "9fd93443-7815-4f71-a8b7-cbb864b2b14b"
  description: "Preheating steam control to leaving coil air temperature."
  is_abstract: true
  opt_uses:
  - failed_leaving_air_preheating_coil_temperature_alarm
  - high_leaving_air_preheating_coil_temperature_alarm
  - low_leaving_air_preheating_coil_temperature_alarm
  uses:
  - preheating_steam_valve_percentage_command
  - leaving_air_preheating_coil_temperature_sensor
  - leaving_air_preheating_coil_temperature_setpoint
  implements:
  - CONTROL

HWPVM:
  guid: "0a51d47f-2d53-4a3b-aa9a-f218394b55a7"
  description: "Heating water pressure valve command and position monitoring (without regard to what controls it)."
  is_abstract: true
  opt_uses:
  - heating_water_flowrate_sensor
  uses:
  - heating_water_valve_percentage_sensor
  implements:
  - OPERATIONAL


HTDC:
  guid: "f88f5021-03fa-4aed-a131-c81cac1e354d"
  description: "Gas or electric heater control on discharge side."
  is_abstract: true
  opt_uses:
  - heater_run_status
  - heating_percentage_command
  - heating_thermal_power_capacity
  - failed_discharge_air_temperature_alarm
  - failed_heater_alarm
  - low_discharge_air_temperature_alarm
  - high_discharge_air_temperature_alarm
  uses:
  - discharge_air_temperature_sensor
  - discharge_air_temperature_setpoint
  - heater_run_command
  implements:
  - CONTROL


HT2DC:
  guid: "6ca8cf93-24b1-4479-9cbc-d3506a496d3b"
  description: "Two gas or electric heater control on discharge side."
  is_abstract: true
  opt_uses:
  - heating_percentage_command
  - heating_thermal_power_capacity
  - leaving_heating_coil_temperature_sensor
  - failed_discharge_air_temperature_alarm
  uses:
  - discharge_air_heating_temperature_setpoint
  - discharge_air_temperature_sensor
  - heater_run_command_1
  - heater_run_command_2
  implements:
  - CONTROL


HTSC:
  guid: "bf18254f-acb9-4497-9d54-a7920879f5e5"
  description: "Gas or electric heater control on supply side."
  is_abstract: true
  opt_uses:
  - heater_run_status
  - heating_percentage_command
  - heating_request_count
  - heating_thermal_power_capacity
  - high_supply_air_temperature_alarm
  - low_supply_air_temperature_alarm
  uses:
  - heater_run_command
  - supply_air_temperature_sensor
  - supply_air_temperature_setpoint
  implements:
  - CONTROL

HTSDC:
  guid: "d394c55c-af3d-4956-a3b4-9324e4f32ae9"
  description: "Gas or electric heater dual setpoint control on supply side."
  is_abstract: true
  opt_uses:
  - heater_run_status
  - heating_percentage_command
  - heating_request_count
  - heating_thermal_power_capacity
  - high_supply_air_temperature_alarm
  - low_supply_air_temperature_alarm
  uses:
  - heater_run_command
  - supply_air_cooling_temperature_setpoint
  - supply_air_heating_temperature_setpoint
  - supply_air_temperature_sensor
  implements:
  - CONTROL


HTRC:
  guid: "e51bab3a-ba94-4ef9-892e-3d85dfd53ee1"
  description: "Gas or electric heater control on return side (RC)."
  is_abstract: true
  opt_uses:
  - discharge_air_temperature_sensor
  - heater_run_status
  - heater_run_time_accumulator
  - heating_percentage_command
  - heating_thermal_power_capacity
  - failed_discharge_air_temperature_alarm
  - high_return_air_temperature_alarm
  - failed_return_air_temperature_alarm
  - low_return_air_temperature_alarm
  uses:
  - heater_run_command
  - return_air_temperature_sensor
  - return_air_temperature_setpoint
  implements:
  - CONTROL


HTZC:
  guid: "35464e33-c1ee-4d66-a2da-aaee5d9713bf"
  description: "Gas or electric heater control on zone side (ZC)."
  is_abstract: true
  opt_uses:
  - discharge_air_temperature_sensor
  - heater_run_status
  - heating_percentage_command
  - heating_thermal_power_capacity
  - failed_discharge_air_temperature_alarm
  - failed_zone_air_temperature_alarm
  - high_zone_air_temperature_alarm
  - low_zone_air_temperature_alarm
  - failed_heater_alarm
  uses:
  - heater_run_command
  - zone_air_heating_temperature_setpoint
  - zone_air_temperature_sensor
  implements:
  - CONTROL


HT2ZC:
  guid: "bcf4b945-b158-4009-9cb9-7cc01dbbe119"
  description: "Two gas or electric heater control on zone side (HSP, DSP)."
  is_abstract: true
  opt_uses:
  - discharge_air_temperature_sensor
  - heating_percentage_command
  - heating_thermal_power_capacity
  - failed_discharge_air_temperature_alarm
  - failed_zone_air_temperature_alarm
  - high_zone_air_temperature_alarm
  - low_zone_air_temperature_alarm
  uses:
  - heater_run_command_1
  - heater_run_command_2
  - zone_air_heating_temperature_setpoint
  - zone_air_temperature_sensor
  implements:
  - CONTROL


HT2XZTC2X:
  guid: "7e2c5241-7e53-4857-ac00-2aec02430150"
  description: "Two separate heating sections going to two different zones on the device, with independent heating control."
  is_abstract: true
  opt_uses:
  - discharge_air_temperature_sensor_1
  - discharge_air_temperature_sensor_2
  - heating_percentage_command_1
  - heating_percentage_command_2
  uses:
  - heater_run_command_1
  - heater_run_command_2
  - heater_run_status_1
  - heater_run_status_2
  - zone_air_temperature_sensor_1
  - zone_air_temperature_sensor_2
  - zone_air_temperature_setpoint_1
  - zone_air_temperature_setpoint_2
  implements:
  - CONTROL


HT3ZC:
  guid: "ec69793a-e539-4b5c-bf30-b092ce59cce5"
  description: "Three gas or electric heater control on zone side (HSP, DSP)."
  is_abstract: true
  opt_uses:
  - discharge_air_temperature_sensor
  - heating_thermal_power_capacity
  - failed_discharge_air_temperature_alarm
  - failed_zone_air_temperature_alarm
  - high_zone_air_temperature_alarm
  - low_zone_air_temperature_alarm
  uses:
  - heater_run_command_1
  - heater_run_command_2
  - heater_run_command_3
  - zone_air_heating_temperature_setpoint
  - zone_air_temperature_sensor
  implements:
  - CONTROL


HTSWC:
  guid: "d38fd0c3-d7b8-48c7-9ea2-93211ff4c59e"
  description: "Gas or electric heater control on supply water side."
  is_abstract: true
  opt_uses:
  - heating_percentage_command
  - heating_thermal_power_capacity
  - high_supply_water_temperature_alarm
  - low_supply_water_temperature_alarm
  - heater_run_status
  uses:
  - heater_run_command
  - supply_water_temperature_sensor
  - supply_water_temperature_setpoint
  implements:
  - CONTROL

HTRWC:
  guid: "4a0b5a76-9432-4572-832c-2ce41d70a587"
  description: "Gas or electric heater control on return water side."
  is_abstract: true
  opt_uses:
  - heating_percentage_command
  - heating_thermal_power_capacity
  - high_return_water_temperature_alarm
  - low_return_water_temperature_alarm
  - heater_run_status
  uses:
  - heater_run_command
  - return_water_temperature_sensor
  - return_water_temperature_setpoint
  implements:
  - CONTROL

HT2SWC:
  guid: "cc630fcd-8a18-4fbb-a34b-3eae05b8b49b"
  description: "Two gas or electric heater control on supply water side."
  is_abstract: true
  opt_uses:
  - heating_percentage_command
  - heating_thermal_power_capacity
  - high_supply_water_temperature_alarm
  - low_supply_water_temperature_alarm
  - heater_run_status_1
  - heater_run_status_2
  - failed_alarm_1
  - failed_alarm_2
  uses:
  - heater_run_command_1
  - heater_run_command_2
  - supply_water_temperature_sensor
  - supply_water_temperature_setpoint
  implements:
  - CONTROL


HT4SWC:
  guid: "e8633b6d-6096-4824-a4e0-3cf06f0e2170"
  description: "Four gas or electric heater control on supply water side."
  is_abstract: true
  opt_uses:
  - heating_percentage_command
  - heating_thermal_power_capacity
  - high_supply_water_temperature_alarm
  - low_supply_water_temperature_alarm
  uses:
  - heater_run_command_1
  - heater_run_command_2
  - heater_run_command_3
  - heater_run_command_4
  - supply_water_temperature_sensor
  - supply_water_temperature_setpoint
  implements:
  - CONTROL


HT2SC:
  guid: "5d89ecdf-caaa-4238-8796-1d95a875a81a"
  description: "Two gas or electric heater control on supply side."
  is_abstract: true
  opt_uses:
  - heating_percentage_command
  - heating_request_count
  - heating_thermal_power_capacity
  - high_supply_air_temperature_alarm
  - low_supply_air_temperature_alarm
  uses:
  - heater_run_command_1
  - heater_run_command_2
  - supply_air_temperature_sensor
  - supply_air_temperature_setpoint
  implements:
  - CONTROL


HT3SC:
  guid: "82b35b25-776f-4829-ada6-42691628d84b"
  description: "Three gas or electric heater control on supply side."
  is_abstract: true
  opt_uses:
  - heating_percentage_command
  - heating_request_count
  - heating_thermal_power_capacity
  - high_supply_air_temperature_alarm
  - low_supply_air_temperature_alarm
  uses:
  - heater_run_command_1
  - heater_run_command_2
  - heater_run_command_3
  - supply_air_temperature_sensor
  - supply_air_temperature_setpoint
  implements:
  - CONTROL


HT4SC:
  guid: "211e7507-1925-48ca-a46a-852ca4284c3f"
  description: "Four gas or electric heater control on supply side."
  is_abstract: true
  opt_uses:
  - heating_percentage_command
  - heating_request_count
  - heating_thermal_power_capacity
  - high_supply_air_temperature_alarm
  - low_supply_air_temperature_alarm
  uses:
  - heater_run_command_1
  - heater_run_command_2
  - heater_run_command_3
  - heater_run_command_4
  - supply_air_temperature_sensor
  - supply_air_temperature_setpoint
  implements:
  - CONTROL


HT2SDC:
  guid: "ac906e4b-6e44-445c-90f7-2c6968022b31"
  description: "Two gas or electric heater control on supply side (dual setpoint)."
  is_abstract: true
  opt_uses:
  - heating_percentage_command
  - heating_thermal_power_capacity
  - high_supply_air_temperature_alarm
  - low_supply_air_temperature_alarm
  uses:
  - heater_run_command_1
  - heater_run_command_2
  - supply_air_cooling_temperature_setpoint
  - supply_air_heating_temperature_setpoint
  - supply_air_temperature_sensor
  implements:
  - CONTROL


HTVSC:
  guid: "c2e9d73d-949b-4fcf-8f93-47c25ec15a5e"
  description: "Variable gas to electric control on supply air side."
  is_abstract: true
  opt_uses:
  - heating_request_count
  - heating_thermal_power_capacity
  - high_supply_air_temperature_alarm
  - low_supply_air_temperature_alarm
  uses:
  - heater_run_command
  - heater_run_status
  - heating_percentage_command
  - supply_air_temperature_sensor
  - supply_air_temperature_setpoint
  implements:
  - CONTROL


ECON:
  guid: "d4285023-3238-443e-bd85-2d91e1706b48"
  description: "Economizer mode control on supply side"
  is_abstract: true
  opt_uses:
  - low_limit_outside_air_damper_percentage_command
  - outside_air_damper_percentage_sensor
  - failed_outside_air_damper_alarm
  - failed_outside_air_flowrate_alarm
  - outside_air_flowrate_sensor
  - outside_air_flowrate_setpoint
  - outside_air_relative_humidity_sensor
  - outside_air_specificenthalpy_sensor
  - return_air_damper_percentage_command
  - return_air_damper_percentage_sensor
  - supply_air_temperature_sensor
  - failed_mixed_air_temperature_alarm
  - high_mixed_air_temperature_alarm
  - low_mixed_air_temperature_alarm
  - high_return_air_temperature_alarm
  - failed_return_air_temperature_alarm
  - high_supply_air_temperature_alarm
  - low_return_air_temperature_alarm
  - low_supply_air_temperature_alarm
  - failed_outside_air_temperature_alarm
  uses:
  - economizer_mode
  - mixed_air_temperature_sensor
  - outside_air_damper_percentage_command
  - outside_air_temperature_sensor
  - return_air_temperature_sensor
  - supply_air_temperature_setpoint
  implements:
  - CONTROL


ECOND:
  guid: "2640d584-7b8e-4523-b894-beaf4b13e4c0"
  description: "Economizer mode control on discharge side - single zone"
  is_abstract: true
  opt_uses:
  - low_limit_outside_air_damper_percentage_command
  - mixed_air_temperature_sensor
  - outside_air_damper_percentage_sensor
  - outside_air_flowrate_sensor
  - outside_air_flowrate_setpoint
  - return_air_damper_percentage_command
  - return_air_temperature_sensor
  - failed_discharge_air_temperature_alarm
  - failed_mixed_air_temperature_alarm
  - high_mixed_air_temperature_alarm
  - low_mixed_air_temperature_alarm
  - high_return_air_temperature_alarm
  - failed_return_air_temperature_alarm
  - low_return_air_temperature_alarm
  - failed_outside_air_temperature_alarm
  uses:
  - discharge_air_temperature_sensor
  - discharge_air_temperature_setpoint
  - economizer_mode
  - outside_air_damper_percentage_command
  - outside_air_temperature_sensor
  implements:
  - CONTROL


ECONM:
  guid: "729bb0f5-4323-46c6-bfce-176bd4b55869"
  description: "Economizer mode control by mixed air"
  is_abstract: true
  opt_uses:
  - low_limit_outside_air_damper_percentage_command
  - outside_air_damper_percentage_sensor
  - outside_air_flowrate_sensor
  - outside_air_flowrate_setpoint
  - outside_air_relative_humidity_sensor
  - outside_air_specificenthalpy_sensor
  - return_air_damper_percentage_command
  - supply_air_temperature_sensor
  - failed_mixed_air_temperature_alarm
  - failed_outside_air_damper_alarm
  - high_mixed_air_temperature_alarm
  - low_mixed_air_temperature_alarm
  - high_return_air_temperature_alarm
  - failed_return_air_temperature_alarm
  - high_supply_air_temperature_alarm
  - low_return_air_temperature_alarm
  - low_supply_air_temperature_alarm
  - failed_outside_air_temperature_alarm
  uses:
  - economizer_mode
  - mixed_air_temperature_sensor
  - mixed_air_temperature_setpoint
  - outside_air_damper_percentage_command
  - outside_air_temperature_sensor
  - return_air_temperature_sensor
  implements:
  - CONTROL

ECONM2X:
  guid: "ebde3e58-1637-466e-9737-934e07bcd807"
  description: "Economizer mode control by dual mixed air sensors"
  is_abstract: true
  opt_uses:
  - low_limit_outside_air_damper_percentage_command
  - outside_air_damper_percentage_sensor
  - outside_air_flowrate_sensor
  - outside_air_flowrate_setpoint
  - return_air_damper_percentage_command
  - supply_air_temperature_sensor
  - high_return_air_temperature_alarm
  - failed_return_air_temperature_alarm
  - high_supply_air_temperature_alarm
  - low_return_air_temperature_alarm
  - low_supply_air_temperature_alarm
  - average_mixed_air_temperature_sensor
  - failed_mixed_air_temperature_alarm_1
  - failed_mixed_air_temperature_alarm_2
  - high_mixed_air_temperature_alarm_1
  - low_mixed_air_temperature_alarm_1
  - high_mixed_air_temperature_alarm_2
  - low_mixed_air_temperature_alarm_2
  - failed_outside_air_temperature_alarm
  uses:
  - economizer_mode
  - mixed_air_temperature_sensor_1
  - mixed_air_temperature_sensor_2
  - mixed_air_temperature_setpoint
  - outside_air_damper_percentage_command
  - outside_air_temperature_sensor
  - return_air_temperature_sensor
  implements:
  - CONTROL


ECONMD:
  guid: "d19e9024-ddb9-4f1a-8598-f30d52f0beb6"
  description: "Economizer mode control by mixed air - single zone"
  is_abstract: true
  opt_uses:
  - discharge_air_temperature_sensor
  - low_limit_outside_air_damper_percentage_command
  - outside_air_damper_percentage_sensor
  - outside_air_flowrate_sensor
  - outside_air_flowrate_setpoint
  - return_air_damper_percentage_command
  - return_air_temperature_sensor
  - failed_discharge_air_temperature_alarm
  - failed_mixed_air_temperature_alarm
  - high_mixed_air_temperature_alarm
  - low_mixed_air_temperature_alarm
  - high_return_air_temperature_alarm
  - failed_return_air_temperature_alarm
  - low_return_air_temperature_alarm
  - failed_outside_air_temperature_alarm
  uses:
  - economizer_mode
  - mixed_air_temperature_sensor
  - mixed_air_temperature_setpoint
  - outside_air_damper_percentage_command
  - outside_air_temperature_sensor
  implements:
  - CONTROL


ECONZ:
  guid: "a0c19e08-9bb2-4dc3-a65c-4ee050111d65"
  description: "Economizer mode control - single room"
  is_abstract: true
  opt_uses:
  - discharge_air_temperature_sensor
  - low_limit_outside_air_damper_percentage_command
  - mixed_air_temperature_sensor
  - outside_air_damper_percentage_sensor
  - outside_air_flowrate_sensor
  - outside_air_flowrate_setpoint
  - outside_air_relative_humidity_sensor
  - return_air_damper_percentage_command
  - return_air_temperature_sensor
  - failed_discharge_air_temperature_alarm
  - failed_mixed_air_temperature_alarm
  - high_mixed_air_temperature_alarm
  - low_mixed_air_temperature_alarm
  - failed_zone_air_temperature_alarm
  - high_return_air_temperature_alarm
  - failed_return_air_temperature_alarm
  - high_zone_air_temperature_alarm
  - low_return_air_temperature_alarm
  - low_zone_air_temperature_alarm
  - failed_outside_air_temperature_alarm
  uses:
  - economizer_mode
  - outside_air_damper_percentage_command
  - outside_air_temperature_sensor
  - zone_air_cooling_temperature_setpoint
  - zone_air_temperature_sensor
  implements:
  - CONTROL


VOADM:
  guid: "cfb7089c-d3b6-4afd-829a-aeeb05b6ff15"
  description: "Variable outside air damper monitoring."
  is_abstract: true
  opt_uses:
  - economizer_mode
  - low_limit_outside_air_damper_percentage_command
  - mixed_air_temperature_sensor
  - outside_air_damper_percentage_sensor
  - failed_mixed_air_temperature_alarm
  - high_mixed_air_temperature_alarm
  - low_mixed_air_temperature_alarm
  - failed_outside_air_damper_alarm
  - failed_outside_air_temperature_alarm
  uses:
  - outside_air_damper_percentage_command
  - outside_air_temperature_sensor
  implements:
  - MONITORING


BYPDM:
  guid: "b26b31a9-5a4a-4bd8-87d0-97260e739f32"
  description: "Bypass damper monitoring."
  is_abstract: true
  uses:
  - bypass_air_damper_percentage_command
  implements:
  - MONITORING


OAFM:
  guid: "4d6c951b-f9a2-445d-93d7-a8ab2aa523ad"
  description: "Outside air flow monitoring"
  is_abstract: true
  opt_uses:
  - outside_air_damper_percentage_sensor
  - outside_air_temperature_sensor
  - failed_outside_air_flowrate_alarm
  uses:
  - outside_air_flowrate_sensor
  implements:
  - MONITORING


OAFMC:
  guid: "a33ca954-5287-490f-89bc-c3e2b53ceee5"
  description: "Outside air flow control with minimum setpoint."
  is_abstract: true
  opt_uses:
  - economizer_mode
  - mixed_air_temperature_sensor
  - failed_mixed_air_temperature_alarm
  - high_mixed_air_temperature_alarm
  - low_mixed_air_temperature_alarm
  - ventilation_request_count
  uses:
  - outside_air_damper_percentage_command
  - outside_air_flowrate_sensor
  - ventilation_outside_air_flowrate_setpoint
  implements:
  - CONTROL


OAMC:
  guid: "48885f9d-2f9e-4c67-be4f-e558f801e02f"
  description: "Outside air flow control."
  is_abstract: true
  opt_uses:
  - outside_air_flowrate_sensor
  uses:
  - outside_air_damper_percentage_command
  - outside_air_damper_percentage_sensor
  implements:
  - CONTROL


OFC:
  guid: "9e54468c-0ab4-453c-a0e3-a9e70330fef1"
  description: "Outside air flow control monitoring (without a damper)."
  is_abstract: true
  uses:
  - outside_air_flowrate_sensor
  - outside_air_flowrate_setpoint
  implements:
  - OPERATIONAL


SFM:
  guid: "3dcbf69b-ae92-46e8-9b06-4bbb2b16a71f"
  description: "Supply air flow monitoring."
  is_abstract: true
  opt_uses:
  - high_supply_air_flowrate_alarm
  - low_supply_air_flowrate_alarm
  uses:
  - supply_air_flowrate_sensor
  implements:
  - MONITORING


DFM:
  guid: "fcf4568f-324c-49d3-8a57-c1d4fad24973"
  description: "Discharge air flow monitoring."
  is_abstract: true
  uses:
  - discharge_air_flowrate_sensor
  implements:
  - MONITORING
  opt_uses:
  - low_discharge_air_flowrate_alarm


SFC:
  guid: "53328995-5e0c-4929-af9f-052104076d11"
  description: "Supply air flow control."
  is_abstract: true
  uses:
  - supply_air_flowrate_sensor
  - supply_air_flowrate_setpoint
  implements:
  - OPERATIONAL


RFC:
  guid: "a8ff3d29-506c-4d34-aead-af60c4b68cb9"
  description: "Return air flow control."
  is_abstract: true
  uses:
  - return_air_flowrate_sensor
  - return_air_flowrate_setpoint
  implements:
  - OPERATIONAL


SARC:
  guid: "8802aca2-e086-43b1-8be2-1df1104a3f5d"
  description: "AHU supply air reset control."
  is_abstract: true
  opt_uses:
  - heating_request_count
  - supply_air_flowrate_sensor
  uses:
  - cooling_request_count
  - pressurization_request_count
  - supply_air_static_pressure_setpoint
  - supply_air_temperature_setpoint
  implements:
  - CONTROL


RWISOVPC:
  guid: "8741bbd4-d41e-4313-9c71-85995078216d"
  description: "Return water isolation valve percentage control."
  is_abstract: true
  opt_uses:
  - run_command
  uses:
  - return_water_valve_percentage_command
  - return_water_valve_percentage_sensor
  implements:
  - OPERATIONAL


CHWISOVM:
  guid: "9d50a373-7c09-49e0-8739-4f1fb18b18b5"
  description: "Chilled water isolation valve control."
  is_abstract: true
  opt_uses:
  - run_command
  uses:
  - chilled_water_isolation_valve_command
  - chilled_water_isolation_valve_status
  implements:
  - MONITORING


CDWISOVM:
  guid: "a90ebfb9-d964-4bc7-aebf-67a72866fd38"
  description: "Condensing water isolation valve control."
  is_abstract: true
  opt_uses:
  - run_command
  uses:
  - condensing_water_isolation_valve_command
  - condensing_water_isolation_valve_status
  implements:
  - MONITORING


CDWISOVPM:
  guid: "8308f584-0b61-4124-abb9-d8f5ca71e880"
  description: "Condensing water isolation valve percentage control."
  is_abstract: true
  opt_uses:
  - run_command
  - local_override_isolation_valve_alarm
  uses:
  - condensing_water_isolation_valve_percentage_command
  - condensing_water_isolation_valve_percentage_sensor
  implements:
  - MONITORING


CDWPVM:
  guid: "588692e6-84a9-4a31-8cc6-09eb599cbe54"
  description: "Condensing water pressure valve command and position monitoring (without regard to what controls it)."
  is_abstract: true
  opt_uses:
  - condensing_water_flowrate_sensor
  uses:
  - condensing_water_valve_percentage_sensor
  implements:
  - OPERATIONAL


CDWFRSM:
  guid: "2a153a56-29ae-403e-9b4d-9b16b3a4794c"
  description: "Condenser water flowrate status monitoring."
  is_abstract: true
  uses:
  - condensing_water_flowrate_status
  implements:
  - OPERATIONAL


BYPVPM:
  guid: "57766034-a856-4dfe-b070-fd65673d8dd0"
  description: "Bypass water valve percentage monitoring."
  is_abstract: true
  opt_uses:
  - bypass_valve_percentage_sensor
  - failed_bypass_valve_alarm
  - economizer_mode
  uses:
  - bypass_valve_percentage_command
  implements:
  - MONITORING


MWVPM:
  guid: "bd83e820-585d-4e03-9142-7d4355b41574"
  description: "Make-up water valve percentage control."
  is_abstract: true
  uses:
  - makeup_water_valve_percentage_command
  implements:
  - MONITORING


HXSWISOVPM:
  guid: "04a7805d-e8ff-4b53-9513-d88ede4635ff"
  description: "Heat exchanger supply isolation water valve percentage control."
  is_abstract: true
  uses:
  - heat_exchange_supply_water_isolation_valve_percentage_command
  - heat_exchange_supply_water_isolation_valve_percentage_sensor
  implements:
  - MONITORING


HXRWISOVPM:
  guid: "789cd63d-8168-43fe-9245-c54a8527482c"
  description: "Heat exchanger return isolation water valve percentage control."
  is_abstract: true
  uses:
  - heat_exchange_return_water_isolation_valve_percentage_command
  - heat_exchange_return_water_isolation_valve_percentage_sensor
  implements:
  - MONITORING


HXSWISOVM:
  guid: "3a617a80-2ab5-4eb5-9cf5-c327359a03c6"
  description: "Heat exchanger supply isolation water valve control."
  is_abstract: true
  uses:
  - heat_exchange_supply_water_isolation_valve_command
  - heat_exchange_supply_water_isolation_valve_status
  implements:
  - MONITORING


HXRWISOVM:
  guid: "48cee686-e728-4996-be87-0a280ecf9733"
  description: "Heat exchanger return isolation water valve control."
  is_abstract: true
  uses:
  - heat_exchange_return_water_isolation_valve_command
  - heat_exchange_return_water_isolation_valve_status
  implements:
  - MONITORING

PWECVC:
  guid: "c7d64d95-0215-4c9a-b422-a4fb7004f3e3"
  description: "Process water electricconductivity drain valve control."
  is_abstract: true
  uses:
  - drain_water_valve_command
  - process_water_electricconductivity_sensor
  - process_water_electricconductivity_setpoint
  implements:
  - OPERATIONAL

PWISOVM:
  guid: "f4ea38d8-031e-48cd-be80-43883419ed55"
  description: "Process water iso valve control."
  is_abstract: true
  uses:
  - process_water_isolation_valve_command
  implements:
  - MONITORING

PWVPM:
  guid: "2335c3b8-b27f-4ef0-b15b-7df5e8d25e4a"
  description: "Process water valve percentage control."
  is_abstract: true
  uses:
  - process_water_valve_percentage_command
  implements:
  - MONITORING

PWDVPM:
  guid: "2a424fbc-d5d8-4675-842a-996996344180"
  description: "Process water diverting valve percentage control."
  is_abstract: true
  opt_uses:
  - failed_process_water_diverting_valve_alarm
  uses:
  - process_water_diverting_valve_percentage_command
  - process_water_diverting_valve_percentage_sensor
  implements:
  - MONITORING

CHWBZC:
  guid: "cbdecbaf-5ddb-4f77-b85f-2fbd92970a70"
  description: "Chilled water valve binary (open/closed) control on zone side."
  is_abstract: true
  implements:
  - OPERATIONAL
  uses:
  - chilled_water_valve_command
  - zone_air_cooling_temperature_setpoint
  - zone_air_temperature_sensor
  opt_uses:
  - failed_chilled_water_valve_alarm
  - failed_zone_air_temperature_alarm
  - high_zone_air_temperature_alarm
  - low_zone_air_temperature_alarm
  - chilled_water_valve_status

CHWBYPVPM:
  guid: "68cd5104-bf2e-48f3-8b88-c12192509393"
  description: "Chilled water bypass valve percentage control."
  is_abstract: true
  opt_uses:
  - failed_chilled_water_bypass_valve_alarm
  uses:
  - chilled_water_bypass_valve_percentage_command
  - chilled_water_bypass_valve_percentage_sensor
  implements:
  - MONITORING

CHWBYPVBC:
  guid: "38064bbf-cd53-430d-af16-bf77d7e565a1"
  description: "Chilled water bypass valve binary (open/closed) control."
  is_abstract: true
  implements:
  - OPERATIONAL
  uses:
  - chilled_water_bypass_valve_command
  - chilled_water_bypass_valve_status

MXVPM:
  guid: "4bb25777-d661-4fd3-9f8f-a84b349ada87"
  description: "Mixing valve percent control."
  is_abstract: true
  opt_uses:
  - mixing_valve_percentage_sensor
  uses:
  - mixing_valve_percentage_command
  implements:
  - MONITORING


WFRM:
  guid: "f92ea2a3-9bbf-4559-b26d-2864a0a9f973"
  description: "Water flowrate monitoring."
  is_abstract: true
  uses:
  - flowrate_sensor
  implements:
  - MONITORING
  opt_uses:
  - low_flowrate_alarm


CMSWFRM:
  guid: "cbf519aa-fef1-4cb1-bfb5-6bded3b5dbf6"
  description: "Common supply water flowrate monitoring."
  is_abstract: true
  implements:
  - MONITORING
  uses:
  - common_supply_water_flowrate_sensor


WFRC:
  guid: "55e5d148-7001-40e2-b082-d17cafb3309a"
  description: "Water flowrate control."
  is_abstract: true
  uses:
  - flowrate_sensor
  - flowrate_setpoint
  implements:
  - OPERATIONAL
  opt_uses:
  - low_flowrate_alarm


MWFRC:
  guid: "b98a5846-1b69-47e4-8913-87beb392ddcb"
  description: "Minimum water flowrate control."
  is_abstract: true
  uses:
  - flowrate_sensor
  - low_limit_flowrate_setpoint
  implements:
  - OPERATIONAL
  opt_uses:
  - low_flowrate_alarm


CHWFRM:
  guid: "3a9f9c94-7d1e-4ed2-839f-66ce995e58fd"
  description: "Chilled water flowrate monitoring."
  is_abstract: true
  uses:
  - chilled_water_flowrate_sensor
  implements:
  - MONITORING


CHWFRSM:
  guid: "b980da9b-c3de-4aab-b6de-8ab6cbc53178"
  description: "Chilled water flowrate status monitoring."
  is_abstract: true
  uses:
  - chilled_water_flowrate_status
  implements:
  - MONITORING


SEPM:
  guid: "a4c57915-39de-47ef-ae66-643b4e12b180"
  description: "Shade extent control."
  is_abstract: true
  uses:
  - shade_extent_percentage_command
  implements:
  - MONITORING


STPM:
  guid: "8221a52f-102f-486e-8ae2-1c5eee8c31d0"
  description: "Shade tilt control."
  is_abstract: true
  uses:
  - shade_tilt_percentage_command
  implements:
  - MONITORING


IGM:
  guid: "ae569be0-3ab9-4f9e-904e-6839aca72b72"
  description: "Inlet guidevane monitoring."
  is_abstract: true
  uses:
  - inlet_guidevane_percentage_sensor
  implements:
  - OPERATIONAL


CLPM:
  guid: "603cc89d-c8f4-4ab6-bba2-447a2bd2bbab"
  description: "Cooling thermal monitoring."
  is_abstract: true
  uses:
  - cooling_thermal_power_sensor
  opt_uses:
  - cooling_thermal_energy_accumulator
  - cooling_thermalefficiency_sensor
  - power_sensor
  implements:
  - MONITORING


PCLPM:
  guid: "876a8eaa-b0a3-4af7-bdf8-fbef6a93aca5"
  description: "Process cooling thermal monitoring."
  is_abstract: true
  uses:
  - process_cooling_thermal_power_sensor
  implements:
  - MONITORING

### POTENTIALLY ONE-OFF TYPES ###
DDCO:
  guid: "0a322cf2-ad41-40f5-9d2f-d2ed8c4d67a8"
  description: "Flow control - dual duct, but only cooling."
  is_abstract: true
  uses:
  - cooling_air_damper_percentage_command_1
  - cooling_air_damper_percentage_command_2
  - cooling_air_flowrate_sensor_1
  - cooling_air_flowrate_sensor_2
  - cooling_air_flowrate_setpoint_1
  - cooling_air_flowrate_setpoint_2
  implements:
  - CONTROL


FDPM2X:
  guid: "7ac01e64-eadc-4690-8c12-1bd9f48cd9b3"
  description: "Filter pressure monitoring (2 sensors)."
  is_abstract: true
  uses:
  - filter_differential_pressure_sensor_1
  - filter_differential_pressure_sensor_2
  implements:
  - MONITORING


FDPSM2X:
  guid: "2d883683-d3fc-47c3-8efd-163df172ae9c"
  description: "Filter pressure status monitoring (2 sensors)."
  is_abstract: true
  uses:
  - filter_differential_pressure_status_1
  - filter_differential_pressure_status_2
  opt_uses:
  - filter_alarm_1
  - filter_alarm_2
  implements:
  - MONITORING


FDPSM4X:
  guid: "1f150c97-8cd5-436c-ba94-f249c076f498"
  description: "Filter pressure status monitoring (4 sensors)."
  is_abstract: true
  uses:
  - filter_differential_pressure_status_1
  - filter_differential_pressure_status_2
  - filter_differential_pressure_status_3
  - filter_differential_pressure_status_4
  opt_uses:
  - filter_alarm_1
  - filter_alarm_2
  - filter_alarm_3
  - filter_alarm_4
  implements:
  - MONITORING


FDPM3X:
  guid: "6b97820b-c413-4c11-ae60-00da68a99b2a"
  description: "Filter pressure monitoring (3 sensors)."
  is_abstract: true
  uses:
  - filter_differential_pressure_sensor_1
  - filter_differential_pressure_sensor_2
  - filter_differential_pressure_sensor_3
  implements:
  - MONITORING


FDPM4X:
  guid: "8d9c1975-d7e4-4e90-829c-8d8454b4bb9d"
  description: "Filter pressure monitoring (4 sensors)."
  is_abstract: true
  uses:
  - filter_differential_pressure_sensor_1
  - filter_differential_pressure_sensor_2
  - filter_differential_pressure_sensor_3
  - filter_differential_pressure_sensor_4
  implements:
  - MONITORING


CO2C2X:
  guid: "4f712687-0690-485d-9e73-4880d30eebf4"
  description: "Carbon dioxide control with dual zone sensors."
  is_abstract: true
  uses:
  - zone_air_co2_concentration_sensor_1
  - zone_air_co2_concentration_sensor_2
  - zone_air_co2_concentration_setpoint
  implements:
  - OPERATIONAL


DSP3X:
  guid: "c3a47cb2-1af2-4bc0-ac17-59fcb019d09f"
  description: "Dual setpoint zone temp control with 3 temp sensors."
  is_abstract: true
  opt_uses:
  - discharge_air_temperature_sensor
  - failed_discharge_air_temperature_alarm
  uses:
  - zone_air_cooling_temperature_setpoint
  - zone_air_heating_temperature_setpoint
  - zone_air_temperature_sensor_1
  - zone_air_temperature_sensor_2
  - zone_air_temperature_sensor_3
  implements:
  - OPERATIONAL


EFSS2X:
  guid: "2088a8dd-7821-4782-be8c-6396601bff6e"
  description: "Exhaust fan start-stop and feedback with two fans."
  is_abstract: true
  opt_uses:
  - exhaust_air_flowrate_capacity
  - exhaust_fan_current_sensor_1
  - exhaust_fan_current_sensor_2
  - exhaust_fan_power_capacity
  - exhaust_fan_power_sensor_1
  - exhaust_fan_power_sensor_2
  - failed_exhaust_fan_alarm_1
  - failed_exhaust_fan_alarm_2
  uses:
  - exhaust_fan_run_command_1
  - exhaust_fan_run_command_2
  - exhaust_fan_run_status_1
  - exhaust_fan_run_status_2
  implements:
  - OPERATIONAL


EFSS3X:
  guid: "48635fa0-7a1a-4266-96a1-af3a61f172b8"
  description: "Exhaust fan start-stop and feedback with three fans."
  is_abstract: true
  opt_uses:
  - exhaust_air_flowrate_capacity
  - exhaust_fan_current_sensor_1
  - exhaust_fan_current_sensor_2
  - exhaust_fan_current_sensor_3
  - exhaust_fan_power_capacity
  - exhaust_fan_power_sensor_1
  - exhaust_fan_power_sensor_2
  - exhaust_fan_power_sensor_3
  uses:
  - exhaust_fan_run_command_1
  - exhaust_fan_run_command_2
  - exhaust_fan_run_command_3
  - exhaust_fan_run_status_1
  - exhaust_fan_run_status_2
  - exhaust_fan_run_status_3
  implements:
  - OPERATIONAL


EFSS4X:
  guid: "fd0fd629-4909-4bbe-aaae-3210ba66c6fb"
  description: "Exhaust fan start-stop and feedback with four fans."
  is_abstract: true
  opt_uses:
  - exhaust_air_flowrate_capacity
  - exhaust_fan_current_sensor_1
  - exhaust_fan_current_sensor_2
  - exhaust_fan_current_sensor_3
  - exhaust_fan_current_sensor_4
  - exhaust_fan_power_capacity
  - exhaust_fan_power_sensor_1
  - exhaust_fan_power_sensor_2
  - exhaust_fan_power_sensor_3
  - exhaust_fan_power_sensor_4
  uses:
  - exhaust_fan_run_command_1
  - exhaust_fan_run_command_2
  - exhaust_fan_run_command_3
  - exhaust_fan_run_command_4
  - exhaust_fan_run_status_1
  - exhaust_fan_run_status_2
  - exhaust_fan_run_status_3
  - exhaust_fan_run_status_4
  implements:
  - OPERATIONAL


DF2XSS:
  guid: "d869bbc9-3715-498f-a923-94f436664cd0"
  description: "Discharge fan start-stop and feedback (2 pts)."
  is_abstract: true
  opt_uses:
  - discharge_fan_current_sensor
  - discharge_fan_power_sensor
  - discharge_fan_lost_power_alarm
  uses:
  - discharge_fan_run_command_1
  - discharge_fan_run_command_2
  - discharge_fan_run_status_1
  - discharge_fan_run_status_2
  implements:
  - OPERATIONAL


SFSS2X:
  guid: "85ace121-6411-41f7-aea0-03440c7d1352"
  description: "Supply fan start-stop and feedback for two fans."
  is_abstract: true
  opt_uses:
  - supply_air_flowrate_capacity
  - supply_fan_current_sensor_1
  - supply_fan_current_sensor_2
  - supply_fan_power_capacity
  - supply_fan_power_sensor_1
  - supply_fan_power_sensor_2
  - failed_supply_fan_alarm_1
  - failed_supply_fan_alarm_2
  uses:
  - supply_fan_run_command_1
  - supply_fan_run_command_2
  - supply_fan_run_status_1
  - supply_fan_run_status_2
  implements:
  - OPERATIONAL

SFSS3X:
  guid: "e1fba819-60f4-459e-ad37-5da8828618dd"
  description: "Supply fan start-stop and feedback for three fans."
  is_abstract: true
  opt_uses:
  - supply_air_flowrate_capacity
  - supply_fan_current_sensor_1
  - supply_fan_current_sensor_2
  - supply_fan_current_sensor_3
  - supply_fan_power_capacity
  - supply_fan_power_sensor_1
  - supply_fan_power_sensor_2
  - supply_fan_power_sensor_3
  uses:
  - supply_fan_run_command_1
  - supply_fan_run_command_2
  - supply_fan_run_command_3
  - supply_fan_run_status_1
  - supply_fan_run_status_2
  - supply_fan_run_status_3
  implements:
  - OPERATIONAL


SFSS4X:
  guid: "beae050d-0e1e-4a46-a10e-70cf833126a2"
  description: "Supply fan start-stop and feedback for four fans."
  is_abstract: true
  opt_uses:
  - supply_air_flowrate_capacity
  - supply_fan_current_sensor_1
  - supply_fan_current_sensor_2
  - supply_fan_current_sensor_3
  - supply_fan_current_sensor_4
  - supply_fan_power_capacity
  - supply_fan_power_sensor_1
  - supply_fan_power_sensor_2
  - supply_fan_power_sensor_3
  - supply_fan_power_sensor_4
  - failed_supply_fan_alarm_1
  - failed_supply_fan_alarm_2
  - failed_supply_fan_alarm_3
  - failed_supply_fan_alarm_4
  uses:
  - supply_fan_run_command_1
  - supply_fan_run_command_2
  - supply_fan_run_command_3
  - supply_fan_run_command_4
  - supply_fan_run_status_1
  - supply_fan_run_status_2
  - supply_fan_run_status_3
  - supply_fan_run_status_4
  implements:
  - OPERATIONAL


EFVSC2X:
  guid: "71c4f49c-a3be-4f1b-bbf2-dbbda9a13ec2"
  description: "Exhaust fan variable speed control with feedback and sensoring for two fans."
  is_abstract: true
  opt_uses:
  - exhaust_fan_current_sensor_1
  - exhaust_fan_current_sensor_2
  - exhaust_fan_power_sensor_1
  - exhaust_fan_power_sensor_2
  - exhaust_fan_speed_frequency_sensor_1
  - exhaust_fan_speed_frequency_sensor_2
  - exhaust_fan_speed_percentage_sensor_1
  - exhaust_fan_speed_percentage_sensor_2
  uses:
  - exhaust_fan_run_command_1
  - exhaust_fan_run_command_2
  - exhaust_fan_run_status_1
  - exhaust_fan_run_status_2
  - exhaust_fan_speed_percentage_command_1
  - exhaust_fan_speed_percentage_command_2
  implements:
  - OPERATIONAL


EFVSC3X:
  guid: "d199dfe8-97a9-4f29-aa27-9f48dafef3fd"
  description: "Exhaust fan variable speed control with feedback and sensoring for three fans."
  is_abstract: true
  opt_uses:
  - exhaust_fan_current_sensor_1
  - exhaust_fan_current_sensor_2
  - exhaust_fan_current_sensor_3
  - exhaust_fan_power_sensor_1
  - exhaust_fan_power_sensor_2
  - exhaust_fan_power_sensor_3
  - exhaust_fan_speed_frequency_sensor_1
  - exhaust_fan_speed_frequency_sensor_2
  - exhaust_fan_speed_frequency_sensor_3
  - exhaust_fan_speed_percentage_sensor_1
  - exhaust_fan_speed_percentage_sensor_2
  - exhaust_fan_speed_percentage_sensor_3
  uses:
  - exhaust_fan_run_command_1
  - exhaust_fan_run_command_2
  - exhaust_fan_run_command_3
  - exhaust_fan_run_status_1
  - exhaust_fan_run_status_2
  - exhaust_fan_run_status_3
  - exhaust_fan_speed_percentage_command_1
  - exhaust_fan_speed_percentage_command_2
  - exhaust_fan_speed_percentage_command_3
  implements:
  - OPERATIONAL


EFVSC4X:
  guid: "5c932992-91c9-4184-9f5f-24d62a99e559"
  description: "Exhaust fan variable speed control with feedback and sensoring for four fans."
  is_abstract: true
  opt_uses:
  - exhaust_fan_current_sensor_1
  - exhaust_fan_current_sensor_2
  - exhaust_fan_current_sensor_3
  - exhaust_fan_current_sensor_4
  - exhaust_fan_power_sensor_1
  - exhaust_fan_power_sensor_2
  - exhaust_fan_power_sensor_3
  - exhaust_fan_power_sensor_4
  - exhaust_fan_speed_frequency_sensor_1
  - exhaust_fan_speed_frequency_sensor_2
  - exhaust_fan_speed_frequency_sensor_3
  - exhaust_fan_speed_frequency_sensor_4
  - exhaust_fan_speed_percentage_sensor_1
  - exhaust_fan_speed_percentage_sensor_2
  - exhaust_fan_speed_percentage_sensor_3
  - exhaust_fan_speed_percentage_sensor_4
  uses:
  - exhaust_fan_run_command_1
  - exhaust_fan_run_command_2
  - exhaust_fan_run_command_3
  - exhaust_fan_run_command_4
  - exhaust_fan_run_status_1
  - exhaust_fan_run_status_2
  - exhaust_fan_run_status_3
  - exhaust_fan_run_status_4
  - exhaust_fan_speed_percentage_command_1
  - exhaust_fan_speed_percentage_command_2
  - exhaust_fan_speed_percentage_command_3
  - exhaust_fan_speed_percentage_command_4
  implements:
  - OPERATIONAL


SFVSC2X:
  guid: "4ec491a2-e832-4994-8496-e1034006495e"
  description: "Supply fan variable speed control with feedback and sensoring with two fans."
  is_abstract: true
  opt_uses:
  - supply_fan_current_sensor_1
  - supply_fan_current_sensor_2
  - supply_fan_power_sensor_1
  - supply_fan_power_sensor_2
  - supply_fan_speed_frequency_sensor_1
  - supply_fan_speed_frequency_sensor_2
  - supply_fan_speed_percentage_sensor_1
  - supply_fan_speed_percentage_sensor_2
  - supply_fan_torque_sensor_1
  - supply_fan_torque_sensor_2
  - supply_fan_voltage_sensor_1
  - supply_fan_voltage_sensor_2
  uses:
  - supply_fan_run_command_1
  - supply_fan_run_command_2
  - supply_fan_run_status_1
  - supply_fan_run_status_2
  - supply_fan_speed_percentage_command_1
  - supply_fan_speed_percentage_command_2
  implements:
  - OPERATIONAL


SFVSC3X:
  guid: "d60c4c55-8265-4ce8-b7a0-b63b93e2c11e"
  description: "Supply fan variable speed control with feedback and sensoring with three fans."
  is_abstract: true
  opt_uses:
  - ac_voltage_sensor_1
  - ac_voltage_sensor_2
  - ac_voltage_sensor_3
  - dc_voltage_sensor_1
  - dc_voltage_sensor_2
  - dc_voltage_sensor_3
  - supply_fan_current_sensor_1
  - supply_fan_current_sensor_2
  - supply_fan_current_sensor_3
  - supply_fan_power_sensor_1
  - supply_fan_power_sensor_2
  - supply_fan_power_sensor_3
  - supply_fan_run_mode_1
  - supply_fan_run_mode_2
  - supply_fan_run_mode_3
  - supply_fan_run_time_accumulator_1
  - supply_fan_run_time_accumulator_2
  - supply_fan_run_time_accumulator_3
  - supply_fan_speed_frequency_sensor_1
  - supply_fan_speed_frequency_sensor_2
  - supply_fan_speed_frequency_sensor_3
  - supply_fan_speed_percentage_sensor_1
  - supply_fan_speed_percentage_sensor_2
  - supply_fan_speed_percentage_sensor_3
  uses:
  - supply_fan_run_command_1
  - supply_fan_run_command_2
  - supply_fan_run_command_3
  - supply_fan_run_status_1
  - supply_fan_run_status_2
  - supply_fan_run_status_3
  - supply_fan_speed_percentage_command_1
  - supply_fan_speed_percentage_command_2
  - supply_fan_speed_percentage_command_3
  implements:
  - OPERATIONAL


SFVSC4X:
  guid: "8649a013-b152-4412-bfa6-f681d8a962df"
  description: "Supply fan variable speed control with feedback and sensoring with four fans."
  is_abstract: true
  opt_uses:
  - supply_fan_current_sensor_1
  - supply_fan_current_sensor_2
  - supply_fan_current_sensor_3
  - supply_fan_current_sensor_4
  - supply_fan_voltage_sensor_1
  - supply_fan_voltage_sensor_2
  - supply_fan_voltage_sensor_3
  - supply_fan_voltage_sensor_4
  - supply_fan_power_sensor_1
  - supply_fan_power_sensor_2
  - supply_fan_power_sensor_3
  - supply_fan_power_sensor_4
  - supply_fan_energy_accumulator_1
  - supply_fan_energy_accumulator_2
  - supply_fan_energy_accumulator_3
  - supply_fan_energy_accumulator_4
  - supply_fan_run_time_accumulator_1
  - supply_fan_run_time_accumulator_2
  - supply_fan_run_time_accumulator_3
  - supply_fan_run_time_accumulator_4
  - supply_fan_speed_frequency_sensor_1
  - supply_fan_speed_frequency_sensor_2
  - supply_fan_speed_frequency_sensor_3
  - supply_fan_speed_frequency_sensor_4
  - supply_fan_speed_percentage_sensor_1
  - supply_fan_speed_percentage_sensor_2
  - supply_fan_speed_percentage_sensor_3
  - supply_fan_speed_percentage_sensor_4
  - supply_fan_rotationalvelocity_sensor_1
  - supply_fan_rotationalvelocity_sensor_2
  - supply_fan_rotationalvelocity_sensor_3
  - supply_fan_rotationalvelocity_sensor_4
  uses:
  - supply_fan_run_command_1
  - supply_fan_run_command_2
  - supply_fan_run_command_3
  - supply_fan_run_command_4
  - supply_fan_run_status_1
  - supply_fan_run_status_2
  - supply_fan_run_status_3
  - supply_fan_run_status_4
  - supply_fan_speed_percentage_command_1
  - supply_fan_speed_percentage_command_2
  - supply_fan_speed_percentage_command_3
  - supply_fan_speed_percentage_command_4
  implements:
  - OPERATIONAL


BYPSSPC:
  guid: "1811cdec-15d7-4d1d-b819-f7673aa694c2"
  description: "Supply static pressure control with bypass damper."
  is_abstract: true
  opt_uses:
  - supply_air_flowrate_sensor
  - failed_supply_fan_alarm
  - failed_supply_air_static_pressure_alarm
  - high_supply_air_static_pressure_alarm
  - low_supply_air_static_pressure_alarm
  uses:
  - bypass_air_damper_percentage_command
  - supply_air_static_pressure_sensor
  - supply_air_static_pressure_setpoint
  - supply_fan_run_command
  - supply_fan_run_status
  implements:
  - CONTROL


BYPSSPC2X: # Consider virtual point for instances where dampers control to same value.
  guid: "f4de1232-617b-49c9-adc9-be8810631dbc"
  description: "Supply static pressure control with two bypass dampers."
  is_abstract: true
  opt_uses:
  - supply_air_flowrate_sensor
  - failed_supply_fan_alarm
  - failed_supply_air_static_pressure_alarm
  - high_supply_air_static_pressure_alarm
  - low_supply_air_static_pressure_alarm
  uses:
  - bypass_air_damper_percentage_command_1
  - bypass_air_damper_percentage_command_2
  - supply_air_static_pressure_sensor
  - supply_air_static_pressure_setpoint
  - supply_fan_run_command
  - supply_fan_run_status
  implements:
  - CONTROL


SWISOVM:
  guid: "650f3451-5e49-4161-b257-cfc578fb54b4"
  description: "Supply side isolation valve control."
  is_abstract: true
  uses:
  - supply_water_isolation_valve_command
  - supply_water_isolation_valve_status
  implements:
  - MONITORING
  opt_uses:
  - failed_isolation_valve_alarm
  - failed_supply_water_isolation_valve_alarm
  - supply_water_isolation_valve_percentage_sensor
  - local_override_isolation_valve_alarm

CHWRWDVPM:
  guid: "ac21d1e5-1e01-4612-af36-e71f0a0b58b2"
  description: "Chilled return water diverting valve percentage monitoring."
  is_abstract: true
  opt_uses:
  - failed_chilled_return_water_diverting_valve_alarm
  uses:
  - chilled_return_water_diverting_valve_percentage_command
  - chilled_return_water_diverting_valve_percentage_sensor
  implements:
  - MONITORING

SWDVPM:
  guid: "4a848219-0fdd-4f99-ae7d-5604cbf27bd9"
  description: "Supply water diverting valve percentage monitoring."
  is_abstract: true
  opt_uses:
  - failed_supply_water_diverting_valve_alarm
  uses:
  - supply_water_diverting_valve_percentage_command
  - supply_water_diverting_valve_percentage_sensor
  implements:
  - MONITORING

SWISOVPM:
  guid: "33856563-ebe5-42ee-a928-e8b46d81772d"
  description: "Supply side isolation valve percentage control."
  is_abstract: true
  opt_uses:
  - failed_supply_water_isolation_valve_alarm
  uses:
  - supply_water_isolation_valve_percentage_command
  - supply_water_isolation_valve_percentage_sensor
  implements:
  - MONITORING


RWISOVM:
  guid: "2d35bbb0-bcad-4f36-a8cb-0c9031d81886"
  description: "Return side isolation valve control."
  is_abstract: true
  opt_uses:
  - failed_return_water_isolation_valve_alarm
  - return_water_isolation_valve_percentage_sensor
  uses:
  - return_water_isolation_valve_command
  - return_water_isolation_valve_status
  implements:
  - MONITORING


RWISOVPM:
  guid: "a20fce9d-f8c0-4324-9ffd-8aaa3729b32d"
  description: "Return side isolation valve percentage control."
  is_abstract: true
  opt_uses:
  - failed_return_water_isolation_valve_alarm
  uses:
  - return_water_isolation_valve_percentage_command
  - return_water_isolation_valve_percentage_sensor
  implements:
  - MONITORING


CICHVISOVM3X:
  guid: "2fb6be93-58f7-4544-ad33-bae7bf47ff0a"
  description: "Circuit changeover valve for switching between Hot water system and Chiller "
  is_abstract: true
  uses:
  - circulation_changeover_isolation_valve_status_1
  - circulation_changeover_isolation_valve_status_2
  - circulation_changeover_isolation_valve_status_3
  implements:
  - MONITORING


CHWRWISOVPM:
  guid: "0a8333ee-fdc9-440b-9ebc-fb0e19e8cf5c"
  description: "Chilled water return side isolation valve percentage control."
  is_abstract: true
  opt_uses:
  - failed_chilled_return_water_isolation_valve_alarm
  uses:
  - chilled_return_water_isolation_valve_percentage_command
  - chilled_return_water_isolation_valve_percentage_sensor
  implements:
  - MONITORING


CHWRWISOVM:
  guid: "e9680821-b425-4b3f-bef2-b89795524460"
  description: "Chilled water return side isolation valve control."
  is_abstract: true
  opt_uses:
  - failed_chilled_return_water_isolation_valve_alarm
  - chilled_return_water_isolation_valve_percentage_sensor
  uses:
  - chilled_return_water_isolation_valve_command
  - chilled_return_water_isolation_valve_status
  implements:
  - MONITORING


CHWSWISOVPM:
  guid: "5f1963bf-1148-4881-8c6f-a20b39600e7e"
  description: "Chilled water supply side isolation valve percentage control."
  is_abstract: true
  opt_uses:
  - failed_chilled_supply_water_isolation_valve_alarm
  uses:
  - chilled_supply_water_isolation_valve_percentage_command
  - chilled_supply_water_isolation_valve_percentage_sensor
  implements:
  - MONITORING


CHWSWISOVM:
  guid: "1a187792-767f-4132-9333-161c6db07ce4"
  description: "Chilled water supply side isolation valve control."
  is_abstract: true
  opt_uses:
  - failed_chilled_supply_water_isolation_valve_alarm
  - chilled_supply_water_isolation_valve_percentage_sensor
  uses:
  - chilled_supply_water_isolation_valve_command
  - chilled_supply_water_isolation_valve_status
  implements:
  - MONITORING


PRWDT:
  guid: "cc3605dc-b8bc-4e50-a97c-6a450040bda1"
  description: "Temperature differential across process water."
  is_abstract: true
  implements:
  - MONITORING
  opt_uses:
  - process_cooling_thermal_power_sensor
  uses:
  - process_return_water_temperature_sensor
  - process_supply_water_temperature_sensor


PRWDT2X:
  guid: "a84edaa6-abe2-4496-9d44-9d5210573b13"
  description: "Temperature differential across 2 process water headers."
  is_abstract: true
  implements:
  - MONITORING
  opt_uses:
  - process_cooling_thermal_power_sensor_1
  - process_cooling_thermal_power_sensor_2
  uses:
  - process_return_water_temperature_sensor_1
  - process_return_water_temperature_sensor_2
  - process_supply_water_temperature_sensor_1
  - process_supply_water_temperature_sensor_2


PWFRM:
  guid: "617bdc3e-24b2-4e1f-b03e-9a179ce4fccd"
  description: "Flowrate monitoring for process water."
  is_abstract: true
  implements:
  - MONITORING
  uses:
  - process_water_flowrate_sensor


PWFRM2X:
  guid: "7ee01573-42e1-4b4b-9dae-8c4950ce6e29"
  description: "Flowrate monitoring for 2 process water headers."
  is_abstract: true
  implements:
  - MONITORING
  uses:
  - process_water_flowrate_sensor_1
  - process_water_flowrate_sensor_2


PWDPM:
  guid: "f6ba0e90-e329-4170-96db-1b0ea822db23"
  description: "Differential pressure monitoring for process water."
  is_abstract: true
  implements:
  - MONITORING
  uses:
  - process_water_differential_pressure_sensor


PWDPM2X:
  guid: "95241eea-6d22-400c-aa92-c0e7caf8a4d1"
  description: "Differential pressure monitoring for 2 process water headers."
  is_abstract: true
  implements:
  - MONITORING
  uses:
  - process_water_differential_pressure_sensor_1
  - process_water_differential_pressure_sensor_2


CWRISOVPM:
  guid: "ec4e3b78-417d-47a3-bbbf-d031f31d2d3d"
  description: "Condensing water return isolation valve percentage control."
  is_abstract: true
  opt_uses:
  - failed_condensing_return_water_isolation_valve_alarm
  uses:
  - condensing_return_water_isolation_valve_percentage_command
  - condensing_return_water_isolation_valve_percentage_sensor
  implements:
  - MONITORING


CWRISOVM:
  guid: "cb8b8c1e-30c2-48fc-b6c0-44d73468d994"
  description: "Condensing water return isolation valve control."
  is_abstract: true
  opt_uses:
  - failed_condensing_return_water_isolation_valve_alarm
  uses:
  - condensing_return_water_isolation_valve_command
  - condensing_return_water_isolation_valve_status
  implements:
  - MONITORING


CWSISOVPM:
  guid: "3221aa75-8df4-4964-82dd-9a5c59c3a73b"
  description: "Condensing water supply isolation valve percentage control."
  is_abstract: true
  opt_uses:
  - failed_condensing_supply_water_isolation_valve_alarm
  uses:
  - condensing_supply_water_isolation_valve_percentage_command
  - condensing_supply_water_isolation_valve_percentage_sensor
  implements:
  - MONITORING


CWSISOVM:
  guid: "6284c4c0-1261-44f7-bebb-ab6aa11443ca"
  description: "Condensing water supply isolation valve control."
  is_abstract: true
  opt_uses:
  - failed_condensing_supply_water_isolation_valve_alarm
  uses:
  - condensing_supply_water_isolation_valve_command
  - condensing_supply_water_isolation_valve_status
  implements:
  - MONITORING


CHWRISOVPM:
  guid: "e9fd8609-a3da-4c2a-bd3b-df8692285add"
  description: "Chilled water return isolation valve percentage control."
  is_abstract: true
  uses:
  - chilled_return_water_isolation_valve_percentage_command
  - chilled_return_water_isolation_valve_percentage_sensor
  opt_uses:
  - failed_chilled_return_water_isolation_valve_alarm
  implements:
  - MONITORING


WDPM:
  guid: "417a56f9-4c22-454a-8aa9-e6764d9fea8e"
  description: "Differential pressure monitoring."
  is_abstract: true
  uses:
  - differential_pressure_sensor
  opt_uses:
  - high_differential_pressure_alarm
  - low_differential_pressure_alarm

GDPM:
  guid: "5b7cc033-05fc-473c-832a-6164a82059dd"
  description: "Differential pressure monitoring for glycol."
  is_abstract: true
  uses:
  - glycol_differential_pressure_sensor
  opt_uses:
  - supply_glycol_pressure_sensor

CHWDPM:
  guid: "dcdb66fc-576b-4475-a1cd-f143e16edcde"
  description: "Differential pressure monitoring for chilled water."
  is_abstract: true
  uses:
  - chilled_water_differential_pressure_sensor

CHWDPC:
  guid: "ea883ebb-51f0-4ea3-9f6c-e3dae016e325"
  description: "Differential pressure control for chilled water."
  is_abstract: true
  uses:
  - chilled_water_differential_pressure_sensor
  - chilled_water_differential_pressure_setpoint

CHWDTC:
  guid: "0ebb5fa0-c205-4238-8f73-296667e7169c"
  description: "Differential temperature control for chilled water."
  is_abstract: true
  implements:
  - CONTROL
  uses:
  - chilled_water_differential_temperature_sensor
  - chilled_water_differential_temperature_setpoint

CHDX4SC:
  guid: "52c7a4a2-d587-46d5-96c9-d1bdf60daa81"
  description: "Chiller control on supply side with 4 compressors."
  is_abstract: true
  opt_uses:
  - chilled_return_water_temperature_sensor
  - compressor_speed_frequency_sensor
  - compressor_speed_percentage_command
  - compressor_speed_percentage_sensor
  - cooling_percentage_command
  uses:
  - chilled_supply_water_temperature_sensor
  - chilled_supply_water_temperature_setpoint
  - compressor_run_command_1
  - compressor_run_command_2
  - compressor_run_command_3
  - compressor_run_command_4
  - compressor_run_status_1
  - compressor_run_status_2
  - compressor_run_status_3
  - compressor_run_status_4


CHDX2SC:
  guid: "7383de4b-4fcd-4504-b91a-3fd2576845fb"
  description: "Chiller control on supply side with 2 compressors."
  is_abstract: true
  opt_uses:
  - chilled_return_water_temperature_sensor
  - compressor_speed_frequency_sensor
  - compressor_speed_percentage_command
  - compressor_speed_percentage_sensor
  - cooling_percentage_command
  - cooling_request_count
  uses:
  - chilled_supply_water_temperature_sensor
  - chilled_supply_water_temperature_setpoint
  - compressor_run_command_1
  - compressor_run_command_2
  - compressor_run_status_1
  - compressor_run_status_2


CHDXSC:
  guid: "cc5a8afe-0752-4b8d-846a-5848bf056ddd"
  description: "Chiller control on supply side, single stage."
  is_abstract: true
  opt_uses:
  - chilled_return_water_temperature_sensor
  - compressor_speed_frequency_sensor
  - compressor_speed_percentage_command
  - compressor_speed_percentage_sensor
  - cooling_percentage_command
  - compressor_lost_power_alarm
  - failed_compressor_alarm
  - overload_compressor_alarm
  uses:
  - chilled_supply_water_temperature_sensor
  - chilled_supply_water_temperature_setpoint
  - compressor_run_command
  - compressor_run_status


CHDXVSC:
  guid: "7a5e238a-a1b2-4aac-88e3-cffc18960489"
  description: "Variable speed compressor control."
  is_abstract: true
  uses:
  - compressor_run_command
  - compressor_run_status
  - compressor_speed_percentage_sensor
  opt_uses:
  - compressor_current_sensor
  - compressor_speed_frequency_sensor
  - compressor_voltage_sensor
  - compressor_lost_power_alarm
  - failed_compressor_alarm
  - overload_compressor_alarm

CHDXVSC2X:
  guid: "cddb43aa-3122-44e2-96f7-906259bb3e8c"
  description: "Dual compressor variable speed control."
  is_abstract: true
  uses:
  - compressor_run_command_1
  - compressor_run_command_2
  - compressor_run_status_1
  - compressor_run_status_2
  - compressor_speed_percentage_sensor_1
  - compressor_speed_percentage_sensor_2
  opt_uses:
  - compressor_speed_frequency_sensor_1
  - compressor_speed_frequency_sensor_2

CDWFRM:
  guid: "b4cd6a63-df02-4c7b-bf81-3902cd827241"
  description: "Condenser water flowrate monitoring."
  is_abstract: true
  uses:
  - condensing_water_flowrate_sensor
  implements:
  - MONITORING


REFSM:
  guid: "dfcadf28-6b6f-405b-b6f9-c6ac4f445e96"
  description: "Refrigerant saturation monitoring."
  is_abstract: true
  opt_uses:
  - refrigerant_discharge_temperature_sensor
  - refrigerant_suction_temperature_sensor
  uses:
  - refrigerant_condenser_saturation_temperature_sensor
  - refrigerant_evaporator_saturation_temperature_sensor
  implements:
  - MONITORING


PDSCV:
  guid: "b1eac019-247c-4669-bd66-f70f262f9af7"
  description: "Pressure-dependent supply damper control for ventilation purposes (CO2 or VOC)."
  is_abstract: true
  uses:
  - supply_air_damper_percentage_command
  - supply_air_damper_percentage_sensor
  implements:
  - CONTROL


SDBPC:
  guid: "881f3d79-d107-4268-83c6-f16e3ae7fb5a"
  description: "Back-pressure controlling supply damper."
  is_abstract: true
  opt_uses:
  - supply_air_flowrate_sensor
  - failed_supply_air_static_pressure_alarm
  - high_supply_air_static_pressure_alarm
  - low_supply_air_static_pressure_alarm
  uses:
  - supply_air_damper_percentage_command
  - supply_air_damper_percentage_sensor
  - supply_air_static_pressure_sensor
  - supply_air_static_pressure_setpoint
  implements:
  - MONITORING


HWVM:
  guid: "9e86fa93-01d8-4536-815b-1b031b165f3f"
  description: "Heating water valve command and position monitoring (without regard to what controls it)."
  is_abstract: true
  opt_uses:
  - heating_thermal_power_capacity
  - heating_water_flowrate_sensor
  uses:
  - heating_water_valve_percentage_command
  - heating_water_valve_percentage_sensor
  implements:
  - OPERATIONAL


CHWVM:
  guid: "73411f3e-5c42-40cb-8d6c-82f1e2358844"
  description: "Chilled water valve command and position monitoring (without regard to what controls it)."
  is_abstract: true
  opt_uses:
  - chilled_water_flowrate_sensor
  - cooling_thermal_power_capacity
  - failed_chilled_water_valve_alarm
  - frost_alarm
  uses:
  - chilled_water_valve_percentage_command
  - chilled_water_valve_percentage_sensor
  implements:
  - OPERATIONAL


RMM:
  guid: "162df361-7593-4e36-bf41-e7fa667244dd"
  description: "Run mode monitoring."
  is_abstract: true
  uses:
  - run_mode


DSPZDHC:
  guid: "365e7bc0-cc71-4fdd-937c-c8be0011636e"
  description: "Zone dual setpoint humidification/dehumidification control."
  is_abstract: true
  opt_uses:
  - humidification_percentage_command
  - failed_humidifier_alarm
  uses:
  - dehumidification_run_command
  - humidification_run_command
  - zone_air_dehumidification_relative_humidity_setpoint
  - zone_air_humidification_relative_humidity_setpoint
  - zone_air_relative_humidity_sensor
  implements:
  - CONTROL


EFC:
  guid: "12587490-2e23-4c9c-9b4f-6980f855ed41"
  description: "Exhaust air flow control."
  is_abstract: true
  opt_uses:
  - exhaust_air_linearvelocity_sensor
  uses:
  - exhaust_air_flowrate_sensor
  - exhaust_air_flowrate_setpoint
  implements:
  - OPERATIONAL


DXDDC:
  guid: "a3f8ff4c-3cfc-4832-a0f3-1526c82b4e9e"
  description: "DX cooling dual setpoint control on discharge side"
  is_abstract: true
  opt_uses:
  - compressor_run_status
  - cooling_percentage_command
  - compressor_lost_power_alarm
  - failed_compressor_alarm
  - failed_discharge_air_temperature_alarm
  - overload_compressor_alarm
  uses:
  - compressor_run_command
  - discharge_air_cooling_temperature_setpoint
  - discharge_air_heating_temperature_setpoint
  - discharge_air_temperature_sensor
  implements:
  - CONTROL


HTDDC:
  guid: "9e35fc23-e57e-461a-8ad0-09d91a86bb78"
  description: "Gas or electric heating dual setpoint control on discharge side"
  is_abstract: true
  opt_uses:
  - heater_run_status
  - heating_percentage_command
  - failed_discharge_air_temperature_alarm
  uses:
  - discharge_air_cooling_temperature_setpoint
  - discharge_air_heating_temperature_setpoint
  - discharge_air_temperature_sensor
  - heater_run_command
  implements:
  - CONTROL


REFSM2X:
  guid: "4690aaf5-e70c-43e0-aabb-38d209b8c2aa"
  description: "Refrigerant temperature monitoring for 2 circuits."
  is_abstract: true
  opt_uses:
  - refrigerant_discharge_temperature_sensor_1
  - refrigerant_discharge_temperature_sensor_2
  - refrigerant_suction_temperature_sensor_1
  - refrigerant_suction_temperature_sensor_2
  uses:
  - refrigerant_condenser_saturation_temperature_sensor_1
  - refrigerant_condenser_saturation_temperature_sensor_2
  - refrigerant_evaporator_saturation_temperature_sensor_1
  - refrigerant_evaporator_saturation_temperature_sensor_2
  implements:
  - MONITORING


REFPM:
  guid: "a2aeaac3-35be-4e06-89fe-560d7ec5935e"
  description: "Refrigerant pressure monitoring for a single circuit."
  is_abstract: true
  opt_uses:
  - refrigerant_differential_pressure_sensor
  - refrigerant_high_pressure_status
  - refrigerant_low_pressure_status
  uses:
  - refrigerant_condenser_pressure_sensor
  - refrigerant_evaporator_pressure_sensor
  implements:
  - MONITORING


REFPM2X:
  guid: "6f2fadec-2b16-4410-8fb5-f6e52c6f13e4"
  description: "Refrigerant pressure monitoring for 2 circuits."
  is_abstract: true
  opt_uses:
  - refrigerant_differential_pressure_sensor_1
  - refrigerant_differential_pressure_sensor_2
  uses:
  - refrigerant_condenser_pressure_sensor_1
  - refrigerant_condenser_pressure_sensor_2
  - refrigerant_evaporator_pressure_sensor_1
  - refrigerant_evaporator_pressure_sensor_2
  implements:
  - MONITORING


SWPSS:
  guid: "0647053a-4f19-483a-9ad4-4dc4d1472775"
  description: "Sweeper pump start stop monitoring."
  is_abstract: true
  uses:
  - sweeper_pump_run_command
  - sweeper_pump_run_status
  implements:
  - OPERATIONAL


DRPM:
  guid: "ae1c0c1a-981c-4a56-9640-afd961cf0f9a"
  description: "Drain pump monitoring."
  is_abstract: true
  opt_uses:
  - input_motor_power_status
  - water_high_level_status
  - water_low_level_status
  - failed_drain_pump_alarm
  uses:
  - drain_pump_run_status
  implements:
  - MONITORING


SDM:
  guid: "40dc57c7-1efd-483d-a2c0-46077595b2b8"
  description: "Supply air damper monitoring."
  is_abstract: true
  opt_uses:
  - failed_supply_air_damper_alarm
  uses:
  - supply_air_damper_command
  - supply_air_damper_status


ECDDC:
  guid: "4874434d-75fd-4a18-aca5-70851c77ea0b"
  description: "Evaporative cooler control on discharge side."
  is_abstract: true
  opt_uses:
  - cooling_percentage_sensor
  - evaporative_cooler_run_status
  - failed_discharge_air_temperature_alarm
  uses:
  - discharge_air_cooling_temperature_setpoint
  - discharge_air_heating_temperature_setpoint
  - discharge_air_temperature_sensor
  - evaporative_cooler_run_command
  implements:
  - CONTROL


DXSDC:
  guid: "ea721fc2-16b9-4bb9-9b59-09c9e1ae1362"
  description: "Compressor run control on supply side, dual setpoints."
  is_abstract: true
  opt_uses:
  - compressor_run_status
  - compressor_speed_percentage_command
  - cooling_percentage_command #Serves as a duty cycle for single-stage DX sections.
  - cooling_thermal_power_capacity
  - leaving_cooling_coil_temperature_sensor
  - compressor_lost_power_alarm
  - failed_compressor_alarm
  - high_supply_air_temperature_alarm
  - low_supply_air_temperature_alarm
  - overload_compressor_alarm
  uses:
  - compressor_run_command
  - supply_air_cooling_temperature_setpoint
  - supply_air_heating_temperature_setpoint
  - supply_air_temperature_sensor
  implements:
  - CONTROL


ETM4X:
  guid: "56fb8b0b-74c6-47be-ad97-189b89c4c78a"
  description: "Basic exhaust temperature monitoring."
  is_abstract: true
  uses:
  - exhaust_air_temperature_sensor_1
  - exhaust_air_temperature_sensor_2
  - exhaust_air_temperature_sensor_3
  - exhaust_air_temperature_sensor_4
  implements:
  - MONITORING


DX6SC:
  guid: "f2fed45c-84e5-4905-b01d-5397cffb7a0e"
  description: "Six compressor run control on supply air side."
  is_abstract: true
  opt_uses:
  - compressor_speed_percentage_command
  - cooling_percentage_command
  - cooling_request_count
  - cooling_thermal_power_capacity
  - leaving_cooling_coil_temperature_sensor
  - high_supply_air_temperature_alarm
  - low_supply_air_temperature_alarm
  uses:
  - compressor_run_command_1
  - compressor_run_command_2
  - compressor_run_command_3
  - compressor_run_command_4
  - compressor_run_command_5
  - compressor_run_command_6
  - compressor_run_status_1
  - compressor_run_status_2
  - compressor_run_status_3
  - compressor_run_status_4
  - compressor_run_status_5
  - compressor_run_status_6
  - supply_air_temperature_sensor
  - supply_air_temperature_setpoint
  implements:
  - CONTROL


DX2DSPRTC:
  guid: "d0ac0571-5f48-464c-bd43-dc58ac879fa9"
  description: "Two-stage compressor run control with dual return temp control."
  is_abstract: true
  opt_uses:
  - compressor_speed_percentage_command
  - cooling_percentage_command
  - cooling_stage_run_count
  - cooling_thermal_power_capacity
  - leaving_cooling_coil_temperature_sensor
  - high_return_air_temperature_alarm
  - failed_return_air_temperature_alarm
  - low_return_air_temperature_alarm
  uses:
  - compressor_run_command_1
  - compressor_run_command_2
  - compressor_run_status_1
  - compressor_run_status_2
  - return_air_cooling_temperature_setpoint
  - return_air_heating_temperature_setpoint
  - return_air_temperature_sensor
  implements:
  - CONTROL


HPDSPRTC:
  guid: "211fecae-8082-4a69-b27d-e39cdaf65362"
  description: "Heat pump run control with dual return temp control."
  is_abstract: true
  opt_uses:
  - compressor_speed_percentage_command
  - cooling_percentage_command
  - cooling_thermal_power_capacity
  - discharge_air_temperature_sensor
  - leaving_cooling_coil_temperature_sensor
  - compressor_lost_power_alarm
  - failed_compressor_alarm
  - failed_discharge_air_temperature_alarm
  - high_return_air_temperature_alarm
  - failed_return_air_temperature_alarm
  - low_return_air_temperature_alarm
  - overload_compressor_alarm
  uses:
  - compressor_run_command
  - compressor_run_status
  - reversing_valve_command
  - return_air_cooling_temperature_setpoint
  - return_air_heating_temperature_setpoint
  - return_air_temperature_sensor
  implements:
  - CONTROL


DX4DC:
  guid: "f833b8eb-fdb9-4680-893f-77f87a0a991e"
  description: "Four stage compressor run control on discharge air side (DTC)."
  is_abstract: true
  opt_uses:
  - compressor_speed_percentage_command
  - cooling_percentage_command
  - cooling_thermal_power_capacity
  - leaving_cooling_coil_temperature_sensor
  - failed_discharge_air_temperature_alarm
  uses:
  - compressor_run_command_1
  - compressor_run_command_2
  - compressor_run_command_3
  - compressor_run_command_4
  - compressor_run_status_1
  - compressor_run_status_2
  - compressor_run_status_3
  - compressor_run_status_4
  - discharge_air_temperature_sensor
  - discharge_air_temperature_setpoint
  implements:
  - CONTROL


DX6SWC:
  guid: "8b0ee974-bc6c-445f-9f5a-25b311e80740"
  description: "Six compressor run control on supply water side."
  is_abstract: true
  opt_uses:
  - compressor_speed_percentage_command
  - compressor_speed_percentage_sensor
  - cooling_percentage_command
  - cooling_thermal_power_capacity
  - high_supply_water_temperature_alarm
  - low_supply_water_temperature_alarm
  uses:
  - compressor_run_command_1
  - compressor_run_command_2
  - compressor_run_command_3
  - compressor_run_command_4
  - compressor_run_command_5
  - compressor_run_command_6
  - compressor_run_status_1
  - compressor_run_status_2
  - compressor_run_status_3
  - compressor_run_status_4
  - compressor_run_status_5
  - compressor_run_status_6
  - supply_water_temperature_sensor
  - supply_water_temperature_setpoint
  implements:
  - CONTROL


DRSM3X:
  guid: "c944d990-d8a9-4e04-a9f0-d0490fe5bce4"
  description: "Dryer status monitoring with 3 dryer_run_status points."
  is_abstract: true
  uses:
  - dryer_run_status_1
  - dryer_run_status_2
  - dryer_run_status_3
  implements:
  - MONITORING


DRSM5X:
  guid: "24163e23-9488-4804-9d07-9a40ae3f693e"
  description: "Dryer status monitoring with 5 dryer_run_status points."
  is_abstract: true
  uses:
  - dryer_run_status_1
  - dryer_run_status_2
  - dryer_run_status_3
  - dryer_run_status_4
  - dryer_run_status_5
  implements:
  - MONITORING


DRSM8X:
  guid: "69f3f878-0bf0-4544-adbc-2192ac3b6138"
  description: "Dryer status monitoring with 8 dryer_run_status points."
  is_abstract: true
  uses:
  - dryer_run_status_1
  - dryer_run_status_2
  - dryer_run_status_3
  - dryer_run_status_4
  - dryer_run_status_5
  - dryer_run_status_6
  - dryer_run_status_7
  - dryer_run_status_8
  implements:
  - MONITORING

DRSM2X:
  guid: "60984796-4324-4f1f-9afb-fbb69f86a91c"
  description: "Dryer status monitoring with 2 dryer_run_status points."
  is_abstract: true
  uses:
  - dryer_run_status_1
  - dryer_run_status_2
  implements:
  - MONITORING

AHAC:
  guid: "f34854e7-cf5e-4477-baaa-e72f80a28bcd"
  description: "Tag to indicate an after hours activation method e.g. push button associated with this device."
  is_abstract: true
  uses:
  - user_occupancy_override_status
  - zone_occupancy_status
  implements:
  - OPERATIONAL


DFFC:
  guid: "118449f6-f7e1-4c5b-ab15-fe67d43a2718"
  description: "Discharge fan flow control"
  is_abstract: true
  uses:
  - discharge_air_flowrate_sensor
  - discharge_air_flowrate_setpoint
  - discharge_fan_run_command
  - discharge_fan_run_status
  - discharge_fan_speed_percentage_command
  implements:
  - CONTROL
  opt_uses:
  - failed_discharge_fan_alarm
  - low_discharge_air_flowrate_alarm


EFM:
  guid: "2dba33f6-54ef-47eb-93ca-d8892ee84a06"
  description: "Exhaust air flow monitoring"
  is_abstract: true
  uses:
  - exhaust_air_flowrate_sensor
  implements:
  - OPERATIONAL


SWTM:
  guid: "353200de-deca-44b5-a664-e725c857a24f"
  description: "Supply water temperature monitoring."
  is_abstract: true
  implements:
  - MONITORING
  opt_uses:
  - cooling_request_count
  - heating_request_count
  - return_water_temperature_sensor
  - high_supply_water_temperature_alarm
  - low_supply_water_temperature_alarm
  uses:
  - supply_water_temperature_sensor

SWTM2X:
  guid: "5fe10f00-bfb6-4493-b8bd-0d58f47a88b4"
  description: "Dual supply water temperature monitoring."
  is_abstract: true
  implements:
  - MONITORING
  opt_uses:
  - cooling_request_count_1
  - heating_request_count_1
  - return_water_temperature_sensor_1
  - high_supply_water_temperature_alarm_1
  - low_supply_water_temperature_alarm_1
  - cooling_request_count_2
  - heating_request_count_2
  - return_water_temperature_sensor_2
  - high_supply_water_temperature_alarm_2
  - low_supply_water_temperature_alarm_2
  uses:
  - supply_water_temperature_sensor_1
  - supply_water_temperature_sensor_2

RWTM:
  guid: "c317c88d-f090-4cd9-9289-6e03e24e496f"
  description: "Return water temperature monitoring."
  is_abstract: true
  implements:
  - MONITORING
  opt_uses:
  - cooling_request_count
  - heating_request_count
  - high_return_water_temperature_alarm
  - low_return_water_temperature_alarm
  uses:
  - return_water_temperature_sensor


WSERWTM:
  guid: "132824f4-213b-4e8f-85f9-fdad8a194146"
  description: "Water side economizer return water temperature monitoring."
  is_abstract: true
  implements:
  - MONITORING
  uses:
  - economizer_return_water_temperature_sensor
  opt_uses:
  - high_economizer_return_water_temperature_alarm
  - low_economizer_return_water_temperature_alarm


CWDPM:
  guid: "d71e1e0d-35d6-4b53-a570-2e12959c951b"
  description: "Differential pressure monitoring for condenser water."
  is_abstract: true
  implements:
  - MONITORING
  uses:
  - condensing_water_differential_pressure_sensor

CWDTC:
  guid: "a9c672e6-0a06-4b6b-a67f-557288ba38cc"
  description: "Differential temperature control for condenser water."
  is_abstract: true
  implements:
  - CONTROL
  uses:
  - condensing_water_differential_temperature_sensor
  - condensing_water_differential_temperature_setpoint

DICM:
  guid: "0c42ee3c-eb6c-4624-a4ab-4f8f0f483778"
  description: "Damper isolation control and monitoring. "
  is_abstract: true
  uses:
  - supply_air_isolation_damper_closed_status
  - supply_air_isolation_damper_command
  - supply_air_isolation_damper_open_status


UV:
  guid: "6f7a15ff-40b1-4c49-b70b-18e409db171b"
  description: "Ultraviolet lamp operation."
  is_abstract: true
  opt_uses:
  - ultraviolet_lamp_run_mode
  - failed_ultraviolet_lamp_alarm
  uses:
  - ultraviolet_lamp_run_command
  - ultraviolet_lamp_run_status


H3X:
  guid: "dd956d92-525a-4970-86f8-c48ed8e5282a"
  description: "Triple heater monitoring."
  is_abstract: true
  implements:
  - MONITORING
  uses:
  - heater_run_command_1
  - heater_run_command_2
  - heater_run_command_3
  - heater_run_status_1
  - heater_run_status_2
  - heater_run_status_3


CHWBRC:
  guid: "4732dcec-2cab-418e-8c7c-d805f86905e7"
  description: "Chilled water valve binary (open/closed) monitoring/controlling. Return air temperature control."
  is_abstract: true
  implements:
  - OPERATIONAL
  uses:
  - chilled_water_valve_command
  - return_air_temperature_sensor
  - return_air_temperature_setpoint
  opt_uses:
  - failed_chilled_water_valve_alarm
  - high_return_air_temperature_alarm
  - failed_return_air_temperature_alarm
  - low_return_air_temperature_alarm


CHWISOVPM:
  guid: "d9f7e2fd-391e-48cf-9483-f3f6e19b1b6d"
  description: "Chllled water isolation valve percentage control."
  is_abstract: true
  implements:
  - OPERATIONAL
  uses:
  - chilled_water_isolation_valve_percentage_command
  - chilled_water_isolation_valve_percentage_sensor


CWCS:
  guid: "e186aea0-5702-4c18-b384-0d95851764c2"
  description: "Condensing water valve percentage control."
  is_abstract: true
  implements:
  - OPERATIONAL
  uses:
  - condensing_water_valve_percentage_command
  - condensing_water_valve_percentage_sensor


DPM:
  guid: "b848804b-3954-4982-9333-5232eae0bd00"
  description: "Damper percentage control."
  is_abstract: true
  implements:
  - OPERATIONAL
  uses:
  - damper_percentage_command
  - damper_percentage_sensor


DFVSMC:
  guid: "1e59e4d6-d645-4685-b1a5-e113d5e2100f"
  description: "Multi-speed control mode for discharge fans."
  is_abstract: true
  uses:
  - discharge_fan_run_command
  - discharge_fan_run_status
  - discharge_fan_speed_mode
  implements:
  - OPERATIONAL
  opt_uses:
  - failed_discharge_fan_alarm


DFVDSC:
  guid: "38648763-53c2-4464-9133-b42d40dcead3"
  description: "Discharge fan control with toggled variable or discrete speed control. This allows the fan to run either VFD or discrete speed stages (LOW/MED/HIGH, etc.) and to switch between the mode."
  is_abstract: true
  uses:
  - discharge_fan_run_command
  - discharge_fan_run_status
  - discharge_fan_speed_mode
  - discharge_fan_speed_percentage_command
  implements:
  - OPERATIONAL
  opt_uses:
  - failed_discharge_fan_alarm


DFVDSFC:
  guid: "a59a9de7-dd3b-4503-b4fe-49a747fd4a32"
  description: "Discharge fan control with toggled variable or discrete speed (frequency) control. This allows the fan to run either VFD or discrete speed stages (LOW/MED/HIGH, etc.) and to switch between the mode."
  is_abstract: true
  uses:
  - discharge_fan_run_command
  - discharge_fan_run_status
  - discharge_fan_speed_frequency_command
  - discharge_fan_speed_mode
  implements:
  - OPERATIONAL
  opt_uses:
  - failed_discharge_fan_alarm


SSPCSCM:
  guid: "68f3b34c-09a7-45d5-ad58-79ae6bd78e0b"
  description: "Supply air static pressure control for supervisor control (Machine learning)."
  is_abstract: true
  uses:
  - program_supply_air_static_pressure_setpoint
  - supervisor_control_mode
  - supervisor_supply_air_static_pressure_setpoint
  - supply_air_static_pressure_setpoint
  opt_uses:
  - supervisor_alarm


STCSCM:
  guid: "73c2d23e-eb23-41eb-8b1e-f657a2e6fc89"
  description: "Supply air temperature control for supervisor control (Machine learning)."
  is_abstract: true
  uses:
  - program_supply_air_temperature_setpoint
  - supervisor_control_mode
  - supervisor_supply_air_temperature_setpoint
  - supply_air_temperature_setpoint
  opt_uses:
  - supervisor_alarm


SWTCSCM:
  guid: "f612f2d0-4b59-4036-ba7d-c1398d12de27"
  description: "Supply water temperature control for supervisor control (Machine learning)."
  is_abstract: true
  uses:
  - program_supply_water_temperature_setpoint
  - supervisor_control_mode
  - supervisor_supply_water_temperature_setpoint
  - supply_water_temperature_setpoint
  opt_uses:
  - supervisor_alarm


SESWTC:
  guid: "ac0191bf-f1ba-4dd9-ba81-d31515589c2c"
  description: "Secondary loop supply water temperature control."
  is_abstract: true
  implements:
  - OPERATIONAL
  opt_uses:
  - cooling_request_count
  - heating_request_count
  - secondary_return_water_temperature_sensor
  - high_secondary_return_water_temperature_alarm
  - low_secondary_return_water_temperature_alarm
  - run_command
  - high_secondary_supply_water_temperature_alarm
  - low_secondary_supply_water_temperature_alarm
  - secondary_water_heating_thermal_power_sensor
  - secondary_water_cooling_thermal_power_sensor
  uses:
  - secondary_supply_water_temperature_sensor
  - secondary_supply_water_temperature_setpoint


PRWDPC:
  guid: "3279876b-0bcd-4fc1-8e9a-273cff67c69e"
  description: "Primary water loop differential pressure control."
  is_abstract: true
  implements:
  - OPERATIONAL
  uses:
  - primary_water_differential_pressure_sensor
  - primary_water_differential_pressure_setpoint


SEWDPC:
  guid: "6b3687c0-a8c1-4df4-8f2b-05eaccfbdf45"
  description: "Secondary water loop differential pressure control."
  is_abstract: true
  implements:
  - OPERATIONAL
  opt_uses:
  - high_secondary_water_differential_pressure_alarm
  - low_secondary_water_differential_pressure_alarm
  uses:
  - secondary_water_differential_pressure_sensor
  - secondary_water_differential_pressure_setpoint


WDPCSCM:
  guid: "40d1d42d-50b9-4c13-8213-fa836e3069de"
  description: "Water differential pressure control for supervisor control (Machine learning)."
  is_abstract: true
  uses:
  - differential_pressure_setpoint
  - program_differential_pressure_setpoint
  - supervisor_control_mode
  - supervisor_differential_pressure_setpoint
  opt_uses:
  - supervisor_alarm


CSWIVS:
  guid: "e1e35fec-c621-4346-9992-4c85d31acaac"
  description: "Condensing return water isolation valve control."
  is_abstract: true
  implements:
  - OPERATIONAL
  uses:
  - condensing_return_water_isolation_valve_command_1
  - condensing_return_water_isolation_valve_command_2
  - condensing_return_water_isolation_valve_command_3
  - condensing_return_water_isolation_valve_command_4
  - condensing_return_water_isolation_valve_command_5
  - condensing_return_water_isolation_valve_command_6
  - condensing_return_water_isolation_valve_command_7
  - condensing_return_water_isolation_valve_status_1
  - condensing_return_water_isolation_valve_status_10
  - condensing_return_water_isolation_valve_status_11
  - condensing_return_water_isolation_valve_status_12
  - condensing_return_water_isolation_valve_status_13
  - condensing_return_water_isolation_valve_status_14
  - condensing_return_water_isolation_valve_status_2
  - condensing_return_water_isolation_valve_status_3
  - condensing_return_water_isolation_valve_status_4
  - condensing_return_water_isolation_valve_status_5
  - condensing_return_water_isolation_valve_status_6
  - condensing_return_water_isolation_valve_status_7
  - condensing_return_water_isolation_valve_status_8
  - condensing_return_water_isolation_valve_status_9


CRWIVS:
  guid: "8ea0f73c-6a13-4196-a63d-f68011597239"
  description: "Condensing supply water isolation valve control."
  is_abstract: true
  implements:
  - OPERATIONAL
  uses:
  - condensing_supply_water_isolation_valve_command_1
  - condensing_supply_water_isolation_valve_command_2
  - condensing_supply_water_isolation_valve_command_3
  - condensing_supply_water_isolation_valve_command_4
  - condensing_supply_water_isolation_valve_command_5
  - condensing_supply_water_isolation_valve_command_6
  - condensing_supply_water_isolation_valve_command_7
  - condensing_supply_water_isolation_valve_status_1
  - condensing_supply_water_isolation_valve_status_10
  - condensing_supply_water_isolation_valve_status_11
  - condensing_supply_water_isolation_valve_status_12
  - condensing_supply_water_isolation_valve_status_13
  - condensing_supply_water_isolation_valve_status_14
  - condensing_supply_water_isolation_valve_status_2
  - condensing_supply_water_isolation_valve_status_3
  - condensing_supply_water_isolation_valve_status_4
  - condensing_supply_water_isolation_valve_status_5
  - condensing_supply_water_isolation_valve_status_6
  - condensing_supply_water_isolation_valve_status_7
  - condensing_supply_water_isolation_valve_status_8
  - condensing_supply_water_isolation_valve_status_9


CSWTC:
  guid: "1e4bca21-e4df-42e2-86ac-d3b2db91e7d2"
  description: "Condensing supply water temperature control."
  is_abstract: true
  implements:
  - OPERATIONAL
  uses:
  - condensing_supply_water_temperature_sensor
  - condensing_supply_water_temperature_setpoint


HTWHLSTC:
  guid: "f05a9fca-0e82-41d5-bee2-2db157b5630b"
  description: "Heat wheel which controls supply temperature using speed control."
  is_abstract: true
  implements:
  - CONTROL
  opt_uses:
  - leaving_heat_wheel_temperature_sensor
  - high_leaving_heat_wheel_temperature_alarm
  - low_leaving_heat_wheel_temperature_alarm
  - exhaust_air_temperature_sensor
  - heat_wheel_speed_percentage_sensor
  - return_air_temperature_sensor
  - failed_exhaust_air_temperature_alarm
  - high_return_air_temperature_alarm
  - failed_return_air_temperature_alarm
  - high_supply_air_temperature_alarm
  - low_return_air_temperature_alarm
  - low_supply_air_temperature_alarm
  - failed_outside_air_temperature_alarm
  uses:
  - heat_wheel_run_command
  - heat_wheel_run_status
  - heat_wheel_speed_percentage_command
  - outside_air_temperature_sensor
  - supply_air_temperature_sensor
  - supply_air_temperature_setpoint

CAM:
  guid: "c37a0e19-19c0-4246-8a8b-f376aa089d56"
  description: "ztc alarm monitoring based on moisture sensor on coil or in pan."
  is_abstract: true
  implements:
  - MONITORING
  uses:
  - condensate_water_alarm


DPHCC:
  guid: "4719b91a-9a90-4336-a6cb-8d2109d8e572"
  description: "Two-pipe heating and cooling control. Has a single control valve
    that is fed by two separate headers for heating and cooling water. There is an
    isolation valve for each incoming system and a single control valve. Valve and
    mode control to zone temperature (heating/cooling setpoint configuration)."
  is_abstract: true
  opt_uses:
  - chilled_return_water_isolation_valve_percentage_command
  - chilled_supply_water_isolation_valve_percentage_command
  - heating_return_water_isolation_valve_percentage_command
  - heating_supply_water_isolation_valve_percentage_command
  - supply_water_valve_flowrate_sensor
  - zone_air_cooling_temperature_setpoint
  - zone_air_heating_temperature_setpoint
  - zone_conditioning_mode
  - condensate_water_alarm
  - failed_zone_air_temperature_alarm
  - high_zone_air_temperature_alarm
  - low_zone_air_temperature_alarm
  uses:
  - supply_water_valve_percentage_command
  - water_riser_mode
  - zone_air_temperature_sensor


HHCDM:
  guid: "60e8ae3a-2331-40e2-828c-e9b61a560352"
  description: "Hydronic heating and cooling distribution monitoring"
  is_abstract: true
  implements:
  - MONITORING
  uses:
  - chilled_return_water_isolation_valve_percentage_command
  - chilled_supply_water_isolation_valve_percentage_command
  - cooling_request_count
  - heating_request_count
  - heating_return_water_isolation_valve_percentage_command
  - heating_supply_water_isolation_valve_percentage_command
  opt_uses:
  - average_zone_air_temperature_sensor


HHRU:
  guid: "29f20adc-716d-43ce-81a7-3a8af3bc039d"
  description: "Hydronic heat recovery unit for ahu's with bypass valve and circulation pump"
  is_abstract: true
  implements:
  - MONITORING
  uses:
  - return_air_temperature_sensor
  - supply_air_temperature_sensor
  - supply_air_temperature_setpoint
  - supply_water_temperature_sensor
  - supply_water_valve_percentage_command
  - supply_water_valve_percentage_sensor
  opt_uses:
  - exhaust_air_temperature_sensor
  - outside_air_temperature_sensor
  - failed_exhaust_air_temperature_alarm
  - high_return_air_temperature_alarm
  - failed_return_air_temperature_alarm
  - high_supply_air_temperature_alarm
  - high_supply_water_temperature_alarm
  - low_return_air_temperature_alarm
  - low_supply_air_temperature_alarm
  - low_supply_water_temperature_alarm


PHRU:
  guid: "708f68a9-f6f6-4563-b3a0-9d8f17637ced"
  description: "heat recovery unit for ahu's with plate heat exchanger valve and  bypass damper"
  is_abstract: true
  implements:
  - MONITORING
  uses:
  - bypass_air_damper_percentage_command
  - return_air_temperature_sensor
  - supply_air_temperature_sensor
  - supply_air_temperature_setpoint
  opt_uses:
  - bypass_air_damper_command
  - bypass_air_damper_status
  - bypass_air_damper_percentage_sensor
  - exhaust_air_temperature_sensor
  - outside_air_temperature_sensor
  - failed_exhaust_air_temperature_alarm
  - high_return_air_temperature_alarm
  - failed_return_air_temperature_alarm
  - high_supply_air_temperature_alarm
  - low_return_air_temperature_alarm
  - low_supply_air_temperature_alarm

PHRUD:
  guid: "a43c1a7c-ec35-4eb8-8c3a-b6291ef79d31"
  description: "single zone heat recovery unit for ahu's with plate heat exchanger valve and bypass damper"
  is_abstract: true
  implements:
  - MONITORING
  uses:
  - bypass_air_damper_percentage_command
  - return_air_temperature_sensor
  - discharge_air_temperature_sensor
  - discharge_air_temperature_setpoint
  opt_uses:
  - bypass_air_damper_command
  - bypass_air_damper_status
  - bypass_air_damper_percentage_sensor
  - exhaust_air_temperature_sensor
  - outside_air_temperature_sensor
  - failed_exhaust_air_temperature_alarm
  - high_return_air_temperature_alarm
  - failed_return_air_temperature_alarm
  - high_discharge_air_temperature_alarm
  - low_return_air_temperature_alarm
  - low_discharge_air_temperature_alarm

CHWDT2X:
  guid: "956a597b-e5e5-4c1c-9c06-834b7b8d28b4"
  description: "Temperature differential across chilled water with two sets of sensors."
  is_abstract: true
  implements:
  - MONITORING
  uses:
  - chilled_return_water_temperature_sensor_1
  - chilled_return_water_temperature_sensor_2
  - chilled_supply_water_temperature_sensor_1
  - chilled_supply_water_temperature_sensor_2


HLSAFS:
  guid: "15bc5aa4-939f-420f-9146-17f6835badc0"
  description: "Duct VAV type with high and low limit setpoint"
  is_abstract: true
  uses:
  - high_limit_supply_air_flowrate_setpoint
  - low_limit_supply_air_flowrate_setpoint
  - supply_air_flowrate_setpoint
  implements:
  - CONTROL


RHDHS:
  guid: "8b06668f-b1c3-4cda-9fc6-967d06239ae8"
  description: "Return humidification/dehumidification monitor."
  is_abstract: true
  uses:
  - dehumidification_run_status
  - humidification_run_status
  - return_air_relative_humidity_sensor
  - return_air_relative_humidity_setpoint
  implements:
  - MONITORING
  opt_uses:
  - failed_humidifier_alarm
  - high_return_air_relative_humidity_alarm
  - low_return_air_relative_humidity_alarm


CO2DFVSC:
  guid: "e52dd216-585b-447a-9f30-2efe9639f949"
  description: "Carbon dioxide levels controlled by a variable speed discharge fan."
  is_abstract: true
  uses:
  - discharge_fan_speed_percentage_command
  - zone_air_co2_concentration_sensor
  - zone_air_co2_concentration_setpoint
  implements:
  - CONTROL
  opt_uses:
  - high_zone_air_co2_concentration_alarm
  - failed_zone_air_co2_concentration_alarm


CO2EFVSC:
  guid: "9100a54f-3a01-439a-b009-7b4df6bedc1c"
  description: "Carbon dioxide levels controlled by a variable speed exhaust fan."
  is_abstract: true
  opt_uses:
  - exhaust_fan_speed_percentage_sensor
  - high_zone_air_co2_concentration_alarm
  - failed_zone_air_co2_concentration_alarm
  uses:
  - exhaust_fan_speed_percentage_command
  - zone_air_co2_concentration_sensor
  - zone_air_co2_concentration_setpoint
  implements:
  - CONTROL


RACO2C:
  guid: "38ba1a66-8aa5-4c79-b755-734804901626"
  description: "Returned air carbon dioxide levels controls."
  is_abstract: true
  uses:
  - return_air_co2_concentration_sensor
  - return_air_co2_concentration_setpoint


DX2DDC:
  guid: "fbee3bb9-dc8b-4a49-a3eb-97439d0851bc"
  description: "Two compressor run control with dual setpoint control on discharge side"
  is_abstract: true
  opt_uses:
  - compressor_speed_percentage_command
  - cooling_percentage_command
  - failed_discharge_air_temperature_alarm
  uses:
  - compressor_run_command_1
  - compressor_run_command_2
  - compressor_run_status_1
  - compressor_run_status_2
  - discharge_air_cooling_temperature_setpoint
  - discharge_air_heating_temperature_setpoint
  - discharge_air_temperature_sensor
  implements:
  - CONTROL


HWDT:
  guid: "197d48e2-b069-492d-8ae4-4545b844e3a8"
  description: "Temperature differential across heating water for heat recovery chiller."
  is_abstract: true
  implements:
  - MONITORING
  uses:
  - heating_return_water_temperature_sensor
  - heating_supply_water_temperature_sensor


HPDDC:
  guid: "002edb3a-e58d-4802-9c4b-6dc924d261dc"
  description: "Dual setpoint discharge side heat pump control."
  is_abstract: true
  opt_uses:
  - compressor_speed_percentage_command
  - cooling_percentage_command
  - cooling_thermal_power_capacity
  - heating_thermal_power_capacity
  - compressor_lost_power_alarm
  - failed_compressor_alarm
  - failed_discharge_air_temperature_alarm
  - overload_compressor_alarm
  uses:
  - compressor_run_command
  - compressor_run_status
  - discharge_air_cooling_temperature_setpoint
  - discharge_air_heating_temperature_setpoint
  - discharge_air_temperature_sensor
  - reversing_valve_command
  implements:
  - CONTROL


EC2SC:
  guid: "6bf5cfa7-5659-4919-8c34-d60c8e931492"
  description: "Evaporative cooler control on supply side."
  is_abstract: true
  opt_uses:
  - cooling_percentage_sensor
  - cooling_request_count
  - evaporative_cooler_run_status_1
  - evaporative_cooler_run_status_2
  - high_supply_air_temperature_alarm
  - low_supply_air_temperature_alarm
  uses:
  - evaporative_cooler_run_command_1
  - evaporative_cooler_run_command_2
  - supply_air_temperature_sensor
  - supply_air_temperature_setpoint
  implements:
  - CONTROL


HWDDC:
  guid: "b257d777-1ff2-41d7-8230-58a18d568f40"
  description: "Heating water valve with dual setpoint control on discharge side."
  is_abstract: true
  opt_uses:
  - discharge_air_relative_humidity_sensor
  - heating_thermal_power_capacity
  - heating_water_flowrate_sensor
  - heating_water_valve_percentage_sensor
  - failed_discharge_air_temperature_alarm
  uses:
  - discharge_air_heating_temperature_setpoint
  - discharge_air_temperature_sensor
  - heating_water_valve_percentage_command
  implements:
  - CONTROL


CHWDDC:
  guid: "6361fa56-7585-4bc1-995c-dbd92ccf8834"
  description: "Chilled water valve with dual setpoint control on discharge side."
  is_abstract: true
  opt_uses:
  - discharge_air_relative_humidity_sensor
  - cooling_thermal_power_capacity
  - chilled_water_flowrate_sensor
  - chilled_water_valve_percentage_sensor
  - high_discharge_air_temperature_alarm
  - low_discharge_air_temperature_alarm
  - failed_discharge_air_temperature_alarm
  uses:
  - discharge_air_cooling_temperature_setpoint
  - discharge_air_temperature_sensor
  - chilled_water_valve_percentage_command
  implements:
  - CONTROL


CFDPM:
  guid: "be3e3bc0-e927-46a1-9b63-62717fa740ca"
  description: "Carbon filter pressure monitoring, where specific filter type is required."
  is_abstract: true
  uses:
  - carbon_filter_differential_pressure_sensor
  implements:
  - MONITORING


VOADM2X:
  guid: "bce9e194-e5cc-459f-be23-d73af8394b25"
  description: "Variable outside air damper monitoring, where there are two separate, equal sets of dampers that operate in conjunction."
  is_abstract: true
  opt_uses:
  - economizer_mode
  - low_limit_outside_air_damper_percentage_command
  - mixed_air_temperature_sensor
  - outside_air_damper_percentage_sensor_1
  - outside_air_damper_percentage_sensor_2
  - outside_air_flowrate_sensor_1
  - outside_air_flowrate_sensor_2
  - failed_mixed_air_temperature_alarm
  - high_mixed_air_temperature_alarm
  - low_mixed_air_temperature_alarm
  - failed_outside_air_temperature_alarm
  uses:
  - outside_air_damper_percentage_command_1
  - outside_air_damper_percentage_command_2
  - outside_air_temperature_sensor
  implements:
  - MONITORING


EHHRC:
  guid: "350243a7-bac9-45b8-b614-6ada6cf48ef6"
  description: "Exhaust hydronic heat recovery coil with an isolation valve."
  is_abstract: true
  uses:
  - entering_heat_recovery_coil_temperature_sensor
  - exhaust_air_flowrate_sensor
  - heat_recovery_water_isolation_valve_command
  - leaving_heat_recovery_coil_temperature_sensor
  implements:
  - MONITORING


DPBHCC:
  guid: "064adc2f-b5aa-4bc6-bd8e-4d72bed60070"
  description: "Two-pipe binary (open/closed) heating and cooling control. There
    is an isolation valve for each incoming system. Valve and mode control to zone
    temperature (heating/cooling setpoint configuration)."
  is_abstract: true
  opt_uses:
  - cooling_request_count
  - heating_request_count
  - zone_air_relative_humidity_sensor
  - failed_zone_air_temperature_alarm
  - high_zone_air_temperature_alarm
  - low_zone_air_temperature_alarm
  uses:
  - chilled_supply_water_isolation_valve_command
  - chilled_supply_water_isolation_valve_status
  - heating_supply_water_isolation_valve_command
  - heating_supply_water_isolation_valve_status
  - zone_air_cooling_temperature_setpoint
  - zone_air_heating_temperature_setpoint
  - zone_air_temperature_sensor
  implements:
  - CONTROL


FTC:
  guid: "26877aed-9bea-44a8-afca-c7dea27d9b35"
  description: "Floor temperature control, where the temperature sensors are embedded in the floor (as opposed to open to the air)."
  is_abstract: true
  uses:
  - zone_floor_temperature_sensor
  - zone_floor_temperature_setpoint
  implements:
  - OPERATIONAL


DPCHWHRWSC:
  guid: "e7feffef-9d26-4393-b02c-8b5a26be97d6"
  description: "Two-pipe chilled water and heat recovery water control using the same coils."
  is_abstract: true
  opt_uses:
  - chilled_return_water_isolation_valve_status
  - chilled_return_water_temperature_sensor
  - chilled_supply_water_isolation_valve_status
  - chilled_supply_water_temperature_sensor
  - heat_recovery_return_water_isolation_valve_status
  - heat_recovery_return_water_temperature_sensor
  - heat_recovery_supply_water_isolation_valve_status
  - heat_recovery_supply_water_temperature_sensor
  - leaving_coil_temperature_sensor
  - supply_water_valve_percentage_sensor
  - high_supply_air_temperature_alarm
  - low_supply_air_temperature_alarm
  uses:
  - chilled_supply_water_isolation_valve_command
  - heat_recovery_run_command
  - heat_recovery_supply_water_isolation_valve_command
  - supply_air_temperature_sensor
  - supply_air_temperature_setpoint
  - supply_water_valve_percentage_command
  implements:
  - CONTROL

CPVSC2X:
  guid: "1be3e1ba-1a25-4b9a-9784-e4bbd9313db5"
  description: "Circulation pump variable speed control with 2 circulation pumps."
  is_abstract: true
  opt_uses:
  - circulation_pump_speed_frequency_sensor_1
  - circulation_pump_speed_frequency_sensor_2
  uses:
  - circulation_pump_run_command_1
  - circulation_pump_run_command_2
  - circulation_pump_run_status_1
  - circulation_pump_run_status_2
  - circulation_pump_speed_percentage_command_1
  - circulation_pump_speed_percentage_command_2
  implements:
  - OPERATIONAL

HWTTC:
  guid: "141c33da-9691-4e45-a572-3b06402a54d7"
  description: "Hot water tank temperature control."
  is_abstract: true
  opt_uses:
  - high_water_temperature_alarm
  uses:
  - hot_water_tank_temperature_sensor
  - hot_water_tank_temperature_setpoint
  implements:
  - OPERATIONAL


PHWTTC:
  guid: "8da5a38c-e6de-43c1-9888-689c7cd35ff2"
  description: "Preheating water tank temperature control."
  is_abstract: true
  uses:
  - preheating_water_tank_temperature_sensor
  - preheating_water_tank_temperature_setpoint
  implements:
  - OPERATIONAL


RCKTM:
  guid: "8ea49daa-0f94-46fe-a919-8614752b1f9f"
  description: "Refrigeration circuit monitoring for a DX compressor loop."
  is_abstract: true
  uses:
  - refrigerant_discharge_pressure_sensor
  - refrigerant_discharge_temperature_sensor
  - refrigerant_liquid_pressure_sensor
  - refrigerant_liquid_saturation_temperature_sensor
  - refrigerant_liquid_temperature_sensor
  - refrigerant_subcooling_temperature_sensor
  - refrigerant_suction_pressure_sensor
  - refrigerant_suction_saturation_temperature_sensor
  - refrigerant_suction_superheat_temperature_sensor
  - refrigerant_suction_temperature_sensor


RCKTM2X:
  guid: "c8303789-9f0f-4a0f-9f27-474771b554a3"
  description: "Refrigeration circuits (2x) monitoring for a DX compressor loop."
  is_abstract: true
  uses:
  - refrigerant_discharge_pressure_sensor_1
  - refrigerant_discharge_pressure_sensor_2
  - refrigerant_discharge_temperature_sensor_1
  - refrigerant_discharge_temperature_sensor_2
  - refrigerant_liquid_pressure_sensor_1
  - refrigerant_liquid_pressure_sensor_2
  - refrigerant_liquid_saturation_temperature_sensor_1
  - refrigerant_liquid_saturation_temperature_sensor_2
  - refrigerant_liquid_temperature_sensor_1
  - refrigerant_liquid_temperature_sensor_2
  - refrigerant_subcooling_temperature_sensor_1
  - refrigerant_subcooling_temperature_sensor_2
  - refrigerant_suction_pressure_sensor_1
  - refrigerant_suction_pressure_sensor_2
  - refrigerant_suction_saturation_temperature_sensor_1
  - refrigerant_suction_saturation_temperature_sensor_2
  - refrigerant_suction_superheat_temperature_sensor_1
  - refrigerant_suction_superheat_temperature_sensor_2
  - refrigerant_suction_temperature_sensor_1
  - refrigerant_suction_temperature_sensor_2


CCM:
  guid: "4690242f-f5fe-47cb-9340-771cfc6cecb3"
  description: "Compressor current monitoring."
  is_abstract: true
  uses:
  - compressor_current_sensor
  - compressor_run_command


CC2XM:
  guid: "6eabfba1-1cc6-43d7-a46a-baaaeb0782d5"
  description: "Compressor current monitoring for 2 compressors."
  is_abstract: true
  uses:
  - compressor_current_sensor_1
  - compressor_current_sensor_2
  - compressor_run_command_1
  - compressor_run_command_2

CFCM:
  guid: "6e4901e4-67f5-44d9-8239-84a1a2379419"
  description: "Condenser fan current monitoring for a single fan."
  is_abstract: true
  uses:
  - condensing_fan_current_sensor
  
CFCM4X:
  guid: "3b5df213-0616-400f-a025-69e72cda4d7b"
  description: "Condenser fan current monitoring for 4 fans."
  is_abstract: true
  uses:
  - condensing_fan_current_sensor_1
  - condensing_fan_current_sensor_2
  - condensing_fan_current_sensor_3
  - condensing_fan_current_sensor_4

CFCM6X:
  guid: "47dcd13d-d95c-44bf-988b-ce8ec32cebe2"
  description: "Condenser fan current monitoring for 6 fans."
  is_abstract: true
  uses:
  - condensing_fan_current_sensor_1
  - condensing_fan_current_sensor_2
  - condensing_fan_current_sensor_3
  - condensing_fan_current_sensor_4
  - condensing_fan_current_sensor_5
  - condensing_fan_current_sensor_6

SSSPC:
  guid: "f933f42e-faf1-4039-801a-83f3eff24461"
  description: "Supply static steam pressure control for steam/water heat exchanger"
  is_abstract: true
  uses:
  - steam_valve_percentage_command
  - supply_steam_static_pressure_sensor
  - supply_steam_static_pressure_setpoint
  implements:
  - CONTROL


SCHWISOVPM:
  guid: "39e76027-e924-48af-a507-dd33948e455b"
  description: "Secondary chilled water return side isolation valve percentage monitoring."
  is_abstract: true
  uses:
  - secondary_chilled_return_water_isolation_valve_percentage_command
  - secondary_chilled_return_water_isolation_valve_percentage_sensor
  implements:
  - MONITORING


SCHWDT:
  guid: "bafc8c7a-fd40-4cd6-8b95-e3beb268eac9"
  description: "Secondary-side chilled water delta-T monitoring."
  is_abstract: true
  implements:
  - MONITORING
  uses:
  - secondary_chilled_return_water_temperature_sensor
  - secondary_chilled_supply_water_temperature_sensor


SHWDT:
  guid: "6dd5a198-e339-406e-9f43-f2682218bd9c"
  description: "Secondary-side heating water delta-T monitoring."
  is_abstract: true
  implements:
  - MONITORING
  uses:
  - secondary_heating_return_water_temperature_sensor
  - secondary_heating_supply_water_temperature_sensor


PCHWDT:
  guid: "cfb74347-2e51-4034-8e5d-0015bdbe59a5"
  description: "Temperature differential across primary chilled water loop."
  is_abstract: true
  implements:
  - MONITORING
  uses:
  - primary_chilled_return_water_temperature_sensor
  - primary_chilled_supply_water_temperature_sensor


PHWDT:
  guid: "06e84e2c-8935-4c9a-80cb-f08890005f4a"
  description: "Temperature differential across primary heating water loop."
  is_abstract: true
  implements:
  - MONITORING
  uses:
  - primary_heating_return_water_temperature_sensor
  - primary_heating_supply_water_temperature_sensor


TDTM:
  guid: "5c4a89f4-a163-4b73-9064-aa3dfd8361e7"
  description: "water tank delta-T monitoring."
  is_abstract: true
  uses:
  - entering_water_tank_temperature_sensor
  - leaving_water_tank_temperature_sensor
  implements:
  - MONITORING


OTPM:
  guid: "109dc354-15b3-4dc5-86ff-30bb586d7d93"
  description: "Oil temperature and pressure monitoring."
  is_abstract: true
  opt_uses:
  - oil_differential_pressure_sensor
  uses:
  - oil_temperature_sensor
  - oil_pressure_sensor
  implements:
  - MONITORING


HLPM:
  guid: "ae617b98-6deb-4c17-8d63-4504feea2988"
  description: "Heating thermal power sensor."
  is_abstract: true
  uses:
  - heating_thermal_power_sensor
  implements:
  - MONITORING


CWRWISOVM:
  guid: "857f28d7-c853-41bb-929c-23b942bcb5b8"
  description: "Condensing water supply side isolation valve monitoring."
  is_abstract: true
  uses:
  - condensing_return_water_isolation_valve_command
  - condensing_return_water_isolation_valve_status
  implements:
  - MONITORING


CWRWISOVPM:
  guid: "f9c6f9f6-aad8-4ea8-ab7d-fbd343a53830"
  description: "Condensing water return side isolation valve percentage monitoring."
  is_abstract: true
  uses:
  - condensing_return_water_isolation_valve_percentage_command
  - condensing_return_water_isolation_valve_percentage_sensor
  implements:
  - MONITORING


OCWRWISOVM:
  guid: "daec7559-f465-4117-9606-92353b8a1ae1"
  description: "Open-loop CDW return side isolation valve control."
  is_abstract: true
  uses:
  - outside_condensing_loop_return_water_isolation_valve_command
  - outside_condensing_loop_return_water_isolation_valve_status
  implements:
  - MONITORING


OCWRWISOVPM:
  guid: "16a303e1-ab6a-49d1-8c3b-6e02c6a78cca"
  description: "Open-loop CDW return side isolation valve percentage control."
  is_abstract: true
  uses:
  - outside_condensing_loop_return_water_isolation_valve_percentage_command
  - outside_condensing_loop_return_water_isolation_valve_percentage_sensor
  implements:
  - MONITORING

OCWSWISOVPM:
  guid: "751499e7-56c7-4ec2-8edd-d642c8e9d653"
  description: "Open-loop CDW supply side isolation valve percentage control."
  is_abstract: true
  uses:
  - outside_condensing_loop_supply_water_isolation_valve_percentage_command
  - outside_condensing_loop_supply_water_isolation_valve_percentage_sensor
  implements:
  - MONITORING

HWRWISOVM:
  guid: "a2ca0c24-c44d-44ea-95cb-728da67d7c78"
  description: "Heating return side isolation valve control."
  is_abstract: true
  opt_uses:
  - failed_heating_return_water_isolation_valve_alarm
  - heating_return_water_isolation_valve_percentage_sensor
  uses:
  - heating_return_water_isolation_valve_command
  - heating_return_water_isolation_valve_status
  implements:
  - MONITORING


HWSWISOVM:
  guid: "1f0a45f0-b5fd-47b3-a870-bd11dccb7239"
  description: "Heating supply side isolation valve control."
  is_abstract: true
  opt_uses:
  - heating_supply_water_isolation_valve_percentage_sensor
  uses:
  - heating_supply_water_isolation_valve_command
  - heating_supply_water_isolation_valve_status
  implements:
  - MONITORING


HWRWISOVPM:
  guid: "b02b1e0e-ca30-4fb0-8700-84225bf8d635"
  description: "Heating return side isolation valve percentage control."
  is_abstract: true
  uses:
  - heating_return_water_isolation_valve_percentage_command
  - heating_return_water_isolation_valve_percentage_sensor
  implements:
  - MONITORING


DEFSS:
  guid: "7102dc2c-4f27-4bbb-a9a4-965e71f3ac79"
  description: "defrost run command and status (start/stop) "
  is_abstract: true
  uses:
  - defrost_run_command
  - defrost_run_status
  implements:
  - MONITORING
  opt_uses:
  - frost_alarm


DEFSTC:
  guid: "c52e2a01-3e72-449c-9215-93d4af12ffc6"
  description: "Defrost temperature control."
  is_abstract: true
  uses:
  - defrost_temperature_sensor
  - defrost_temperature_setpoint
  opt_uses:
  - frost_alarm


VOADC2X:
  guid: "c3072c9a-71f4-41e8-a728-c2730f327fc6"
  description: "Variable outside air damper control and monitoring, where there are two separate, equal sets of dampers that operate in conjunction."
  is_abstract: true
  uses:
  - outside_air_damper_percentage_command_1
  - outside_air_damper_percentage_command_2
  - outside_air_damper_percentage_sensor_1
  - outside_air_damper_percentage_sensor_2
  implements:
  - OPERATIONAL

IDPC:
  guid: "10d271bb-1e25-47a8-ac62-920ba534ca5e"
  description: "Isolation damper percentage control."
  is_abstract: true
  uses:
  - isolation_damper_percentage_command
  - isolation_damper_percentage_sensor
  implements:
  - MONITORING
  opt_uses:
  - failed_isolation_damper_alarm

DAIDPC:
  guid: "45f04010-0a4c-4f08-9a77-e02dc94402ff"
  description: "Discharge air isolation damper percentage control."
  is_abstract: true
  uses:
  - discharge_air_isolation_damper_percentage_command
  - discharge_air_isolation_damper_percentage_sensor
  implements:
  - MONITORING
  opt_uses:
  - failed_discharge_air_isolation_damper_alarm

RAIDC:
  guid: "07b8b6ca-5fb7-471d-a50e-2ad266eb4a31"
  description: "Return air isolation damper control and monitoring."
  is_abstract: true
  uses:
  - return_air_isolation_damper_command
  - return_air_isolation_damper_status
  opt_uses:
  - failed_return_air_isolation_damper_alarm


RAIDC3X:
  guid: "8d678b8d-244a-41b3-9e2b-e72fd5dd1778"
  description: "Return air isolation damper control and monitoring, where there are three separate, equal sets of dampers that operate in conjunction."
  is_abstract: true
  uses:
  - return_air_isolation_damper_command_1
  - return_air_isolation_damper_command_2
  - return_air_isolation_damper_command_3
  - return_air_isolation_damper_status_1
  - return_air_isolation_damper_status_2
  - return_air_isolation_damper_status_3
  implements:
  - MONITORING


RAIDC2X:
  guid: "a75ae9d1-c1bd-4fb5-9908-cc59f6b2f321"
  description: "Return air isolation damper control and monitoring, where there are two separate, equal sets of dampers that operate in conjunction."
  is_abstract: true
  uses:
  - return_air_isolation_damper_command_1
  - return_air_isolation_damper_command_2
  - return_air_isolation_damper_status_1
  - return_air_isolation_damper_status_2
  implements:
  - MONITORING


DAIDC2X:
  guid: "a31bfc83-51f3-4c0f-8f60-eb21bf9e5688"
  description: "Discharge air isolation damper control and monitoring, where there are two separate, equal sets of dampers that operate in conjunction."
  is_abstract: true
  uses:
  - discharge_air_isolation_damper_command_1
  - discharge_air_isolation_damper_command_2
  - discharge_air_isolation_damper_status_1
  - discharge_air_isolation_damper_status_2
  implements:
  - MONITORING


DAIDC:
  guid: "35f6ae55-3f74-4fcc-bfb2-3412670f8d60"
  description: "Discharge air isolation damper control and monitoring."
  is_abstract: true
  uses:
  - discharge_air_isolation_damper_command
  - discharge_air_isolation_damper_status
  implements:
  - MONITORING
  opt_uses:
  - failed_discharge_air_isolation_damper_alarm


RAIDC4X:
  guid: "2a234621-dfb8-4aab-a825-49e3bfc107b6"
  description: "Return air isolation damper control and monitoring, where there are four separate, equal sets of dampers that operate in conjunction."
  is_abstract: true
  uses:
  - return_air_isolation_damper_command_1
  - return_air_isolation_damper_command_2
  - return_air_isolation_damper_command_3
  - return_air_isolation_damper_command_4
  - return_air_isolation_damper_status_1
  - return_air_isolation_damper_status_2
  - return_air_isolation_damper_status_3
  - return_air_isolation_damper_status_4
  implements:
  - MONITORING


SAIDC:
  guid: "9c0ec280-99e6-4f44-9b67-7ea5f4bdfeba"
  description: "isolation damper status monitoring and control on the supply side."
  is_abstract: true
  uses:
  - supply_air_isolation_damper_command
  - supply_air_isolation_damper_status
  implements:
  - MONITORING
  opt_uses:
  - failed_supply_air_isolation_damper_alarm


SAIDC2X:
  guid: "2fd14ae4-e0c5-4057-a998-9fe72d27a494"
  description: "isolation damper status monitoring and control on the supply side, where there are two separate, equal sets of dampers that operate in conjunction."
  is_abstract: true
  uses:
  - supply_air_isolation_damper_command_1
  - supply_air_isolation_damper_command_2
  - supply_air_isolation_damper_status_1
  - supply_air_isolation_damper_status_2
  implements:
  - MONITORING


SAIDC3X:
  guid: "2ad5c08c-1d77-4df3-af6b-92aecc5b8eaa"
  description: "isolation damper status monitoring and control on the supply side, where there are three separate, equal sets of dampers that operate in conjunction."
  is_abstract: true
  uses:
  - supply_air_isolation_damper_command_1
  - supply_air_isolation_damper_command_2
  - supply_air_isolation_damper_command_3
  - supply_air_isolation_damper_status_1
  - supply_air_isolation_damper_status_2
  - supply_air_isolation_damper_status_3
  implements:
  - MONITORING


SSPC2X:
  guid: "52328bf9-1e7e-42b3-a66d-fbdeabf1105f"
  description: "Supply static pressure control via supply fan speed with 2 sensors"
  is_abstract: true
  opt_uses:
  - average_supply_air_static_pressure_sensor
  - pressurization_request_count
  - supply_air_damper_percentage_command
  - supply_air_flowrate_sensor
  - supply_fan_run_command
  - supply_fan_run_status
  - supply_fan_speed_frequency_sensor
  - supply_fan_speed_percentage_command
  - failed_supply_fan_alarm
  - failed_supply_air_static_pressure_alarm_1
  - failed_supply_air_static_pressure_alarm_2
  - high_supply_air_static_pressure_alarm_1
  - high_supply_air_static_pressure_alarm_2
  uses:
  - supply_air_static_pressure_sensor_1
  - supply_air_static_pressure_sensor_2
  - supply_air_static_pressure_setpoint_1
  - supply_air_static_pressure_setpoint_2
  implements:
  - OPERATIONAL


SFMSC:
  guid: "b95a77b1-35fd-4447-8a8a-f156f6b363b6"
  description: "Supply fan multi-speed control."
  is_abstract: true
  uses:
  - supply_fan_run_command
  - supply_fan_run_mode
  - supply_fan_run_status
  - supply_fan_speed_mode
  opt_uses:
  - schedule_run_command
  - failed_supply_fan_alarm


MIPVCM:
  guid: "59c2ed91-daa7-4f30-916d-78ac67105014"
  description: "Motor phase-level input current and voltage monitoring."
  is_abstract: true
  implements:
  - MONITORING
  uses:
  - input_phase1_line_motor_current_sensor
  - input_phase1_phase2_line_motor_voltage_sensor
  - input_phase1_phase3_line_motor_voltage_sensor
  - input_phase2_line_motor_current_sensor
  - input_phase2_phase3_line_motor_voltage_sensor
  - input_phase3_line_motor_current_sensor
  opt_uses:
  - average_input_inter_line_motor_voltage_sensor
  - average_input_line_motor_current_sensor
  - load_percentage_sensor


MIPWM:
  guid: "c859ef99-c44d-4f64-9fa7-461af73ede05"
  description: "Motor input power monitoring."
  is_abstract: true
  implements:
  - MONITORING
  uses:
  - input_motor_power_sensor
  opt_uses:
  - input_motor_frequency_sensor
  - motor_powerfactor_sensor

MSM:
  guid: "6994d3a0-7a74-44df-b5d6-88ea384fa22a"
  description: "Motor speed monitoring for fan."
  is_abstract: true
  implements:
  - MONITORING
  uses:
  - discharge_fan_run_status
  - high_discharge_fan_speed_status
  - low_discharge_fan_speed_status
  opt_uses:
  - failed_discharge_fan_alarm


INVOPWM:
  guid: "3fe50f00-5db3-4fea-9838-111e78ce489f"
  description: "Inverter (VFD) output power monitoring."
  is_abstract: true
  implements:
  - MONITORING
  uses:
  - output_inverter_power_sensor
  opt_uses:
  - input_inverter_frequency_sensor
  - output_inverter_voltage_sensor


INVOPWM2X:
  guid: "14d07b5f-bb1e-43ca-be08-d3a59454e49e"
  description: "Dual inverter (VFD) output power monitoring."
  is_abstract: true
  implements:
  - MONITORING
  uses:
  - output_inverter_power_sensor_1
  - output_inverter_power_sensor_2
  opt_uses:
  - input_inverter_frequency_sensor_1
  - input_inverter_frequency_sensor_2
  - output_inverter_voltage_sensor_1
  - output_inverter_voltage_sensor_2


INVIPWM2X:
  guid: "9fd6b127-7925-427e-ae1b-3736fbec1e21"
  description: "Dual inverter (VFD) input power monitoring."
  is_abstract: true
  implements:
  - MONITORING
  uses:
  - input_inverter_power_sensor_1
  - input_inverter_power_sensor_2
  opt_uses:
  - input_inverter_frequency_sensor_1
  - input_inverter_frequency_sensor_2

INVIPCM:
  guid: "d830e49e-08d3-4ae6-a741-7ac12f5215e8"
  description: "Inverter (VFD) 3-phase input current monitoring."
  is_abstract: true
  implements:
  - MONITORING
  uses:
  - input_phase1_line_inverter_current_sensor
  - input_phase2_line_inverter_current_sensor
  - input_phase3_line_inverter_current_sensor


CWSWISOVPM:
  guid: "70698046-b9b1-462c-bb75-3c06d9b7628c"
  description: "Condensing water supply side isolation valve percentage control."
  is_abstract: true
  uses:
  - condensing_supply_water_isolation_valve_percentage_command
  - condensing_supply_water_isolation_valve_percentage_sensor
  implements:
  - MONITORING


GTWFCISOVM:
  guid: "649fa2ba-7374-49a7-8989-6b6ac728178e"
  description: "Geothermal water free-cooling isolation valve control; exclusively using ground as heat sink for building load."
  is_abstract: true
  uses:
  - chilled_side_ground_return_economizer_isolation_valve_command
  - chilled_side_ground_return_economizer_isolation_valve_status
  - chilled_side_ground_supply_economizer_isolation_valve_status
  implements:
  - MONITORING


GTWGRISOVM:
  guid: "a323f1e9-8722-4126-a5be-d8e9c2e27f7d"
  description: "Geothermal water ground-recharge isolation valve control; rejecting ground heat to atmosphere via cooling towers."
  is_abstract: true
  uses:
  - heating_side_ground_return_economizer_isolation_valve_command
  - heating_side_ground_return_economizer_isolation_valve_status
  - heating_side_ground_supply_economizer_isolation_valve_status
  implements:
  - MONITORING


GTWHEISOVM:
  guid: "0568720c-dc0f-404a-8139-af79401d0c43"
  description: "Geothermal water heat-extraction isolation valve control; extracting ground heat to to use in building."
  is_abstract: true
  uses:
  - chilled_side_ground_return_water_isolation_valve_status
  - chilled_side_ground_supply_water_isolation_valve_command
  - chilled_side_ground_supply_water_isolation_valve_status
  implements:
  - MONITORING


GTWHRISOVM:
  guid: "c17a6215-3493-4693-bef1-52e8d079742f"
  description: "Geothermal water heat-rejection isolation valve control; rejecting building heat to ground."
  is_abstract: true
  uses:
  - heating_side_ground_return_water_isolation_valve_status
  - heating_side_ground_supply_water_isolation_valve_command
  - heating_side_ground_supply_water_isolation_valve_status
  implements:
  - MONITORING


COCDSP:
  guid: "c4c91584-0506-4ba5-95ad-f49d57eb3c67"
  description: "Dual setpoint CO concentration control."
  is_abstract: true
  uses:
  - high_limit_zone_air_co_concentration_setpoint
  - low_limit_zone_air_co_concentration_setpoint
  - zone_air_co_concentration_sensor
  implements:
  - CONTROL
  opt_uses:
  - high_zone_air_co_concentration_alarm


NOCDSP:
  guid: "df6c124a-fdd8-4422-b33d-56f46d66dbc8"
  description: "Dual setpoint NO concentration control."
  is_abstract: true
  uses:
  - high_limit_zone_air_no_concentration_setpoint
  - low_limit_zone_air_no_concentration_setpoint
  - zone_air_no_concentration_sensor
  implements:
  - CONTROL


EFHLC:
  guid: "6951a8f3-40e6-461a-a225-70041409441f"
  description: "Two-speed exhaust fan control (low/high)."
  is_abstract: true
  uses:
  - high_exhaust_fan_speed_command
  - high_exhaust_fan_speed_status
  - low_exhaust_fan_speed_command
  - low_exhaust_fan_speed_status
  implements:
  - OPERATIONAL

HLC:
  guid: "c225f8c3-1bd8-4f59-aabe-012c1eb992b5"
  description: "Two-speed motor control (high/low)."
  is_abstract: true
  opt_uses:
  - high_speed_status
  - low_speed_status
  uses:
  - high_speed_command
  - low_speed_command
  implements:
  - OPERATIONAL

HMLC:
  guid: "4a29db5c-6391-4c48-b9a4-73899b24ac88"
  description: "Three-speed motor (high/medium/low)."
  is_abstract: true
  opt_uses:
  - high_speed_status
  - low_speed_status
  - medium_speed_status
  uses:
  - high_speed_command
  - low_speed_command
  - medium_speed_command
  implements:
  - OPERATIONAL

SWCM:
  guid: "b82c4b84-96ae-48ee-a36b-29f274f6a41a"
  description: "Solenoid water valve control and monitoring."
  is_abstract: true
  uses:
  - valve_command
  - valve_status

SCRSS:
  guid: "636b1262-b08b-4e1b-b130-e1a510b79a0c"
  description: "Scurbber start stop control."
  is_abstract: true
  opt_uses:
  - bypass_air_damper_percentage_command
  - bypass_air_damper_percentage_sensor
  - differential_pressure_sensor
  - differential_pressure_setpoint
  - scrubber_run_mode
  - filter_alarm
  - fire_alarm
  - high_differential_pressure_alarm
  - low_differential_pressure_alarm
  uses:
  - scrubber_run_command
  - scrubber_run_status
  implements:
  - OPERATIONAL

PCM:
  guid: "b661d7aa-4f70-41c8-817a-7514a74ccebc"
  description: "General particulate matter monitoring."
  is_abstract: true
  uses:
  - particle_concentration_sensor
  implements:
  - MONITORING


PMM:
  guid: "9c7fa9be-b9ec-46e1-8986-8e70b4ab04e3"
  description: "Zone air particulate matter monitoring."
  is_abstract: true
  uses:
  - zone_air_pm10pt0_concentration_sensor
  - zone_air_pm2pt5_concentration_sensor
  implements:
  - MONITORING


PHWTC:
  guid: "f2d309b1-dc35-4aa3-8cf8-dc986cc05a79"
  description: "potable water temperature monitoring."
  is_abstract: true
  uses:
  - potable_hot_water_temperature_sensor


LM:
  guid: "debce299-ec12-4d13-86fd-93e0cf10102e"
  description: "level monitoring of devices storing media."
  is_abstract: true
  uses:
  - level_status
  - percentage_sensor


LHLM:
  guid: "647a4576-b503-43cd-b3b7-e1a9c6856695"
  description: "High and Low Level Monitoring for tanks."
  is_abstract: true
  uses:
  - water_high_level_status
  - water_low_level_status


LHLM2X:
  guid: "dbd0f972-f56f-4455-a8e5-4a4cb99c9a0a"
  description: "Dual High and Low Level Monitoring for tanks."
  is_abstract: true
  uses:
  - water_high_level_status_1
  - water_low_level_status_1
  - water_high_level_status_2
  - water_low_level_status_2


PLPM:
  guid: "87da5960-a441-49a1-8f80-05acdbf32426"
  description: "Pipeline Fluid pressure monitoring"
  is_abstract: true
  uses:
  - line_pressure_sensor


CO2M4X:
  guid: "860e4db3-a171-4575-ad91-0002b01ea783"
  description: "Basic carbon dioxide monitoring for 4 Zones."
  is_abstract: true
  uses:
  - zone_air_co2_concentration_sensor_1
  - zone_air_co2_concentration_sensor_2
  - zone_air_co2_concentration_sensor_3
  - zone_air_co2_concentration_sensor_4
  implements:
  - MONITORING


CO2M6X:
  guid: "3bea6d49-a70b-42c4-bd0c-592991dbf0f5"
  description: "Basic carbon dioxide monitoring for 6 Zones."
  is_abstract: true
  opt_uses:
  - average_zone_air_co2_concentration_sensor
  - max_zone_air_co2_concentration_sensor
  uses:
  - zone_air_co2_concentration_sensor_1
  - zone_air_co2_concentration_sensor_2
  - zone_air_co2_concentration_sensor_3
  - zone_air_co2_concentration_sensor_4
  - zone_air_co2_concentration_sensor_5
  - zone_air_co2_concentration_sensor_6
  implements:
  - MONITORING

MIPCVM:
  guid: "17630266-40d3-4bc5-a9cd-9d70f10ef839"
  description: "Motor phase-level input current and voltage monitoring."
  is_abstract: true
  implements:
  - MONITORING
  uses:
  - average_input_inter_line_motor_voltage_sensor
  - average_input_line_motor_current_sensor
  - input_motor_power_sensor


EPM:
  guid: "5976839e-9e26-48ef-8d7f-24106a6b7f97"
  description: "Basic Electrical parameter monitoring."
  is_abstract: true
  opt_uses:
  - power_status
  uses:
  - current_sensor
  - energy_accumulator
  - power_sensor
  - voltage_sensor
  implements:
  - MONITORING


DFRMM:
  guid: "055a7881-d815-4bcd-aba5-2fac9a0d8e42"
  description: "Discharge fan run mode monitoring."
  is_abstract: true
  uses:
  - discharge_fan_run_mode
  implements:
  - MONITORING


RDC:
  guid: "ca7914b6-f639-4d67-a6fc-22f5a4e613ff"
  description: "Return air damper percentage monitoring"
  is_abstract: true
  opt_uses:
  - failed_return_air_damper_alarm
  uses:
  - return_air_damper_percentage_command
  - return_air_damper_percentage_sensor
  implements:
  - MONITORING


RFSS:
  guid: "2ca79174-7d36-4341-a820-0db83cd9470c"
  description: "Basic combination of return fan run command and status (start/stop)."
  is_abstract: true
  opt_uses:
  - return_fan_current_sensor
  - return_fan_power_sensor
  - failed_return_fan_alarm
  uses:
  - return_fan_run_command
  - return_fan_run_status
  implements:
  - OPERATIONAL


RFSS2X:
  guid: "8a0e3c63-308e-49d1-bab5-2780998cc6ac"
  description: "Return fan start-stop and feedback with two fan."
  is_abstract: true
  opt_uses:
  - return_fan_current_sensor_1
  - return_fan_current_sensor_2
  - return_fan_power_sensor_1
  - return_fan_power_sensor_2
  - failed_return_fan_alarm_1
  - failed_return_fan_alarm_2
  uses:
  - return_fan_run_command_1
  - return_fan_run_command_2
  - return_fan_run_status_1
  - return_fan_run_status_2
  implements:
  - OPERATIONAL

RFSS3X:
  guid: "f5b9e0b4-e561-469e-a74f-99e849747191"
  description: "Return fan start-stop and feedback with three fans."
  is_abstract: true
  opt_uses:
  - return_fan_current_sensor_1
  - return_fan_current_sensor_2
  - return_fan_current_sensor_3
  - return_fan_power_sensor_1
  - return_fan_power_sensor_2
  - return_fan_power_sensor_3
  - failed_return_fan_alarm_1
  - failed_return_fan_alarm_2
  - failed_return_fan_alarm_3
  uses:
  - return_fan_run_command_1
  - return_fan_run_command_2
  - return_fan_run_command_3
  - return_fan_run_status_1
  - return_fan_run_status_2
  - return_fan_run_status_3
  implements:
  - OPERATIONAL

RFSS4X:
  guid: "e8713c4f-b156-4158-99c6-2ad49702fd80"
  description: "Return fan start-stop and feedback with four fans."
  is_abstract: true
  opt_uses:
  - return_fan_current_sensor_1
  - return_fan_current_sensor_2
  - return_fan_current_sensor_3
  - return_fan_current_sensor_4
  - return_fan_power_sensor_1
  - return_fan_power_sensor_2
  - return_fan_power_sensor_3
  - return_fan_power_sensor_4
  - failed_return_fan_alarm_1
  - failed_return_fan_alarm_2
  - failed_return_fan_alarm_3
  - failed_return_fan_alarm_4
  uses:
  - return_fan_run_command_1
  - return_fan_run_command_2
  - return_fan_run_command_3
  - return_fan_run_command_4
  - return_fan_run_status_1
  - return_fan_run_status_2
  - return_fan_run_status_3
  - return_fan_run_status_4
  implements:
  - OPERATIONAL

RFVSC:
  guid: "e36cc2ed-5694-4171-94b0-d32a94bb271c"
  description: "Variable speed control for a return fan."
  is_abstract: true
  opt_uses:
  - return_fan_current_sensor
  - return_fan_power_sensor
  - return_fan_voltage_sensor
  - return_fan_torque_sensor
  - return_fan_speed_frequency_sensor
  - return_fan_speed_percentage_sensor
  uses:
  - return_fan_run_command
  - return_fan_run_status
  - return_fan_speed_percentage_command
  implements:
  - OPERATIONAL

RFVSC2X:
  guid: "3326bd01-506e-4dba-a410-9a34252b2d59"
  description: "Return fan variable speed control with feedback and sensoring for two fans."
  is_abstract: true
  opt_uses:
  - return_fan_current_sensor_1
  - return_fan_current_sensor_2
  - return_fan_power_sensor_1
  - return_fan_power_sensor_2
  - return_fan_voltage_sensor_1
  - return_fan_voltage_sensor_2
  - return_fan_torque_sensor_1
  - return_fan_torque_sensor_2
  - return_fan_speed_frequency_sensor_1
  - return_fan_speed_frequency_sensor_2
  - return_fan_speed_percentage_sensor_1
  - return_fan_speed_percentage_sensor_2
  uses:
  - return_fan_run_command_1
  - return_fan_run_command_2
  - return_fan_run_status_1
  - return_fan_run_status_2
  - return_fan_speed_percentage_command_1
  - return_fan_speed_percentage_command_2
  implements:
  - OPERATIONAL

RFVSC3X:
  guid: "01199f72-169f-4a2d-a53e-068b52070f31"
  description: "Return fan variable speed control with feedback and sensoring for three fans."
  is_abstract: true
  opt_uses:
  - return_fan_current_sensor_1
  - return_fan_current_sensor_2
  - return_fan_current_sensor_3
  - return_fan_power_sensor_1
  - return_fan_power_sensor_2
  - return_fan_power_sensor_3
  - return_fan_speed_frequency_sensor_1
  - return_fan_speed_frequency_sensor_2
  - return_fan_speed_frequency_sensor_3
  - return_fan_speed_percentage_sensor_1
  - return_fan_speed_percentage_sensor_2
  - return_fan_speed_percentage_sensor_3
  uses:
  - return_fan_run_command_1
  - return_fan_run_command_2
  - return_fan_run_command_3
  - return_fan_run_status_1
  - return_fan_run_status_2
  - return_fan_run_status_3
  - return_fan_speed_percentage_command_1
  - return_fan_speed_percentage_command_2
  - return_fan_speed_percentage_command_3
  implements:
  - OPERATIONAL

RFVSC4X:
  guid: "9083ed68-61cb-4261-bea4-b62dd617904c"
  description: "Return fan variable speed control with feedback and sensoring for four fans."
  is_abstract: true
  opt_uses:
  - return_fan_current_sensor_1
  - return_fan_current_sensor_2
  - return_fan_current_sensor_3
  - return_fan_current_sensor_4
  - return_fan_power_sensor_1
  - return_fan_power_sensor_2
  - return_fan_power_sensor_3
  - return_fan_power_sensor_4
  - return_fan_speed_frequency_sensor_1
  - return_fan_speed_frequency_sensor_2
  - return_fan_speed_frequency_sensor_3
  - return_fan_speed_frequency_sensor_4
  - return_fan_speed_percentage_sensor_1
  - return_fan_speed_percentage_sensor_2
  - return_fan_speed_percentage_sensor_3
  - return_fan_speed_percentage_sensor_4
  uses:
  - return_fan_run_command_1
  - return_fan_run_command_2
  - return_fan_run_command_3
  - return_fan_run_command_4
  - return_fan_run_status_1
  - return_fan_run_status_2
  - return_fan_run_status_3
  - return_fan_run_status_4
  - return_fan_speed_percentage_command_1
  - return_fan_speed_percentage_command_2
  - return_fan_speed_percentage_command_3
  - return_fan_speed_percentage_command_4
  implements:
  - OPERATIONAL

SEWTM:
  guid: "bca463b0-2ecb-41df-8ad9-aab7690751d7"
  description: "Secondary water temperature monitoring"
  opt_uses:
  - secondary_supply_water_temperature_sensor
  uses:
  - secondary_return_water_temperature_sensor
  implements:
  - MONITORING

EXTOR:
  guid: "6f650a5a-06d3-4316-af26-7d4b8241aecf"
  description: "shade control with extension monitoring based on outside illuminance"
  is_abstract: true
  uses:
  - shade_extent_percentage_command
  - outside_illuminance_sensor
  - low_limit_illuminance_setpoint
  - high_limit_illuminance_setpoint

DPHC2:
  guid: "6393d7b6-c538-4f2c-a43e-224f6f36ca6c"
  description: "Two-pipe heating and cooling control for radiant panels"
  is_abstract: true
  opt_uses:
  - supply_water_temperature_sensor
  - return_water_temperature_sensor
  uses:
  - water_riser_mode
  - supply_water_valve_percentage_command

DPHC4:
  guid: "3d81e58b-2596-4a8a-97d2-8ef62de6b823"
  description: "Four pipe heating and cooling controls for radiant panels"
  is_abstract: true
  opt_uses:
  - heating_supply_water_temperature_sensor
  - heating_return_water_temperature_sensor
  - chilled_supply_water_temperature_sensor
  - chilled_return_water_temperature_sensor
  uses:
  - cooling_output_percentage_command
  - heating_output_percentage_command

HHCD42:
  guid: "994cd48f-ef49-4aa6-8be6-98f05d17c0b7"
  description: "Hydronic heating and cooling distribution monitoring for change over group with a heat and a cold exchanger. Primary side: Four-pipe installation 
                with flow control valves for cooling and heating. Two pipe installation with isolation valves on the secondary side towards the radiant panels. 
                Heating or cooling only"
  is_abstract: true
  implements:
  - MONITORING
  uses:
  - heating_supply_water_isolation_valve_status
  - heating_return_water_isolation_valve_status
  - chilled_supply_water_isolation_valve_status
  - chilled_return_water_isolation_valve_status
  - chilled_water_valve_percentage_command
  - heating_water_valve_percentage_command
  - secondary_heating_supply_water_temperature_sensor
  - secondary_heating_return_water_temperature_sensor
  - secondary_chilled_supply_water_temperature_sensor
  - secondary_chilled_return_water_temperature_sensor
  - heating_request_count
  - cooling_request_count
  opt_uses:
  - average_zone_air_temperature_sensor
  - primary_chilled_supply_water_temperature_sensor
  - primary_heating_supply_water_temperature_sensor

HHCD44:
  guid: "da375227-c57b-4818-91ab-c7e9060ad1cc"
  description: "Hydronic heating and cooling distribution monitoring for change over group with a heat and a cold exchanger. Primary side: Four-pipe installation 
                with flow control valves for cooling and heating. Four pipe installation with isolation valves on the secondary side towards the radiant panels.
                Heating and cooling in parallel"
  is_abstract: true
  implements:
  - MONITORING
  uses:
  - heating_supply_water_isolation_valve_status
  - heating_return_water_isolation_valve_status
  - chilled_supply_water_isolation_valve_status
  - chilled_return_water_isolation_valve_status
  - chilled_water_valve_percentage_command
  - heating_water_valve_percentage_command
  - secondary_heating_supply_water_temperature_sensor
  - secondary_heating_return_water_temperature_sensor
  - secondary_chilled_supply_water_temperature_sensor
  - secondary_chilled_return_water_temperature_sensor
  - heating_request_count
  - cooling_request_count
  opt_uses:
  - average_zone_air_temperature_sensor
  - primary_chilled_supply_water_temperature_sensor
  - primary_heating_supply_water_temperature_sensor

RCO2M:
  guid: "09a6c4bb-9bb3-4318-aa43-8ad379493788"
  description: "Return air co2 monitoring"
  is_abstract: true
  uses:
  - return_air_co2_concentration_sensor
  implements:
  - MONITORING

ECO2M:
  guid: "1cc242b5-427b-416a-b9be-4bdc706415db"
  description: "Exhaust air co2 monitoring"
  is_abstract: true
  uses:
  - exhaust_air_co2_concentration_sensor
  implements:
  - MONITORING

VMADC:
  guid: "796e1551-7648-40cf-962d-9bbb28c8056b"
  description: "Variable mixed air damper control (for recirculated air in AHU)."
  is_abstract: true
  uses:
  - mixed_air_damper_percentage_command
  - mixed_air_damper_percentage_sensor
  implements:
  - CONTROL

MDSDC:
  guid: "1ee9e02c-1ad9-4451-aa55-7b6655bfdc50"
  description: "Motion-dependent supply damper control."
  is_abstract: true
  uses:
  - motion_status
  - supply_air_damper_percentage_command
  - supply_air_damper_percentage_sensor
  implements:
  - CONTROL

OAQM:
  guid: "99e4f482-278e-40ee-9524-9f687c41ba22"
  description: "Outside air quality monitoring (particulates and gases)"
  is_abstract: true
  uses:
  - outside_air_pm1pt0_density_sensor
  - outside_air_pm2pt5_density_sensor
  - outside_air_pm10pt0_density_sensor
  - outside_air_no_density_sensor
  - outside_air_no2_density_sensor
  - outside_air_so2_density_sensor
  - outside_air_co_concentration_sensor
  opt_uses:
  - outside_air_co2_concentration_sensor
  implements:
  - MONITORING

UDEC:
  guid: "8755e46b-4e3a-40a1-8abb-778bf309c8f8"
  description: "Up and down extension control for shades."
  is_abstract: true
  uses:
  - shade_up_command
  - shade_down_command
  opt_uses:
  - shade_extent_percentage_sensor

VSMC:
  guid: "6ff088d6-002e-4842-85a1-c40d3aef52a3"
  description: "Variable speed control mode."
  is_abstract: true
  uses:
  - speed_mode
  - run_command
  - run_status
  opt_uses:
  - low_speed_status
  - high_speed_status
  - schedule_run_command

CO2DSPMADC:
  guid: "316d6473-f187-45ce-9b0e-35b8149e83ce"
  description: "Dual setpoint CO2 control with mixed air damper (for recirculated air in AHU)."
  is_abstract: true
  uses:
  - mixed_air_damper_open_command
  - mixed_air_damper_closed_command
  - low_limit_return_air_co2_concentration_setpoint
  - high_limit_return_air_co2_concentration_setpoint
  - return_air_co2_concentration_sensor
  implements:
  - CONTROL

HTWHLZTC:
  guid: "0d063fbc-57cc-4678-9516-d9372e9ccf15"
  description: "Heat wheel which controls zone temperature using speed control."
  is_abstract: true
  implements:
  - CONTROL
  opt_uses:
  - exhaust_air_temperature_sensor
  - heat_wheel_speed_percentage_sensor
  - return_air_temperature_sensor
  - supply_air_temperature_sensor
  - failed_exhaust_air_temperature_alarm
  - high_return_air_temperature_alarm
  - failed_return_air_temperature_alarm
  - high_supply_air_temperature_alarm
  - low_return_air_temperature_alarm
  - low_supply_air_temperature_alarm
  - failed_outside_air_temperature_alarm
  uses:
  - heat_wheel_run_command
  - heat_wheel_run_status
  - heat_wheel_speed_percentage_command
  - outside_air_temperature_sensor
  - zone_air_temperature_sensor
  - zone_air_temperature_setpoint

SDM2X:
  guid: "b56e4a52-c988-448a-847d-25710ae4aaef"
  description: "Supply air damper control, dual status fields."
  is_abstract: true
  opt_uses:
  - low_supply_air_static_pressure_alarm
  uses:
  - supply_air_damper_command
  - supply_air_damper_status_1
  - supply_air_damper_status_2

EDM2X:
  guid: "101126df-f75d-4346-9aa7-d0b1f84fb22d"
  description: "Exhaust air damper control, dual status fields."
  is_abstract: true
  opt_uses:
  - low_exhaust_air_static_pressure_alarm
  uses:
  - exhaust_air_damper_command
  - exhaust_air_damper_status_1
  - exhaust_air_damper_status_2

ACO2C:
  guid: "155dae96-5a12-4062-a9e4-ba911d17d036"
  description: "Average zone CO2 control."
  is_abstract: true
  uses:
  - average_zone_air_co2_concentration_sensor
  - average_zone_air_co2_concentration_setpoint

ZOC:
  guid: "822b78b6-1eb4-4d4b-9f4e-089ef57011aa"
  description: "Occupancy counter monitoring"
  is_abstract: true
  uses:
  - zone_occupancy_count
  implements:
  - MONITORING

SPLM:
  guid: "d92998e1-1091-4291-a1f9-b8cc0e3aa334"
  description: "Sound pressure level monitoring"
  is_abstract: true
  uses:
  - soundpressurelevel_sensor
  implements:
  - MONITORING

ZAQIM:
  guid: "3ce06a65-9e5c-4862-9571-a2d59792c86a"
  description: "Zone air quality indexes monitoring"
  is_abstract: true
  uses:
  - zone_air_aqi_sensor
  opt_uses:
  - zone_air_voc_aqi_sensor
  - zone_air_smoke_aqi_sensor
  - zone_air_nox_aqi_sensor
  implements:
  - MONITORING

PMDM:
  guid: "8247354f-bedb-4ccd-8f62-238c025277bc"
  description: "Particulate matter density monitoring"
  is_abstract: true
  uses:
  - zone_air_pm2pt5_density_sensor
  - zone_air_pm10pt0_density_sensor
  opt_uses:
  - zone_air_pm1pt0_density_sensor
  - zone_air_pm4pt0_density_sensor
  implements:
  - MONITORING

HSWTC:
  guid: "d9cf672c-8081-4e2b-9bba-599d8ac2bbd2"
  description: "Heating supply water temperature control."
  is_abstract: true
  opt_uses:
  - heating_supply_water_valve_percentage_sensor
  - heating_return_water_temperature_sensor
  - failed_heating_supply_water_valve_alarm
  uses:
  - heating_supply_water_valve_percentage_command
  - heating_supply_water_temperature_sensor
  - heating_supply_water_temperature_setpoint
  implements:
  - CONTROL

WSEBYPVPM:
  guid: "70e5c471-4b14-4d81-8bf2-ec8dcfbb29dd"
  description: "Water side economizer bypass valve monitoring."
  is_abstract: true
  opt_uses:
  - economizer_mode
  - sync_economizer_mechanical_cooling_mode
  - economizer_bypass_valve_percentage_sensor
  - failed_economizer_bypass_valve_alarm
  uses:
  - economizer_bypass_valve_percentage_command
  implements:
  - MONITORING

MCBYPVPM:
  guid: "ba06a118-c604-44e8-9ad7-aa5d7cad5e43"
  description: "Mechanical cooling bypass valve monitoring."
  is_abstract: true
  opt_uses:
  - economizer_mode
  - sync_economizer_mechanical_cooling_mode
  - mechanical_cooling_bypass_valve_percentage_sensor
  uses:
  - mechanical_cooling_bypass_valve_percentage_command
  implements:
  - MONITORING

BYPVFRC:
  guid: "5c93b3ee-21bb-423c-8c84-9a22ffa1f931"
  description: "Bypass valve flowrate control."
  is_abstract: true
  opt_uses:
  - bypass_valve_percentage_sensor
  uses:
  - bypass_valve_percentage_command
  - flowrate_sensor
  - flowrate_setpoint
  implements:
  - CONTROL

FSWISOVM:
  guid: "58f0a5fb-fc3e-4384-91b1-ba7db225ec6c"
  description: "Filtration supply isolation valve monitoring."
  is_abstract: true
  uses:
  - filtration_supply_water_isolation_valve_command
  implements:
  - MONITORING

FRWISOVM:
  guid: "6d8a9548-5879-493a-a991-cd3ed3eb80ac"
  description: "Filtration return isolation valve monitoring."
  is_abstract: true
  uses:
  - filtration_return_water_isolation_valve_command
  implements:
  - MONITORING

PRWFRM:
  guid: "d24ca9da-2897-42ba-9010-59b65971613d"
  description: "Primary supply water flowrate monitoring"
  uses:
  - primary_supply_water_flowrate_sensor
  implements:
  - MONITORING

SEWFRM:
  guid: "de0de0fc-e634-4bbc-8ecc-4d413614c84d"
  description: "Secondary supply water flowrate monitoring"
  uses:
  - secondary_supply_water_flowrate_sensor
  implements:
  - MONITORING

SERWFRM:
  guid: "f2e172dd-e0f5-46e5-97ee-6510610b0794"
  description: "Secondary return water flowrate monitoring"
  uses:
  - secondary_return_water_flowrate_sensor
  implements:
  - MONITORING

MWFRM:
  guid: "c7683a09-8379-4951-aa1e-e5edc4e098cb"
  description: "Make-up water flowrate monitoring."
  is_abstract: true
  opt_uses:
  - failed_makeup_water_flowrate_alarm
  - makeup_water_volume_accumulator
  uses:
  - makeup_water_flowrate_sensor
  implements:
  - MONITORING

BWFRM:
  guid: "2be49785-9467-4ddb-8aa8-9c2b77277d29"
  description: "Blowdown water flowrate monitoring."
  is_abstract: true
  opt_uses:
  - failed_blowdown_water_flowrate_alarm
  uses:
  - blowdown_water_flowrate_sensor
  implements:
  - MONITORING

BWECVC:
  guid: "2ebf7b84-a26f-4238-90c0-a630c753883b"
  description: "Blowdown water electricconductivity drain valve control."
  is_abstract: true
  opt_uses:
  - high_blowdown_water_electricconductivity_alarm
  uses:
  - drain_water_valve_command
  - blowdown_water_electricconductivity_sensor
  - blowdown_water_electricconductivity_setpoint
  implements:
  - OPERATIONAL

DX3SCHWC:
  guid: "917e4514-ed4d-468c-8a81-44d29a143935"
  description: "Three compressor run control on chilled supply water side."
  is_abstract: true
  uses:
  - compressor_run_command_1
  - compressor_run_command_2
  - compressor_run_command_3
  - compressor_run_status_1
  - compressor_run_status_2
  - compressor_run_status_3
  - chilled_supply_water_temperature_sensor
  - chilled_supply_water_temperature_setpoint
  implements:
  - CONTROL

CWBYPVPM:
  guid: "88212fc0-0ddb-4cd9-99a3-e646dd20d528"
  description: "Condensing water bypass valve percentage monitoring."
  is_abstract: true
  opt_uses:
  - failed_condensing_water_bypass_valve_alarm
  uses:
  - condensing_water_bypass_valve_percentage_command
  - condensing_water_bypass_valve_percentage_sensor
  implements:
  - MONITORING

CWBYPVBC:
  guid: "2cf8239f-7da4-4df7-8125-8f70e5962def"
  description: "Condensing water bypass valve binary (open/closed) control."
  is_abstract: true
  implements:
  - OPERATIONAL
  uses:
  - condensing_water_bypass_valve_command
  - condensing_water_bypass_valve_status

HWBYPVPM:
  guid: "38b01712-d458-4e5c-bf41-71107ebe8ecd"
  description: "Heating water bypass valve percentage control."
  is_abstract: true
  opt_uses:
  - failed_heating_water_bypass_valve_alarm
  uses:
  - heating_water_bypass_valve_percentage_command
  - heating_water_bypass_valve_percentage_sensor
  implements:
  - MONITORING

HWBYPVM:
  guid: "c4a7009c-1ccb-4162-8761-fd1e0acc5169"
  description: "Heating water bypass valve control."
  is_abstract: true
  opt_uses:
  - failed_heating_water_bypass_valve_alarm
  uses:
  - heating_water_bypass_valve_command
  - heating_water_bypass_valve_status
  implements:
  - MONITORING

HWDPC:
  guid: "46009d2e-eee4-4e0a-a775-157fa7193983"
  description: "Heating water differential pressure control."
  is_abstract: true
  uses:
  - heating_water_differential_pressure_sensor
  - heating_water_differential_pressure_setpoint
  implements:
  - OPERATIONAL

HWDPM:
  guid: "7931fcc6-6dee-4f8c-8da9-af8ad4a77561"
  description: "Heating water differential pressure monitoring."
  is_abstract: true
  uses:
  - heating_water_differential_pressure_sensor
  implements:
  - OPERATIONAL

HWDTC:
  guid: "2a057240-61ba-46d5-b5d6-66d847218d43"
  description: "Differential temperature control for heating water."
  is_abstract: true
  implements:
  - CONTROL
  uses:
  - heating_water_differential_temperature_sensor
  - heating_water_differential_temperature_setpoint

HP6SWC:
  guid: "5d2c6d94-ad64-41ef-bce0-78a9b40532b1"
  description: "Six-compressor heat pump control on supply water side."
  is_abstract: true
  opt_uses:
  - heating_percentage_command
  - heating_thermal_power_capacity
  - high_supply_water_temperature_alarm
  - low_supply_water_temperature_alarm
  uses:
  - compressor_run_command_1
  - compressor_run_command_2
  - compressor_run_command_3
  - compressor_run_command_4
  - compressor_run_command_5
  - compressor_run_command_6
  - compressor_run_status_1
  - compressor_run_status_2
  - compressor_run_status_3
  - compressor_run_status_4
  - compressor_run_status_5
  - compressor_run_status_6
  - supply_water_temperature_sensor
  - supply_water_temperature_setpoint
  implements:
  - CONTROL

CPC2X:
  guid: "a45b771d-0bc2-49a4-8a4f-5e3287f65ff0"
  description: "Circulation control for 2 pumps."
  is_abstract: true
  uses:
  - circulation_pump_run_command_1
  - circulation_pump_run_status_1
  - circulation_pump_run_command_2
  - circulation_pump_run_status_2
  opt_uses:
  - failed_circulation_pump_alarm_1
  - failed_circulation_pump_alarm_2

OCWCPC2X:
  guid: "c1a4812d-d458-48ae-9fb9-cb92048ab6c9"
  description: "Circulation control for 2 open loop condenser water pumps."
  is_abstract: true
  uses:
  - outside_condensing_loop_water_circulation_pump_run_command_1
  - outside_condensing_loop_water_circulation_pump_run_command_2
  - outside_condensing_loop_water_circulation_pump_run_status_1
  - outside_condensing_loop_water_circulation_pump_run_status_2

SDHC:
  guid: "de065843-b1a9-4d2e-b751-31d7af8e8991"
  description: "Supply dehumidification control with a temperature setpoint."
  is_abstract: true
  opt_uses:
  - dehumidification_percentage_command
  - zone_air_dewpoint_temperature_sensor
  - supply_air_relative_humidity_sensor
  - failed_dehumidifier_alarm
  uses:
  - dehumidification_run_command
  - leaving_dehumidifier_temperature_sensor
  - leaving_dehumidifier_temperature_setpoint
  implements:
  - CONTROL

FPHC:
  guid: "bdd89332-3303-420d-a13c-ee38c398d9ff"
  description: "Four pipe heating and cooling control for radiant panels."
  is_abstract: true
  opt_uses:
  - heating_supply_water_isolation_valve_command
  - chilled_supply_water_isolation_valve_command
  - heating_water_valve_percentage_sensor
  - chilled_water_valve_percentage_sensor
  uses:
  - heating_water_valve_percentage_command
  - chilled_water_valve_percentage_command

SSTC:
  guid: "3aefe568-b8eb-485e-a3d9-38ac3bb9906d"
  description: "Supply steam valve monitoring to control water temperature on supply side for steam exchanger."
  is_abstract: true
  opt_uses:
  - supply_steam_valve_percentage_sensor
  uses:
  - supply_steam_valve_percentage_command
  - heating_supply_water_temperature_sensor
  - heating_supply_water_temperature_setpoint

SSVC:
  guid: "cb7bb427-b108-478f-97b5-3a8b925acec0"
  description: "Steam valve control to supply air temperature."
  is_abstract: true
  opt_uses:
  - heating_request_count
  uses:
  - steam_valve_percentage_command
  - supply_air_temperature_sensor
  - supply_air_temperature_setpoint
  implements:
  - CONTROL

DSVC:
  guid: "45b08e9e-d8a1-49a1-b182-c245edc543cc"
  description: "Steam valve control to discharge air temperature."
  is_abstract: true
  uses:
  - steam_valve_percentage_command
  - discharge_air_temperature_sensor
  - discharge_air_temperature_setpoint
  implements:
  - CONTROL

COC2XDSP:
  guid: "fa7cba8d-be4d-4968-a5bf-f55429006b77"
  description: "Dual setpoint CO concentration control with 2 sensors."
  is_abstract: true
  uses:
  - high_limit_zone_air_co_concentration_setpoint
  - low_limit_zone_air_co_concentration_setpoint
  - zone_air_co_concentration_sensor_1
  - zone_air_co_concentration_sensor_2
  implements:
  - CONTROL

NO2C2XDSP:
  guid: "7a76fa65-88d2-4cea-8297-3bdb4ca507e4"
  description: "Dual setpoint NO2 concentration control with 2 sensors."
  is_abstract: true
  uses:
  - high_limit_zone_air_no2_concentration_setpoint
  - low_limit_zone_air_no2_concentration_setpoint
  - zone_air_no2_concentration_sensor_1
  - zone_air_no2_concentration_sensor_2
  implements:
  - CONTROL

POTHWSC:
  guid: "ef91c1f1-cc85-4690-b4dd-69a4678f7cb3"
  description: "Potable hot water with return monitoring and supply water control."
  is_abstract: true
  opt_uses:
  - low_potable_supply_water_temperature_alarm
  - potable_hot_return_water_temperature_sensor
  uses:
  - potable_hot_supply_water_temperature_sensor
  - potable_hot_supply_water_temperature_setpoint
  implements:
  - CONTROL

HCPC2X:
  guid: "67a960f5-65e7-400f-b64e-ab4ef1ae9035"
  description: "Circulation control for 2 onboard heating water pumps."
  is_abstract: true
  uses:
  - heating_water_circulation_pump_run_status_1
  - heating_water_circulation_pump_run_status_2
  - heating_water_circulation_pump_run_command_1
  - heating_water_circulation_pump_run_command_2

CHCPC:
  guid: "ffd344fd-12ad-4633-ace7-79ae3987e9af"
  description: "Circulation control for onboard chilled water pump."
  is_abstract: true
  opt_uses:
  - failed_chilled_water_circulation_pump_alarm
  uses:
  - chilled_water_circulation_pump_run_status
  - chilled_water_circulation_pump_run_command

CHCPC2X:
  guid: "688f6f6a-c79a-4f1f-8a1e-4463d610276d"
  description: "Circulation control for 2 onboard chilled water pumps."
  is_abstract: true
  uses:
  - chilled_water_circulation_pump_run_status_1
  - chilled_water_circulation_pump_run_status_2
  - chilled_water_circulation_pump_run_command_1
  - chilled_water_circulation_pump_run_command_2

CDCPC:
  guid: "80262436-bf4a-43ef-a037-9ceaccbaaf76"
  description: "Circulation control for onboard condenser water pump."
  is_abstract: true
  uses:
  - condensing_water_circulation_pump_run_status
  - condensing_water_circulation_pump_run_command

ESM2X:
  guid: "3d2d7498-e741-4690-aab6-f2e14e11cfeb"
  description: "Dual electrostatic scrubber monitoring."
  is_abstract: true
  opt_uses:
  - failed_electrostatic_scrubber_alarm_1
  - failed_electrostatic_scrubber_alarm_2
  uses:
  - electrostatic_scrubber_run_command_1
  - electrostatic_scrubber_run_command_2
  - electrostatic_scrubber_run_status_1
  - electrostatic_scrubber_run_status_2
  implements:
  - MONITORING

DTPM:
  guid: "898b43c5-c051-4fbf-8366-4c1fefda40b6"
  description: "Detergent pump monitoring."
  is_abstract: true
  opt_uses:
  - low_detergent_alarm
  uses:
  - detergent_pump_run_status
  - detergent_pump_run_command
  implements:
  - MONITORING

PDSCV5X:
  guid: "58a33a88-c7a9-426a-a820-8db1a99cbd0e"
  description: "5 Pressure-dependent supply damper control for ventilation purposes (CO2 or VOC)."
  is_abstract: true
  uses:
  - supply_air_damper_percentage_command_1
  - supply_air_damper_percentage_command_2
  - supply_air_damper_percentage_command_3
  - supply_air_damper_percentage_command_4
  - supply_air_damper_percentage_command_5
  - supply_air_damper_percentage_sensor_1
  - supply_air_damper_percentage_sensor_2
  - supply_air_damper_percentage_sensor_3
  - supply_air_damper_percentage_sensor_4
  - supply_air_damper_percentage_sensor_5
  implements:
    - CONTROL

COM4X:
  guid: "f3c57976-61d5-41b6-8972-a35d1130a7d9"
  description: "Carbon monoxide monitoring with 4 sensors."
  is_abstract: true
  implements:
  - MONITORING
  uses:
  - zone_air_co_concentration_sensor_1
  - zone_air_co_concentration_sensor_2
  - zone_air_co_concentration_sensor_3
  - zone_air_co_concentration_sensor_4

CHWBZTC:
  guid: "b52fcafe-d276-4b08-b147-77b065f5a890"
  description: "Chilled water valve binary (open/closed) control."
  is_abstract: true
  implements:
  - OPERATIONAL
  uses:
  - chilled_water_valve_command
  - zone_air_temperature_sensor
  - zone_air_temperature_setpoint
  opt_uses:
  - failed_chilled_water_valve_alarm
  - failed_zone_air_temperature_alarm
  - high_zone_air_temperature_alarm
  - low_zone_air_temperature_alarm

REFSTC2X:
  guid: "82a2f713-a6b8-4b0b-814d-e75c5b1d0df1"
  description: "Refrigerant temperature temp control for 2 circuits."
  is_abstract: true
  opt_uses:
  - refrigerant_discharge_temperature_sensor_1
  - refrigerant_discharge_temperature_sensor_2
  - refrigerant_suction_temperature_sensor_1
  - refrigerant_suction_temperature_sensor_2
  uses:
  - refrigerant_condenser_saturation_temperature_sensor_1
  - refrigerant_condenser_saturation_temperature_sensor_2
  - refrigerant_evaporator_saturation_temperature_sensor_1
  - refrigerant_evaporator_saturation_temperature_sensor_2
  - refrigerant_condenser_saturation_temperature_setpoint
  implements:
  - MONITORING

ETM3X:
  guid: "4e9f481d-25d2-419f-974b-88aa7d6fd20e"
  description: "Basic exhaust temperature monitoring with three sensor."
  is_abstract: true
  opt_uses:
  - failed_exhaust_air_temperature_alarm_1
  - failed_exhaust_air_temperature_alarm_2
  - failed_exhaust_air_temperature_alarm_3
  uses:
  - exhaust_air_temperature_sensor_1
  - exhaust_air_temperature_sensor_2
  - exhaust_air_temperature_sensor_3
  implements:
  - MONITORING

EFM3X:
  guid: "8de8cf27-f721-4ce8-91cd-9481ac103477"
  description: "Exhaust air flow monitoring with three sensors."
  is_abstract: true
  uses:
  - exhaust_air_flowrate_sensor_1
  - exhaust_air_flowrate_sensor_2
  - exhaust_air_flowrate_sensor_3
  implements:
  - MONITORING

EDPM3X:
  guid: "4cf314cb-1695-450c-aa4f-ab4542935509"
  description: "Triple exhaust air damper percentage monitoring."
  is_abstract: true
  uses:
  - exhaust_air_damper_percentage_sensor_1
  - exhaust_air_damper_percentage_sensor_2
  - exhaust_air_damper_percentage_sensor_3
  implements:
  - MONITORING

CFVSC:
  guid: "b4aa442f-e7fa-4bc6-811a-fe2925e7255f"
  description: "Variable speed control for condensing fan."
  is_abstract: true
  uses:
  - condensing_fan_run_command
  - condensing_fan_run_status
  - condensing_fan_speed_percentage_command

RVINJM2X:
  guid: "4bcc49eb-6a3c-450a-8357-5dd1f5a8ce4d"
  description: "Refrigerant vapor injection monitoring for two circuits."
  is_abstract: true
  uses:
  - refrigerant_condenser_pressure_sensor_1
  - refrigerant_condenser_pressure_sensor_2
  - refrigerant_discharge_temperature_sensor_1
  - refrigerant_discharge_temperature_sensor_2
  - refrigerant_evaporator_pressure_sensor_1
  - refrigerant_evaporator_pressure_sensor_2
  - refrigerant_injection_pressure_sensor_1
  - refrigerant_injection_pressure_sensor_2
  - refrigerant_injection_suction_superheat_temperature_sensor_1
  - refrigerant_injection_suction_superheat_temperature_sensor_2
  - refrigerant_injection_suction_temperature_sensor_1
  - refrigerant_injection_suction_temperature_sensor_2
  - refrigerant_liquid_temperature_sensor_1
  - refrigerant_liquid_temperature_sensor_2

ZWVDM:
  guid: "58921c49-ae96-48f9-a3fb-faa389d37322"
  description: "Water vapor density monitoring, equivalent to absolute humidity monitoring"
  uses:
  - zone_air_water_vapor_density_sensor
  implements:
  - MONITORING

WTM:
  guid: "ca4109bc-cfb6-424f-9ff5-ad232c448dd4"
  description: "Basic water temperature monitoring."
  is_abstract: true
  implements:
  - MONITORING
  uses:
  - water_temperature_sensor

SWPC:
  guid: "0344cf63-8ac8-48d1-80d3-f54a0c49d8be"
  description: "Water Pressure Control."
  is_abstract: true
  implements:
  - CONTROL
  opt_uses:
  - return_water_pressure_sensor
  uses:
  - supply_water_pressure_sensor
  - supply_water_pressure_setpoint

CHWPM:
  guid: "03ecc605-9f20-48ea-9f0b-0ac97a48e225"
  description: "Chilled Water Pressure Monitoring."
  is_abstract: true
  implements:
  - CONTROL
  opt_uses:
  - chilled_return_water_pressure_sensor
  uses:
  - chilled_supply_water_pressure_sensor

HWPM:
  guid: "635287df-7305-4620-8346-22d69136bf40"
  description: "Hot Water Pressure Monitoring."
  is_abstract: true
  implements:
  - OPERATIONAL
  opt_uses:
  - heating_return_water_pressure_sensor
  uses:
  - heating_supply_water_pressure_sensor<|MERGE_RESOLUTION|>--- conflicted
+++ resolved
@@ -38,12 +38,8 @@
   - low_supply_air_flowrate_alarm
   - failed_supply_air_damper_alarm
   - pressurization_request_count
-<<<<<<< HEAD
   - flowrate_requirement
   - unoccupied_flowrate_requirement
-=======
-  - zone_air_differential_pressure_sensor
->>>>>>> bf2101a5
   uses:
   - supply_air_damper_percentage_command
   - supply_air_flowrate_sensor

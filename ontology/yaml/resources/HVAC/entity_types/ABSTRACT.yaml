# Copyright 2020 Google LLC
#
# Licensed under the Apache License, Version 2.0 (the License);
# you may not use this file except in compliance with the License.
# You may obtain a copy of the License at
#
#    https://www.apache.org/licenses/LICENSE-2.0
#
# Unless required by applicable law or agreed to in writing, software
# distributed under the License is distributed on an AS IS BASIS,
# WITHOUT WARRANTIES OR CONDITIONS OF ANY KIND, either express or implied.
# See the License for the specific language governing permissions and
# limitations under the License.

### ABSTRACT TYPES

# This defines subtypes by function. They are not necessarily specific to any type of equipment.
# TODO: Variable speed compressors?
# TODO: For types which use multiple sensors as control points (e.g. differential_pressure_sensor_1
# and _2) they should be reconstructed using virtual points (and the 2X types should be deprecated).

SD:
  guid: "92e24391-7993-4d0b-9fbd-a6e9707e7e20"
  description: "Single duct VAV type, with basic airflow control."
  is_abstract: true
  opt_uses:
  - cooling_thermal_power_capacity
  - run_command
  - supply_air_cooling_flowrate_capacity
  - supply_air_damper_percentage_sensor
  - supply_air_heating_flowrate_capacity
  - supply_air_temperature_sensor
  - supply_air_ventilation_flowrate_requirement
  - high_supply_air_temperature_alarm
  - low_supply_air_temperature_alarm
  - purge_command
  - high_supply_air_flowrate_alarm
  - low_supply_air_flowrate_alarm
  - failed_supply_air_damper_alarm
  - pressurization_request_count
  uses:
  - supply_air_damper_percentage_command
  - supply_air_flowrate_sensor
  - supply_air_flowrate_setpoint
  implements:
  - CONTROL


RDM:
  guid: "9b0b6094-b092-4d27-b894-6dbc299e4833"
  description: "Very basic system run duration monitoring. "
  is_abstract: true
  uses:
  - run_time_accumulator
  implements:
  - MONITORING

DD:
  guid: "5b09f1bd-f526-4d77-b1a3-1fceda2ba041"
  description: "Dual duct flow control (hot deck, cold deck)."
  is_abstract: true
  opt_uses:
  - cooling_thermal_power_capacity
  - discharge_air_temperature_sensor
  - heating_thermal_power_capacity
  - run_command
  - supply_air_cooling_flowrate_capacity
  - supply_air_heating_flowrate_capacity
  - supply_air_ventilation_flowrate_requirement
  - failed_discharge_air_temperature_alarm
  uses:
  - cooling_air_damper_percentage_command
  - cooling_air_flowrate_sensor
  - cooling_air_flowrate_setpoint
  - heating_air_damper_percentage_command
  - heating_air_flowrate_sensor
  - heating_air_flowrate_setpoint
  implements:
  - CONTROL


SRC:
  guid: "0b8da138-b5be-42d1-81ad-13d4196f5352"
  description: "Very basic run scheduling command."
  is_abstract: true
  uses:
  - schedule_run_command
  implements:
  - CONTROL

# Not deprecated but probably not useful
OADM:
  guid: "682fcc2c-ff92-4409-81b3-03a1eb8851b4"
  description: "Outside air damper monitoring."
  is_abstract: true
  opt_uses:
  - failed_outside_air_damper_alarm
  uses:
  - outside_air_damper_command


MOAFC:
  guid: "76994bbd-4395-4a19-914f-d5c9a21fc99b"
  description: "Minimum (ventilation) outside air flow control."
  is_abstract: true
  opt_uses:
  - economizer_mode
  - ventilation_request_count
  - low_ventilation_outside_air_flowrate_alarm
  - failed_ventilation_outside_air_flowrate_alarm
  - failed_ventilation_outside_air_damper_alarm
  - ventilation_outside_air_damper_percentage_sensor
  uses:
  - ventilation_outside_air_damper_percentage_command
  - ventilation_outside_air_flowrate_sensor
  - ventilation_outside_air_flowrate_setpoint
  implements:
  - CONTROL


OAFC:
  guid: "9a39e296-caaa-41d8-a1b2-af9255eb4019"
  description: "Outside Air Flow Control"
  is_abstract: true
  opt_uses:
  - economizer_mode
  - mixed_air_temperature_sensor
  - failed_mixed_air_temperature_alarm
  - high_mixed_air_temperature_alarm
  - low_mixed_air_temperature_alarm
  uses:
  - outside_air_damper_percentage_command
  - outside_air_flowrate_sensor
  - outside_air_flowrate_setpoint
  implements:
  - CONTROL


ZTM:
  guid: "869b8713-9b16-4ca0-b957-630c26e9e506"
  description: "Zone temperature monitoring."
  is_abstract: true
  opt_uses:
  - discharge_air_temperature_sensor
  - failed_discharge_air_temperature_alarm
  - failed_zone_air_temperature_alarm
  - high_zone_air_temperature_alarm
  - low_zone_air_temperature_alarm
  uses:
  - zone_air_temperature_sensor
  implements:
  - MONITORING


REFM:
  guid: "df97ad55-5e8f-4cc2-89b7-c07b7a6f28b4"
  description: "Refrigerant leak monitoring."
  is_abstract: true
  implements:
  - MONITORING
  opt_uses:
  - high_zone_air_refrigerant_concentration_alarm
  - failed_zone_air_refrigerant_concentration_alarm
  uses:
  - zone_air_refrigerant_concentration_sensor


CSP:
  guid: "d741e3d6-4997-4a01-8ac1-07b6ff6d53a7"
  description: "Single cooling setpoint control (IDF room typically)."
  is_abstract: true
  implements:
  - OPERATIONAL
  opt_uses:
  - discharge_air_temperature_sensor
  - high_discharge_air_temperature_alarm
  - low_discharge_air_temperature_alarm
  - zone_air_relative_humidity_sensor
  - zone_occupancy_status
  - failed_discharge_air_temperature_alarm
  - failed_zone_air_temperature_alarm
  - high_zone_air_temperature_alarm
  - low_zone_air_temperature_alarm
  uses:
  - zone_air_cooling_temperature_setpoint
  - zone_air_temperature_sensor


ZTC:
  guid: "6140021d-52a9-4d7c-8846-ca296ab32aa2"
  description: "Single control setpoint with deadband."
  is_abstract: true
  implements:
  - OPERATIONAL
  opt_uses:
  - zone_air_deadband_temperature_setpoint
  - zone_air_relative_humidity_sensor
  - failed_zone_air_temperature_alarm
  - high_zone_air_temperature_alarm
  - low_zone_air_temperature_alarm
  - zone_occupancy_status
  - zone_air_specificenthalpy_sensor
  uses:
  - zone_air_temperature_sensor
  - zone_air_temperature_setpoint


DSARC:
  guid: "d891cb1e-f38c-4bec-ae0f-80cc00e2a346"
  description: "AHU dual supply air reset control."
  is_abstract: true
  opt_uses:
  - heating_request_count
  - supply_air_flowrate_sensor
  uses:
  - cooling_request_count
  - pressurization_request_count
  - supply_air_cooling_temperature_setpoint
  - supply_air_heating_temperature_setpoint
  - supply_air_static_pressure_setpoint
  implements:
  - CONTROL


DFMSS:
  guid: "d2e28e09-b84b-479a-85a6-f3494b50c7d3"
  description: "Discharge fan Start Stop with uneven statuses."
  is_abstract: true
  implements:
  - OPERATIONAL
  opt_uses:
  - discharge_air_flowrate_capacity
  - discharge_fan_current_sensor
  - discharge_fan_power_capacity
  - discharge_fan_power_sensor
  - discharge_fan_lost_power_alarm
  - failed_discharge_fan_alarm_1
  - failed_discharge_fan_alarm_2
  uses:
  - discharge_fan_run_command
  - discharge_fan_run_status_1
  - discharge_fan_run_status_2


DX2RC:
  guid: "3ffa6782-30f3-4e94-9a5d-a6a2fa47c91a"
  description: "Compressor run control on retun side (RC)."
  is_abstract: true
  opt_uses:
  - compressor_speed_percentage_command
  - cooling_percentage_command
  - cooling_thermal_power_capacity
  - cooling_stage_run_count
  - discharge_air_temperature_sensor
  - leaving_cooling_coil_temperature_sensor
  - failed_discharge_air_temperature_alarm
  - high_return_air_temperature_alarm
  - failed_return_air_temperature_alarm
  - low_return_air_temperature_alarm
  uses:
  - compressor_run_command_1
  - compressor_run_command_2
  - compressor_run_status_1
  - compressor_run_status_2
  - return_air_temperature_sensor
  - return_air_temperature_setpoint
  implements:
  - CONTROL


DFSMC:
  guid: "c9972693-cc8b-4191-ba3c-d0306e961ca7"
  description: "Discharge fan multi-speed control."
  is_abstract: true
  uses:
  - discharge_fan_run_command
  - discharge_fan_speed_mode


DSP:
  guid: "662d48d1-95a9-4e23-a6e1-daf2fc80d676"
  description: "Dual setpoint control (heating/cooling thresholds with deadband in between)."
  is_abstract: true
  implements:
  - OPERATIONAL
  opt_uses:
  - discharge_air_temperature_sensor
  - zone_air_relative_humidity_sensor
  - failed_zone_air_relative_humidity_alarm
  - high_zone_air_relative_humidity_alarm
  - low_zone_air_relative_humidity_alarm
  - failed_discharge_air_temperature_alarm
  - low_discharge_air_temperature_alarm
  - high_discharge_air_temperature_alarm
  - failed_zone_air_temperature_alarm
  - high_zone_air_temperature_alarm
  - low_zone_air_temperature_alarm
  - zone_occupancy_status
  - cooling_request_count
  - heating_request_count
  uses:
  - zone_air_cooling_temperature_setpoint
  - zone_air_heating_temperature_setpoint
  - zone_air_temperature_sensor


DDSP:
  guid: "079307e1-3bd4-4f90-9c00-66961afbda6a"
  description: "Dual setpoint control (heating/cooling thresholds with deadband in between) with two zone temp sensors."
  is_abstract: true
  implements:
  - OPERATIONAL
  opt_uses:
  - discharge_air_temperature_sensor
  - failed_discharge_air_temperature_alarm
  uses:
  - zone_air_cooling_temperature_setpoint
  - zone_air_heating_temperature_setpoint
  - zone_air_temperature_sensor_1
  - zone_air_temperature_sensor_2


CO2C:
  guid: "d2659eb3-d7a4-450a-9152-da9b30c9a267"
  description: "Carbon dioxide control."
  is_abstract: true
  implements:
  - OPERATIONAL
  uses:
  - zone_air_co2_concentration_sensor
  - zone_air_co2_concentration_setpoint
  opt_uses:
  - high_zone_air_co2_concentration_alarm
  - failed_zone_air_co2_concentration_alarm


CO2CMAX:
  guid: "6ce30064-7249-44be-8e6b-0f05f1f41715"
  description: "Multi-zone carbon dioxide control to the maximum zone concentration."
  is_abstract: true
  implements:
  - OPERATIONAL
  uses:
  - max_zone_air_co2_concentration_sensor
  - zone_air_co2_concentration_setpoint
  opt_uses:
  - high_zone_air_co2_concentration_alarm
  - failed_zone_air_co2_concentration_alarm

CO2CDSP:
  guid: "668a3a75-e78d-4755-a360-b370bceda3c5"
  description: "Carbon dioxide control with dual setpoint."
  is_abstract: true
  implements:
  - OPERATIONAL
  uses:
  - high_limit_zone_air_co2_concentration_setpoint
  - low_limit_zone_air_co2_concentration_setpoint
  - zone_air_co2_concentration_sensor
  opt_uses:
  - high_zone_air_co2_concentration_alarm
  - failed_zone_air_co2_concentration_alarm


COC:
  guid: "dee7cc87-51cb-460e-8202-eff4001319db"
  description: "Carbon monoxide control."
  is_abstract: true
  implements:
  - OPERATIONAL
  uses:
  - zone_air_co_concentration_sensor
  - zone_air_co_concentration_setpoint
  opt_uses:
  - high_zone_air_co_concentration_alarm
  - failed_zone_air_co_concentration_alarm

COM:
  guid: "bd9a1e2d-0710-4c58-8a56-3890af55f6b3"
  description: "Carbon monoxide monitoring."
  is_abstract: true
  implements:
  - MONITORING
  uses:
  - zone_air_co_concentration_sensor

BPC:
  guid: "8199ef48-de0b-4112-bf7a-15876a4acaff"
  description: "Building pressure control (stand-alone fan)."
  is_abstract: true
  uses:
  - building_air_static_pressure_sensor
  - building_air_static_pressure_setpoint
  implements:
  - OPERATIONAL
  opt_uses:
  - high_building_air_static_pressure_alarm
  - low_building_air_static_pressure_alarm


BPC2X:
  guid: "4c27f34b-0132-44fb-b99a-355ba6a25d6c"
  description: "Building pressure control for two pressure sensors (stand-alone fan)."
  is_abstract: true
  opt_uses:
  - high_building_air_static_pressure_alarm_1
  - high_building_air_static_pressure_alarm_2
  - low_building_air_static_pressure_alarm_1
  - low_building_air_static_pressure_alarm_2
  uses:
  - building_air_static_pressure_sensor_1
  - building_air_static_pressure_sensor_2
  - building_air_static_pressure_setpoint
  implements:
  - OPERATIONAL


EDPM:
  guid: "6051d016-4a78-42f4-aeaf-3701417b8773"
  description: "Exhaust air damper percentage monitoring."
  is_abstract: true
  implements:
  - MONITORING
  opt_uses:
  - failed_exhaust_air_damper_alarm
  uses:
  - exhaust_air_damper_percentage_command
  - exhaust_air_damper_percentage_sensor

EDPM2X:
  guid: "20f6ee70-f651-4c3b-a528-7750ef5f6001"
  description: "Dual exhaust air damper percentage monitoring."
  is_abstract: true
  implements:
  - MONITORING
  opt_uses:
  - failed_exhaust_air_damper_alarm_1
  - failed_exhaust_air_damper_alarm_2
  uses:
  - exhaust_air_damper_percentage_command_1
  - exhaust_air_damper_percentage_command_2
  - exhaust_air_damper_percentage_sensor_1
  - exhaust_air_damper_percentage_sensor_2

EDM:
  guid: "e765d413-988e-4524-99b6-9869cff2f02e"
  description: "Exhaust air damper monitoring."
  is_abstract: true
  uses:
  - exhaust_air_damper_command
  - exhaust_air_damper_status


EDBPC:
  guid: "4e428d76-1f7d-46e9-adc6-2affcd170fb6"
  description: "Building static control with exhaust damper."
  is_abstract: true
  opt_uses:
  - exhaust_air_damper_percentage_sensor
  - failed_exhaust_air_damper_alarm
  - exhaust_air_differential_pressure_sensor
  - high_building_air_static_pressure_alarm
  - low_building_air_static_pressure_alarm
  uses:
  - building_air_static_pressure_sensor
  - building_air_static_pressure_setpoint
  - exhaust_air_damper_percentage_command
  implements:
  - CONTROL


EDRPC:
  guid: "79013451-90f3-412c-bde5-425c455b2de5"
  description: "Return static control with exhaust damper."
  is_abstract: true
  opt_uses:
  - exhaust_air_damper_percentage_sensor
  uses:
  - exhaust_air_damper_percentage_command
  - return_air_static_pressure_sensor
  - return_air_static_pressure_setpoint
  implements:
  - CONTROL


EFFC:
  guid: "45dd6520-570d-43c6-8085-124f1a99196e"
  description: "Exhaust fan flow control."
  is_abstract: true
  uses:
  - exhaust_air_flowrate_sensor
  - exhaust_air_flowrate_setpoint
  - speed_percentage_command
  implements:
  - CONTROL


BSPC:
  guid: "78836ff7-b9e6-427d-bbbc-bef212ae6522"
  description: "Building static pressure control (as part of a composite device)."
  is_abstract: true
  opt_uses:
  - exhaust_air_damper_percentage_command
  - exhaust_fan_run_status
  - failed_exhaust_fan_alarm
  - high_building_air_static_pressure_alarm
  - low_building_air_static_pressure_alarm
  uses:
  - building_air_static_pressure_sensor
  - building_air_static_pressure_setpoint
  - exhaust_fan_run_command
  implements:
  - CONTROL


VSC:
  guid: "5ac998b4-d72e-40f1-9c8f-c905ec8b5cc6"
  description: "Variable speed control generic."
  is_abstract: true
  opt_uses:
  - control_mode
  - current_sensor
  - energy_accumulator
  - motor_temperature_sensor
  - power_sensor
  - run_mode
  - run_time_accumulator
  - speed_frequency_sensor
  - speed_mode
  - speed_percentage_sensor
  - torque_sensor
  - voltage_sensor
  - failed_alarm
  - local_override_alarm
  - lost_power_alarm
  - master_alarm
  - failed_inverter_alarm
  uses:
  - run_command
  - run_status
  - speed_percentage_command
  implements:
  - OPERATIONAL


EFVSC:
  guid: "dab0bc02-db86-4b2d-be8d-36a4232ef7c0"
  description: "Variable speed control for exhaust fans."
  is_abstract: true
  opt_uses:
  - exhaust_fan_current_sensor
  - exhaust_fan_power_sensor
  - exhaust_fan_run_mode
  - exhaust_fan_speed_frequency_sensor
  - exhaust_fan_speed_mode
  - exhaust_fan_speed_percentage_sensor
  - failed_exhaust_fan_alarm
  - exhaust_fan_voltage_sensor
  uses:
  - exhaust_fan_run_command
  - exhaust_fan_run_status
  - exhaust_fan_speed_percentage_command
  implements:
  - OPERATIONAL


VSFC:
  guid: "8dcdc4b0-af94-4468-8346-d28442447f84"
  description: "Variable speed control or monitor in frequency"
  is_abstract: true
  opt_uses:
  - failed_alarm
  uses:
  - speed_frequency_command
  - speed_frequency_sensor


SFVSC:
  guid: "ac42c5d1-24d5-4433-b5e5-4ae8843e9ca8"
  description: "Variable speed control for supply fans."
  is_abstract: true
  opt_uses:
  - control_mode
  - supply_fan_current_sensor
  - supply_fan_energy_accumulator
  - supply_fan_power_sensor
  - supply_fan_power_status
  - supply_fan_run_time_accumulator
  - supply_fan_speed_frequency_sensor
  - supply_fan_speed_mode
  - supply_fan_speed_percentage_sensor
  - supply_fan_torque_sensor
  - supply_fan_voltage_sensor
  - failed_supply_fan_alarm
  - supply_fan_lost_power_alarm
  - failed_inverter_alarm
  uses:
  - supply_fan_run_command
  - supply_fan_run_status
  - supply_fan_speed_percentage_command
  implements:
  - OPERATIONAL


DFVSC:
  guid: "99ebcfbb-f9a5-446f-8faf-ebf61548e2cd"
  description: "Variable speed control for discharge fans."
  is_abstract: true
  opt_uses:
  - control_mode
  - discharge_fan_current_sensor
  - discharge_fan_energy_accumulator
  - discharge_fan_power_sensor
  - discharge_fan_run_time_accumulator
  - discharge_fan_speed_frequency_sensor
  - discharge_fan_speed_mode
  - discharge_fan_speed_percentage_sensor
  - discharge_fan_torque_sensor
  - discharge_fan_voltage_sensor
  - discharge_fan_lost_power_alarm
  - failed_discharge_fan_alarm
  - discharge_air_flowrate_sensor
  - failed_inverter_alarm
  - high_discharge_air_flowrate_alarm
  uses:
  - discharge_fan_run_command
  - discharge_fan_run_status
  - discharge_fan_speed_percentage_command
  implements:
  - OPERATIONAL


DFVSC2X:
  guid: "8d7ed5d3-725a-46d7-99e5-6cfbed564551"
  description: "Variable speed control for discharge fans for 2 separate zones."
  is_abstract: true
  opt_uses:
  - discharge_fan_current_sensor_1
  - discharge_fan_current_sensor_2
  - discharge_fan_power_sensor_1
  - discharge_fan_power_sensor_2
  - discharge_fan_speed_frequency_sensor_1
  - discharge_fan_speed_frequency_sensor_2
  - discharge_fan_speed_percentage_sensor_1
  - discharge_fan_speed_percentage_sensor_2
  - discharge_fan_lost_power_alarm_1
  - discharge_fan_lost_power_alarm_2
  uses:
  - discharge_fan_run_command_1
  - discharge_fan_run_command_2
  - discharge_fan_run_status_1
  - discharge_fan_run_status_2
  - discharge_fan_speed_percentage_command_1
  - discharge_fan_speed_percentage_command_2
  implements:
  - OPERATIONAL


DFVSFC:
  guid: "0f7905ae-ef96-4e44-a52b-10d3fd628de9"
  description: "Variable speed control with frequency setting for discharge fans."
  is_abstract: true
  uses:
  - discharge_fan_run_command
  - discharge_fan_run_status
  - discharge_fan_speed_frequency_command
  opt_uses:
  - discharge_fan_speed_frequency_sensor
  - failed_discharge_fan_alarm
  implements:
  - OPERATIONAL


DFMSC:
  guid: "b9228e0a-91ae-4bcf-911d-f5391941814d"
  description: "Discharge fan multi-speed control."
  is_abstract: true
  uses:
  - discharge_fan_run_command
  - discharge_fan_run_status
  - discharge_fan_speed_mode
  opt_uses:
  - discharge_fan_run_mode
  - schedule_run_command
  - failed_discharge_fan_alarm

DFMSC2X:
  guid: "779eda39-c031-4f09-8fc7-9f95f6338115"
  description: "Dual discharge fan multi-speed control."
  is_abstract: true
  uses:
  - discharge_fan_run_command_1
  - discharge_fan_run_command_2
  - discharge_fan_speed_mode_1
  - discharge_fan_speed_mode_2
  - discharge_fan_run_status_1
  - discharge_fan_run_status_2
  opt_uses:
  - failed_discharge_fan_alarm_1
  - failed_discharge_fan_alarm_2

ZHM:
  guid: "2832f316-151a-489e-9bd5-0ab159edb0d2"
  description: "Zone humidity monitoring."
  is_abstract: true
  implements:
  - MONITORING
  uses:
  - zone_air_relative_humidity_sensor
  opt_uses:
  - failed_zone_air_relative_humidity_alarm
  - high_zone_air_relative_humidity_alarm

ZHM2X:
  guid: "1e5c95b5-bbf8-42ab-b68f-08bd3fc7638e"
  description: "Dual sensor zone humidity monitoring."
  is_abstract: true
  implements:
  - MONITORING
  opt_uses:
  - failed_zone_air_relative_humidity_alarm_1
  - failed_zone_air_relative_humidity_alarm_2
  uses:
  - zone_air_relative_humidity_sensor_1
  - zone_air_relative_humidity_sensor_2

DTM:
  guid: "576e2b80-1711-4bac-abed-c54f2db5351d"
  description: "Discharge temperature monitoring."
  is_abstract: true
  opt_uses:
  - discharge_air_relative_humidity_sensor
  - discharge_air_specificenthalpy_sensor
  - failed_discharge_air_temperature_alarm
  - high_discharge_air_temperature_alarm
  - low_discharge_air_temperature_alarm
  uses:
  - discharge_air_temperature_sensor
  implements:
  - MONITORING


SS:
  guid: "5231c7a0-b1bf-48b2-8443-6f37e3b07376"
  description: "Basic combination of run command and status (start/stop)."
  is_abstract: true
  implements:
  - /SS
  - OPERATIONAL
  opt_uses:
  - control_mode
  - current_sensor
  - flowrate_capacity
  - power_capacity
  - power_sensor
  - powerfactor_sensor
  - run_time_accumulator
  - failed_alarm
  - local_override_alarm
  - lost_power_alarm
<<<<<<< HEAD
  - communication_status
=======
  - efficiency_percentage_sensor
>>>>>>> e810fa3c

DSPC:
  guid: "3f288511-32ca-47ae-a4e0-391620026420"
  description: "Discharge static pressure control via discharge fan speed"
  is_abstract: true
  opt_uses:
  - pressurization_request_count
  - discharge_air_damper_percentage_command
  - discharge_air_flowrate_sensor
  - discharge_fan_run_command
  - discharge_fan_run_status
  - discharge_fan_speed_frequency_sensor
  - discharge_fan_speed_percentage_command
  - failed_discharge_fan_alarm
  - failed_discharge_air_static_pressure_alarm
  - high_discharge_air_static_pressure_alarm
  - low_discharge_air_static_pressure_alarm
  uses:
  - discharge_air_static_pressure_sensor
  - discharge_air_static_pressure_setpoint
  implements:
  - OPERATIONAL

SSPC:
  guid: "7e0a30ec-8a1d-486c-b9f2-96ae60e695cd"
  description: "Supply static pressure control via supply fan speed"
  is_abstract: true
  opt_uses:
  - pressurization_request_count
  - supply_air_damper_percentage_command
  - supply_air_flowrate_sensor
  - supply_fan_run_command
  - supply_fan_run_status
  - supply_fan_speed_frequency_sensor
  - supply_fan_speed_percentage_command
  - failed_supply_fan_alarm
  - failed_supply_air_static_pressure_alarm
  - high_supply_air_static_pressure_alarm
  - low_supply_air_static_pressure_alarm
  uses:
  - supply_air_static_pressure_sensor
  - supply_air_static_pressure_setpoint
  implements:
  - OPERATIONAL

SPSS:
  guid: "0b1c2a43-53d8-4349-883c-8bde722fccb5"
  description: "Spray pump start stop monitoring."
  is_abstract: true
  uses:
  - spray_pump_run_command
  - spray_pump_run_status
  implements:
  - OPERATIONAL

EFSS:
  guid: "1df2cdc8-ef3c-472a-ace0-c85d501e121e"
  description: "Basic combination of exhaust fan run command and status (start/stop)."
  is_abstract: true
  implements:
  - OPERATIONAL
  opt_uses:
  - exhaust_air_flowrate_capacity
  - exhaust_fan_current_sensor
  - exhaust_fan_power_capacity
  - exhaust_fan_power_sensor
  - exhaust_fan_run_mode
  - failed_exhaust_fan_alarm
  uses:
  - exhaust_fan_run_command
  - exhaust_fan_run_status


DFSS:
  guid: "969a750f-d5a3-4d4c-ae74-b810d6ddb774"
  description: "Basic combination of discharge fan run command and status (start/stop)."
  is_abstract: true
  implements:
  - OPERATIONAL
  opt_uses:
  - discharge_air_flowrate_capacity
  - discharge_air_static_pressure_sensor
  - discharge_fan_current_sensor
  - discharge_fan_power_capacity
  - discharge_fan_power_sensor
  - discharge_fan_run_time_accumulator
  - schedule_run_command
  - discharge_fan_lost_power_alarm
  - failed_discharge_fan_alarm
  - overload_discharge_fan_alarm
  uses:
  - discharge_fan_run_command
  - discharge_fan_run_status


DFSS2X:
  guid: "dddfd3fa-86a8-4cf9-b1ca-8026ab54f991"
  description: "Two discharge fan run command and status (start/stop). With dampers"
  is_abstract: true
  implements:
  - OPERATIONAL
  opt_uses:
  - failed_discharge_fan_alarm_1
  - failed_discharge_fan_alarm_2
  uses:
  - discharge_fan_run_command_1
  - discharge_fan_run_command_2
  - discharge_fan_run_status_1
  - discharge_fan_run_status_2


HT2RC:
  guid: "3a770fea-bfb4-4a78-a0a1-c33922871fa2"
  description: "Two gas or electric heater control on zone side (HSP, DSP)."
  is_abstract: true
  opt_uses:
  - discharge_air_temperature_sensor
  - heating_percentage_command
  - heating_thermal_power_capacity
  - heating_stage_run_count
  - failed_discharge_air_temperature_alarm
  - high_return_air_temperature_alarm
  - failed_return_air_temperature_alarm
  - low_return_air_temperature_alarm
  uses:
  - heater_run_command_1
  - heater_run_command_2
  - return_air_temperature_sensor
  - return_air_temperature_setpoint
  implements:
  - CONTROL


HTZTC:
  guid: "bb4d6089-64cd-4994-9906-2a5555f9155a"
  description: "Gas or electric heater control on zone side (ZC)."
  is_abstract: true
  opt_uses:
  - discharge_air_temperature_sensor
  - heater_run_status
  - heating_percentage_command
  - heating_percentage_sensor
  - heating_thermal_power_capacity
  - failed_discharge_air_temperature_alarm
  - failed_zone_air_temperature_alarm
  - high_zone_air_temperature_alarm
  - low_zone_air_temperature_alarm
  uses:
  - heater_run_command
  - zone_air_temperature_sensor
  - zone_air_temperature_setpoint
  implements:
  - CONTROL


HT3ZTC:
  guid: "bd9a4e2d-2467-43ad-8398-62af5e487ceb"
  description: "Two gas or electric heater control on zone side (HSP, ZTC)."
  is_abstract: true
  opt_uses:
  - discharge_air_temperature_sensor
  - heating_percentage_command
  - heating_thermal_power_capacity
  - failed_discharge_air_temperature_alarm
  - failed_zone_air_temperature_alarm
  - high_zone_air_temperature_alarm
  - low_zone_air_temperature_alarm
  uses:
  - heater_run_command_1
  - heater_run_command_2
  - heater_run_command_3
  - zone_air_temperature_sensor
  - zone_air_temperature_setpoint
  implements:
  - CONTROL


HSOUC:
  guid: "e64d93ac-29cd-46d6-8e4e-6c54db056eb5"
  description: "Heating occupied/unoccupied setpoint control."
  is_abstract: true
  uses:
  - zone_air_occupied_heating_temperature_setpoint
  - zone_air_temperature_sensor
  - zone_air_unoccupied_heating_temperature_setpoint
  implements:
  - CONTROL
  opt_uses:
  - failed_zone_air_temperature_alarm
  - high_zone_air_temperature_alarm
  - low_zone_air_temperature_alarm


HTZOUC:
  guid: "5407057a-7f34-4bc6-bb9f-3b8fa1149f14"
  description: "Gas or electric heater control on zone side (ZC)."
  is_abstract: true
  opt_uses:
  - heater_run_status
  - failed_zone_air_temperature_alarm
  - high_zone_air_temperature_alarm
  - low_zone_air_temperature_alarm
  uses:
  - heater_run_command
  - zone_air_occupied_heating_temperature_setpoint
  - zone_air_temperature_sensor
  - zone_air_unoccupied_heating_temperature_setpoint
  implements:
  - CONTROL


LCC:
  guid: "f686598b-eac2-4397-bcc5-a11a6a34c071"
  description: "Leaving coil temperature control."
  is_abstract: true
  uses:
  - chilled_water_valve_percentage_command
  - leaving_cooling_coil_temperature_sensor
  - leaving_cooling_coil_temperature_setpoint
  implements:
  - CONTROL


LCC2X:
  guid: "ad8c876b-1c34-4148-9f3c-43d91613bcb3"
  description: "Double valve leaving coil temperature control."
  is_abstract: true
  uses:
  - chilled_water_valve_percentage_command_1
  - chilled_water_valve_percentage_command_2
  - leaving_cooling_coil_temperature_sensor
  - leaving_cooling_coil_temperature_setpoint
  implements:
  - CONTROL


LHC:
  guid: "df1b4263-c5c1-4c30-bf64-04de04f8a013"
  description: "Leaving heating coil temperature control."
  is_abstract: true
  uses:
  - heating_water_valve_percentage_command
  - leaving_heating_coil_temperature_sensor
  - leaving_heating_coil_temperature_setpoint
  implements:
  - CONTROL


SFSS:
  guid: "1e8dd2f7-192a-430b-af2c-db6065664deb"
  description: "Basic combination of supply fan run command and status (start/stop)."
  is_abstract: true
  implements:
  - OPERATIONAL
  opt_uses:
  - supply_air_flowrate_capacity
  - supply_fan_current_sensor
  - supply_fan_power_capacity
  - supply_fan_power_sensor
  - supply_fan_run_mode
  - supply_fan_run_time_accumulator
  - failed_supply_fan_alarm
  - supply_fan_lost_power_alarm
  uses:
  - supply_fan_run_command
  - supply_fan_run_status


RHM:
  guid: "9b13e30c-52b7-45d1-9798-f7c754e959e9"
  description: "Return air humidity monitoring."
  is_abstract: true
  implements:
  - MONITORING
  uses:
  - return_air_relative_humidity_sensor
  opt_uses:
  - high_return_air_relative_humidity_alarm
  - low_return_air_relative_humidity_alarm


RTM:
  guid: "7baf6cba-dc20-47f6-845c-bd71b0fa2ae4"
  description: "Return air temperature monitoring"
  is_abstract: true
  implements:
  - MONITORING
  opt_uses:
  - return_air_relative_humidity_sensor
  - return_air_specificenthalpy_sensor
  - high_return_air_relative_humidity_alarm
  - high_return_air_temperature_alarm
  - failed_return_air_temperature_alarm
  - low_return_air_relative_humidity_alarm
  - low_return_air_temperature_alarm
  uses:
  - return_air_temperature_sensor


HATM2X:
  guid: "9e1b1915-866a-4a9d-b4e2-cc74071f84b7"
  description: "Dual sensor hot aisle temperature monitoring"
  is_abstract: true
  implements:
  - MONITORING
  opt_uses:
  - failed_hot_aisle_air_temperature_alarm_1
  - failed_hot_aisle_air_temperature_alarm_2
  uses:
  - hot_aisle_air_temperature_sensor_1
  - hot_aisle_air_temperature_sensor_2


CATM2X:
  guid: "35cd8ffc-f4c5-433e-9c42-b0127ad841da"
  description: "Dual sensor cold aisle temperature monitoring"
  is_abstract: true
  implements:
  - MONITORING
  opt_uses:
  - failed_cold_aisle_air_temperature_alarm_1
  - failed_cold_aisle_air_temperature_alarm_2
  uses:
  - cold_aisle_air_temperature_sensor_1
  - cold_aisle_air_temperature_sensor_2


DTC:
  guid: "fa2354f6-694c-4fd6-b5b5-6352eff50fe4"
  description: "Discharge air temperature control"
  is_abstract: true
  implements:
  - OPERATIONAL
  uses:
  - discharge_air_temperature_sensor
  - discharge_air_temperature_setpoint
  opt_uses:
  - failed_discharge_air_temperature_alarm


STC:
  guid: "68140147-a50c-4ee9-b560-fa78596fbd94"
  description: "Supply air temperature control"
  is_abstract: true
  opt_uses:
  - cooling_request_count
  - heating_request_count
  - high_supply_air_temperature_alarm
  - low_supply_air_temperature_alarm
  uses:
  - supply_air_temperature_sensor
  - supply_air_temperature_setpoint
  implements:
  - OPERATIONAL


RTC:
  guid: "2145865b-f060-452b-b78b-2fafa6c92b4f"
  description: "Return air temperature control"
  is_abstract: true
  implements:
  - OPERATIONAL
  uses:
  - return_air_temperature_sensor
  - return_air_temperature_setpoint
  opt_uses:
  - high_return_air_temperature_alarm
  - failed_return_air_temperature_alarm
  - low_return_air_temperature_alarm

#TODO: Rename to OTM
OA:
  guid: "f6ecf533-f838-4f16-84b2-8392cbf0da84"
  description: "Basic weather station (drybulb temp and humidity)."
  is_abstract: true
  opt_uses:
  - outside_air_co2_concentration_sensor
  - outside_air_dewpoint_temperature_sensor
  - outside_air_pressure_sensor
  - outside_air_rain_level_sensor
  - outside_air_relative_humidity_sensor
  - outside_air_specificenthalpy_sensor
  - outside_air_voc_concentration_sensor
  - outside_air_wetbulb_temperature_sensor
  - wind_direction_angle_sensor
  - wind_linearvelocity_sensor
  - ultraviolet_irradiance_sensor
  - outside_air_pm2pt5_density_sensor
  - outside_air_aqi_sensor
  uses:
  - outside_air_temperature_sensor
  implements:
  - MONITORING


ZA:
  guid: "461b178e-e9be-46e6-b8f1-804c138eb17f"
  description: "Grouped type for zone air psychrometric conditions (RH and temp)"
  is_abstract: true
  uses:
  - zone_air_relative_humidity_sensor
  - zone_air_temperature_sensor
  opt_uses:
  - failed_zone_air_temperature_alarm
  - high_zone_air_temperature_alarm
  - low_zone_air_temperature_alarm


WDT:
  guid: "0f31290a-83fd-4526-ba80-8cd9c34ce1f9"
  description: "Temperature differential across water."
  is_abstract: true
  implements:
  - MONITORING
  uses:
  - return_water_temperature_sensor
  - supply_water_temperature_sensor
  opt_uses:
  - high_supply_water_temperature_alarm
  - low_supply_water_temperature_alarm


CMWDT:
  guid: "b9301a06-a6e4-4964-ac81-d18d5e0f142d"
  description: "Common water temperature differential monitoring."
  is_abstract: true
  implements:
  - MONITORING
  uses:
  - common_supply_water_temperature_sensor
  - common_return_water_temperature_sensor
  opt_uses:
  - high_common_supply_water_temperature_alarm
  - low_common_supply_water_temperature_alarm
  - high_common_return_water_temperature_alarm
  - low_common_return_water_temperature_alarm


CHWDT:
  guid: "0960d44f-87ff-43f5-b576-c19f8a7f2b83"
  description: "Temperature differential across chilled water."
  is_abstract: true
  implements:
  - MONITORING
  uses:
  - chilled_return_water_temperature_sensor
  - chilled_supply_water_temperature_sensor
  opt_uses:
  - failed_chilled_supply_water_temperature_alarm
  - failed_chilled_return_water_temperature_alarm
  - high_chilled_return_water_temperature_alarm
  - high_chilled_supply_water_temperature_alarm
  - low_chilled_return_water_temperature_alarm
  - low_chilled_supply_water_temperature_alarm

CHWDPSC:
  guid: "16555397-2e6c-401c-bb6e-3b93affe444e"
  description: "Chilled water valve controlling supply air dewpoint temperature."
  is_abstract: true
  opt_uses:
  - chilled_supply_water_temperature_sensor
  - cooling_thermal_power_capacity
  - leaving_cooling_coil_temperature_sensor
  uses:
  - chilled_water_valve_percentage_command
  - supply_air_dewpoint_temperature_sensor
  - supply_air_dewpoint_temperature_setpoint
  implements:
  - CONTROL


CHWDPSC2X:
  guid: "25b52b13-03b0-4b5b-b241-e088bfdb06c6"
  description: "Chilled water valves (2x) controlling supply air dewpoint temperature."
  is_abstract: true
  opt_uses:
  - cooling_thermal_power_capacity
  - leaving_cooling_coil_temperature_sensor
  uses:
  - chilled_water_valve_percentage_command_1
  - chilled_water_valve_percentage_command_2
  - supply_air_dewpoint_temperature_sensor
  - supply_air_dewpoint_temperature_setpoint
  implements:
  - CONTROL


CWDT:
  guid: "3cf2eb19-0557-4565-a72b-4059950f9ac7"
  description: "Temperature differential across condenser water."
  is_abstract: true
  implements:
  - MONITORING
  opt_uses:
  - high_condensing_return_water_temperature_alarm
  - low_condensing_return_water_temperature_alarm
  uses:
  - condensing_return_water_temperature_sensor
  - condensing_supply_water_temperature_sensor

# Rename SFN TOTAL_
SWTC:
  guid: "7d72e2de-f1db-4be8-852c-210be33b00dd"
  description: "Supply water temperature control."
  is_abstract: true
  implements:
  - OPERATIONAL
  opt_uses:
  - cooling_request_count
  - heating_request_count
  - return_water_temperature_sensor
  - low_return_water_temperature_alarm
  - high_return_water_temperature_alarm
  - run_command
  - cooling_percentage_command
  - heating_percentage_command
  - high_supply_water_temperature_alarm
  - low_supply_water_temperature_alarm
  uses:
  - supply_water_temperature_sensor
  - supply_water_temperature_setpoint


RWTC:
  guid: "e6ef58f6-fbda-421d-ac06-d573b093aecd"
  description: "Return water temperature control."
  is_abstract: true
  implements:
  - OPERATIONAL
  opt_uses:
  - run_command
  - supply_water_temperature_sensor
  - high_supply_water_temperature_alarm
  - low_supply_water_temperature_alarm
  uses:
  - return_water_temperature_sensor
  - return_water_temperature_setpoint


PSWTC:
  guid: "3846a514-83b2-4ec3-afde-295c476a5624"
  description: "Process water temperature control."
  is_abstract: true
  opt_uses:
  - process_return_water_temperature_sensor
  - high_process_return_water_temperature_alarm
  - high_process_supply_water_temperature_alarm
  - low_process_return_water_temperature_alarm
  - low_process_supply_water_temperature_alarm
  uses:
  - process_supply_water_temperature_sensor
  - process_supply_water_temperature_setpoint
  implements:
  - OPERATIONAL

SCHWTC:
  guid: "d2af9b79-4eb2-4b63-a03a-dc5483372690"
  description: "Supply chilled water temperature control."
  is_abstract: true
  implements:
  - OPERATIONAL
  opt_uses:
  - chilled_return_water_temperature_sensor
  - cooling_percentage_command
  - cooling_request_count
  - cooling_run_command
  - failed_cooling_alarm
  - failed_chilled_supply_water_temperature_alarm
  - high_chilled_supply_water_temperature_alarm
  - low_chilled_supply_water_temperature_alarm
  uses:
  - chilled_supply_water_temperature_sensor
  - chilled_supply_water_temperature_setpoint

SCHWFRC:
  guid: "511e9480-619d-4d46-a353-8f0ab45e57b1"  
  description: "Supply chilled water flowrate control."
  is_abstract: true
  implements:
  - OPERATIONAL
  opt_uses:
  - chilled_return_water_flowrate_sensor
  uses:
  - chilled_supply_water_flowrate_sensor
  - chilled_supply_water_flowrate_setpoint

SHWTC:
  guid: "e2231929-0104-4109-aa8a-ce276a82f8a6"
  description: "Supply heating water temperature control."
  is_abstract: true
  implements:
  - OPERATIONAL
  opt_uses:
  - heating_return_water_temperature_sensor
  - heating_percentage_command
  - heating_request_count
  - heating_run_command
  - heating_run_status
  - failed_heating_alarm
  - high_heating_supply_water_temperature_alarm
  - low_heating_supply_water_temperature_alarm
  uses:
  - heating_supply_water_temperature_sensor
  - heating_supply_water_temperature_setpoint

RCHWTC:
  guid: "6babdc1e-edae-49b3-98e4-ca0b675b7f0f"
  description: "Return chilled water temperature control."
  is_abstract: true
  implements:
  - OPERATIONAL
  opt_uses:
  - chilled_supply_water_temperature_sensor
  - cooling_percentage_command
  - cooling_request_count
  - failed_chilled_return_water_temperature_alarm
  - high_chilled_return_water_temperature_alarm
  - low_chilled_return_water_temperature_alarm
  uses:
  - chilled_return_water_temperature_sensor
  - chilled_return_water_temperature_setpoint

WDPC:
  guid: "86b2c846-0cc3-4828-8648-88c2082c900e"
  description: "Differential pressure control in whichever system."
  is_abstract: true
  implements:
  - OPERATIONAL
  opt_uses:
  - pressurization_request_count
  - high_differential_pressure_alarm
  - low_differential_pressure_alarm
  - suction_pressure_sensor
  uses:
  - differential_pressure_sensor
  - differential_pressure_setpoint

MWDPC:
  guid: "80c5dfcc-c555-42ed-90ff-6807feca1f5f"
  description: "Minimum water differential pressure control."
  is_abstract: true
  uses:
  - differential_pressure_sensor
  - low_limit_differential_pressure_setpoint
  implements:
  - OPERATIONAL
  opt_uses:
  - low_flowrate_alarm
  - low_differential_pressure_alarm

CGRWTC:
  guid: "1672a49a-ab80-4989-9ec6-c300d0f44a9e"
  description: "Cogeneration return water temperature control."
  is_abstract: true
  implements:
  - OPERATIONAL
  opt_uses:
  - cogeneration_supply_water_temperature_sensor
  uses:
  - cogeneration_return_water_temperature_sensor
  - cogeneration_return_water_temperature_setpoint


WDPC2X:
  guid: "6e5ff883-c8e2-4e66-8be4-abb9104090c3"
  description: "Differential pressure control in whichever system, 2 sensors."
  is_abstract: true
  implements:
  - OPERATIONAL
  opt_uses:
  - pressurization_request_count
  - run_command
  uses:
  - differential_pressure_sensor_1
  - differential_pressure_sensor_2
  - differential_pressure_setpoint

#TODO: Change to low_limit_flowrate_setpoint
MINFC:
  guid: "da585ae8-7eda-452c-b0f8-117faaafd85d"
  description: "Minimum flow control for entire loop."
  is_abstract: true
  implements:
  - CONTROL
  uses:
  - bypass_valve_percentage_command
  - flowrate_sensor
  - min_flowrate_setpoint
  opt_uses:
  - low_flowrate_alarm

#TODO: Rename to CPSS
CPC:
  guid: "0dfda014-0c9e-4c4c-8be9-2b303c22e141"
  description: "Circulation pump control"
  is_abstract: true
  uses:
  - circulation_pump_run_command
  - circulation_pump_run_status
  opt_uses:
  - failed_circulation_pump_alarm

ETM:
  guid: "97fcba06-cb9c-4b09-b8f2-d2b44192b1de"
  description: "Basic exhaust temperature monitoring."
  is_abstract: true
  uses:
  - exhaust_air_temperature_sensor
  implements:
  - MONITORING
  opt_uses:
  - failed_exhaust_air_temperature_alarm


ED:
  guid: "cfc04603-a257-4077-8181-50b564fbdf96"
  description: "Exhaust air flow control."
  is_abstract: true
  opt_uses:
  - exhaust_air_damper_percentage_sensor
  - exhaust_air_static_pressure_sensor
  uses:
  - exhaust_air_damper_percentage_command
  - exhaust_air_flowrate_sensor
  - exhaust_air_flowrate_setpoint
  implements:
  - CONTROL


RD:
  guid: "0aecbeb0-8b01-44a2-a0b6-027a034fb2a5"
  description: "Return damper flow control."
  is_abstract: true
  opt_uses:
  - return_air_damper_percentage_sensor
  - failed_return_air_damper_alarm
  uses:
  - return_air_damper_percentage_command
  - return_air_flowrate_sensor
  - return_air_flowrate_setpoint
  implements:
  - CONTROL


MTM:
  guid: "0d7842e9-2af2-4f9f-b2fe-8ba934925103"
  description: "Mixed air temperature monitoring."
  is_abstract: true
  opt_uses:
  - mixed_air_dewpoint_temperature_sensor
  - mixed_air_relative_humidity_sensor
  - failed_mixed_air_temperature_alarm
  - high_mixed_air_temperature_alarm
  - low_mixed_air_temperature_alarm
  uses:
  - mixed_air_temperature_sensor
  implements:
  - MONITORING


MTC:
  guid: "9f3b733e-0af2-4297-8727-8420b6ae595c"
  description: "Mixed air temperature control."
  is_abstract: true
  uses:
  - mixed_air_temperature_sensor
  - mixed_air_temperature_setpoint
  implements:
  - OPERATIONAL
  opt_uses:
  - failed_mixed_air_temperature_alarm
  - high_mixed_air_temperature_alarm
  - low_mixed_air_temperature_alarm


STM:
  guid: "974c8ef0-da06-41a9-ab19-f2f08b14d14f"
  description: "Basic supply temperature monitoring."
  is_abstract: true
  uses:
  - supply_air_temperature_sensor
  implements:
  - MONITORING
  opt_uses:
  - high_supply_air_temperature_alarm
  - low_supply_air_temperature_alarm

STDSPC:
  guid: "8d61249d-297a-471d-aa62-dda04e1fe8c7"
  description: "Supply temperature control dual setpoint."
  is_abstract: true
  opt_uses:
  - cooling_request_count
  - heating_request_count
  - high_supply_air_temperature_alarm
  - low_supply_air_temperature_alarm
  uses:
  - supply_air_cooling_temperature_setpoint
  - supply_air_heating_temperature_setpoint
  - supply_air_temperature_sensor
  implements:
  - OPERATIONAL


DSPRTC:
  guid: "4dcf4685-9635-473c-aa83-53661d2b55be"
  description: "Dual setpoint return air temp control."
  is_abstract: true
  opt_uses:
  - discharge_air_temperature_sensor
  - return_air_relative_humidity_sensor
  - failed_discharge_air_temperature_alarm
  - high_return_air_relative_humidity_alarm
  - high_return_air_temperature_alarm
  - failed_return_air_temperature_alarm
  - low_return_air_relative_humidity_alarm
  - low_return_air_temperature_alarm
  uses:
  - return_air_cooling_temperature_setpoint
  - return_air_heating_temperature_setpoint
  - return_air_temperature_sensor
  implements:
  - OPERATIONAL


ZHC:
  guid: "88754caa-5420-4224-92a2-a57bbcd865a6"
  description: "Zone relative humidity control."
  is_abstract: true
  uses:
  - zone_air_relative_humidity_sensor
  - zone_air_relative_humidity_setpoint
  opt_uses:
  - failed_zone_air_relative_humidity_alarm
  - high_zone_air_relative_humidity_alarm
  - low_zone_air_relative_humidity_alarm
  implements:
  - OPERATIONAL


RHC:
  guid: "8c138f85-254c-4b40-8e5c-d1183e7985c0"
  description: "Return air relative humidity control."
  is_abstract: true
  opt_uses:
  - humidifier_run_time_accumulator
  - failed_humidifier_alarm
  - high_return_air_relative_humidity_alarm
  - low_return_air_relative_humidity_alarm
  uses:
  - return_air_relative_humidity_sensor
  - return_air_relative_humidity_setpoint
  implements:
  - OPERATIONAL


RHDHC:
  guid: "d2149dc2-ce5c-4589-b7b1-4ceac68cff2c"
  description: "Return humidification/dehumidification control."
  is_abstract: true
  opt_uses:
  - economizer_mode
  - humidification_percentage_command
  - failed_humidifier_alarm
  - high_return_air_relative_humidity_alarm
  - low_return_air_relative_humidity_alarm
  uses:
  - dehumidification_run_command
  - humidification_run_command
  - return_air_relative_humidity_sensor
  - return_air_relative_humidity_setpoint
  implements:
  - CONTROL

DH2XSDPC:
  guid: "2e83d32e-360e-4ac2-afa4-5adb333ded0b"
  description: "Supply air dewpoint temperature dehumidification control on dual cooling coil."
  is_abstract: true
  opt_uses:
  - supply_air_relative_humidity_sensor
  uses:
  - dehumidification_run_command
  - chilled_water_valve_percentage_command_1
  - chilled_water_valve_percentage_command_2
  - supply_air_dewpoint_temperature_sensor
  - supply_air_dewpoint_temperature_setpoint
  implements:
  - CONTROL

ZHDHC:
  guid: "0d8a499a-4934-4860-9d35-277381890e2d"
  description: "Zone humidification/dehumidification control."
  is_abstract: true
  opt_uses:
  - humidification_percentage_command
  - failed_humidifier_alarm
  uses:
  - dehumidification_run_command
  - humidification_run_command
  - zone_air_relative_humidity_sensor
  - zone_air_relative_humidity_setpoint
  implements:
  - CONTROL


RHHC:
  guid: "38ca10af-2a94-4765-be1b-34e9c92ac662"
  description: "Zone humidification control."
  is_abstract: true
  opt_uses:
  - humidification_percentage_command
  - failed_humidifier_alarm
  - high_return_air_relative_humidity_alarm
  - low_return_air_relative_humidity_alarm
  uses:
  - humidification_run_command
  - return_air_relative_humidity_sensor
  - return_air_relative_humidity_setpoint


SHC:
  guid: "c27f33dc-19bc-47f4-937a-eab3293b920f"
  description: "Supply air relative humidity control."
  is_abstract: true
  opt_uses:
  - humidification_percentage_command
  - failed_humidifier_alarm
  uses:
  - dehumidification_run_command
  - humidification_run_command
  - supply_air_dehumidification_relative_humidity_setpoint
  - supply_air_humidification_relative_humidity_setpoint
  - supply_air_relative_humidity_sensor
  implements:
  - OPERATIONAL


SHM:
  guid: "9b5089f5-e0a1-420d-bad9-682ac34d2516"
  description: "Supply air relative humidity monitoring."
  is_abstract: true
  opt_uses:
  - high_supply_air_relative_humidity_alarm
  - low_supply_air_relative_humidity_alarm
  - failed_supply_air_relative_humidity_alarm
  uses:
  - supply_air_relative_humidity_sensor
  implements:
  - MONITORING


REFC:
  guid: "e043f5e2-fcc4-44b1-818f-0f4e7584adf5"
  description: "Refrigerant leak control."
  is_abstract: true
  opt_uses:
  - failed_zone_air_refrigerant_concentration_alarm
  - high_zone_air_refrigerant_concentration_alarm
  uses:
  - zone_air_refrigerant_concentration_sensor
  - zone_air_refrigerant_concentration_setpoint
  implements:
  - OPERATIONAL


CREFM:
  guid: "49e6ea15-b389-4741-9a7a-e85c851442e1"
  description: "Cold Room Refrigerator monitoring."
  is_abstract: true
  opt_uses:
  - compressor_run_status
  - run_status
  - run_time_accumulator
  - compressor_lost_power_alarm
  - failed_alarm
  - failed_compressor_alarm
  - frost_alarm
  - local_override_alarm
  - high_zone_air_temperature_alarm
  - low_zone_air_temperature_alarm
  - failed_zone_air_temperature_alarm
  - overload_compressor_alarm
  - low_refrigerant_level_alarm
  uses:
  - defrost_temperature_sensor
  - zone_air_temperature_sensor


EPC:
  guid: "3d28895c-d30d-4316-bfb6-1dd70b8ad698"
  description: "Exhaust pressure control."
  is_abstract: true
  uses:
  - exhaust_air_static_pressure_sensor
  - exhaust_air_static_pressure_setpoint
  opt_uses:
  - exhaust_air_flowrate_sensor
  - high_exhaust_air_static_pressure_alarm
  - low_exhaust_air_static_pressure_alarm
  implements:
  - OPERATIONAL


CO2M:
  guid: "c73f80ff-e57e-4fe4-8bd6-26e4581b7269"
  description: "Basic carbon dioxide monitoring."
  is_abstract: true
  uses:
  - zone_air_co2_concentration_sensor
  implements:
  - MONITORING
  opt_uses:
  - high_zone_air_co2_concentration_alarm
  - failed_zone_air_co2_concentration_alarm


VOCM:
  guid: "d1d343aa-9b3a-41aa-99fe-850c2ba355a8"
  description: "Volatile organic compound monitoring."
  is_abstract: true
  uses:
  - zone_air_voc_concentration_sensor
  opt_uses:
  - zone_air_formaldehyde_concentration_sensor
  implements:
  - MONITORING


VOCC:
  guid: "6fec3446-7de8-433e-b644-b760190400df"
  description: "Volatile organic compound control."
  is_abstract: true
  uses:
  - zone_air_voc_concentration_sensor
  - zone_air_voc_concentration_setpoint
  implements:
  - OPERATIONAL


RAVOCC:
  guid: "abaa943a-7d39-42cf-a950-4451cd928316"
  description: "Volatile organic compound control for return air from zone."
  is_abstract: true
  uses:
  - return_air_voc_concentration_sensor
  - return_air_voc_concentration_setpoint
  implements:
  - OPERATIONAL


VOCPC:
  guid: "37c7c6e1-7b21-4f76-b8fc-dad5b1380227"
  description: "Volatile organic compound percentage control."
  is_abstract: true
  uses:
  - zone_air_voc_percentage_sensor
  - zone_air_voc_percentage_setpoint
  implements:
  - OPERATIONAL


BFSS:
  guid: "500147cd-91f7-4b7d-837c-bf6e915196a3"
  description: "Booster fan start-stop and feedback."
  is_abstract: true
  uses:
  - boost_fan_run_command
  - boost_fan_run_status
  implements:
  - OPERATIONAL


DFHLC:
  guid: "4e6e6b09-8b8d-4ba6-bda5-69c581c5ab5f"
  description: "Discharge fan three-speed (high/low/off) speed control."
  is_abstract: true
  opt_uses:
  - discharge_fan_run_command
  - discharge_fan_run_status
  - failed_discharge_fan_alarm
  uses:
  - high_discharge_fan_speed_command
  - low_discharge_fan_speed_command
  implements:
  - OPERATIONAL
  - REMAP_REQUIRED


DFHMLC:
  guid: "95365c14-2db6-4e80-ae49-38a2b3d2349f"
  description: "Discharge fan three-speed (high/medium/low/off) speed control."
  is_abstract: true
  opt_uses:
  - discharge_fan_run_command
  - discharge_fan_run_status
  - failed_discharge_fan_alarm
  uses:
  - high_discharge_fan_speed_command
  - low_discharge_fan_speed_command
  - medium_discharge_fan_speed_command
  implements:
  - OPERATIONAL
  - REMAP_REQUIRED


ESPC:
  guid: "035692f0-48bd-47df-9c7d-53ce80e5e297"
  description: "Exhaust air static pressure control."
  is_abstract: true
  opt_uses:
  - exhaust_fan_speed_percentage_sensor
  - failed_exhaust_fan_alarm
  uses:
  - exhaust_air_damper_percentage_command
  - exhaust_air_static_pressure_sensor
  - exhaust_air_static_pressure_setpoint
  - exhaust_fan_run_command
  - exhaust_fan_run_status
  - exhaust_fan_speed_percentage_command
  implements:
  - OPERATIONAL


SSPM:
  guid: "48f0296b-4fa2-4af8-8edf-3bc7c9ad169b"
  description: "Supply static pressure monitoring."
  is_abstract: true
  uses:
  - supply_air_static_pressure_sensor
  implements:
  - MONITORING
  opt_uses:
  - failed_supply_air_static_pressure_alarm
  - high_supply_air_static_pressure_alarm
  - low_supply_air_static_pressure_alarm

DSPM:
  guid: "7299212e-c70c-4d49-ac2f-004f1e4672e9"
  description: "Discharge static pressure monitoring."
  is_abstract: true
  uses:
  - discharge_air_static_pressure_sensor
  implements:
  - MONITORING
  opt_uses:
  - high_discharge_air_static_pressure_alarm
  - low_discharge_air_static_pressure_alarm

ZSPC:
  guid: "e7494570-617c-4599-a57e-8e09128e0a07"
  description: "Zone static pressure control."
  is_abstract: true
  opt_uses:
  - exhaust_air_damper_percentage_command
  - high_zone_air_static_pressure_alarm
  - low_zone_air_static_pressure_alarm
  uses:
  - zone_air_static_pressure_sensor
  - zone_air_static_pressure_setpoint
  implements:
  - OPERATIONAL


ZSPM:
  guid: "3c3d1d68-4f41-486e-b38c-ff6309f16f2f"
  description: "Zone static pressure monitoring."
  is_abstract: true
  uses:
  - zone_air_static_pressure_sensor
  implements:
  - MONITORING
  opt_uses:
  - high_zone_air_static_pressure_alarm
  - low_zone_air_static_pressure_alarm

MSSPC:
  guid: "bd480ae4-6184-466e-ba95-3bd8bb2f76f3"
  description: "Minimum supply air static pressure control."
  is_abstract: true
  opt_uses:
  - low_supply_air_static_pressure_alarm
  uses:
  - supply_air_static_pressure_sensor
  - low_limit_supply_air_static_pressure_setpoint
  implements:
  - OPERATIONAL

RSPC:
  guid: "5b27a493-430f-4a61-8604-0a672ce3fd55"
  description: "Return air static pressure control."
  is_abstract: true
  opt_uses:
  - return_air_flowrate_sensor
  uses:
  - return_air_static_pressure_sensor
  - return_air_static_pressure_setpoint
  implements:
  - OPERATIONAL


PWDPC:
  guid: "16200082-13a1-4eea-9868-1b2117bb3871"
  description: "Process water differential pressure control."
  is_abstract: true
  uses:
  - process_water_differential_pressure_sensor
  - process_water_differential_pressure_setpoint
  opt_uses:
  - high_process_water_differential_pressure_alarm
  - low_process_water_differential_pressure_alarm
  implements:
  - OPERATIONAL


PWDT:
  guid: "018769f9-995c-4ad7-95fa-eaf02b4c66ee"
  description: "Primary-side water delta-T monitoring."
  is_abstract: true
  uses:
  - primary_return_water_temperature_sensor
  - primary_supply_water_temperature_sensor
  opt_uses:
  - primary_water_heating_thermal_power_sensor
  - high_primary_return_water_temperature_alarm
  - high_primary_supply_water_temperature_alarm
  - low_primary_return_water_temperature_alarm
  - low_primary_supply_water_temperature_alarm


CHPM:
  guid: "83b25b74-a334-4297-89b3-30ce005e12fe"
  description: "Chiller pressure monitoring."
  is_abstract: true
  uses:
  - condenser_pressure_sensor
  - differential_pressure_sensor # consider removing or renaming, may not be descriptive enough for WCC
  - evaporator_pressure_sensor
  implements:
  - MONITORING
  opt_uses:
  - high_differential_pressure_alarm
  - low_differential_pressure_alarm


ESFM:
  guid: "71fbb830-8e92-4a1f-8dff-c3ef78825aad"
  description: " An Electrostatic filter used to maintain air quality its run status and alarm monitoring"
  is_abstract: true
  uses:
  - electrostatic_filter_run_status
  opt_uses:
  - electrostatic_filter_alarm
  implements:
  - MONITORING


FDPM:
  guid: "dc6d8a45-8ce6-4ac1-b5b5-cf9fd5727034"
  description: "Filter pressure monitoring."
  is_abstract: true
  uses:
  - filter_differential_pressure_sensor
  implements:
  - MONITORING

DFDPM:
  guid: "a372c26b-010d-4ea3-aa7b-24c98377d9f4"
  description: "Discharge filter pressure monitoring."
  is_abstract: true
  uses:
  - discharge_air_filter_differential_pressure_sensor
  opt_uses:
  - discharge_air_filter_alarm
  implements:
  - MONITORING

EFDPM:
  guid: "ea54f179-dfed-4d12-a987-f4919931f979"
  description: "Exhaust filter pressure monitoring."
  is_abstract: true
  uses:
  - exhaust_air_filter_differential_pressure_sensor
  opt_uses:
  - exhaust_air_filter_alarm
  implements:
  - MONITORING

FDPSM:
  guid: "9cbbf1cf-51ae-44fd-a5ec-ef9ee7a3fcdf"
  description: "Filter pressure status monitoring."
  is_abstract: true
  uses:
  - filter_differential_pressure_status
  opt_uses:
  - filter_alarm
  implements:
  - MONITORING

# Chilled water valve control

CHWDC:
  guid: "f312b9f0-a690-4d32-97ad-7f59aac34bab"
  description: "Chilled water valve monitoring on discharge side."
  is_abstract: true
  opt_uses:
  - chilled_water_flowrate_sensor
  - chilled_water_valve_percentage_sensor
  - cooling_thermal_power_capacity
  - leaving_cooling_coil_temperature_sensor
  - failed_leaving_cooling_coil_temperature_alarm
  - high_leaving_cooling_coil_temperature_alarm
  - low_leaving_cooling_coil_temperature_alarm
  - failed_discharge_air_temperature_alarm
  - failed_chilled_water_valve_alarm
  - high_discharge_air_temperature_alarm
  - low_discharge_air_temperature_alarm
  - water_leak_alarm
  - frost_alarm
  uses:
  - chilled_water_valve_percentage_command
  - discharge_air_temperature_sensor
  - discharge_air_temperature_setpoint
  implements:
  - CONTROL


CHWSC:
  guid: "63d00128-355e-4e2f-8cdf-b2d940c4168d"
  description: "Chilled water valve monitoring on supply side."
  is_abstract: true
  opt_uses:
  - chilled_supply_water_temperature_sensor
  - failed_chilled_supply_water_temperature_alarm
  - high_chilled_supply_water_temperature_alarm
  - low_chilled_supply_water_temperature_alarm
  - chilled_water_valve_percentage_sensor
  - cooling_request_count
  - cooling_thermal_power_capacity
  - leaving_cooling_coil_temperature_sensor
  - failed_leaving_cooling_coil_temperature_alarm
  - high_leaving_cooling_coil_temperature_alarm
  - low_leaving_cooling_coil_temperature_alarm
  - supply_air_relative_humidity_sensor
  - failed_supply_air_temperature_alarm
  - high_supply_air_temperature_alarm
  - low_supply_air_temperature_alarm
  - water_leak_alarm
  - frost_alarm
  uses:
  - chilled_water_valve_percentage_command
  - supply_air_temperature_sensor
  - supply_air_temperature_setpoint
  implements:
  - CONTROL

CHWSDC:
  guid: "291c8966-a4c3-4329-9d9a-89226e3bb571"
  description: "Chilled water valve monitoring on supply side."
  is_abstract: true
  opt_uses:
  - chilled_water_valve_percentage_sensor
  - cooling_thermal_power_capacity
  - cooling_request_count
  - leaving_cooling_coil_temperature_sensor
  - high_supply_air_temperature_alarm
  - low_supply_air_temperature_alarm
  - water_leak_alarm
  - frost_alarm
  uses:
  - chilled_water_valve_percentage_command
  - supply_air_cooling_temperature_setpoint
  - supply_air_heating_temperature_setpoint
  - supply_air_temperature_sensor
  implements:
  - CONTROL


CHW2XSC:
  guid: "fb42698e-029d-410b-b179-92a25de28ccc"
  description: "Two chilled water valves."
  is_abstract: true
  opt_uses:
  - cooling_request_count
  - cooling_thermal_power_capacity
  - chilled_supply_water_temperature_sensor
  - chilled_water_valve_percentage_sensor
  - chilled_water_valve_percentage_sensor_1
  - chilled_water_valve_percentage_sensor_2
  - leaving_cooling_coil_temperature_sensor
  - high_leaving_cooling_coil_temperature_alarm
  - low_leaving_cooling_coil_temperature_alarm
  - leaving_cooling_coil_temperature_sensor_1
  - leaving_cooling_coil_temperature_sensor_2
  - failed_leaving_cooling_coil_temperature_alarm_1
  - failed_leaving_cooling_coil_temperature_alarm_2
  - high_supply_air_temperature_alarm
  - low_supply_air_temperature_alarm
  - failed_supply_air_temperature_alarm
  - frost_alarm
  - water_leak_alarm
  - supply_air_relative_humidity_sensor
  uses:
  - chilled_water_valve_percentage_command_1
  - chilled_water_valve_percentage_command_2
  - supply_air_temperature_sensor
  - supply_air_temperature_setpoint
  implements:
  - CONTROL

CHW2XDC:
  guid: "bf683a14-2a3b-4d4a-bcf5-ef3dab34dd15"
  description: "Dual chilled water valve control to discharge air temperatures."
  is_abstract: true
  opt_uses:
  - discharge_air_relative_humidity_sensor
  - cooling_thermal_power_capacity
  - chilled_supply_water_temperature_sensor
  - chilled_water_valve_percentage_sensor
  - chilled_water_valve_percentage_sensor_1
  - chilled_water_valve_percentage_sensor_2
  - leaving_cooling_coil_temperature_sensor
  - high_leaving_cooling_coil_temperature_alarm
  - low_leaving_cooling_coil_temperature_alarm
  - leaving_cooling_coil_temperature_sensor_1
  - leaving_cooling_coil_temperature_sensor_2
  - failed_leaving_cooling_coil_temperature_alarm_1
  - failed_leaving_cooling_coil_temperature_alarm_2
  - high_discharge_air_temperature_alarm
  - low_discharge_air_temperature_alarm
  - failed_discharge_air_temperature_alarm
  - frost_alarm
  - water_leak_alarm
  uses:
  - chilled_water_valve_percentage_command_1
  - chilled_water_valve_percentage_command_2
  - discharge_air_temperature_sensor
  - discharge_air_temperature_setpoint
  implements:
  - CONTROL

CHWRC:
  guid: "f9bc8b36-ea88-4318-ab5c-703945fcb465"
  description: "Chilled water valve monitoring on return side."
  is_abstract: true
  opt_uses:
  - chilled_water_flowrate_sensor
  - chilled_water_valve_percentage_sensor
  - cooling_thermal_power_capacity
  - discharge_air_temperature_sensor
  - leaving_cooling_coil_temperature_sensor
  - return_air_relative_humidity_sensor
  - failed_discharge_air_temperature_alarm
  - high_return_air_relative_humidity_alarm
  - high_return_air_temperature_alarm
  - failed_return_air_temperature_alarm
  - low_return_air_relative_humidity_alarm
  - low_return_air_temperature_alarm
  - water_leak_alarm
  - frost_alarm
  uses:
  - chilled_water_valve_percentage_command
  - return_air_temperature_sensor
  - return_air_temperature_setpoint
  implements:
  - CONTROL


CHWZC:
  guid: "191ee434-574f-4846-a8eb-7415c277804f"
  description: "Chilled water valve monitoring on zone side (DSP, CSP)."
  is_abstract: true
  opt_uses:
  - chilled_supply_water_isolation_valve_command
  - chilled_supply_water_isolation_valve_status
  - chilled_supply_water_temperature_sensor
  - chilled_water_valve_percentage_sensor
  - cooling_thermal_power_capacity
  - discharge_air_temperature_sensor
  - leaving_cooling_coil_temperature_sensor
  - failed_discharge_air_temperature_alarm
  - failed_zone_air_temperature_alarm
  - failed_chilled_water_valve_alarm
  - high_zone_air_temperature_alarm
  - low_zone_air_temperature_alarm
  - water_leak_alarm
  - frost_alarm
  uses:
  - chilled_water_valve_percentage_command
  - zone_air_cooling_temperature_setpoint
  - zone_air_temperature_sensor
  implements:
  - CONTROL


CHWZTC:
  guid: "5e9244aa-c51e-42bd-a5ed-f3b12a9cf46e"
  description: "Chilled water valve monitoring on zone side (ZTC)."
  is_abstract: true
  opt_uses:
  - chilled_water_flowrate_sensor
  - chilled_water_valve_percentage_sensor
  - cooling_thermal_power_capacity
  - discharge_air_temperature_sensor
  - leaving_cooling_coil_temperature_sensor
  - failed_discharge_air_temperature_alarm
  - failed_zone_air_temperature_alarm
  - high_zone_air_temperature_alarm
  - low_zone_air_temperature_alarm
  - zone_air_deadband_temperature_setpoint
  - water_leak_alarm
  - frost_alarm
  uses:
  - chilled_water_valve_percentage_command
  - zone_air_temperature_sensor
  - zone_air_temperature_setpoint
  implements:
  - CONTROL


CHWPVM:
  guid: "751c1130-6108-49c8-9c55-8bfabb762fa8"
  description: "Chilled water pressure valve command and position monitoring (without regard to what controls it)."
  is_abstract: true
  opt_uses:
  - chilled_water_flowrate_sensor
  uses:
  - chilled_water_valve_percentage_sensor
  implements:
  - OPERATIONAL


CHWZTC2X:
  guid: "d4e628ff-e44c-43fd-b48e-bb53d0aaeb00"
  description: "Chilled water valve control on zone side (ZTC) for two separate zones. Chilled water valve controls to the worst zone."
  is_abstract: true
  opt_uses:
  - chilled_water_flowrate_sensor
  - chilled_water_valve_percentage_sensor
  - cooling_thermal_power_capacity
  - discharge_air_temperature_sensor_1
  - discharge_air_temperature_sensor_2
  - leaving_cooling_coil_temperature_sensor
  uses:
  - chilled_water_valve_percentage_command
  - zone_air_temperature_sensor_1
  - zone_air_temperature_sensor_2
  - zone_air_temperature_setpoint_1
  - zone_air_temperature_setpoint_2
  implements:
  - CONTROL

# DX Control

DXZTC:
  guid: "59bf744f-26b7-4b40-865b-5a8c1bd213f4"
  description: "Compressor run control on zone side (ZTC)."
  is_abstract: true
  opt_uses:
  - compressor_run_time_accumulator
  - compressor_speed_percentage_command
  - cooling_percentage_command
  - cooling_thermal_power_capacity
  - discharge_air_temperature_sensor
  - leaving_cooling_coil_temperature_sensor
  - compressor_lost_power_alarm
  - failed_compressor_alarm
  - failed_discharge_air_temperature_alarm
  - failed_zone_air_temperature_alarm
  - high_zone_air_temperature_alarm
  - low_zone_air_temperature_alarm
  - overload_compressor_alarm
  uses:
  - compressor_run_command
  - compressor_run_status
  - zone_air_temperature_sensor
  - zone_air_temperature_setpoint
  implements:
  - CONTROL


DX2ZTC:
  guid: "9f49badc-8a3f-4374-abcb-80ac70291893"
  description: "Compressor run control on zone side (ZTC)."
  is_abstract: true
  opt_uses:
  - compressor_run_time_accumulator_1
  - compressor_run_time_accumulator_2
  - compressor_speed_percentage_command
  - cooling_percentage_command
  - cooling_thermal_power_capacity
  - discharge_air_temperature_sensor
  - leaving_cooling_coil_temperature_sensor
  - failed_discharge_air_temperature_alarm
  - failed_zone_air_temperature_alarm
  - high_zone_air_temperature_alarm
  - low_zone_air_temperature_alarm
  uses:
  - compressor_run_command_1
  - compressor_run_command_2
  - compressor_run_status_1
  - compressor_run_status_2
  - zone_air_temperature_sensor
  - zone_air_temperature_setpoint
  implements:
  - CONTROL


DXZC:
  guid: "a4e45116-d36c-45e7-8f45-4d0cf279e6ea"
  description: "Compressor run control on zone side (DSP, CSP)."
  is_abstract: true
  opt_uses:
  - compressor_speed_percentage_command
  - cooling_percentage_command
  - cooling_thermal_power_capacity
  - discharge_air_temperature_sensor
  - leaving_cooling_coil_temperature_sensor
  - compressor_lost_power_alarm
  - failed_compressor_alarm
  - failed_discharge_air_temperature_alarm
  - failed_zone_air_temperature_alarm
  - high_zone_air_temperature_alarm
  - low_zone_air_temperature_alarm
  - overload_compressor_alarm
  - high_discharge_air_temperature_alarm
  - low_discharge_air_temperature_alarm
  uses:
  - compressor_run_command
  - compressor_run_status
  - zone_air_cooling_temperature_setpoint
  - zone_air_temperature_sensor
  implements:
  - CONTROL


DXDSPRTC:
  guid: "27091121-2856-4912-91f0-c3fb7b0db097"
  description: "Compressor run control with dual return temp control."
  is_abstract: true
  opt_uses:
  - compressor_speed_percentage_command
  - cooling_percentage_command
  - cooling_thermal_power_capacity
  - discharge_air_temperature_sensor
  - leaving_cooling_coil_temperature_sensor
  - compressor_lost_power_alarm
  - failed_compressor_alarm
  - failed_discharge_air_temperature_alarm
  - high_return_air_temperature_alarm
  - failed_return_air_temperature_alarm
  - low_return_air_temperature_alarm
  - overload_compressor_alarm
  uses:
  - compressor_run_command
  - compressor_run_status
  - return_air_cooling_temperature_setpoint
  - return_air_heating_temperature_setpoint
  - return_air_temperature_sensor
  implements:
  - CONTROL


DX2ZC:
  guid: "5af2620a-fafd-4c5e-a1ab-338b9a340377"
  description: "Two compressor run control on zone side (DSP, CSP)."
  is_abstract: true
  opt_uses:
  - compressor_speed_percentage_command
  - cooling_percentage_command
  - cooling_thermal_power_capacity
  - discharge_air_temperature_sensor
  - leaving_cooling_coil_temperature_sensor
  - failed_discharge_air_temperature_alarm
  - failed_zone_air_temperature_alarm
  - high_zone_air_temperature_alarm
  - low_zone_air_temperature_alarm
  - discharge_air_specificenthalpy_sensor
  - return_air_specificenthalpy_sensor
  - discharge_air_relative_humidity_sensor
  uses:
  - compressor_run_command_1
  - compressor_run_command_2
  - compressor_run_status_1
  - compressor_run_status_2
  - zone_air_cooling_temperature_setpoint
  - zone_air_temperature_sensor
  implements:
  - CONTROL


DX3ZC:
  guid: "f2c6ea3f-6ac8-41b9-83e7-9050429de6de"
  description: "Three compressor run control on zone side."
  is_abstract: true
  opt_uses:
  - compressor_speed_percentage_command
  - cooling_percentage_command
  - cooling_thermal_power_capacity
  - discharge_air_temperature_sensor
  - leaving_cooling_coil_temperature_sensor
  - failed_discharge_air_temperature_alarm
  - failed_zone_air_temperature_alarm
  - high_zone_air_temperature_alarm
  - low_zone_air_temperature_alarm
  uses:
  - compressor_run_command_1
  - compressor_run_command_2
  - compressor_run_command_3
  - compressor_run_status_1
  - compressor_run_status_2
  - compressor_run_status_3
  - zone_air_cooling_temperature_setpoint
  - zone_air_temperature_sensor
  implements:
  - CONTROL


DX4ZC:
  guid: "0153c2a6-73cc-47f2-aa8d-4b0a5e4c5c57"
  description: "Four compressor run control on zone side."
  is_abstract: true
  opt_uses:
  - compressor_speed_percentage_command
  - cooling_percentage_command
  - cooling_thermal_power_capacity
  - discharge_air_temperature_sensor
  - leaving_cooling_coil_temperature_sensor
  - failed_discharge_air_temperature_alarm
  - failed_zone_air_temperature_alarm
  - high_zone_air_temperature_alarm
  - low_zone_air_temperature_alarm
  - discharge_air_relative_humidity_sensor
  uses:
  - compressor_run_command_1
  - compressor_run_command_2
  - compressor_run_command_3
  - compressor_run_command_4
  - compressor_run_status_1
  - compressor_run_status_2
  - compressor_run_status_3
  - compressor_run_status_4
  - zone_air_cooling_temperature_setpoint
  - zone_air_temperature_sensor
  implements:
  - CONTROL


DX2ZC2X:
  guid: "5170a167-2521-48b8-9728-66f96ecd1af3"
  description: "Two compressor run control on zone side (DSP, CSP) with two zone temp sensors."
  is_abstract: true
  opt_uses:
  - compressor_speed_percentage_command
  - cooling_percentage_command
  - cooling_thermal_power_capacity
  - discharge_air_temperature_sensor
  - leaving_cooling_coil_temperature_sensor
  - failed_discharge_air_temperature_alarm
  uses:
  - compressor_run_command_1
  - compressor_run_command_2
  - compressor_run_status_1
  - compressor_run_status_2
  - zone_air_cooling_temperature_setpoint
  - zone_air_temperature_sensor_1
  - zone_air_temperature_sensor_2
  implements:
  - CONTROL


DXSC:
  guid: "eb52924b-0813-41ac-aca7-471017f7a5f9"
  description: "Compressor run control on supply air side (STC)."
  is_abstract: true
  opt_uses:
  - compressor_speed_percentage_command
  - cooling_percentage_command #Serves as a duty cycle for single-stage DX sections.
  - cooling_request_count
  - cooling_thermal_power_capacity
  - leaving_cooling_coil_temperature_sensor
  - compressor_lost_power_alarm
  - failed_compressor_alarm
  - high_supply_air_temperature_alarm
  - low_supply_air_temperature_alarm
  - overload_compressor_alarm
  uses:
  - compressor_run_command
  - compressor_run_status
  - supply_air_temperature_sensor
  - supply_air_temperature_setpoint
  implements:
  - CONTROL


DX2SC:
  guid: "a58cf1c3-9a2f-4d92-a7ca-54538c642031"
  description: "Two compressor run control on supply air side."
  is_abstract: true
  opt_uses:
  - compressor_speed_percentage_command
  - compressor_speed_percentage_command_1
  - compressor_speed_percentage_command_2
  - cooling_percentage_command
  - cooling_request_count
  - cooling_thermal_power_capacity
  - leaving_cooling_coil_temperature_sensor
  - high_supply_air_temperature_alarm
  - low_supply_air_temperature_alarm
  uses:
  - compressor_run_command_1
  - compressor_run_command_2
  - compressor_run_status_1
  - compressor_run_status_2
  - supply_air_temperature_sensor
  - supply_air_temperature_setpoint
  implements:
  - CONTROL


DX3SC:
  guid: "da5a00a2-6ea1-4838-9bf7-21d695cd21b4"
  description: "Three compressor run control on supply air side."
  is_abstract: true
  opt_uses:
  - compressor_speed_percentage_command
  - cooling_percentage_command
  - cooling_request_count
  - cooling_thermal_power_capacity
  - leaving_cooling_coil_temperature_sensor
  - high_supply_air_temperature_alarm
  - low_supply_air_temperature_alarm
  - supply_air_specificenthalpy_sensor
  - return_air_specificenthalpy_sensor
  - supply_air_relative_humidity_sensor
  uses:
  - compressor_run_command_1
  - compressor_run_command_2
  - compressor_run_command_3
  - compressor_run_status_1
  - compressor_run_status_2
  - compressor_run_status_3
  - supply_air_temperature_sensor
  - supply_air_temperature_setpoint
  implements:
  - CONTROL


DX4SC:
  guid: "0d19ab0e-9df1-4dbd-85d9-e1ac214f0882"
  description: "Four compressor run control on supply air side."
  is_abstract: true
  opt_uses:
  - compressor_speed_percentage_command
  - compressor_speed_percentage_command_1
  - compressor_speed_percentage_command_2
  - compressor_speed_percentage_command_3
  - compressor_speed_percentage_command_4
  - cooling_percentage_command
  - cooling_request_count
  - cooling_thermal_power_capacity
  - leaving_cooling_coil_temperature_sensor
  - high_supply_air_temperature_alarm
  - low_supply_air_temperature_alarm
  - supply_air_specificenthalpy_sensor
  - return_air_specificenthalpy_sensor
  - supply_air_relative_humidity_sensor
  uses:
  - compressor_run_command_1
  - compressor_run_command_2
  - compressor_run_command_3
  - compressor_run_command_4
  - compressor_run_status_1
  - compressor_run_status_2
  - compressor_run_status_3
  - compressor_run_status_4
  - supply_air_temperature_sensor
  - supply_air_temperature_setpoint
  implements:
  - CONTROL


DX2SDC:
  guid: "4eca020e-b08e-4da5-9dd0-0c9cf8407c4b"
  description: "Two compressor run control on supply air side (dual temp setpoint)."
  is_abstract: true
  opt_uses:
  - compressor_speed_percentage_command
  - cooling_percentage_command
  - cooling_thermal_power_capacity
  - leaving_cooling_coil_temperature_sensor
  - high_supply_air_temperature_alarm
  - low_supply_air_temperature_alarm
  uses:
  - compressor_run_command_1
  - compressor_run_command_2
  - compressor_run_status_1
  - compressor_run_status_2
  - supply_air_cooling_temperature_setpoint
  - supply_air_heating_temperature_setpoint
  - supply_air_temperature_sensor
  implements:
  - CONTROL


DX4SWC:
  guid: "beb1f5d7-7ccf-4bb6-8f4e-494d3624589d"
  description: "Four compressor run control on supply water side."
  is_abstract: true
  opt_uses:
  - compressor_speed_percentage_command
  - compressor_speed_percentage_sensor
  - cooling_percentage_command
  - cooling_thermal_power_capacity
  - high_supply_water_temperature_alarm
  - low_supply_water_temperature_alarm
  uses:
  - compressor_run_command_1
  - compressor_run_command_2
  - compressor_run_command_3
  - compressor_run_command_4
  - compressor_run_status_1
  - compressor_run_status_2
  - compressor_run_status_3
  - compressor_run_status_4
  - supply_water_temperature_sensor
  - supply_water_temperature_setpoint
  implements:
  - CONTROL


DX2SWC:
  guid: "2b9f2e5b-20f2-45bc-b2f8-68818b02b3ac"
  description: "Two compressor run control on supply water side."
  is_abstract: true
  opt_uses:
  - compressor_speed_percentage_command
  - compressor_speed_percentage_sensor
  - compressor_speed_frequency_sensor
  - cooling_percentage_command
  - cooling_thermal_power_capacity
  - high_supply_water_temperature_alarm
  - low_supply_water_temperature_alarm
  uses:
  - compressor_run_command_1
  - compressor_run_command_2
  - compressor_run_status_1
  - compressor_run_status_2
  - supply_water_temperature_sensor
  - supply_water_temperature_setpoint
  implements:
  - CONTROL


DXSWC:
  guid: "bf02fdd1-5c65-4f62-b552-b629fdace9fb"
  description: "Compressor run control on supply water side."
  is_abstract: true
  opt_uses:
  - compressor_speed_percentage_command
  - compressor_speed_percentage_sensor
  - cooling_percentage_command
  - cooling_thermal_power_capacity
  - compressor_lost_power_alarm
  - failed_compressor_alarm
  - high_supply_water_temperature_alarm
  - low_supply_water_temperature_alarm
  - overload_compressor_alarm
  uses:
  - compressor_run_command
  - compressor_run_status
  - supply_water_temperature_sensor
  - supply_water_temperature_setpoint
  implements:
  - CONTROL


DX5SC:
  guid: "225b9056-c352-4aa7-9613-c97675e97fcd"
  description: "Five compressor run control on supply side."
  is_abstract: true
  opt_uses:
  - compressor_speed_percentage_command
  - cooling_percentage_command
  - cooling_request_count
  - cooling_thermal_power_capacity
  - leaving_cooling_coil_temperature_sensor
  - high_supply_air_temperature_alarm
  - low_supply_air_temperature_alarm
  uses:
  - compressor_run_command_1
  - compressor_run_command_2
  - compressor_run_command_3
  - compressor_run_command_4
  - compressor_run_command_5
  - compressor_run_status_1
  - compressor_run_status_2
  - compressor_run_status_3
  - compressor_run_status_4
  - compressor_run_status_5
  - supply_air_temperature_sensor
  - supply_air_temperature_setpoint
  implements:
  - CONTROL


DXRC:
  guid: "58a6126f-413f-4f11-b88d-a44d8395a10d"
  description: "Compressor run control on return air side (RC)."
  is_abstract: true
  opt_uses:
  - compressor_run_time_accumulator
  - compressor_speed_percentage_command
  - cooling_percentage_command
  - cooling_thermal_power_capacity
  - discharge_air_temperature_sensor
  - leaving_cooling_coil_temperature_sensor
  - compressor_lost_power_alarm
  - failed_compressor_alarm
  - failed_discharge_air_temperature_alarm
  - high_return_air_temperature_alarm
  - failed_return_air_temperature_alarm
  - low_return_air_temperature_alarm
  - overload_compressor_alarm
  uses:
  - compressor_run_command
  - compressor_run_status
  - return_air_temperature_sensor
  - return_air_temperature_setpoint
  implements:
  - CONTROL


DXDC:
  guid: "db862405-dadc-4c5b-8fcd-520cb40439ec"
  description: "Compressor run control on discharge air side (DTC)."
  is_abstract: true
  opt_uses:
  - compressor_run_time_accumulator
  - compressor_speed_percentage_command
  - cooling_percentage_command
  - cooling_thermal_power_capacity
  - leaving_cooling_coil_temperature_sensor
  - compressor_lost_power_alarm
  - failed_compressor_alarm
  - failed_discharge_air_temperature_alarm
  - overload_compressor_alarm
  uses:
  - compressor_run_command
  - compressor_run_status
  - discharge_air_temperature_sensor
  - discharge_air_temperature_setpoint
  implements:
  - CONTROL


DX2DC:
  guid: "1e397d80-ffc8-4b31-97fb-db086b95400d"
  description: "Two compressor run control on discharge side (DTC)."
  is_abstract: true
  opt_uses:
  - compressor_run_time_accumulator_1
  - compressor_run_time_accumulator_2
  - compressor_speed_percentage_command
  - cooling_percentage_command
  - cooling_thermal_power_capacity
  - leaving_cooling_coil_temperature_sensor
  - failed_discharge_air_temperature_alarm
  uses:
  - compressor_run_command_1
  - compressor_run_command_2
  - compressor_run_status_1
  - compressor_run_status_2
  - discharge_air_temperature_sensor
  - discharge_air_temperature_setpoint
  implements:
  - CONTROL


DX3DC:
  guid: "5958d6ee-4e00-4dbe-a9e7-9faf649ebd54"
  description: "Three compressor run control on discharge side (DTC)."
  is_abstract: true
  opt_uses:
  - compressor_speed_percentage_command
  - cooling_percentage_command
  - cooling_thermal_power_capacity
  - leaving_cooling_coil_temperature_sensor
  - failed_discharge_air_temperature_alarm
  uses:
  - compressor_run_command_1
  - compressor_run_command_2
  - compressor_run_command_3
  - compressor_run_status_1
  - compressor_run_status_2
  - compressor_run_status_3
  - discharge_air_temperature_sensor
  - discharge_air_temperature_setpoint
  implements:
  - CONTROL


HPSC:
  guid: "3b23d237-5e53-48f7-a6b7-2279e6c57384"
  description: "Supply side heat pump control."
  is_abstract: true
  opt_uses:
  - compressor_speed_percentage_command
  - cooling_request_count
  - cooling_thermal_power_capacity
  - heating_request_count
  - heating_thermal_power_capacity
  - compressor_lost_power_alarm
  - failed_compressor_alarm
  - high_supply_air_temperature_alarm
  - low_supply_air_temperature_alarm
  - overload_compressor_alarm
  uses:
  - compressor_run_command
  - compressor_run_status
  - reversing_valve_command
  - supply_air_temperature_sensor
  - supply_air_temperature_setpoint
  implements:
  - CONTROL


HP2SC:
  guid: "69544987-6f30-47e2-80be-84cf8a3aecd2"
  description: "Supply side heat pump control."
  is_abstract: true
  opt_uses:
  - compressor_speed_percentage_command
  - cooling_request_count
  - cooling_thermal_power_capacity
  - heating_request_count
  - heating_thermal_power_capacity
  - high_supply_air_temperature_alarm
  - low_supply_air_temperature_alarm
  uses:
  - compressor_run_command_1
  - compressor_run_command_2
  - compressor_run_status_1
  - compressor_run_status_2
  - reversing_valve_command
  - supply_air_temperature_sensor
  - supply_air_temperature_setpoint
  implements:
  - CONTROL


HPDC:
  guid: "bf9ceadd-45a6-41f3-859c-f67e82348130"
  description: "Discharge side heat pump control."
  is_abstract: true
  opt_uses:
  - compressor_speed_percentage_command
  - cooling_thermal_power_capacity
  - heating_thermal_power_capacity
  - compressor_lost_power_alarm
  - failed_compressor_alarm
  - failed_discharge_air_temperature_alarm
  - overload_compressor_alarm
  uses:
  - compressor_run_command
  - compressor_run_status
  - discharge_air_temperature_sensor
  - discharge_air_temperature_setpoint
  - reversing_valve_command
  implements:
  - CONTROL


HPZTC:
  guid: "0506375b-4a48-4d5d-92ba-5bd1e9ef087b"
  description: "Zone temp heat pump control (ZTC)."
  is_abstract: true
  opt_uses:
  - compressor_speed_percentage_command
  - cooling_thermal_power_capacity
  - discharge_air_temperature_sensor
  - heating_thermal_power_capacity
  - compressor_lost_power_alarm
  - failed_compressor_alarm
  - failed_discharge_air_temperature_alarm
  - failed_zone_air_temperature_alarm
  - high_zone_air_temperature_alarm
  - low_zone_air_temperature_alarm
  - overload_compressor_alarm
  uses:
  - compressor_run_command
  - compressor_run_status
  - reversing_valve_command
  - zone_air_temperature_sensor
  - zone_air_temperature_setpoint
  implements:
  - CONTROL


HPZC:
  guid: "725460fe-6984-4443-9e16-baaa55076649"
  description: "Zone temp heat pump control (CSP or DSP)."
  is_abstract: true
  opt_uses:
  - compressor_speed_percentage_command
  - cooling_thermal_power_capacity
  - discharge_air_temperature_sensor
  - heating_thermal_power_capacity
  - compressor_lost_power_alarm
  - failed_compressor_alarm
  - failed_discharge_air_temperature_alarm
  - failed_zone_air_temperature_alarm
  - high_zone_air_temperature_alarm
  - low_zone_air_temperature_alarm
  - overload_compressor_alarm
  uses:
  - compressor_run_command
  - compressor_run_status
  - reversing_valve_command
  - zone_air_cooling_temperature_setpoint
  - zone_air_heating_temperature_setpoint
  - zone_air_temperature_sensor
  implements:
  - CONTROL

HPHCZC:
  guid: "3108c18d-afd1-464a-a12a-a80e72e0da18"
  description: "Zone temperature cooling and heating heat pump control."
  is_abstract: true
  opt_uses:
  - discharge_air_temperature_sensor
  - failed_discharge_air_temperature_alarm
  - high_discharge_air_temperature_alarm
  - low_discharge_air_temperature_alarm
  - failed_compressor_alarm
  - failed_zone_air_temperature_alarm
  - high_zone_air_temperature_alarm
  - low_zone_air_temperature_alarm
  uses:
  - cooling_run_command
  - heating_run_command
  - compressor_run_status
  - zone_air_cooling_temperature_setpoint
  - zone_air_heating_temperature_setpoint
  - zone_air_temperature_sensor
  implements:
  - CONTROL

HP2ZC:
  guid: "d0e2eb84-4844-4c2a-a8a8-20c40ee94284"
  description: "Zone temp heat pump control with two compressors."
  is_abstract: true
  opt_uses:
  - compressor_speed_percentage_command
  - cooling_thermal_power_capacity
  - discharge_air_temperature_sensor
  - heating_thermal_power_capacity
  - failed_discharge_air_temperature_alarm
  - failed_zone_air_temperature_alarm
  - high_zone_air_temperature_alarm
  - low_zone_air_temperature_alarm
  uses:
  - compressor_run_command_1
  - compressor_run_command_2
  - compressor_run_status_1
  - compressor_run_status_2
  - reversing_valve_command
  - zone_air_cooling_temperature_setpoint
  - zone_air_heating_temperature_setpoint
  - zone_air_temperature_sensor
  implements:
  - CONTROL

HP3ZC:
  guid: "bffa568b-5f69-4b08-8d8c-1377cd74d36e"
  description: "Zone temp heat pump control with three compressors."
  is_abstract: true
  opt_uses:
  - compressor_speed_percentage_command
  - cooling_thermal_power_capacity
  - discharge_air_temperature_sensor
  - heating_thermal_power_capacity
  - failed_discharge_air_temperature_alarm
  - failed_zone_air_temperature_alarm
  - high_zone_air_temperature_alarm
  - low_zone_air_temperature_alarm
  uses:
  - compressor_run_command_1
  - compressor_run_command_2
  - compressor_run_command_3
  - compressor_run_status_1
  - compressor_run_status_2
  - compressor_run_status_3
  - reversing_valve_command
  - zone_air_cooling_temperature_setpoint
  - zone_air_heating_temperature_setpoint
  - zone_air_temperature_sensor
  implements:
  - CONTROL


HWDC:
  guid: "353bd503-92eb-4f72-8a82-ec1a91413f89"
  description: "Heating water valve monitoring on discharge air side."
  is_abstract: true
  opt_uses:
  - discharge_air_relative_humidity_sensor
  - heating_thermal_power_capacity
  - heating_water_flowrate_sensor
  - heating_water_valve_percentage_sensor
  - failed_discharge_air_temperature_alarm
  - failed_heating_water_valve_alarm
  - high_discharge_air_temperature_alarm
  - low_discharge_air_temperature_alarm
  uses:
  - discharge_air_temperature_sensor
  - discharge_air_temperature_setpoint
  - heating_water_valve_percentage_command
  implements:
  - CONTROL


HWRC:
  guid: "ad089040-996c-4000-aaac-b66c923e8376"
  description: "Heating water valve monitoring on discharge air side."
  is_abstract: true
  opt_uses:
  - discharge_air_relative_humidity_sensor
  - heating_thermal_power_capacity
  - heating_water_flowrate_sensor
  - heating_water_valve_percentage_sensor
  - high_return_air_temperature_alarm
  - failed_return_air_temperature_alarm
  - low_return_air_temperature_alarm
  uses:
  - heating_water_valve_percentage_command
  - return_air_temperature_sensor
  - return_air_temperature_setpoint
  implements:
  - CONTROL


HWSC:
  guid: "c74d0eb6-c5b8-4099-9b18-f5880760df44"
  description: "Heating water valve monitoring on supply air side."
  is_abstract: true
  opt_uses:
  - heating_supply_water_temperature_sensor
  - heating_request_count
  - heating_thermal_power_capacity
  - heating_water_valve_percentage_sensor
  - leaving_heating_coil_temperature_sensor
  - failed_supply_air_temperature_alarm
  - high_supply_air_temperature_alarm
  - low_supply_air_temperature_alarm
  uses:
  - heating_water_valve_percentage_command
  - supply_air_temperature_sensor
  - supply_air_temperature_setpoint
  implements:
  - CONTROL


HW2SC:
  guid: "6fed45fd-aa9b-4613-baaa-ed5c44c64f12"
  description: "Two heating water valves on supply air side."
  is_abstract: true
  opt_uses:
  - heating_request_count
  - heating_thermal_power_capacity
  - leaving_heating_coil_temperature_sensor
  - high_supply_air_temperature_alarm
  - low_supply_air_temperature_alarm
  uses:
  - heating_water_valve_percentage_command_1
  - heating_water_valve_percentage_command_2
  - supply_air_temperature_sensor
  - supply_air_temperature_setpoint
  implements:
  - CONTROL


HWZC:
  guid: "c0a7f2ca-171a-4cff-b397-99f8506a8409"
  description: "Heating water valve monitoring on zone side (DSP/CSP)."
  is_abstract: true
  opt_uses:
  - discharge_air_temperature_sensor
  - heating_supply_water_isolation_valve_command
  - heating_supply_water_isolation_valve_status
  - heating_thermal_power_capacity
  - heating_water_valve_percentage_sensor
  - failed_discharge_air_temperature_alarm
  - failed_zone_air_temperature_alarm
  - high_zone_air_temperature_alarm
  - low_zone_air_temperature_alarm
  - failed_heating_water_valve_alarm
  - high_discharge_air_temperature_alarm
  - low_discharge_air_temperature_alarm
  uses:
  - heating_water_valve_percentage_command
  - zone_air_heating_temperature_setpoint
  - zone_air_temperature_sensor
  implements:
  - CONTROL


HWZTC:
  guid: "fd0e4588-d368-4399-a356-78c8082b282b"
  description: "Heating water valve monitoring on zone side (ZTC)."
  is_abstract: true
  opt_uses:
  - discharge_air_temperature_sensor
  - heating_thermal_power_capacity
  - heating_water_flowrate_sensor
  - heating_water_valve_percentage_sensor
  - failed_discharge_air_temperature_alarm
  - failed_zone_air_temperature_alarm
  - high_zone_air_temperature_alarm
  - low_zone_air_temperature_alarm
  - zone_air_deadband_temperature_setpoint
  uses:
  - heating_water_valve_percentage_command
  - zone_air_temperature_sensor
  - zone_air_temperature_setpoint
  implements:
  - CONTROL

HWBZC:
  guid: "5e92815b-5fe8-485c-ad47-1749aa085bf6"
  description: "Heating water valve command on zone side (ZTC)."
  is_abstract: true
  opt_uses:
  - heating_water_valve_status
  uses:
  - heating_water_valve_command
  - zone_air_temperature_sensor
  - zone_air_temperature_setpoint
  implements:
  - CONTROL

HWSWC:
  guid: "9e892876-39ed-40ac-befb-c68d96bbb81b"
  description: "Heating water valve monitoring on supply water side."
  is_abstract: true
  opt_uses:
  - heating_thermal_power_capacity
  - heating_water_valve_percentage_sensor
  - return_water_temperature_sensor
  - high_supply_water_temperature_alarm
  - low_supply_water_temperature_alarm
  uses:
  - heating_water_valve_percentage_command
  - supply_water_temperature_sensor
  - supply_water_temperature_setpoint
  implements:
  - CONTROL

HWRWC:
  guid: "1805f8ee-1425-4b51-9a3d-563be38c7c13"
  description: "Heating water valve monitoring on return water side."
  is_abstract: true
  opt_uses:
  - heating_thermal_power_capacity
  - heating_water_valve_percentage_sensor
  - supply_water_temperature_sensor
  - high_return_water_temperature_alarm
  - low_return_water_temperature_alarm
  uses:
  - heating_water_valve_percentage_command
  - return_water_temperature_sensor
  - return_water_temperature_setpoint
  implements:
  - CONTROL

PHWSC:
  guid: "0f2f9a53-6aab-4c9c-801f-bb11b021e42a"
  description: "Preheating water valve monitoring on supply air side."
  is_abstract: true
  opt_uses:
  - heating_request_count
  - leaving_air_preheating_coil_temperature_sensor
  - high_supply_air_temperature_alarm
  - low_supply_air_temperature_alarm
  uses:
  - preheating_water_valve_percentage_command
  - supply_air_temperature_sensor
  - supply_air_temperature_setpoint
  implements:
  - CONTROL

PHSC:
  guid: "9fd93443-7815-4f71-a8b7-cbb864b2b14b"
  description: "Preheating steam control to leaving coil air temperature."
  is_abstract: true
  opt_uses:
  - failed_leaving_air_preheating_coil_temperature_alarm
  - high_leaving_air_preheating_coil_temperature_alarm
  - low_leaving_air_preheating_coil_temperature_alarm
  uses:
  - preheating_steam_valve_percentage_command
  - leaving_air_preheating_coil_temperature_sensor
  - leaving_air_preheating_coil_temperature_setpoint
  implements:
  - CONTROL

HWPVM:
  guid: "0a51d47f-2d53-4a3b-aa9a-f218394b55a7"
  description: "Heating water pressure valve command and position monitoring (without regard to what controls it)."
  is_abstract: true
  opt_uses:
  - heating_water_flowrate_sensor
  uses:
  - heating_water_valve_percentage_sensor
  implements:
  - OPERATIONAL


HTDC:
  guid: "f88f5021-03fa-4aed-a131-c81cac1e354d"
  description: "Gas or electric heater control on discharge side."
  is_abstract: true
  opt_uses:
  - heater_run_status
  - heating_percentage_command
  - heating_thermal_power_capacity
  - failed_discharge_air_temperature_alarm
  - failed_heater_alarm
  - low_discharge_air_temperature_alarm
  - high_discharge_air_temperature_alarm
  uses:
  - discharge_air_temperature_sensor
  - discharge_air_temperature_setpoint
  - heater_run_command
  implements:
  - CONTROL


HT2DC:
  guid: "6ca8cf93-24b1-4479-9cbc-d3506a496d3b"
  description: "Two gas or electric heater control on discharge control."
  is_abstract: true
  opt_uses:
  - heating_percentage_command
  - heating_thermal_power_capacity
  - leaving_heating_coil_temperature_sensor
  - failed_discharge_air_temperature_alarm
  uses:
  - discharge_air_heating_temperature_setpoint
  - discharge_air_temperature_sensor
  - heater_run_command_1
  - heater_run_command_2
  implements:
  - CONTROL


HTSC:
  guid: "bf18254f-acb9-4497-9d54-a7920879f5e5"
  description: "Gas or electric heater control on supply side."
  is_abstract: true
  opt_uses:
  - heater_run_status
  - heating_percentage_command
  - heating_request_count
  - heating_thermal_power_capacity
  - high_supply_air_temperature_alarm
  - low_supply_air_temperature_alarm
  uses:
  - heater_run_command
  - supply_air_temperature_sensor
  - supply_air_temperature_setpoint
  implements:
  - CONTROL

HTSDC:
  guid: "d394c55c-af3d-4956-a3b4-9324e4f32ae9"
  description: "Gas or electric heater control on supply side."
  is_abstract: true
  opt_uses:
  - heater_run_status
  - heating_percentage_command
  - heating_request_count
  - heating_thermal_power_capacity
  - high_supply_air_temperature_alarm
  - low_supply_air_temperature_alarm
  uses:
  - heater_run_command
  - supply_air_cooling_temperature_setpoint
  - supply_air_heating_temperature_setpoint
  - supply_air_temperature_sensor
  implements:
  - CONTROL


HTRC:
  guid: "e51bab3a-ba94-4ef9-892e-3d85dfd53ee1"
  description: "Gas or electric heater control on return side (RC)."
  is_abstract: true
  opt_uses:
  - discharge_air_temperature_sensor
  - heater_run_status
  - heater_run_time_accumulator
  - heating_percentage_command
  - heating_thermal_power_capacity
  - failed_discharge_air_temperature_alarm
  - high_return_air_temperature_alarm
  - failed_return_air_temperature_alarm
  - low_return_air_temperature_alarm
  uses:
  - heater_run_command
  - return_air_temperature_sensor
  - return_air_temperature_setpoint
  implements:
  - CONTROL


HTZC:
  guid: "35464e33-c1ee-4d66-a2da-aaee5d9713bf"
  description: "Gas or electric heater control on zone side (ZC)."
  is_abstract: true
  opt_uses:
  - discharge_air_temperature_sensor
  - heater_run_status
  - heating_percentage_command
  - heating_thermal_power_capacity
  - failed_discharge_air_temperature_alarm
  - failed_zone_air_temperature_alarm
  - high_zone_air_temperature_alarm
  - low_zone_air_temperature_alarm
  - failed_heater_alarm
  uses:
  - heater_run_command
  - zone_air_heating_temperature_setpoint
  - zone_air_temperature_sensor
  implements:
  - CONTROL


HT2ZC:
  guid: "bcf4b945-b158-4009-9cb9-7cc01dbbe119"
  description: "Two gas or electric heater control on zone side (HSP, DSP)."
  is_abstract: true
  opt_uses:
  - discharge_air_temperature_sensor
  - heating_percentage_command
  - heating_thermal_power_capacity
  - failed_discharge_air_temperature_alarm
  - failed_zone_air_temperature_alarm
  - high_zone_air_temperature_alarm
  - low_zone_air_temperature_alarm
  uses:
  - heater_run_command_1
  - heater_run_command_2
  - zone_air_heating_temperature_setpoint
  - zone_air_temperature_sensor
  implements:
  - CONTROL


HT2XZTC2X:
  guid: "7e2c5241-7e53-4857-ac00-2aec02430150"
  description: "Two separate heating sections going to two different zones on the device, with independent heating control."
  is_abstract: true
  opt_uses:
  - discharge_air_temperature_sensor_1
  - discharge_air_temperature_sensor_2
  - heating_percentage_command_1
  - heating_percentage_command_2
  uses:
  - heater_run_command_1
  - heater_run_command_2
  - heater_run_status_1
  - heater_run_status_2
  - zone_air_temperature_sensor_1
  - zone_air_temperature_sensor_2
  - zone_air_temperature_setpoint_1
  - zone_air_temperature_setpoint_2
  implements:
  - CONTROL


HT3ZC:
  guid: "ec69793a-e539-4b5c-bf30-b092ce59cce5"
  description: "Two gas or electric heater control on zone side (HSP, DSP)."
  is_abstract: true
  opt_uses:
  - discharge_air_temperature_sensor
  - heating_thermal_power_capacity
  - failed_discharge_air_temperature_alarm
  - failed_zone_air_temperature_alarm
  - high_zone_air_temperature_alarm
  - low_zone_air_temperature_alarm
  uses:
  - heater_run_command_1
  - heater_run_command_2
  - heater_run_command_3
  - zone_air_heating_temperature_setpoint
  - zone_air_temperature_sensor
  implements:
  - CONTROL


HTSWC:
  guid: "d38fd0c3-d7b8-48c7-9ea2-93211ff4c59e"
  description: "Two gas or electric heater control on supply water side."
  is_abstract: true
  opt_uses:
  - heating_percentage_command
  - heating_thermal_power_capacity
  - high_supply_water_temperature_alarm
  - low_supply_water_temperature_alarm
  - heater_run_status
  uses:
  - heater_run_command
  - supply_water_temperature_sensor
  - supply_water_temperature_setpoint
  implements:
  - CONTROL

HTRWC:
  guid: "4a0b5a76-9432-4572-832c-2ce41d70a587"
  description: "Gas or electric heater control on return water side."
  is_abstract: true
  opt_uses:
  - heating_percentage_command
  - heating_thermal_power_capacity
  - high_return_water_temperature_alarm
  - low_return_water_temperature_alarm
  - heater_run_status
  uses:
  - heater_run_command
  - return_water_temperature_sensor
  - return_water_temperature_setpoint
  implements:
  - CONTROL

HT2SWC:
  guid: "cc630fcd-8a18-4fbb-a34b-3eae05b8b49b"
  description: "Two gas or electric heater control on supply water side."
  is_abstract: true
  opt_uses:
  - heating_percentage_command
  - heating_thermal_power_capacity
  - high_supply_water_temperature_alarm
  - low_supply_water_temperature_alarm
  - heater_run_status_1
  - heater_run_status_2
  - failed_alarm_1
  - failed_alarm_2
  uses:
  - heater_run_command_1
  - heater_run_command_2
  - supply_water_temperature_sensor
  - supply_water_temperature_setpoint
  implements:
  - CONTROL


HT4SWC:
  guid: "e8633b6d-6096-4824-a4e0-3cf06f0e2170"
  description: "Four gas or electric heater control on supply water side."
  is_abstract: true
  opt_uses:
  - heating_percentage_command
  - heating_thermal_power_capacity
  - high_supply_water_temperature_alarm
  - low_supply_water_temperature_alarm
  uses:
  - heater_run_command_1
  - heater_run_command_2
  - heater_run_command_3
  - heater_run_command_4
  - supply_water_temperature_sensor
  - supply_water_temperature_setpoint
  implements:
  - CONTROL


HT2SC:
  guid: "5d89ecdf-caaa-4238-8796-1d95a875a81a"
  description: "Two gas or electric heater control on supply side."
  is_abstract: true
  opt_uses:
  - heating_percentage_command
  - heating_request_count
  - heating_thermal_power_capacity
  - high_supply_air_temperature_alarm
  - low_supply_air_temperature_alarm
  uses:
  - heater_run_command_1
  - heater_run_command_2
  - supply_air_temperature_sensor
  - supply_air_temperature_setpoint
  implements:
  - CONTROL


HT3SC:
  guid: "82b35b25-776f-4829-ada6-42691628d84b"
  description: "Three gas or electric heater control on supply side."
  is_abstract: true
  opt_uses:
  - heating_percentage_command
  - heating_request_count
  - heating_thermal_power_capacity
  - high_supply_air_temperature_alarm
  - low_supply_air_temperature_alarm
  uses:
  - heater_run_command_1
  - heater_run_command_2
  - heater_run_command_3
  - supply_air_temperature_sensor
  - supply_air_temperature_setpoint
  implements:
  - CONTROL


HT4SC:
  guid: "211e7507-1925-48ca-a46a-852ca4284c3f"
  description: "Four gas or electric heater control on supply side."
  is_abstract: true
  opt_uses:
  - heating_percentage_command
  - heating_request_count
  - heating_thermal_power_capacity
  - high_supply_air_temperature_alarm
  - low_supply_air_temperature_alarm
  uses:
  - heater_run_command_1
  - heater_run_command_2
  - heater_run_command_3
  - heater_run_command_4
  - supply_air_temperature_sensor
  - supply_air_temperature_setpoint
  implements:
  - CONTROL


HT2SDC:
  guid: "ac906e4b-6e44-445c-90f7-2c6968022b31"
  description: "Two gas or electric heater control on supply side (dual setpoint)."
  is_abstract: true
  opt_uses:
  - heating_percentage_command
  - heating_thermal_power_capacity
  - high_supply_air_temperature_alarm
  - low_supply_air_temperature_alarm
  uses:
  - heater_run_command_1
  - heater_run_command_2
  - supply_air_cooling_temperature_setpoint
  - supply_air_heating_temperature_setpoint
  - supply_air_temperature_sensor
  implements:
  - CONTROL


HTVSC:
  guid: "c2e9d73d-949b-4fcf-8f93-47c25ec15a5e"
  description: "Variable gas to electric control on supply air side."
  is_abstract: true
  opt_uses:
  - heating_request_count
  - heating_thermal_power_capacity
  - high_supply_air_temperature_alarm
  - low_supply_air_temperature_alarm
  uses:
  - heater_run_command
  - heater_run_status
  - heating_percentage_command
  - supply_air_temperature_sensor
  - supply_air_temperature_setpoint
  implements:
  - CONTROL


ECON:
  guid: "d4285023-3238-443e-bd85-2d91e1706b48"
  description: "Economizer mode control"
  is_abstract: true
  opt_uses:
  - low_limit_outside_air_damper_percentage_command
  - outside_air_damper_percentage_sensor
  - failed_outside_air_damper_alarm
  - failed_outside_air_flowrate_alarm
  - outside_air_flowrate_sensor
  - outside_air_flowrate_setpoint
  - outside_air_relative_humidity_sensor
  - outside_air_specificenthalpy_sensor
  - return_air_damper_percentage_command
  - return_air_damper_percentage_sensor
  - supply_air_temperature_sensor
  - failed_mixed_air_temperature_alarm
  - high_mixed_air_temperature_alarm
  - low_mixed_air_temperature_alarm
  - high_return_air_temperature_alarm
  - failed_return_air_temperature_alarm
  - high_supply_air_temperature_alarm
  - low_return_air_temperature_alarm
  - low_supply_air_temperature_alarm
  - failed_outside_air_temperature_alarm
  uses:
  - economizer_mode
  - mixed_air_temperature_sensor
  - outside_air_damper_percentage_command
  - outside_air_temperature_sensor
  - return_air_temperature_sensor
  - supply_air_temperature_setpoint
  implements:
  - CONTROL


ECOND:
  guid: "2640d584-7b8e-4523-b894-beaf4b13e4c0"
  description: "Economizer mode control - single zone"
  is_abstract: true
  opt_uses:
  - low_limit_outside_air_damper_percentage_command
  - mixed_air_temperature_sensor
  - outside_air_damper_percentage_sensor
  - outside_air_flowrate_sensor
  - outside_air_flowrate_setpoint
  - return_air_damper_percentage_command
  - return_air_temperature_sensor
  - failed_discharge_air_temperature_alarm
  - failed_mixed_air_temperature_alarm
  - high_mixed_air_temperature_alarm
  - low_mixed_air_temperature_alarm
  - high_return_air_temperature_alarm
  - failed_return_air_temperature_alarm
  - low_return_air_temperature_alarm
  - failed_outside_air_temperature_alarm
  uses:
  - discharge_air_temperature_sensor
  - discharge_air_temperature_setpoint
  - economizer_mode
  - outside_air_damper_percentage_command
  - outside_air_temperature_sensor
  implements:
  - CONTROL


ECONM:
  guid: "729bb0f5-4323-46c6-bfce-176bd4b55869"
  description: "Economizer mode control"
  is_abstract: true
  opt_uses:
  - low_limit_outside_air_damper_percentage_command
  - outside_air_damper_percentage_sensor
  - outside_air_flowrate_sensor
  - outside_air_flowrate_setpoint
  - outside_air_relative_humidity_sensor
  - outside_air_specificenthalpy_sensor
  - return_air_damper_percentage_command
  - supply_air_temperature_sensor
  - failed_mixed_air_temperature_alarm
  - failed_outside_air_damper_alarm
  - high_mixed_air_temperature_alarm
  - low_mixed_air_temperature_alarm
  - high_return_air_temperature_alarm
  - failed_return_air_temperature_alarm
  - high_supply_air_temperature_alarm
  - low_return_air_temperature_alarm
  - low_supply_air_temperature_alarm
  - failed_outside_air_temperature_alarm
  uses:
  - economizer_mode
  - mixed_air_temperature_sensor
  - mixed_air_temperature_setpoint
  - outside_air_damper_percentage_command
  - outside_air_temperature_sensor
  - return_air_temperature_sensor
  implements:
  - CONTROL

ECONM2X:
  guid: "ebde3e58-1637-466e-9737-934e07bcd807"
  description: "Economizer mode control"
  is_abstract: true
  opt_uses:
  - low_limit_outside_air_damper_percentage_command
  - outside_air_damper_percentage_sensor
  - outside_air_flowrate_sensor
  - outside_air_flowrate_setpoint
  - return_air_damper_percentage_command
  - supply_air_temperature_sensor
  - high_return_air_temperature_alarm
  - failed_return_air_temperature_alarm
  - high_supply_air_temperature_alarm
  - low_return_air_temperature_alarm
  - low_supply_air_temperature_alarm
  - average_mixed_air_temperature_sensor
  - failed_mixed_air_temperature_alarm_1
  - failed_mixed_air_temperature_alarm_2
  - high_mixed_air_temperature_alarm_1
  - low_mixed_air_temperature_alarm_1
  - high_mixed_air_temperature_alarm_2
  - low_mixed_air_temperature_alarm_2
  - failed_outside_air_temperature_alarm
  uses:
  - economizer_mode
  - mixed_air_temperature_sensor_1
  - mixed_air_temperature_sensor_2
  - mixed_air_temperature_setpoint
  - outside_air_damper_percentage_command
  - outside_air_temperature_sensor
  - return_air_temperature_sensor
  implements:
  - CONTROL


ECONMD:
  guid: "d19e9024-ddb9-4f1a-8598-f30d52f0beb6"
  description: "Economizer mode control - single zone"
  is_abstract: true
  opt_uses:
  - discharge_air_temperature_sensor
  - low_limit_outside_air_damper_percentage_command
  - outside_air_damper_percentage_sensor
  - outside_air_flowrate_sensor
  - outside_air_flowrate_setpoint
  - return_air_damper_percentage_command
  - return_air_temperature_sensor
  - failed_discharge_air_temperature_alarm
  - failed_mixed_air_temperature_alarm
  - high_mixed_air_temperature_alarm
  - low_mixed_air_temperature_alarm
  - high_return_air_temperature_alarm
  - failed_return_air_temperature_alarm
  - low_return_air_temperature_alarm
  - failed_outside_air_temperature_alarm
  uses:
  - economizer_mode
  - mixed_air_temperature_sensor
  - mixed_air_temperature_setpoint
  - outside_air_damper_percentage_command
  - outside_air_temperature_sensor
  implements:
  - CONTROL


ECONZ:
  guid: "a0c19e08-9bb2-4dc3-a65c-4ee050111d65"
  description: "Economizer mode control - single room"
  is_abstract: true
  opt_uses:
  - discharge_air_temperature_sensor
  - low_limit_outside_air_damper_percentage_command
  - mixed_air_temperature_sensor
  - outside_air_damper_percentage_sensor
  - outside_air_flowrate_sensor
  - outside_air_flowrate_setpoint
  - outside_air_relative_humidity_sensor
  - return_air_damper_percentage_command
  - return_air_temperature_sensor
  - failed_discharge_air_temperature_alarm
  - failed_mixed_air_temperature_alarm
  - high_mixed_air_temperature_alarm
  - low_mixed_air_temperature_alarm
  - failed_zone_air_temperature_alarm
  - high_return_air_temperature_alarm
  - failed_return_air_temperature_alarm
  - high_zone_air_temperature_alarm
  - low_return_air_temperature_alarm
  - low_zone_air_temperature_alarm
  - failed_outside_air_temperature_alarm
  uses:
  - economizer_mode
  - outside_air_damper_percentage_command
  - outside_air_temperature_sensor
  - zone_air_cooling_temperature_setpoint
  - zone_air_temperature_sensor
  implements:
  - CONTROL


VOADM:
  guid: "cfb7089c-d3b6-4afd-829a-aeeb05b6ff15"
  description: "Variable outside air damper monitoring."
  is_abstract: true
  opt_uses:
  - economizer_mode
  - low_limit_outside_air_damper_percentage_command
  - mixed_air_temperature_sensor
  - outside_air_damper_percentage_sensor
  - failed_mixed_air_temperature_alarm
  - high_mixed_air_temperature_alarm
  - low_mixed_air_temperature_alarm
  - failed_outside_air_damper_alarm
  - failed_outside_air_temperature_alarm
  uses:
  - outside_air_damper_percentage_command
  - outside_air_temperature_sensor
  implements:
  - MONITORING


BYPDM:
  guid: "b26b31a9-5a4a-4bd8-87d0-97260e739f32"
  description: "Bypass damper monitoring."
  is_abstract: true
  uses:
  - bypass_air_damper_percentage_command
  implements:
  - MONITORING


OAFM:
  guid: "4d6c951b-f9a2-445d-93d7-a8ab2aa523ad"
  description: "Outside air flow monitoring"
  is_abstract: true
  opt_uses:
  - outside_air_damper_percentage_sensor
  - outside_air_temperature_sensor
  - failed_outside_air_flowrate_alarm
  uses:
  - outside_air_flowrate_sensor
  implements:
  - MONITORING


OAFMC:
  guid: "a33ca954-5287-490f-89bc-c3e2b53ceee5"
  description: "Outside air flow control with minimum setpoint."
  is_abstract: true
  opt_uses:
  - economizer_mode
  - mixed_air_temperature_sensor
  - failed_mixed_air_temperature_alarm
  - high_mixed_air_temperature_alarm
  - low_mixed_air_temperature_alarm
  - ventilation_request_count
  uses:
  - outside_air_damper_percentage_command
  - outside_air_flowrate_sensor
  - ventilation_outside_air_flowrate_setpoint
  implements:
  - CONTROL


OAMC:
  guid: "48885f9d-2f9e-4c67-be4f-e558f801e02f"
  description: "Outside air flow control."
  is_abstract: true
  opt_uses:
  - outside_air_flowrate_sensor
  uses:
  - outside_air_damper_percentage_command
  - outside_air_damper_percentage_sensor
  implements:
  - CONTROL


OFC:
  guid: "9e54468c-0ab4-453c-a0e3-a9e70330fef1"
  description: "Outside air flow control monitoring (without a damper)."
  is_abstract: true
  uses:
  - outside_air_flowrate_sensor
  - outside_air_flowrate_setpoint
  implements:
  - OPERATIONAL


SFM:
  guid: "3dcbf69b-ae92-46e8-9b06-4bbb2b16a71f"
  description: "Supply air flow monitoring."
  is_abstract: true
  opt_uses:
  - high_supply_air_flowrate_alarm
  - low_supply_air_flowrate_alarm
  uses:
  - supply_air_flowrate_sensor
  implements:
  - MONITORING


DFM:
  guid: "fcf4568f-324c-49d3-8a57-c1d4fad24973"
  description: "Discharge air flow monitoring."
  is_abstract: true
  uses:
  - discharge_air_flowrate_sensor
  implements:
  - MONITORING
  opt_uses:
  - low_discharge_air_flowrate_alarm


SFC:
  guid: "53328995-5e0c-4929-af9f-052104076d11"
  description: "Supply air flow control."
  is_abstract: true
  uses:
  - supply_air_flowrate_sensor
  - supply_air_flowrate_setpoint
  implements:
  - OPERATIONAL


RFC:
  guid: "a8ff3d29-506c-4d34-aead-af60c4b68cb9"
  description: "Return air flow control."
  is_abstract: true
  uses:
  - return_air_flowrate_sensor
  - return_air_flowrate_setpoint
  implements:
  - OPERATIONAL


SARC:
  guid: "8802aca2-e086-43b1-8be2-1df1104a3f5d"
  description: "AHU supply air reset control."
  is_abstract: true
  opt_uses:
  - heating_request_count
  - supply_air_flowrate_sensor
  uses:
  - cooling_request_count
  - pressurization_request_count
  - supply_air_static_pressure_setpoint
  - supply_air_temperature_setpoint
  implements:
  - CONTROL


RWISOVPC:
  guid: "8741bbd4-d41e-4313-9c71-85995078216d"
  description: "Return water isolation valve percentage monitoring."
  is_abstract: true
  opt_uses:
  - run_command
  uses:
  - return_water_valve_percentage_command
  - return_water_valve_percentage_sensor
  implements:
  - OPERATIONAL


CHWISOVM:
  guid: "9d50a373-7c09-49e0-8739-4f1fb18b18b5"
  description: "Chilled water isolation valve monitoring."
  is_abstract: true
  opt_uses:
  - run_command
  uses:
  - chilled_water_isolation_valve_command
  - chilled_water_isolation_valve_status
  implements:
  - MONITORING


CDWISOVM:
  guid: "a90ebfb9-d964-4bc7-aebf-67a72866fd38"
  description: "Condensing water isolation valve monitoring."
  is_abstract: true
  opt_uses:
  - run_command
  uses:
  - condensing_water_isolation_valve_command
  - condensing_water_isolation_valve_status
  implements:
  - MONITORING


CDWISOVPM:
  guid: "8308f584-0b61-4124-abb9-d8f5ca71e880"
  description: "Condensing water isolation valve percentage monitoring."
  is_abstract: true
  opt_uses:
  - run_command
  - local_override_isolation_valve_alarm
  uses:
  - condensing_water_isolation_valve_percentage_command
  - condensing_water_isolation_valve_percentage_sensor
  implements:
  - MONITORING


CDWPVM:
  guid: "588692e6-84a9-4a31-8cc6-09eb599cbe54"
  description: "Condensing water pressure valve command and position monitoring (without regard to what controls it)."
  is_abstract: true
  opt_uses:
  - condensing_water_flowrate_sensor
  uses:
  - condensing_water_valve_percentage_sensor
  implements:
  - OPERATIONAL


CDWFRSM:
  guid: "2a153a56-29ae-403e-9b4d-9b16b3a4794c"
  description: "Condenser water flowrate status monitoring."
  is_abstract: true
  uses:
  - condensing_water_flowrate_status
  implements:
  - OPERATIONAL


BYPVPM:
  guid: "57766034-a856-4dfe-b070-fd65673d8dd0"
  description: "Bypass water valve percentage monitoring."
  is_abstract: true
  opt_uses:
  - bypass_valve_percentage_sensor
  - failed_bypass_valve_alarm
  uses:
  - bypass_valve_percentage_command
  implements:
  - MONITORING


MWVPM:
  guid: "bd83e820-585d-4e03-9142-7d4355b41574"
  description: "Make-up water valve percentage monitoring."
  is_abstract: true
  uses:
  - makeup_water_valve_percentage_command
  implements:
  - MONITORING


HXSWISOVPM:
  guid: "04a7805d-e8ff-4b53-9513-d88ede4635ff"
  description: "Heat exchanger supply isolation water valve percentage monitoring."
  is_abstract: true
  uses:
  - heat_exchange_supply_water_isolation_valve_percentage_command
  - heat_exchange_supply_water_isolation_valve_percentage_sensor
  implements:
  - MONITORING


HXRWISOVPM:
  guid: "789cd63d-8168-43fe-9245-c54a8527482c"
  description: "Heat exchanger return isolation water valve percentage monitoring."
  is_abstract: true
  uses:
  - heat_exchange_return_water_isolation_valve_percentage_command
  - heat_exchange_return_water_isolation_valve_percentage_sensor
  implements:
  - MONITORING


HXSWISOVM:
  guid: "3a617a80-2ab5-4eb5-9cf5-c327359a03c6"
  description: "Heat exchanger supply isolation water valve monitoring."
  is_abstract: true
  uses:
  - heat_exchange_supply_water_isolation_valve_command
  - heat_exchange_supply_water_isolation_valve_status
  implements:
  - MONITORING


HXRWISOVM:
  guid: "48cee686-e728-4996-be87-0a280ecf9733"
  description: "Heat exchanger return isolation water valve monitoring."
  is_abstract: true
  uses:
  - heat_exchange_return_water_isolation_valve_command
  - heat_exchange_return_water_isolation_valve_status
  implements:
  - MONITORING

PWECVC:
  guid: "c7d64d95-0215-4c9a-b422-a4fb7004f3e3"
  description: "Process water electricconductivity drain valve control."
  is_abstract: true
  uses:
  - drain_water_valve_command
  - process_water_electricconductivity_sensor
  - process_water_electricconductivity_setpoint
  implements:
  - OPERATIONAL

PWISOVM:
  guid: "f4ea38d8-031e-48cd-be80-43883419ed55"
  description: "Process water iso valve monitoring."
  is_abstract: true
  uses:
  - process_water_isolation_valve_command
  implements:
  - MONITORING

PWVPM:
  guid: "2335c3b8-b27f-4ef0-b15b-7df5e8d25e4a"
  description: "Process water valve percentage monitoring."
  is_abstract: true
  uses:
  - process_water_valve_percentage_command
  implements:
  - MONITORING

PWDVPM:
  guid: "2a424fbc-d5d8-4675-842a-996996344180"
  description: "Process water diverting valve percentage monitoring."
  is_abstract: true
  opt_uses:
  - failed_process_water_diverting_valve_alarm
  uses:
  - process_water_diverting_valve_percentage_command
  - process_water_diverting_valve_percentage_sensor
  implements:
  - MONITORING

CHWBZC:
  guid: "cbdecbaf-5ddb-4f77-b85f-2fbd92970a70"
  description: "Chilled water valve binary (open/closed) control."
  is_abstract: true
  implements:
  - OPERATIONAL
  uses:
  - chilled_water_valve_command
  - zone_air_cooling_temperature_setpoint
  - zone_air_temperature_sensor
  opt_uses:
  - failed_chilled_water_valve_alarm
  - failed_zone_air_temperature_alarm
  - high_zone_air_temperature_alarm
  - low_zone_air_temperature_alarm

CHWBYPVPM:
  guid: "68cd5104-bf2e-48f3-8b88-c12192509393"
  description: "Chilled water bypass valve percentage monitoring."
  is_abstract: true
  opt_uses:
  - failed_chilled_water_bypass_valve_alarm
  uses:
  - chilled_water_bypass_valve_percentage_command
  - chilled_water_bypass_valve_percentage_sensor
  implements:
  - MONITORING

MXVPM:
  guid: "4bb25777-d661-4fd3-9f8f-a84b349ada87"
  description: "Mixing valve percent monitoring."
  is_abstract: true
  opt_uses:
  - mixing_valve_percentage_sensor
  uses:
  - mixing_valve_percentage_command
  implements:
  - MONITORING


WFRM:
  guid: "f92ea2a3-9bbf-4559-b26d-2864a0a9f973"
  description: "Water flowrate monitoring."
  is_abstract: true
  uses:
  - flowrate_sensor
  implements:
  - MONITORING
  opt_uses:
  - low_flowrate_alarm


CMSWFRM:
  guid: "cbf519aa-fef1-4cb1-bfb5-6bded3b5dbf6"
  description: "Common supply water flowrate monitoring."
  is_abstract: true
  implements:
  - MONITORING
  uses:
  - common_supply_water_flowrate_sensor


WFRC:
  guid: "55e5d148-7001-40e2-b082-d17cafb3309a"
  description: "Water flowrate control."
  is_abstract: true
  uses:
  - flowrate_sensor
  - flowrate_setpoint
  implements:
  - OPERATIONAL
  opt_uses:
  - low_flowrate_alarm


MWFRC:
  guid: "b98a5846-1b69-47e4-8913-87beb392ddcb"
  description: "Minimum water flowrate control."
  is_abstract: true
  uses:
  - flowrate_sensor
  - low_limit_flowrate_setpoint
  implements:
  - OPERATIONAL
  opt_uses:
  - low_flowrate_alarm


CHWFRM:
  guid: "3a9f9c94-7d1e-4ed2-839f-66ce995e58fd"
  description: "Chilled water flowrate monitoring."
  is_abstract: true
  uses:
  - chilled_water_flowrate_sensor
  implements:
  - MONITORING


CHWFRSM:
  guid: "b980da9b-c3de-4aab-b6de-8ab6cbc53178"
  description: "Chilled water flowrate status monitoring."
  is_abstract: true
  uses:
  - chilled_water_flowrate_status
  implements:
  - MONITORING


SEPM:
  guid: "a4c57915-39de-47ef-ae66-643b4e12b180"
  description: "Shade extent monitoring."
  is_abstract: true
  uses:
  - shade_extent_percentage_command
  implements:
  - MONITORING


STPM:
  guid: "8221a52f-102f-486e-8ae2-1c5eee8c31d0"
  description: "Shade tilt monitoring."
  is_abstract: true
  uses:
  - shade_tilt_percentage_command
  implements:
  - MONITORING


IGM:
  guid: "ae569be0-3ab9-4f9e-904e-6839aca72b72"
  description: "Inlet guidevane monitoring."
  is_abstract: true
  uses:
  - inlet_guidevane_percentage_sensor
  implements:
  - OPERATIONAL


CLPM:
  guid: "603cc89d-c8f4-4ab6-bba2-447a2bd2bbab"
  description: "Cooling thermal monitoring."
  is_abstract: true
  uses:
  - cooling_thermal_power_sensor
  opt_uses:
  - cooling_thermal_energy_accumulator
  implements:
  - MONITORING


PCLPM:
  guid: "876a8eaa-b0a3-4af7-bdf8-fbef6a93aca5"
  description: "Process cooling thermal monitoring."
  is_abstract: true
  uses:
  - process_cooling_thermal_power_sensor
  implements:
  - MONITORING

### POTENTIALLY ONE-OFF TYPES ###
DDCO:
  guid: "0a322cf2-ad41-40f5-9d2f-d2ed8c4d67a8"
  description: "Flow control - dual duct, but only cooling."
  is_abstract: true
  uses:
  - cooling_air_damper_percentage_command_1
  - cooling_air_damper_percentage_command_2
  - cooling_air_flowrate_sensor_1
  - cooling_air_flowrate_sensor_2
  - cooling_air_flowrate_setpoint_1
  - cooling_air_flowrate_setpoint_2
  implements:
  - CONTROL


FDPM2X:
  guid: "7ac01e64-eadc-4690-8c12-1bd9f48cd9b3"
  description: "Filter pressure monitoring (2 sensors)."
  is_abstract: true
  uses:
  - filter_differential_pressure_sensor_1
  - filter_differential_pressure_sensor_2
  implements:
  - MONITORING


FDPSM2X:
  guid: "2d883683-d3fc-47c3-8efd-163df172ae9c"
  description: "Filter pressure status monitoring (2 sensors)."
  is_abstract: true
  uses:
  - filter_differential_pressure_status_1
  - filter_differential_pressure_status_2
  opt_uses:
  - filter_alarm_1
  - filter_alarm_2
  implements:
  - MONITORING


FDPSM4X:
  guid: "1f150c97-8cd5-436c-ba94-f249c076f498"
  description: "Filter pressure status monitoring (4 sensors)."
  is_abstract: true
  uses:
  - filter_differential_pressure_status_1
  - filter_differential_pressure_status_2
  - filter_differential_pressure_status_3
  - filter_differential_pressure_status_4
  opt_uses:
  - filter_alarm_1
  - filter_alarm_2
  - filter_alarm_3
  - filter_alarm_4
  implements:
  - MONITORING


FDPM3X:
  guid: "6b97820b-c413-4c11-ae60-00da68a99b2a"
  description: "Filter pressure monitoring (3 sensors)."
  is_abstract: true
  uses:
  - filter_differential_pressure_sensor_1
  - filter_differential_pressure_sensor_2
  - filter_differential_pressure_sensor_3
  implements:
  - MONITORING


FDPM4X:
  guid: "8d9c1975-d7e4-4e90-829c-8d8454b4bb9d"
  description: "Filter pressure monitoring (4 sensors)."
  is_abstract: true
  uses:
  - filter_differential_pressure_sensor_1
  - filter_differential_pressure_sensor_2
  - filter_differential_pressure_sensor_3
  - filter_differential_pressure_sensor_4
  implements:
  - MONITORING


CO2C2X:
  guid: "4f712687-0690-485d-9e73-4880d30eebf4"
  description: "Carbon dioxide control with dual zone sensors."
  is_abstract: true
  uses:
  - zone_air_co2_concentration_sensor_1
  - zone_air_co2_concentration_sensor_2
  - zone_air_co2_concentration_setpoint
  implements:
  - OPERATIONAL


DSP3X:
  guid: "c3a47cb2-1af2-4bc0-ac17-59fcb019d09f"
  description: "Dual setpoint zone temp control with 3 temp sensors."
  is_abstract: true
  opt_uses:
  - discharge_air_temperature_sensor
  - failed_discharge_air_temperature_alarm
  uses:
  - zone_air_cooling_temperature_setpoint
  - zone_air_heating_temperature_setpoint
  - zone_air_temperature_sensor_1
  - zone_air_temperature_sensor_2
  - zone_air_temperature_sensor_3
  implements:
  - OPERATIONAL


EFSS2X:
  guid: "2088a8dd-7821-4782-be8c-6396601bff6e"
  description: "Exhaust fan start-stop and feedback with two fans."
  is_abstract: true
  opt_uses:
  - exhaust_air_flowrate_capacity
  - exhaust_fan_current_sensor_1
  - exhaust_fan_current_sensor_2
  - exhaust_fan_power_capacity
  - exhaust_fan_power_sensor_1
  - exhaust_fan_power_sensor_2
  - failed_exhaust_fan_alarm_1
  - failed_exhaust_fan_alarm_2
  uses:
  - exhaust_fan_run_command_1
  - exhaust_fan_run_command_2
  - exhaust_fan_run_status_1
  - exhaust_fan_run_status_2
  implements:
  - OPERATIONAL


EFSS3X:
  guid: "48635fa0-7a1a-4266-96a1-af3a61f172b8"
  description: "Exhaust fan start-stop and feedback with three fans."
  is_abstract: true
  opt_uses:
  - exhaust_air_flowrate_capacity
  - exhaust_fan_current_sensor_1
  - exhaust_fan_current_sensor_2
  - exhaust_fan_current_sensor_3
  - exhaust_fan_power_capacity
  - exhaust_fan_power_sensor_1
  - exhaust_fan_power_sensor_2
  - exhaust_fan_power_sensor_3
  uses:
  - exhaust_fan_run_command_1
  - exhaust_fan_run_command_2
  - exhaust_fan_run_command_3
  - exhaust_fan_run_status_1
  - exhaust_fan_run_status_2
  - exhaust_fan_run_status_3
  implements:
  - OPERATIONAL


EFSS4X:
  guid: "fd0fd629-4909-4bbe-aaae-3210ba66c6fb"
  description: "Exhaust fan start-stop and feedback with four fans."
  is_abstract: true
  opt_uses:
  - exhaust_air_flowrate_capacity
  - exhaust_fan_current_sensor_1
  - exhaust_fan_current_sensor_2
  - exhaust_fan_current_sensor_3
  - exhaust_fan_current_sensor_4
  - exhaust_fan_power_capacity
  - exhaust_fan_power_sensor_1
  - exhaust_fan_power_sensor_2
  - exhaust_fan_power_sensor_3
  - exhaust_fan_power_sensor_4
  uses:
  - exhaust_fan_run_command_1
  - exhaust_fan_run_command_2
  - exhaust_fan_run_command_3
  - exhaust_fan_run_command_4
  - exhaust_fan_run_status_1
  - exhaust_fan_run_status_2
  - exhaust_fan_run_status_3
  - exhaust_fan_run_status_4
  implements:
  - OPERATIONAL


DF2XSS:
  guid: "d869bbc9-3715-498f-a923-94f436664cd0"
  description: "Discharge fan start-stop and feedback (2 pts)."
  is_abstract: true
  opt_uses:
  - discharge_fan_current_sensor
  - discharge_fan_power_sensor
  - discharge_fan_lost_power_alarm
  uses:
  - discharge_fan_run_command_1
  - discharge_fan_run_command_2
  - discharge_fan_run_status_1
  - discharge_fan_run_status_2
  implements:
  - OPERATIONAL


SFSS2X:
  guid: "85ace121-6411-41f7-aea0-03440c7d1352"
  description: "Supply fan start-stop and feedback for two fans."
  is_abstract: true
  opt_uses:
  - supply_air_flowrate_capacity
  - supply_fan_current_sensor_1
  - supply_fan_current_sensor_2
  - supply_fan_power_capacity
  - supply_fan_power_sensor_1
  - supply_fan_power_sensor_2
  - failed_supply_fan_alarm_1
  - failed_supply_fan_alarm_2
  uses:
  - supply_fan_run_command_1
  - supply_fan_run_command_2
  - supply_fan_run_status_1
  - supply_fan_run_status_2
  implements:
  - OPERATIONAL

SFSS3X:
  guid: "e1fba819-60f4-459e-ad37-5da8828618dd"
  description: "Supply fan start-stop and feedback for three fans."
  is_abstract: true
  opt_uses:
  - supply_air_flowrate_capacity
  - supply_fan_current_sensor_1
  - supply_fan_current_sensor_2
  - supply_fan_current_sensor_3
  - supply_fan_power_capacity
  - supply_fan_power_sensor_1
  - supply_fan_power_sensor_2
  - supply_fan_power_sensor_3
  uses:
  - supply_fan_run_command_1
  - supply_fan_run_command_2
  - supply_fan_run_command_3
  - supply_fan_run_status_1
  - supply_fan_run_status_2
  - supply_fan_run_status_3
  implements:
  - OPERATIONAL


SFSS4X:
  guid: "beae050d-0e1e-4a46-a10e-70cf833126a2"
  description: "Supply fan start-stop and feedback for four fans."
  is_abstract: true
  opt_uses:
  - supply_air_flowrate_capacity
  - supply_fan_current_sensor_1
  - supply_fan_current_sensor_2
  - supply_fan_current_sensor_3
  - supply_fan_current_sensor_4
  - supply_fan_power_capacity
  - supply_fan_power_sensor_1
  - supply_fan_power_sensor_2
  - supply_fan_power_sensor_3
  - supply_fan_power_sensor_4
  - failed_supply_fan_alarm_1
  - failed_supply_fan_alarm_2
  - failed_supply_fan_alarm_3
  - failed_supply_fan_alarm_4
  uses:
  - supply_fan_run_command_1
  - supply_fan_run_command_2
  - supply_fan_run_command_3
  - supply_fan_run_command_4
  - supply_fan_run_status_1
  - supply_fan_run_status_2
  - supply_fan_run_status_3
  - supply_fan_run_status_4
  implements:
  - OPERATIONAL


EFVSC2X:
  guid: "71c4f49c-a3be-4f1b-bbf2-dbbda9a13ec2"
  description: "Exhaust fan variable speed control with feedback and sensoring for two fans."
  is_abstract: true
  opt_uses:
  - exhaust_fan_current_sensor_1
  - exhaust_fan_current_sensor_2
  - exhaust_fan_power_sensor_1
  - exhaust_fan_power_sensor_2
  - exhaust_fan_speed_frequency_sensor_1
  - exhaust_fan_speed_frequency_sensor_2
  - exhaust_fan_speed_percentage_sensor_1
  - exhaust_fan_speed_percentage_sensor_2
  uses:
  - exhaust_fan_run_command_1
  - exhaust_fan_run_command_2
  - exhaust_fan_run_status_1
  - exhaust_fan_run_status_2
  - exhaust_fan_speed_percentage_command_1
  - exhaust_fan_speed_percentage_command_2
  implements:
  - OPERATIONAL


EFVSC3X:
  guid: "d199dfe8-97a9-4f29-aa27-9f48dafef3fd"
  description: "Exhaust fan variable speed control with feedback and sensoring for three fans."
  is_abstract: true
  opt_uses:
  - exhaust_fan_current_sensor_1
  - exhaust_fan_current_sensor_2
  - exhaust_fan_current_sensor_3
  - exhaust_fan_power_sensor_1
  - exhaust_fan_power_sensor_2
  - exhaust_fan_power_sensor_3
  - exhaust_fan_speed_frequency_sensor_1
  - exhaust_fan_speed_frequency_sensor_2
  - exhaust_fan_speed_frequency_sensor_3
  - exhaust_fan_speed_percentage_sensor_1
  - exhaust_fan_speed_percentage_sensor_2
  - exhaust_fan_speed_percentage_sensor_3
  uses:
  - exhaust_fan_run_command_1
  - exhaust_fan_run_command_2
  - exhaust_fan_run_command_3
  - exhaust_fan_run_status_1
  - exhaust_fan_run_status_2
  - exhaust_fan_run_status_3
  - exhaust_fan_speed_percentage_command_1
  - exhaust_fan_speed_percentage_command_2
  - exhaust_fan_speed_percentage_command_3
  implements:
  - OPERATIONAL


EFVSC4X:
  guid: "5c932992-91c9-4184-9f5f-24d62a99e559"
  description: "Exhaust fan variable speed control with feedback and sensoring for four fans."
  is_abstract: true
  opt_uses:
  - exhaust_fan_current_sensor_1
  - exhaust_fan_current_sensor_2
  - exhaust_fan_current_sensor_3
  - exhaust_fan_current_sensor_4
  - exhaust_fan_power_sensor_1
  - exhaust_fan_power_sensor_2
  - exhaust_fan_power_sensor_3
  - exhaust_fan_power_sensor_4
  - exhaust_fan_speed_frequency_sensor_1
  - exhaust_fan_speed_frequency_sensor_2
  - exhaust_fan_speed_frequency_sensor_3
  - exhaust_fan_speed_frequency_sensor_4
  - exhaust_fan_speed_percentage_sensor_1
  - exhaust_fan_speed_percentage_sensor_2
  - exhaust_fan_speed_percentage_sensor_3
  - exhaust_fan_speed_percentage_sensor_4
  uses:
  - exhaust_fan_run_command_1
  - exhaust_fan_run_command_2
  - exhaust_fan_run_command_3
  - exhaust_fan_run_command_4
  - exhaust_fan_run_status_1
  - exhaust_fan_run_status_2
  - exhaust_fan_run_status_3
  - exhaust_fan_run_status_4
  - exhaust_fan_speed_percentage_command_1
  - exhaust_fan_speed_percentage_command_2
  - exhaust_fan_speed_percentage_command_3
  - exhaust_fan_speed_percentage_command_4
  implements:
  - OPERATIONAL


SFVSC2X:
  guid: "4ec491a2-e832-4994-8496-e1034006495e"
  description: "Supply fan variable speed control with feedback and sensoring with two fans."
  is_abstract: true
  opt_uses:
  - supply_fan_current_sensor_1
  - supply_fan_current_sensor_2
  - supply_fan_power_sensor_1
  - supply_fan_power_sensor_2
  - supply_fan_speed_frequency_sensor_1
  - supply_fan_speed_frequency_sensor_2
  - supply_fan_speed_percentage_sensor_1
  - supply_fan_speed_percentage_sensor_2
  - supply_fan_torque_sensor_1
  - supply_fan_torque_sensor_2
  - supply_fan_voltage_sensor_1
  - supply_fan_voltage_sensor_2
  uses:
  - supply_fan_run_command_1
  - supply_fan_run_command_2
  - supply_fan_run_status_1
  - supply_fan_run_status_2
  - supply_fan_speed_percentage_command_1
  - supply_fan_speed_percentage_command_2
  implements:
  - OPERATIONAL


SFVSC3X:
  guid: "d60c4c55-8265-4ce8-b7a0-b63b93e2c11e"
  description: "Supply fan variable speed control with feedback and sensoring with three fans."
  is_abstract: true
  opt_uses:
  - ac_voltage_sensor_1
  - ac_voltage_sensor_2
  - ac_voltage_sensor_3
  - dc_voltage_sensor_1
  - dc_voltage_sensor_2
  - dc_voltage_sensor_3
  - supply_fan_current_sensor_1
  - supply_fan_current_sensor_2
  - supply_fan_current_sensor_3
  - supply_fan_power_sensor_1
  - supply_fan_power_sensor_2
  - supply_fan_power_sensor_3
  - supply_fan_run_mode_1
  - supply_fan_run_mode_2
  - supply_fan_run_mode_3
  - supply_fan_run_time_accumulator_1
  - supply_fan_run_time_accumulator_2
  - supply_fan_run_time_accumulator_3
  - supply_fan_speed_frequency_sensor_1
  - supply_fan_speed_frequency_sensor_2
  - supply_fan_speed_frequency_sensor_3
  - supply_fan_speed_percentage_sensor_1
  - supply_fan_speed_percentage_sensor_2
  - supply_fan_speed_percentage_sensor_3
  uses:
  - supply_fan_run_command_1
  - supply_fan_run_command_2
  - supply_fan_run_command_3
  - supply_fan_run_status_1
  - supply_fan_run_status_2
  - supply_fan_run_status_3
  - supply_fan_speed_percentage_command_1
  - supply_fan_speed_percentage_command_2
  - supply_fan_speed_percentage_command_3
  implements:
  - OPERATIONAL


SFVSC4X:
  guid: "8649a013-b152-4412-bfa6-f681d8a962df"
  description: "Supply fan variable speed control with feedback and sensoring with four fans."
  is_abstract: true
  opt_uses:
  - supply_fan_current_sensor_1
  - supply_fan_current_sensor_2
  - supply_fan_current_sensor_3
  - supply_fan_current_sensor_4
  - supply_fan_power_sensor_1
  - supply_fan_power_sensor_2
  - supply_fan_power_sensor_3
  - supply_fan_power_sensor_4
  - supply_fan_speed_frequency_sensor_1
  - supply_fan_speed_frequency_sensor_2
  - supply_fan_speed_frequency_sensor_3
  - supply_fan_speed_frequency_sensor_4
  - supply_fan_speed_percentage_sensor_1
  - supply_fan_speed_percentage_sensor_2
  - supply_fan_speed_percentage_sensor_3
  - supply_fan_speed_percentage_sensor_4
  uses:
  - supply_fan_run_command_1
  - supply_fan_run_command_2
  - supply_fan_run_command_3
  - supply_fan_run_command_4
  - supply_fan_run_status_1
  - supply_fan_run_status_2
  - supply_fan_run_status_3
  - supply_fan_run_status_4
  - supply_fan_speed_percentage_command_1
  - supply_fan_speed_percentage_command_2
  - supply_fan_speed_percentage_command_3
  - supply_fan_speed_percentage_command_4
  implements:
  - OPERATIONAL


BYPSSPC:
  guid: "1811cdec-15d7-4d1d-b819-f7673aa694c2"
  description: "Supply static pressure control with bypass damper."
  is_abstract: true
  opt_uses:
  - supply_air_flowrate_sensor
  - failed_supply_fan_alarm
  - failed_supply_air_static_pressure_alarm
  - high_supply_air_static_pressure_alarm
  - low_supply_air_static_pressure_alarm
  uses:
  - bypass_air_damper_percentage_command
  - supply_air_static_pressure_sensor
  - supply_air_static_pressure_setpoint
  - supply_fan_run_command
  - supply_fan_run_status
  implements:
  - CONTROL


BYPSSPC2X: # Consider virtual point for instances where dampers control to same value.
  guid: "f4de1232-617b-49c9-adc9-be8810631dbc"
  description: "Supply static pressure control with bypass damper."
  is_abstract: true
  opt_uses:
  - supply_air_flowrate_sensor
  - failed_supply_fan_alarm
  - failed_supply_air_static_pressure_alarm
  - high_supply_air_static_pressure_alarm
  - low_supply_air_static_pressure_alarm
  uses:
  - bypass_air_damper_percentage_command_1
  - bypass_air_damper_percentage_command_2
  - supply_air_static_pressure_sensor
  - supply_air_static_pressure_setpoint
  - supply_fan_run_command
  - supply_fan_run_status
  implements:
  - CONTROL


SWISOVM:
  guid: "650f3451-5e49-4161-b257-cfc578fb54b4"
  description: "Supply side isolation valve monitoring."
  is_abstract: true
  uses:
  - supply_water_isolation_valve_command
  - supply_water_isolation_valve_status
  implements:
  - MONITORING
  opt_uses:
  - failed_isolation_valve_alarm
  - failed_supply_water_isolation_valve_alarm
  - local_override_isolation_valve_alarm

CHWRWDVPM:
  guid: "ac21d1e5-1e01-4612-af36-e71f0a0b58b2"
  description: "Chilled return water diverting valve percentage monitoring."
  is_abstract: true
  opt_uses:
  - failed_chilled_return_water_diverting_valve_alarm
  uses:
  - chilled_return_water_diverting_valve_percentage_command
  - chilled_return_water_diverting_valve_percentage_sensor
  implements:
  - MONITORING

SWDVPM:
  guid: "4a848219-0fdd-4f99-ae7d-5604cbf27bd9"
  description: "Supply water diverting valve percentage monitoring."
  is_abstract: true
  opt_uses:
  - failed_supply_water_diverting_valve_alarm
  uses:
  - supply_water_diverting_valve_percentage_command
  - supply_water_diverting_valve_percentage_sensor
  implements:
  - MONITORING

SWISOVPM:
  guid: "33856563-ebe5-42ee-a928-e8b46d81772d"
  description: "Supply side isolation valve monitoring."
  is_abstract: true
  opt_uses:
  - failed_supply_water_isolation_valve_alarm
  uses:
  - supply_water_isolation_valve_percentage_command
  - supply_water_isolation_valve_percentage_sensor
  implements:
  - MONITORING


RWISOVM:
  guid: "2d35bbb0-bcad-4f36-a8cb-0c9031d81886"
  description: "Return side isolation valve monitoring."
  is_abstract: true
  opt_uses:
  - failed_return_water_isolation_valve_alarm
  uses:
  - return_water_isolation_valve_command
  - return_water_isolation_valve_status
  implements:
  - MONITORING


RWISOVPM:
  guid: "a20fce9d-f8c0-4324-9ffd-8aaa3729b32d"
  description: "Return side isolation valve monitoring."
  is_abstract: true
  opt_uses:
  - failed_return_water_isolation_valve_alarm
  uses:
  - return_water_isolation_valve_percentage_command
  - return_water_isolation_valve_percentage_sensor
  implements:
  - MONITORING


CICHVISOVM3X:
  guid: "2fb6be93-58f7-4544-ad33-bae7bf47ff0a"
  description: "Circuit changeover valve for switching between Hot water system and Chiller "
  is_abstract: true
  uses:
  - circulation_changeover_isolation_valve_status_1
  - circulation_changeover_isolation_valve_status_2
  - circulation_changeover_isolation_valve_status_3
  implements:
  - MONITORING


CHWRWISOVPM:
  guid: "0a8333ee-fdc9-440b-9ebc-fb0e19e8cf5c"
  description: "Return side isolation valve percentage monitoring."
  is_abstract: true
  opt_uses:
  - failed_chilled_return_water_isolation_valve_alarm
  uses:
  - chilled_return_water_isolation_valve_percentage_command
  - chilled_return_water_isolation_valve_percentage_sensor
  implements:
  - MONITORING


CHWRWISOVM:
  guid: "e9680821-b425-4b3f-bef2-b89795524460"
  description: "Return side isolation valve monitoring."
  is_abstract: true
  opt_uses:
  - failed_chilled_return_water_isolation_valve_alarm
  uses:
  - chilled_return_water_isolation_valve_command
  - chilled_return_water_isolation_valve_status
  implements:
  - MONITORING


CHWSWISOVPM:
  guid: "5f1963bf-1148-4881-8c6f-a20b39600e7e"
  description: "Supply side isolation valve monitoring."
  is_abstract: true
  opt_uses:
  - failed_chilled_supply_water_isolation_valve_alarm
  uses:
  - chilled_supply_water_isolation_valve_percentage_command
  - chilled_supply_water_isolation_valve_percentage_sensor
  implements:
  - MONITORING


CHWSWISOVM:
  guid: "1a187792-767f-4132-9333-161c6db07ce4"
  description: "Supply side isolation valve monitoring."
  is_abstract: true
  opt_uses:
  - failed_chilled_supply_water_isolation_valve_alarm
  uses:
  - chilled_supply_water_isolation_valve_command
  - chilled_supply_water_isolation_valve_status
  implements:
  - MONITORING


PRWDT:
  guid: "cc3605dc-b8bc-4e50-a97c-6a450040bda1"
  description: "Temperature differential across process water."
  is_abstract: true
  implements:
  - MONITORING
  opt_uses:
  - process_cooling_thermal_power_sensor
  uses:
  - process_return_water_temperature_sensor
  - process_supply_water_temperature_sensor


PRWDT2X:
  guid: "a84edaa6-abe2-4496-9d44-9d5210573b13"
  description: "Temperature differential across 2 process water headers."
  is_abstract: true
  implements:
  - MONITORING
  opt_uses:
  - process_cooling_thermal_power_sensor_1
  - process_cooling_thermal_power_sensor_2
  uses:
  - process_return_water_temperature_sensor_1
  - process_return_water_temperature_sensor_2
  - process_supply_water_temperature_sensor_1
  - process_supply_water_temperature_sensor_2


PWFRM:
  guid: "617bdc3e-24b2-4e1f-b03e-9a179ce4fccd"
  description: "Flowrate monitoring for process water."
  is_abstract: true
  implements:
  - MONITORING
  uses:
  - process_water_flowrate_sensor


PWFRM2X:
  guid: "7ee01573-42e1-4b4b-9dae-8c4950ce6e29"
  description: "Flowrate monitoring for 2 process water headers."
  is_abstract: true
  implements:
  - MONITORING
  uses:
  - process_water_flowrate_sensor_1
  - process_water_flowrate_sensor_2


PWDPM:
  guid: "f6ba0e90-e329-4170-96db-1b0ea822db23"
  description: "Differential pressure monitoring for process water."
  is_abstract: true
  implements:
  - MONITORING
  uses:
  - process_water_differential_pressure_sensor


PWDPM2X:
  guid: "95241eea-6d22-400c-aa92-c0e7caf8a4d1"
  description: "Differential pressure monitoring for 2 process water headers."
  is_abstract: true
  implements:
  - MONITORING
  uses:
  - process_water_differential_pressure_sensor_1
  - process_water_differential_pressure_sensor_2


CWRISOVPM:
  guid: "ec4e3b78-417d-47a3-bbbf-d031f31d2d3d"
  description: "Condensing water return isolation valve percentage monitoring."
  is_abstract: true
  opt_uses:
  - failed_condensing_return_water_isolation_valve_alarm
  uses:
  - condensing_return_water_isolation_valve_percentage_command
  - condensing_return_water_isolation_valve_percentage_sensor
  implements:
  - MONITORING


CWRISOVM:
  guid: "cb8b8c1e-30c2-48fc-b6c0-44d73468d994"
  description: "Condensing water return isolation monitoring."
  is_abstract: true
  opt_uses:
  - failed_condensing_return_water_isolation_valve_alarm
  uses:
  - condensing_return_water_isolation_valve_command
  - condensing_return_water_isolation_valve_status
  implements:
  - MONITORING


CWSISOVPM:
  guid: "3221aa75-8df4-4964-82dd-9a5c59c3a73b"
  description: "Condensing water supply isolation monitoring."
  is_abstract: true
  opt_uses:
  - failed_condensing_supply_water_isolation_valve_alarm
  uses:
  - condensing_supply_water_isolation_valve_percentage_command
  - condensing_supply_water_isolation_valve_percentage_sensor
  implements:
  - MONITORING


CWSISOVM:
  guid: "6284c4c0-1261-44f7-bebb-ab6aa11443ca"
  description: "Condensing water supply isolation monitoring."
  is_abstract: true
  opt_uses:
  - failed_condensing_supply_water_isolation_valve_alarm
  uses:
  - condensing_supply_water_isolation_valve_command
  - condensing_supply_water_isolation_valve_status
  implements:
  - MONITORING


CHWRISOVPM:
  guid: "e9fd8609-a3da-4c2a-bd3b-df8692285add"
  description: "Chilled water return isolation monitoring."
  is_abstract: true
  uses:
  - chilled_return_water_isolation_valve_percentage_command
  - chilled_return_water_isolation_valve_percentage_sensor
  opt_uses:
  - failed_chilled_return_water_isolation_valve_alarm
  implements:
  - MONITORING


WDPM:
  guid: "417a56f9-4c22-454a-8aa9-e6764d9fea8e"
  description: "Differential pressure monitoring."
  is_abstract: true
  uses:
  - differential_pressure_sensor
  opt_uses:
  - high_differential_pressure_alarm
  - low_differential_pressure_alarm

CHWDPM:
  guid: "dcdb66fc-576b-4475-a1cd-f143e16edcde"
  description: "Differential pressure monitoring for chilled water."
  is_abstract: true
  uses:
  - chilled_water_differential_pressure_sensor

CHWDPC:
  guid: "ea883ebb-51f0-4ea3-9f6c-e3dae016e325"
  description: "Differential pressure control for chilled water."
  is_abstract: true
  uses:
  - chilled_water_differential_pressure_sensor
  - chilled_water_differential_pressure_setpoint

CHWDTC:
  guid: "0ebb5fa0-c205-4238-8f73-296667e7169c"
  description: "Differential temperature control for chilled water."
  is_abstract: true
  implements:
  - CONTROL
  uses:
  - chilled_water_differential_temperature_sensor
  - chilled_water_differential_temperature_setpoint

CHDX4SC:
  guid: "52c7a4a2-d587-46d5-96c9-d1bdf60daa81"
  description: "Chiller control."
  is_abstract: true
  opt_uses:
  - chilled_return_water_temperature_sensor
  - compressor_speed_frequency_sensor
  - compressor_speed_percentage_command
  - compressor_speed_percentage_sensor
  - cooling_percentage_command
  uses:
  - chilled_supply_water_temperature_sensor
  - chilled_supply_water_temperature_setpoint
  - compressor_run_command_1
  - compressor_run_command_2
  - compressor_run_command_3
  - compressor_run_command_4
  - compressor_run_status_1
  - compressor_run_status_2
  - compressor_run_status_3
  - compressor_run_status_4


CHDX2SC:
  guid: "7383de4b-4fcd-4504-b91a-3fd2576845fb"
  description: "Chiller control."
  is_abstract: true
  opt_uses:
  - chilled_return_water_temperature_sensor
  - compressor_speed_frequency_sensor
  - compressor_speed_percentage_command
  - compressor_speed_percentage_sensor
  - cooling_percentage_command
  - cooling_request_count
  uses:
  - chilled_supply_water_temperature_sensor
  - chilled_supply_water_temperature_setpoint
  - compressor_run_command_1
  - compressor_run_command_2
  - compressor_run_status_1
  - compressor_run_status_2


CHDXSC:
  guid: "cc5a8afe-0752-4b8d-846a-5848bf056ddd"
  description: "Chiller control single stage."
  is_abstract: true
  opt_uses:
  - chilled_return_water_temperature_sensor
  - compressor_speed_frequency_sensor
  - compressor_speed_percentage_command
  - compressor_speed_percentage_sensor
  - cooling_percentage_command
  - compressor_lost_power_alarm
  - failed_compressor_alarm
  - overload_compressor_alarm
  uses:
  - chilled_supply_water_temperature_sensor
  - chilled_supply_water_temperature_setpoint
  - compressor_run_command
  - compressor_run_status


CHDXVSC:
  guid: "7a5e238a-a1b2-4aac-88e3-cffc18960489"
  description: "Variable speed compressor control."
  is_abstract: true
  uses:
  - compressor_run_command
  - compressor_run_status
  - compressor_speed_percentage_sensor
  opt_uses:
  - compressor_current_sensor
  - compressor_speed_frequency_sensor
  - compressor_voltage_sensor
  - compressor_lost_power_alarm
  - failed_compressor_alarm
  - overload_compressor_alarm

CHDXVSC2X:
  guid: "cddb43aa-3122-44e2-96f7-906259bb3e8c"
  description: "Dual compressor variable speed control."
  is_abstract: true
  uses:
  - compressor_run_command_1
  - compressor_run_command_2
  - compressor_run_status_1
  - compressor_run_status_2
  - compressor_speed_percentage_sensor_1
  - compressor_speed_percentage_sensor_2
  opt_uses:
  - compressor_speed_frequency_sensor_1
  - compressor_speed_frequency_sensor_2

CDWFRM:
  guid: "b4cd6a63-df02-4c7b-bf81-3902cd827241"
  description: "Condenser water flowrate monitoring."
  is_abstract: true
  uses:
  - condensing_water_flowrate_sensor
  implements:
  - MONITORING


REFSM:
  guid: "dfcadf28-6b6f-405b-b6f9-c6ac4f445e96"
  description: "Refrigerant saturation monitoring."
  is_abstract: true
  opt_uses:
  - refrigerant_discharge_temperature_sensor
  - refrigerant_suction_temperature_sensor
  uses:
  - refrigerant_condenser_saturation_temperature_sensor
  - refrigerant_evaporator_saturation_temperature_sensor
  implements:
  - MONITORING


PDSCV:
  guid: "b1eac019-247c-4669-bd66-f70f262f9af7"
  description: "Pressure-dependent supply damper control for ventilation purposes (CO2 or VOC)."
  is_abstract: true
  uses:
  - supply_air_damper_percentage_command
  - supply_air_damper_percentage_sensor
  implements:
  - CONTROL


SDBPC:
  guid: "881f3d79-d107-4268-83c6-f16e3ae7fb5a"
  description: "Back-pressure controlling supply damper."
  is_abstract: true
  opt_uses:
  - supply_air_flowrate_sensor
  - failed_supply_air_static_pressure_alarm
  - high_supply_air_static_pressure_alarm
  - low_supply_air_static_pressure_alarm
  uses:
  - supply_air_damper_percentage_command
  - supply_air_damper_percentage_sensor
  - supply_air_static_pressure_sensor
  - supply_air_static_pressure_setpoint
  implements:
  - MONITORING


HWVM:
  guid: "9e86fa93-01d8-4536-815b-1b031b165f3f"
  description: "Heating water valve command and position monitoring (without regard to what controls it)."
  is_abstract: true
  opt_uses:
  - heating_thermal_power_capacity
  - heating_water_flowrate_sensor
  uses:
  - heating_water_valve_percentage_command
  - heating_water_valve_percentage_sensor
  implements:
  - OPERATIONAL


CHWVM:
  guid: "73411f3e-5c42-40cb-8d6c-82f1e2358844"
  description: "Chilled water valve command and position monitoring (without regard to what controls it)."
  is_abstract: true
  opt_uses:
  - chilled_water_flowrate_sensor
  - cooling_thermal_power_capacity
  - failed_chilled_water_valve_alarm
  - frost_alarm
  uses:
  - chilled_water_valve_percentage_command
  - chilled_water_valve_percentage_sensor
  implements:
  - OPERATIONAL


RMM:
  guid: "162df361-7593-4e36-bf41-e7fa667244dd"
  description: "Run mode monitoring."
  is_abstract: true
  uses:
  - run_mode


DSPZDHC:
  guid: "365e7bc0-cc71-4fdd-937c-c8be0011636e"
  description: "Zone dual setpoint humidification/dehumidification control."
  is_abstract: true
  opt_uses:
  - humidification_percentage_command
  - failed_humidifier_alarm
  uses:
  - dehumidification_run_command
  - humidification_run_command
  - zone_air_dehumidification_relative_humidity_setpoint
  - zone_air_humidification_relative_humidity_setpoint
  - zone_air_relative_humidity_sensor
  implements:
  - CONTROL


EFC:
  guid: "12587490-2e23-4c9c-9b4f-6980f855ed41"
  description: "Exhaust air flow control."
  is_abstract: true
  uses:
  - exhaust_air_flowrate_sensor
  - exhaust_air_flowrate_setpoint
  implements:
  - OPERATIONAL


DXDDC:
  guid: "a3f8ff4c-3cfc-4832-a0f3-1526c82b4e9e"
  description: "DX cooling dual setpoint control on discharge side"
  is_abstract: true
  opt_uses:
  - compressor_run_status
  - cooling_percentage_command
  - compressor_lost_power_alarm
  - failed_compressor_alarm
  - failed_discharge_air_temperature_alarm
  - overload_compressor_alarm
  uses:
  - compressor_run_command
  - discharge_air_cooling_temperature_setpoint
  - discharge_air_heating_temperature_setpoint
  - discharge_air_temperature_sensor
  implements:
  - CONTROL


HTDDC:
  guid: "9e35fc23-e57e-461a-8ad0-09d91a86bb78"
  description: "gas or electric heating dual setpoint control on discharge side"
  is_abstract: true
  opt_uses:
  - heater_run_status
  - heating_percentage_command
  - failed_discharge_air_temperature_alarm
  uses:
  - discharge_air_cooling_temperature_setpoint
  - discharge_air_heating_temperature_setpoint
  - discharge_air_temperature_sensor
  - heater_run_command
  implements:
  - CONTROL


REFSM2X:
  guid: "4690aaf5-e70c-43e0-aabb-38d209b8c2aa"
  description: "Refrigerant temperature monitoring for 2 circuits."
  is_abstract: true
  opt_uses:
  - refrigerant_discharge_temperature_sensor_1
  - refrigerant_discharge_temperature_sensor_2
  - refrigerant_suction_temperature_sensor_1
  - refrigerant_suction_temperature_sensor_2
  uses:
  - refrigerant_condenser_saturation_temperature_sensor_1
  - refrigerant_condenser_saturation_temperature_sensor_2
  - refrigerant_evaporator_saturation_temperature_sensor_1
  - refrigerant_evaporator_saturation_temperature_sensor_2
  implements:
  - MONITORING


REFPM:
  guid: "a2aeaac3-35be-4e06-89fe-560d7ec5935e"
  description: "Refrigerant pressure monitoring for single circuits."
  is_abstract: true
  opt_uses:
  - refrigerant_differential_pressure_sensor
  - refrigerant_high_pressure_status
  - refrigerant_low_pressure_status
  uses:
  - refrigerant_condenser_pressure_sensor
  - refrigerant_evaporator_pressure_sensor
  implements:
  - MONITORING


REFPM2X:
  guid: "6f2fadec-2b16-4410-8fb5-f6e52c6f13e4"
  description: "Refrigerant pressure monitoring for 2 circuits."
  is_abstract: true
  opt_uses:
  - refrigerant_differential_pressure_sensor_1
  - refrigerant_differential_pressure_sensor_2
  uses:
  - refrigerant_condenser_pressure_sensor_1
  - refrigerant_condenser_pressure_sensor_2
  - refrigerant_evaporator_pressure_sensor_1
  - refrigerant_evaporator_pressure_sensor_2
  implements:
  - MONITORING


SWPSS:
  guid: "0647053a-4f19-483a-9ad4-4dc4d1472775"
  description: "Sweeper pump start stop monitoring."
  is_abstract: true
  uses:
  - sweeper_pump_run_command
  - sweeper_pump_run_status
  implements:
  - OPERATIONAL


DRPM:
  guid: "ae1c0c1a-981c-4a56-9640-afd961cf0f9a"
  description: "Drain pump monitoring."
  is_abstract: true
  opt_uses:
  - input_motor_power_status
  - water_high_level_status
  - water_low_level_status
  - failed_drain_pump_alarm
  uses:
  - drain_pump_run_status
  implements:
  - MONITORING


SDM:
  guid: "40dc57c7-1efd-483d-a2c0-46077595b2b8"
  description: "Supply air damper monitoring."
  is_abstract: true
  opt_uses:
  - failed_supply_air_damper_alarm
  uses:
  - supply_air_damper_command
  - supply_air_damper_status


ECDDC:
  guid: "4874434d-75fd-4a18-aca5-70851c77ea0b"
  description: "Evaporative cooler control on discharge side."
  is_abstract: true
  opt_uses:
  - cooling_percentage_sensor
  - evaporative_cooler_run_status
  - failed_discharge_air_temperature_alarm
  uses:
  - discharge_air_cooling_temperature_setpoint
  - discharge_air_heating_temperature_setpoint
  - discharge_air_temperature_sensor
  - evaporative_cooler_run_command
  implements:
  - CONTROL


DXSDC:
  guid: "ea721fc2-16b9-4bb9-9b59-09c9e1ae1362"
  description: "Compressor run control on supply side, dual setpoints."
  is_abstract: true
  opt_uses:
  - compressor_run_status
  - compressor_speed_percentage_command
  - cooling_percentage_command #Serves as a duty cycle for single-stage DX sections.
  - cooling_thermal_power_capacity
  - leaving_cooling_coil_temperature_sensor
  - compressor_lost_power_alarm
  - failed_compressor_alarm
  - high_supply_air_temperature_alarm
  - low_supply_air_temperature_alarm
  - overload_compressor_alarm
  uses:
  - compressor_run_command
  - supply_air_cooling_temperature_setpoint
  - supply_air_heating_temperature_setpoint
  - supply_air_temperature_sensor
  implements:
  - CONTROL


ETM4X:
  guid: "56fb8b0b-74c6-47be-ad97-189b89c4c78a"
  description: "Basic exhaust temperature monitoring."
  is_abstract: true
  uses:
  - exhaust_air_temperature_sensor_1
  - exhaust_air_temperature_sensor_2
  - exhaust_air_temperature_sensor_3
  - exhaust_air_temperature_sensor_4
  implements:
  - MONITORING


DX6SC:
  guid: "f2fed45c-84e5-4905-b01d-5397cffb7a0e"
  description: "Six compressor run control on supply air side."
  is_abstract: true
  opt_uses:
  - compressor_speed_percentage_command
  - cooling_percentage_command
  - cooling_request_count
  - cooling_thermal_power_capacity
  - leaving_cooling_coil_temperature_sensor
  - high_supply_air_temperature_alarm
  - low_supply_air_temperature_alarm
  uses:
  - compressor_run_command_1
  - compressor_run_command_2
  - compressor_run_command_3
  - compressor_run_command_4
  - compressor_run_command_5
  - compressor_run_command_6
  - compressor_run_status_1
  - compressor_run_status_2
  - compressor_run_status_3
  - compressor_run_status_4
  - compressor_run_status_5
  - compressor_run_status_6
  - supply_air_temperature_sensor
  - supply_air_temperature_setpoint
  implements:
  - CONTROL


DX2DSPRTC:
  guid: "d0ac0571-5f48-464c-bd43-dc58ac879fa9"
  description: "Two-stage compressor run control with dual return temp control."
  is_abstract: true
  opt_uses:
  - compressor_speed_percentage_command
  - cooling_percentage_command
  - cooling_stage_run_count
  - cooling_thermal_power_capacity
  - leaving_cooling_coil_temperature_sensor
  - high_return_air_temperature_alarm
  - failed_return_air_temperature_alarm
  - low_return_air_temperature_alarm
  uses:
  - compressor_run_command_1
  - compressor_run_command_2
  - compressor_run_status_1
  - compressor_run_status_2
  - return_air_cooling_temperature_setpoint
  - return_air_heating_temperature_setpoint
  - return_air_temperature_sensor
  implements:
  - CONTROL


HPDSPRTC:
  guid: "211fecae-8082-4a69-b27d-e39cdaf65362"
  description: "Heat pump run control with dual return temp control."
  is_abstract: true
  opt_uses:
  - compressor_speed_percentage_command
  - cooling_percentage_command
  - cooling_thermal_power_capacity
  - discharge_air_temperature_sensor
  - leaving_cooling_coil_temperature_sensor
  - compressor_lost_power_alarm
  - failed_compressor_alarm
  - failed_discharge_air_temperature_alarm
  - high_return_air_temperature_alarm
  - failed_return_air_temperature_alarm
  - low_return_air_temperature_alarm
  - overload_compressor_alarm
  uses:
  - compressor_run_command
  - compressor_run_status
  - reversing_valve_command
  - return_air_cooling_temperature_setpoint
  - return_air_heating_temperature_setpoint
  - return_air_temperature_sensor
  implements:
  - CONTROL


DX4DC:
  guid: "f833b8eb-fdb9-4680-893f-77f87a0a991e"
  description: "Compressor run control on discharge air side (DTC)."
  is_abstract: true
  opt_uses:
  - compressor_speed_percentage_command
  - cooling_percentage_command
  - cooling_thermal_power_capacity
  - leaving_cooling_coil_temperature_sensor
  - failed_discharge_air_temperature_alarm
  uses:
  - compressor_run_command_1
  - compressor_run_command_2
  - compressor_run_command_3
  - compressor_run_command_4
  - compressor_run_status_1
  - compressor_run_status_2
  - compressor_run_status_3
  - compressor_run_status_4
  - discharge_air_temperature_sensor
  - discharge_air_temperature_setpoint
  implements:
  - CONTROL


DX6SWC:
  guid: "8b0ee974-bc6c-445f-9f5a-25b311e80740"
  description: "Six compressor run control on supply water side."
  is_abstract: true
  opt_uses:
  - compressor_speed_percentage_command
  - compressor_speed_percentage_sensor
  - cooling_percentage_command
  - cooling_thermal_power_capacity
  - high_supply_water_temperature_alarm
  - low_supply_water_temperature_alarm
  uses:
  - compressor_run_command_1
  - compressor_run_command_2
  - compressor_run_command_3
  - compressor_run_command_4
  - compressor_run_command_5
  - compressor_run_command_6
  - compressor_run_status_1
  - compressor_run_status_2
  - compressor_run_status_3
  - compressor_run_status_4
  - compressor_run_status_5
  - compressor_run_status_6
  - supply_water_temperature_sensor
  - supply_water_temperature_setpoint
  implements:
  - CONTROL


DRSM3X:
  guid: "c944d990-d8a9-4e04-a9f0-d0490fe5bce4"
  description: "Dryer status monitoring with 3 dryer_run_status points."
  is_abstract: true
  uses:
  - dryer_run_status_1
  - dryer_run_status_2
  - dryer_run_status_3
  implements:
  - MONITORING


DRSM5X:
  guid: "24163e23-9488-4804-9d07-9a40ae3f693e"
  description: "Dryer status monitoring."
  is_abstract: true
  uses:
  - dryer_run_status_1
  - dryer_run_status_2
  - dryer_run_status_3
  - dryer_run_status_4
  - dryer_run_status_5
  implements:
  - MONITORING


DRSM8X:
  guid: "69f3f878-0bf0-4544-adbc-2192ac3b6138"
  description: "Dryer status monitoring."
  is_abstract: true
  uses:
  - dryer_run_status_1
  - dryer_run_status_2
  - dryer_run_status_3
  - dryer_run_status_4
  - dryer_run_status_5
  - dryer_run_status_6
  - dryer_run_status_7
  - dryer_run_status_8
  implements:
  - MONITORING

DRSM2X:
  guid: "60984796-4324-4f1f-9afb-fbb69f86a91c"
  description: "Dryer status monitoring."
  is_abstract: true
  uses:
  - dryer_run_status_1
  - dryer_run_status_2
  implements:
  - MONITORING

AHAC:
  guid: "f34854e7-cf5e-4477-baaa-e72f80a28bcd"
  description: "Tag to indicate an after hours activation method e.g. push button associated with this device."
  is_abstract: true
  uses:
  - user_occupancy_override_status
  - zone_occupancy_status
  implements:
  - OPERATIONAL


DFFC:
  guid: "118449f6-f7e1-4c5b-ab15-fe67d43a2718"
  description: "Discharge fan flow control"
  is_abstract: true
  uses:
  - discharge_air_flowrate_sensor
  - discharge_air_flowrate_setpoint
  - discharge_fan_run_command
  - discharge_fan_run_status
  - discharge_fan_speed_percentage_command
  implements:
  - CONTROL
  opt_uses:
  - failed_discharge_fan_alarm
  - low_discharge_air_flowrate_alarm


EFM:
  guid: "2dba33f6-54ef-47eb-93ca-d8892ee84a06"
  description: "Exhaust air flow monitoring"
  is_abstract: true
  uses:
  - exhaust_air_flowrate_sensor
  implements:
  - OPERATIONAL


SWTM:
  guid: "353200de-deca-44b5-a664-e725c857a24f"
  description: "Supply water temperature monitoring."
  is_abstract: true
  implements:
  - MONITORING
  opt_uses:
  - cooling_request_count
  - heating_request_count
  - return_water_temperature_sensor
  - high_supply_water_temperature_alarm
  - low_supply_water_temperature_alarm
  uses:
  - supply_water_temperature_sensor

SWTM2X:
  guid: "5fe10f00-bfb6-4493-b8bd-0d58f47a88b4"
  description: "Dual supply water temperature monitoring."
  is_abstract: true
  implements:
  - MONITORING
  opt_uses:
  - cooling_request_count_1
  - heating_request_count_1
  - return_water_temperature_sensor_1
  - high_supply_water_temperature_alarm_1
  - low_supply_water_temperature_alarm_1
  - cooling_request_count_2
  - heating_request_count_2
  - return_water_temperature_sensor_2
  - high_supply_water_temperature_alarm_2
  - low_supply_water_temperature_alarm_2
  uses:
  - supply_water_temperature_sensor_1
  - supply_water_temperature_sensor_2

RWTM:
  guid: "c317c88d-f090-4cd9-9289-6e03e24e496f"
  description: "Return water temperature monitoring."
  is_abstract: true
  implements:
  - MONITORING
  opt_uses:
  - cooling_request_count
  - heating_request_count
  - high_return_water_temperature_alarm
  - low_return_water_temperature_alarm
  uses:
  - return_water_temperature_sensor


WSERWTM:
  guid: "132824f4-213b-4e8f-85f9-fdad8a194146"
  description: "Water side economizer return water temperature monitoring."
  is_abstract: true
  implements:
  - MONITORING
  uses:
  - economizer_return_water_temperature_sensor
  opt_uses:
  - high_economizer_return_water_temperature_alarm
  - low_economizer_return_water_temperature_alarm


CWDPM:
  guid: "d71e1e0d-35d6-4b53-a570-2e12959c951b"
  description: "Differential pressure monitoring for condenser water."
  is_abstract: true
  implements:
  - MONITORING
  uses:
  - condensing_water_differential_pressure_sensor

CWDTC:
  guid: "a9c672e6-0a06-4b6b-a67f-557288ba38cc"
  description: "Differential temperature control for condenser water."
  is_abstract: true
  implements:
  - CONTROL
  uses:
  - condensing_water_differential_temperature_sensor
  - condensing_water_differential_temperature_setpoint

DICM:
  guid: "0c42ee3c-eb6c-4624-a4ab-4f8f0f483778"
  description: "Damper isolation control and monitoring. "
  is_abstract: true
  uses:
  - supply_air_isolation_damper_closed_status
  - supply_air_isolation_damper_command
  - supply_air_isolation_damper_open_status


UV:
  guid: "6f7a15ff-40b1-4c49-b70b-18e409db171b"
  description: "Ultraviolet lamp operation."
  is_abstract: true
  opt_uses:
  - ultraviolet_lamp_run_mode
  - failed_ultraviolet_lamp_alarm
  uses:
  - ultraviolet_lamp_run_command
  - ultraviolet_lamp_run_status


H3X:
  guid: "dd956d92-525a-4970-86f8-c48ed8e5282a"
  description: "Heater monitoring."
  is_abstract: true
  implements:
  - MONITORING
  uses:
  - heater_run_command_1
  - heater_run_command_2
  - heater_run_command_3
  - heater_run_status_1
  - heater_run_status_2
  - heater_run_status_3


CHWBRC:
  guid: "4732dcec-2cab-418e-8c7c-d805f86905e7"
  description: "Chilled water valve binary (open/closed) monitoring/controlling. Return air temperature control."
  is_abstract: true
  implements:
  - OPERATIONAL
  uses:
  - chilled_water_valve_command
  - return_air_temperature_sensor
  - return_air_temperature_setpoint
  opt_uses:
  - failed_chilled_water_valve_alarm
  - high_return_air_temperature_alarm
  - failed_return_air_temperature_alarm
  - low_return_air_temperature_alarm


CHWISOVPM:
  guid: "d9f7e2fd-391e-48cf-9483-f3f6e19b1b6d"
  description: "Chllled water isolation valve control."
  is_abstract: true
  implements:
  - OPERATIONAL
  uses:
  - chilled_water_isolation_valve_percentage_command
  - chilled_water_isolation_valve_percentage_sensor


CWCS:
  guid: "e186aea0-5702-4c18-b384-0d95851764c2"
  description: "Condensing water valve control."
  is_abstract: true
  implements:
  - OPERATIONAL
  uses:
  - condensing_water_valve_percentage_command
  - condensing_water_valve_percentage_sensor


DPM:
  guid: "b848804b-3954-4982-9333-5232eae0bd00"
  description: "Damper percentage control."
  is_abstract: true
  implements:
  - OPERATIONAL
  uses:
  - damper_percentage_command
  - damper_percentage_sensor


DFVSMC:
  guid: "1e59e4d6-d645-4685-b1a5-e113d5e2100f"
  description: "Variable speed control mode for discharge fans."
  is_abstract: true
  uses:
  - discharge_fan_run_command
  - discharge_fan_run_status
  - discharge_fan_speed_mode
  implements:
  - OPERATIONAL
  opt_uses:
  - failed_discharge_fan_alarm


DFVDSC:
  guid: "38648763-53c2-4464-9133-b42d40dcead3"
  description: "Discharge fan control with toggled variable or discrete speed control. This allows the fan to run either VFD or discrete speed stages (LOW/MED/HIGH, etc.) and to switch between the mode."
  is_abstract: true
  uses:
  - discharge_fan_run_command
  - discharge_fan_run_status
  - discharge_fan_speed_mode
  - discharge_fan_speed_percentage_command
  implements:
  - OPERATIONAL
  opt_uses:
  - failed_discharge_fan_alarm


DFVDSFC:
  guid: "a59a9de7-dd3b-4503-b4fe-49a747fd4a32"
  description: "Discharge fan control with toggled variable or discrete speed (frequency) control. This allows the fan to run either VFD or discrete speed stages (LOW/MED/HIGH, etc.) and to switch between the mode."
  is_abstract: true
  uses:
  - discharge_fan_run_command
  - discharge_fan_run_status
  - discharge_fan_speed_frequency_command
  - discharge_fan_speed_mode
  implements:
  - OPERATIONAL
  opt_uses:
  - failed_discharge_fan_alarm


SSPCSCM:
  guid: "68f3b34c-09a7-45d5-ad58-79ae6bd78e0b"
  description: "Supply air static pressure control for supervisor control (Machine learning)."
  is_abstract: true
  uses:
  - program_supply_air_static_pressure_setpoint
  - supervisor_control_mode
  - supervisor_supply_air_static_pressure_setpoint
  - supply_air_static_pressure_setpoint
  opt_uses:
  - supervisor_alarm


STCSCM:
  guid: "73c2d23e-eb23-41eb-8b1e-f657a2e6fc89"
  description: "Supply air temperature control for supervisor control (Machine learning)."
  is_abstract: true
  uses:
  - program_supply_air_temperature_setpoint
  - supervisor_control_mode
  - supervisor_supply_air_temperature_setpoint
  - supply_air_temperature_setpoint
  opt_uses:
  - supervisor_alarm


SWTCSCM:
  guid: "f612f2d0-4b59-4036-ba7d-c1398d12de27"
  description: "Supply water temperature control for supervisor control (Machine learning)."
  is_abstract: true
  uses:
  - program_supply_water_temperature_setpoint
  - supervisor_control_mode
  - supervisor_supply_water_temperature_setpoint
  - supply_water_temperature_setpoint
  opt_uses:
  - supervisor_alarm


SESWTC:
  guid: "ac0191bf-f1ba-4dd9-ba81-d31515589c2c"
  description: "Secondary loop supply water temperature control."
  is_abstract: true
  implements:
  - OPERATIONAL
  opt_uses:
  - cooling_request_count
  - heating_request_count
  - secondary_return_water_temperature_sensor
  - high_secondary_return_water_temperature_alarm
  - low_secondary_return_water_temperature_alarm
  - run_command
  - high_secondary_supply_water_temperature_alarm
  - low_secondary_supply_water_temperature_alarm
  - secondary_water_heating_thermal_power_sensor
  uses:
  - secondary_supply_water_temperature_sensor
  - secondary_supply_water_temperature_setpoint


SEWDPC:
  guid: "6b3687c0-a8c1-4df4-8f2b-05eaccfbdf45"
  description: "Secondary water loop differential pressure control."
  is_abstract: true
  implements:
  - OPERATIONAL
  opt_uses:
  - high_secondary_water_differential_pressure_alarm
  - low_secondary_water_differential_pressure_alarm
  uses:
  - secondary_water_differential_pressure_sensor
  - secondary_water_differential_pressure_setpoint


WDPCSCM:
  guid: "40d1d42d-50b9-4c13-8213-fa836e3069de"
  description: "Water differential pressure control for supervisor control (Machine learning)."
  is_abstract: true
  uses:
  - differential_pressure_setpoint
  - program_differential_pressure_setpoint
  - supervisor_control_mode
  - supervisor_differential_pressure_setpoint
  opt_uses:
  - supervisor_alarm


CSWIVS:
  guid: "e1e35fec-c621-4346-9992-4c85d31acaac"
  description: "Condensing return water isolation valve control."
  is_abstract: true
  implements:
  - OPERATIONAL
  uses:
  - condensing_return_water_isolation_valve_command_1
  - condensing_return_water_isolation_valve_command_2
  - condensing_return_water_isolation_valve_command_3
  - condensing_return_water_isolation_valve_command_4
  - condensing_return_water_isolation_valve_command_5
  - condensing_return_water_isolation_valve_command_6
  - condensing_return_water_isolation_valve_command_7
  - condensing_return_water_isolation_valve_status_1
  - condensing_return_water_isolation_valve_status_10
  - condensing_return_water_isolation_valve_status_11
  - condensing_return_water_isolation_valve_status_12
  - condensing_return_water_isolation_valve_status_13
  - condensing_return_water_isolation_valve_status_14
  - condensing_return_water_isolation_valve_status_2
  - condensing_return_water_isolation_valve_status_3
  - condensing_return_water_isolation_valve_status_4
  - condensing_return_water_isolation_valve_status_5
  - condensing_return_water_isolation_valve_status_6
  - condensing_return_water_isolation_valve_status_7
  - condensing_return_water_isolation_valve_status_8
  - condensing_return_water_isolation_valve_status_9


CRWIVS:
  guid: "8ea0f73c-6a13-4196-a63d-f68011597239"
  description: "Condensing supply water isolation valve control."
  is_abstract: true
  implements:
  - OPERATIONAL
  uses:
  - condensing_supply_water_isolation_valve_command_1
  - condensing_supply_water_isolation_valve_command_2
  - condensing_supply_water_isolation_valve_command_3
  - condensing_supply_water_isolation_valve_command_4
  - condensing_supply_water_isolation_valve_command_5
  - condensing_supply_water_isolation_valve_command_6
  - condensing_supply_water_isolation_valve_command_7
  - condensing_supply_water_isolation_valve_status_1
  - condensing_supply_water_isolation_valve_status_10
  - condensing_supply_water_isolation_valve_status_11
  - condensing_supply_water_isolation_valve_status_12
  - condensing_supply_water_isolation_valve_status_13
  - condensing_supply_water_isolation_valve_status_14
  - condensing_supply_water_isolation_valve_status_2
  - condensing_supply_water_isolation_valve_status_3
  - condensing_supply_water_isolation_valve_status_4
  - condensing_supply_water_isolation_valve_status_5
  - condensing_supply_water_isolation_valve_status_6
  - condensing_supply_water_isolation_valve_status_7
  - condensing_supply_water_isolation_valve_status_8
  - condensing_supply_water_isolation_valve_status_9


CSWTC:
  guid: "1e4bca21-e4df-42e2-86ac-d3b2db91e7d2"
  description: "Condensing supply water temperature control."
  is_abstract: true
  implements:
  - OPERATIONAL
  uses:
  - condensing_supply_water_temperature_sensor
  - condensing_supply_water_temperature_setpoint


HTWHLSTC:
  guid: "f05a9fca-0e82-41d5-bee2-2db157b5630b"
  description: "Heat wheel which controls supply temperature using speed control."
  is_abstract: true
  implements:
  - CONTROL
  opt_uses:
  - leaving_heat_wheel_temperature_sensor
  - high_leaving_heat_wheel_temperature_alarm
  - low_leaving_heat_wheel_temperature_alarm
  - exhaust_air_temperature_sensor
  - heat_wheel_speed_percentage_sensor
  - return_air_temperature_sensor
  - failed_exhaust_air_temperature_alarm
  - high_return_air_temperature_alarm
  - failed_return_air_temperature_alarm
  - high_supply_air_temperature_alarm
  - low_return_air_temperature_alarm
  - low_supply_air_temperature_alarm
  - failed_outside_air_temperature_alarm
  uses:
  - heat_wheel_run_command
  - heat_wheel_run_status
  - heat_wheel_speed_percentage_command
  - outside_air_temperature_sensor
  - supply_air_temperature_sensor
  - supply_air_temperature_setpoint

CAM:
  guid: "c37a0e19-19c0-4246-8a8b-f376aa089d56"
  description: "ztc alarm monitoring based on moisture sensor on coil or in pan."
  is_abstract: true
  implements:
  - MONITORING
  uses:
  - condensate_water_alarm


DPHCC:
  guid: "4719b91a-9a90-4336-a6cb-8d2109d8e572"
  description: "Two-pipe heating and cooling control. Has a single control valve
    that is fed by two separate headers for heating and cooling water. There is an
    isolation valve for each incoming system and a single control valve. Valve and
    mode control to zone temperature (heating/cooling setpoint configuration)."
  is_abstract: true
  opt_uses:
  - chilled_return_water_isolation_valve_percentage_command
  - chilled_supply_water_isolation_valve_percentage_command
  - heating_return_water_isolation_valve_percentage_command
  - heating_supply_water_isolation_valve_percentage_command
  - supply_water_valve_flowrate_sensor
  - zone_air_cooling_temperature_setpoint
  - zone_air_heating_temperature_setpoint
  - zone_conditioning_mode
  - condensate_water_alarm
  - failed_zone_air_temperature_alarm
  - high_zone_air_temperature_alarm
  - low_zone_air_temperature_alarm
  uses:
  - supply_water_valve_percentage_command
  - water_riser_mode
  - zone_air_temperature_sensor


HHCDM:
  guid: "60e8ae3a-2331-40e2-828c-e9b61a560352"
  description: "Hydronic heating and cooling distribution monitoring"
  is_abstract: true
  implements:
  - MONITORING
  uses:
  - chilled_return_water_isolation_valve_percentage_command
  - chilled_supply_water_isolation_valve_percentage_command
  - cooling_request_count
  - heating_request_count
  - heating_return_water_isolation_valve_percentage_command
  - heating_supply_water_isolation_valve_percentage_command
  opt_uses:
  - average_zone_air_temperature_sensor


HHRU:
  guid: "29f20adc-716d-43ce-81a7-3a8af3bc039d"
  description: "Hydronic heat recovery unit for ahu's with bypass valve and circulation pump"
  is_abstract: true
  implements:
  - MONITORING
  uses:
  - return_air_temperature_sensor
  - supply_air_temperature_sensor
  - supply_air_temperature_setpoint
  - supply_water_temperature_sensor
  - supply_water_valve_percentage_command
  - supply_water_valve_percentage_sensor
  opt_uses:
  - exhaust_air_temperature_sensor
  - outside_air_temperature_sensor
  - failed_exhaust_air_temperature_alarm
  - high_return_air_temperature_alarm
  - failed_return_air_temperature_alarm
  - high_supply_air_temperature_alarm
  - high_supply_water_temperature_alarm
  - low_return_air_temperature_alarm
  - low_supply_air_temperature_alarm
  - low_supply_water_temperature_alarm


PHRU:
  guid: "708f68a9-f6f6-4563-b3a0-9d8f17637ced"
  description: "heat recovery unit for ahu's with plate heat exchanger valve and  bypass damper"
  is_abstract: true
  implements:
  - MONITORING
  uses:
  - bypass_air_damper_percentage_command
  - return_air_temperature_sensor
  - supply_air_temperature_sensor
  - supply_air_temperature_setpoint
  opt_uses:
  - bypass_air_damper_command
  - bypass_air_damper_status
  - bypass_air_damper_percentage_sensor
  - exhaust_air_temperature_sensor
  - outside_air_temperature_sensor
  - failed_exhaust_air_temperature_alarm
  - high_return_air_temperature_alarm
  - failed_return_air_temperature_alarm
  - high_supply_air_temperature_alarm
  - low_return_air_temperature_alarm
  - low_supply_air_temperature_alarm

PHRUD:
  guid: "a43c1a7c-ec35-4eb8-8c3a-b6291ef79d31"
  description: "single zone heat recovery unit for ahu's with plate heat exchanger valve and bypass damper"
  is_abstract: true
  implements:
  - MONITORING
  uses:
  - bypass_air_damper_percentage_command
  - return_air_temperature_sensor
  - discharge_air_temperature_sensor
  - discharge_air_temperature_setpoint
  opt_uses:
  - bypass_air_damper_command
  - bypass_air_damper_status
  - bypass_air_damper_percentage_sensor
  - exhaust_air_temperature_sensor
  - outside_air_temperature_sensor
  - failed_exhaust_air_temperature_alarm
  - high_return_air_temperature_alarm
  - failed_return_air_temperature_alarm
  - high_discharge_air_temperature_alarm
  - low_return_air_temperature_alarm
  - low_discharge_air_temperature_alarm

CHWDT2X:
  guid: "956a597b-e5e5-4c1c-9c06-834b7b8d28b4"
  description: "Temperature differential across chilled water with two sets of sensors."
  is_abstract: true
  implements:
  - MONITORING
  uses:
  - chilled_return_water_temperature_sensor_1
  - chilled_return_water_temperature_sensor_2
  - chilled_supply_water_temperature_sensor_1
  - chilled_supply_water_temperature_sensor_2


HLSAFS:
  guid: "15bc5aa4-939f-420f-9146-17f6835badc0"
  description: "Duct VAV type with high and low limit setpoint"
  is_abstract: true
  uses:
  - high_limit_supply_air_flowrate_setpoint
  - low_limit_supply_air_flowrate_setpoint
  - supply_air_flowrate_setpoint
  implements:
  - CONTROL


RHDHS:
  guid: "8b06668f-b1c3-4cda-9fc6-967d06239ae8"
  description: "Return humidification/dehumidification monitor."
  is_abstract: true
  uses:
  - dehumidification_run_status
  - humidification_run_status
  - return_air_relative_humidity_sensor
  - return_air_relative_humidity_setpoint
  implements:
  - MONITORING
  opt_uses:
  - failed_humidifier_alarm
  - high_return_air_relative_humidity_alarm
  - low_return_air_relative_humidity_alarm


CO2DFVSC:
  guid: "e52dd216-585b-447a-9f30-2efe9639f949"
  description: "Carbon dioxide levels controlled by a variable speed discharge fan."
  is_abstract: true
  uses:
  - discharge_fan_speed_percentage_command
  - zone_air_co2_concentration_sensor
  - zone_air_co2_concentration_setpoint
  implements:
  - CONTROL
  opt_uses:
  - high_zone_air_co2_concentration_alarm
  - failed_zone_air_co2_concentration_alarm


CO2EFVSC:
  guid: "9100a54f-3a01-439a-b009-7b4df6bedc1c"
  description: "Carbon dioxide levels controlled by a variable speed exhaust fan."
  is_abstract: true
  opt_uses:
  - exhaust_fan_speed_percentage_sensor
  - high_zone_air_co2_concentration_alarm
  - failed_zone_air_co2_concentration_alarm
  uses:
  - exhaust_fan_speed_percentage_command
  - zone_air_co2_concentration_sensor
  - zone_air_co2_concentration_setpoint
  implements:
  - CONTROL


RACO2C:
  guid: "38ba1a66-8aa5-4c79-b755-734804901626"
  description: "Returned air carbon dioxide levels controls."
  is_abstract: true
  uses:
  - return_air_co2_concentration_sensor
  - return_air_co2_concentration_setpoint


DX2DDC:
  guid: "fbee3bb9-dc8b-4a49-a3eb-97439d0851bc"
  description: "Two compressor run control with dual setpoint control on discharge side"
  is_abstract: true
  opt_uses:
  - compressor_speed_percentage_command
  - cooling_percentage_command
  - failed_discharge_air_temperature_alarm
  uses:
  - compressor_run_command_1
  - compressor_run_command_2
  - compressor_run_status_1
  - compressor_run_status_2
  - discharge_air_cooling_temperature_setpoint
  - discharge_air_heating_temperature_setpoint
  - discharge_air_temperature_sensor
  implements:
  - CONTROL


HWDT:
  guid: "197d48e2-b069-492d-8ae4-4545b844e3a8"
  description: "Temperature differential across heating water for heat recovery chiller."
  is_abstract: true
  implements:
  - MONITORING
  uses:
  - heating_return_water_temperature_sensor
  - heating_supply_water_temperature_sensor


HPDDC:
  guid: "002edb3a-e58d-4802-9c4b-6dc924d261dc"
  description: "Dual setpoint discharge side heat pump control."
  is_abstract: true
  opt_uses:
  - compressor_speed_percentage_command
  - cooling_percentage_command
  - cooling_thermal_power_capacity
  - heating_thermal_power_capacity
  - compressor_lost_power_alarm
  - failed_compressor_alarm
  - failed_discharge_air_temperature_alarm
  - overload_compressor_alarm
  uses:
  - compressor_run_command
  - compressor_run_status
  - discharge_air_cooling_temperature_setpoint
  - discharge_air_heating_temperature_setpoint
  - discharge_air_temperature_sensor
  - reversing_valve_command
  implements:
  - CONTROL


EC2SC:
  guid: "6bf5cfa7-5659-4919-8c34-d60c8e931492"
  description: "Evaporative cooler control on supply side."
  is_abstract: true
  opt_uses:
  - cooling_percentage_sensor
  - cooling_request_count
  - evaporative_cooler_run_status_1
  - evaporative_cooler_run_status_2
  - high_supply_air_temperature_alarm
  - low_supply_air_temperature_alarm
  uses:
  - evaporative_cooler_run_command_1
  - evaporative_cooler_run_command_2
  - supply_air_temperature_sensor
  - supply_air_temperature_setpoint
  implements:
  - CONTROL


HWDDC:
  guid: "b257d777-1ff2-41d7-8230-58a18d568f40"
  description: "Heating water valve with dual setpoint control on discharge side."
  is_abstract: true
  opt_uses:
  - discharge_air_relative_humidity_sensor
  - heating_thermal_power_capacity
  - heating_water_flowrate_sensor
  - heating_water_valve_percentage_sensor
  - failed_discharge_air_temperature_alarm
  uses:
  - discharge_air_heating_temperature_setpoint
  - discharge_air_temperature_sensor
  - heating_water_valve_percentage_command
  implements:
  - CONTROL


CHWDDC:
  guid: "6361fa56-7585-4bc1-995c-dbd92ccf8834"
  description: "Chilled water valve with dual setpoint control on discharge side."
  is_abstract: true
  opt_uses:
  - discharge_air_relative_humidity_sensor
  - cooling_thermal_power_capacity
  - chilled_water_flowrate_sensor
  - chilled_water_valve_percentage_sensor
  - high_discharge_air_temperature_alarm
  - low_discharge_air_temperature_alarm
  - failed_discharge_air_temperature_alarm
  uses:
  - discharge_air_cooling_temperature_setpoint
  - discharge_air_temperature_sensor
  - chilled_water_valve_percentage_command
  implements:
  - CONTROL


CFDPM:
  guid: "be3e3bc0-e927-46a1-9b63-62717fa740ca"
  description: "Carbon filter pressure monitoring, where specific filter type is required."
  is_abstract: true
  uses:
  - carbon_filter_differential_pressure_sensor
  implements:
  - MONITORING


VOADM2X:
  guid: "bce9e194-e5cc-459f-be23-d73af8394b25"
  description: "Variable outside air damper monitoring, where there are two separate, equal sets of dampers that operate in conjunction."
  is_abstract: true
  opt_uses:
  - economizer_mode
  - low_limit_outside_air_damper_percentage_command
  - mixed_air_temperature_sensor
  - outside_air_damper_percentage_sensor_1
  - outside_air_damper_percentage_sensor_2
  - outside_air_flowrate_sensor_1
  - outside_air_flowrate_sensor_2
  - failed_mixed_air_temperature_alarm
  - high_mixed_air_temperature_alarm
  - low_mixed_air_temperature_alarm
  - failed_outside_air_temperature_alarm
  uses:
  - outside_air_damper_percentage_command_1
  - outside_air_damper_percentage_command_2
  - outside_air_temperature_sensor
  implements:
  - MONITORING


EHHRC:
  guid: "350243a7-bac9-45b8-b614-6ada6cf48ef6"
  description: "Exhaust hydronic heat recovery coil with an isolation valve."
  is_abstract: true
  uses:
  - entering_heat_recovery_coil_temperature_sensor
  - exhaust_air_flowrate_sensor
  - heat_recovery_water_isolation_valve_command
  - leaving_heat_recovery_coil_temperature_sensor
  implements:
  - MONITORING


DPBHCC:
  guid: "064adc2f-b5aa-4bc6-bd8e-4d72bed60070"
  description: "Two-pipe binary (open/closed) heating and cooling control. There
    is an isolation valve for each incoming system. Valve and mode control to zone
    temperature (heating/cooling setpoint configuration)."
  is_abstract: true
  opt_uses:
  - cooling_request_count
  - heating_request_count
  - zone_air_relative_humidity_sensor
  - failed_zone_air_temperature_alarm
  - high_zone_air_temperature_alarm
  - low_zone_air_temperature_alarm
  uses:
  - chilled_supply_water_isolation_valve_command
  - chilled_supply_water_isolation_valve_status
  - heating_supply_water_isolation_valve_command
  - heating_supply_water_isolation_valve_status
  - zone_air_cooling_temperature_setpoint
  - zone_air_heating_temperature_setpoint
  - zone_air_temperature_sensor
  implements:
  - CONTROL


FTC:
  guid: "26877aed-9bea-44a8-afca-c7dea27d9b35"
  description: "Floor temperature control, where the temperature sensors are embedded in the floor (as opposed to open to the air)."
  is_abstract: true
  uses:
  - zone_floor_temperature_sensor
  - zone_floor_temperature_setpoint
  implements:
  - OPERATIONAL


DPCHWHRWSC:
  guid: "e7feffef-9d26-4393-b02c-8b5a26be97d6"
  description: "Two-pipe chilled water and heat recovery water control using the same coils."
  is_abstract: true
  opt_uses:
  - chilled_return_water_isolation_valve_status
  - chilled_return_water_temperature_sensor
  - chilled_supply_water_isolation_valve_status
  - chilled_supply_water_temperature_sensor
  - heat_recovery_return_water_isolation_valve_status
  - heat_recovery_return_water_temperature_sensor
  - heat_recovery_supply_water_isolation_valve_status
  - heat_recovery_supply_water_temperature_sensor
  - leaving_coil_temperature_sensor
  - supply_water_valve_percentage_sensor
  - high_supply_air_temperature_alarm
  - low_supply_air_temperature_alarm
  uses:
  - chilled_supply_water_isolation_valve_command
  - heat_recovery_run_command
  - heat_recovery_supply_water_isolation_valve_command
  - supply_air_temperature_sensor
  - supply_air_temperature_setpoint
  - supply_water_valve_percentage_command
  implements:
  - CONTROL

CPVSC2X:
  guid: "1be3e1ba-1a25-4b9a-9784-e4bbd9313db5"
  description: "Circulation pump variable speed control with 2 circulation pumps."
  is_abstract: true
  opt_uses:
  - circulation_pump_speed_frequency_sensor_1
  - circulation_pump_speed_frequency_sensor_2
  uses:
  - circulation_pump_run_command_1
  - circulation_pump_run_command_2
  - circulation_pump_run_status_1
  - circulation_pump_run_status_2
  - circulation_pump_speed_percentage_command_1
  - circulation_pump_speed_percentage_command_2
  implements:
  - OPERATIONAL

HWTTC:
  guid: "141c33da-9691-4e45-a572-3b06402a54d7"
  description: "Hot water tank temperature control."
  is_abstract: true
  opt_uses:
  - high_water_temperature_alarm
  uses:
  - hot_water_tank_temperature_sensor
  - hot_water_tank_temperature_setpoint
  implements:
  - OPERATIONAL


PHWTTC:
  guid: "8da5a38c-e6de-43c1-9888-689c7cd35ff2"
  description: "Preheating water tank temperature control."
  is_abstract: true
  uses:
  - preheating_water_tank_temperature_sensor
  - preheating_water_tank_temperature_setpoint
  implements:
  - OPERATIONAL


RCKTM:
  guid: "8ea49daa-0f94-46fe-a919-8614752b1f9f"
  description: "Refrigeration circuit monitoring for a DX compressor loop."
  is_abstract: true
  uses:
  - refrigerant_discharge_pressure_sensor
  - refrigerant_discharge_temperature_sensor
  - refrigerant_liquid_pressure_sensor
  - refrigerant_liquid_saturation_temperature_sensor
  - refrigerant_liquid_temperature_sensor
  - refrigerant_subcooling_temperature_sensor
  - refrigerant_suction_pressure_sensor
  - refrigerant_suction_saturation_temperature_sensor
  - refrigerant_suction_superheat_temperature_sensor
  - refrigerant_suction_temperature_sensor


RCKTM2X:
  guid: "c8303789-9f0f-4a0f-9f27-474771b554a3"
  description: "Refrigeration circuits (2x) monitoring for a DX compressor loop."
  is_abstract: true
  uses:
  - refrigerant_discharge_pressure_sensor_1
  - refrigerant_discharge_pressure_sensor_2
  - refrigerant_discharge_temperature_sensor_1
  - refrigerant_discharge_temperature_sensor_2
  - refrigerant_liquid_pressure_sensor_1
  - refrigerant_liquid_pressure_sensor_2
  - refrigerant_liquid_saturation_temperature_sensor_1
  - refrigerant_liquid_saturation_temperature_sensor_2
  - refrigerant_liquid_temperature_sensor_1
  - refrigerant_liquid_temperature_sensor_2
  - refrigerant_subcooling_temperature_sensor_1
  - refrigerant_subcooling_temperature_sensor_2
  - refrigerant_suction_pressure_sensor_1
  - refrigerant_suction_pressure_sensor_2
  - refrigerant_suction_saturation_temperature_sensor_1
  - refrigerant_suction_saturation_temperature_sensor_2
  - refrigerant_suction_superheat_temperature_sensor_1
  - refrigerant_suction_superheat_temperature_sensor_2
  - refrigerant_suction_temperature_sensor_1
  - refrigerant_suction_temperature_sensor_2


CCM:
  guid: "4690242f-f5fe-47cb-9340-771cfc6cecb3"
  description: "Compressor current monitoring."
  is_abstract: true
  uses:
  - compressor_current_sensor
  - compressor_run_command


CC2XM:
  guid: "6eabfba1-1cc6-43d7-a46a-baaaeb0782d5"
  description: "Compressor current monitoring for 2 compressors."
  is_abstract: true
  uses:
  - compressor_current_sensor_1
  - compressor_current_sensor_2
  - compressor_run_command_1
  - compressor_run_command_2

CFCM:
  guid: "6e4901e4-67f5-44d9-8239-84a1a2379419"
  description: "Condenser fan current monitoring for a single fan."
  is_abstract: true
  uses:
  - condensing_fan_current_sensor
  
CFCM4X:
  guid: "3b5df213-0616-400f-a025-69e72cda4d7b"
  description: "Condenser fan current monitoring for 4 fans."
  is_abstract: true
  uses:
  - condensing_fan_current_sensor_1
  - condensing_fan_current_sensor_2
  - condensing_fan_current_sensor_3
  - condensing_fan_current_sensor_4

CFCM6X:
  guid: "47dcd13d-d95c-44bf-988b-ce8ec32cebe2"
  description: "Condenser fan current monitoring for 6 fans."
  is_abstract: true
  uses:
  - condensing_fan_current_sensor_1
  - condensing_fan_current_sensor_2
  - condensing_fan_current_sensor_3
  - condensing_fan_current_sensor_4
  - condensing_fan_current_sensor_5
  - condensing_fan_current_sensor_6

SSSPC:
  guid: "f933f42e-faf1-4039-801a-83f3eff24461"
  description: "Supply static steam pressure control for steam/water heat exchanger"
  is_abstract: true
  uses:
  - steam_valve_percentage_command
  - supply_steam_static_pressure_sensor
  - supply_steam_static_pressure_setpoint
  implements:
  - CONTROL


SCHWISOVPM:
  guid: "39e76027-e924-48af-a507-dd33948e455b"
  description: "Secondary chilled water return side isolation valve percentage monitoring."
  is_abstract: true
  uses:
  - secondary_chilled_return_water_isolation_valve_percentage_command
  - secondary_chilled_return_water_isolation_valve_percentage_sensor
  implements:
  - MONITORING


SCHWDT:
  guid: "bafc8c7a-fd40-4cd6-8b95-e3beb268eac9"
  description: "Secondary-side chilled water delta-T monitoring."
  is_abstract: true
  implements:
  - MONITORING
  uses:
  - secondary_chilled_return_water_temperature_sensor
  - secondary_chilled_supply_water_temperature_sensor


SHWDT:
  guid: "6dd5a198-e339-406e-9f43-f2682218bd9c"
  description: "Secondary-side heating water delta-T monitoring."
  is_abstract: true
  implements:
  - MONITORING
  uses:
  - secondary_heating_return_water_temperature_sensor
  - secondary_heating_supply_water_temperature_sensor


PCHWDT:
  guid: "cfb74347-2e51-4034-8e5d-0015bdbe59a5"
  description: "Temperature differential across primary chilled water loop."
  is_abstract: true
  implements:
  - MONITORING
  uses:
  - primary_chilled_return_water_temperature_sensor
  - primary_chilled_supply_water_temperature_sensor


PHWDT:
  guid: "06e84e2c-8935-4c9a-80cb-f08890005f4a"
  description: "Temperature differential across primary heating water loop."
  is_abstract: true
  implements:
  - MONITORING
  uses:
  - primary_heating_return_water_temperature_sensor
  - primary_heating_supply_water_temperature_sensor


TDTM:
  guid: "5c4a89f4-a163-4b73-9064-aa3dfd8361e7"
  description: "water tank delta-T monitoring."
  is_abstract: true
  uses:
  - entering_water_tank_temperature_sensor
  - leaving_water_tank_temperature_sensor
  implements:
  - MONITORING


OTPM:
  guid: "109dc354-15b3-4dc5-86ff-30bb586d7d93"
  description: "Oil temperature and pressure monitoring."
  is_abstract: true
  opt_uses:
  - oil_differential_pressure_sensor
  uses:
  - oil_temperature_sensor
  - oil_pressure_sensor
  implements:
  - MONITORING


HLPM:
  guid: "ae617b98-6deb-4c17-8d63-4504feea2988"
  description: "Heating thermal power sensor."
  is_abstract: true
  uses:
  - heating_thermal_power_sensor
  implements:
  - MONITORING


CWRWISOVM:
  guid: "857f28d7-c853-41bb-929c-23b942bcb5b8"
  description: "Condensing water supply side isolation valve monitoring."
  is_abstract: true
  uses:
  - condensing_return_water_isolation_valve_command
  - condensing_return_water_isolation_valve_status
  implements:
  - MONITORING


CWRWISOVPM:
  guid: "f9c6f9f6-aad8-4ea8-ab7d-fbd343a53830"
  description: "Condensing water return side isolation valve percentage monitoring."
  is_abstract: true
  uses:
  - condensing_return_water_isolation_valve_percentage_command
  - condensing_return_water_isolation_valve_percentage_sensor
  implements:
  - MONITORING


OCWRWISOVM:
  guid: "daec7559-f465-4117-9606-92353b8a1ae1"
  description: "Open-loop CDW return side isolation valve monitoring."
  is_abstract: true
  uses:
  - outside_condensing_loop_return_water_isolation_valve_command
  - outside_condensing_loop_return_water_isolation_valve_status
  implements:
  - MONITORING


OCWRWISOVPM:
  guid: "16a303e1-ab6a-49d1-8c3b-6e02c6a78cca"
  description: "Open-loop CDW return side isolation valve monitoring."
  is_abstract: true
  uses:
  - outside_condensing_loop_return_water_isolation_valve_percentage_command
  - outside_condensing_loop_return_water_isolation_valve_percentage_sensor
  implements:
  - MONITORING


HWRWISOVM:
  guid: "a2ca0c24-c44d-44ea-95cb-728da67d7c78"
  description: "Heating return side isolation valve monitoring."
  is_abstract: true
  opt_uses:
  - failed_heating_return_water_isolation_valve_alarm
  uses:
  - heating_return_water_isolation_valve_command
  - heating_return_water_isolation_valve_status
  implements:
  - MONITORING


HWSWISOVM:
  guid: "1f0a45f0-b5fd-47b3-a870-bd11dccb7239"
  description: "Heating supply side isolation valve monitoring."
  is_abstract: true
  uses:
  - heating_supply_water_isolation_valve_command
  - heating_supply_water_isolation_valve_status
  implements:
  - MONITORING


HWRWISOVPM:
  guid: "b02b1e0e-ca30-4fb0-8700-84225bf8d635"
  description: "Heating return side isolation valve percentage monitoring."
  is_abstract: true
  uses:
  - heating_return_water_isolation_valve_percentage_command
  - heating_return_water_isolation_valve_percentage_sensor
  implements:
  - MONITORING


DEFSS:
  guid: "7102dc2c-4f27-4bbb-a9a4-965e71f3ac79"
  description: "defrost run command and status (start/stop) "
  is_abstract: true
  uses:
  - defrost_run_command
  - defrost_run_status
  implements:
  - MONITORING
  opt_uses:
  - frost_alarm


DEFSTC:
  guid: "c52e2a01-3e72-449c-9215-93d4af12ffc6"
  description: "Defrost temperature control."
  is_abstract: true
  uses:
  - defrost_temperature_sensor
  - defrost_temperature_setpoint
  opt_uses:
  - frost_alarm


VOADC2X:
  guid: "c3072c9a-71f4-41e8-a728-c2730f327fc6"
  description: "Variable outside air damper control and monitoring, where there are two separate, equal sets of dampers that operate in conjunction."
  is_abstract: true
  uses:
  - outside_air_damper_percentage_command_1
  - outside_air_damper_percentage_command_2
  - outside_air_damper_percentage_sensor_1
  - outside_air_damper_percentage_sensor_2
  implements:
  - OPERATIONAL

IDPC:
  guid: "10d271bb-1e25-47a8-ac62-920ba534ca5e"
  description: "Isolation damper percentage control."
  is_abstract: true
  uses:
  - isolation_damper_percentage_command
  - isolation_damper_percentage_sensor
  implements:
  - MONITORING
  opt_uses:
  - failed_isolation_damper_alarm

RAIDC:
  guid: "07b8b6ca-5fb7-471d-a50e-2ad266eb4a31"
  description: "Return air isolation damper control and monitoring."
  is_abstract: true
  uses:
  - return_air_isolation_damper_command
  - return_air_isolation_damper_status
  opt_uses:
  - failed_return_air_isolation_damper_alarm


RAIDC3X:
  guid: "8d678b8d-244a-41b3-9e2b-e72fd5dd1778"
  description: "Return air isolation damper control and monitoring, where there are three separate, equal sets of dampers that operate in conjunction."
  is_abstract: true
  uses:
  - return_air_isolation_damper_command_1
  - return_air_isolation_damper_command_2
  - return_air_isolation_damper_command_3
  - return_air_isolation_damper_status_1
  - return_air_isolation_damper_status_2
  - return_air_isolation_damper_status_3
  implements:
  - MONITORING


RAIDC2X:
  guid: "a75ae9d1-c1bd-4fb5-9908-cc59f6b2f321"
  description: "Return air isolation damper control and monitoring, where there are two separate, equal sets of dampers that operate in conjunction."
  is_abstract: true
  uses:
  - return_air_isolation_damper_command_1
  - return_air_isolation_damper_command_2
  - return_air_isolation_damper_status_1
  - return_air_isolation_damper_status_2
  implements:
  - MONITORING


DAIDC2X:
  guid: "a31bfc83-51f3-4c0f-8f60-eb21bf9e5688"
  description: "Discharge air isolation damper control and monitoring, where there are two separate, equal sets of dampers that operate in conjunction."
  is_abstract: true
  uses:
  - discharge_air_isolation_damper_command_1
  - discharge_air_isolation_damper_command_2
  - discharge_air_isolation_damper_status_1
  - discharge_air_isolation_damper_status_2
  implements:
  - MONITORING


DAIDC:
  guid: "35f6ae55-3f74-4fcc-bfb2-3412670f8d60"
  description: "Discharge air isolation damper control and monitoring."
  is_abstract: true
  uses:
  - discharge_air_isolation_damper_command
  - discharge_air_isolation_damper_status
  implements:
  - MONITORING
  opt_uses:
  - failed_discharge_air_isolation_damper_alarm


RAIDC4X:
  guid: "2a234621-dfb8-4aab-a825-49e3bfc107b6"
  description: "Return air isolation damper control and monitoring, where there are four separate, equal sets of dampers that operate in conjunction."
  is_abstract: true
  uses:
  - return_air_isolation_damper_command_1
  - return_air_isolation_damper_command_2
  - return_air_isolation_damper_command_3
  - return_air_isolation_damper_command_4
  - return_air_isolation_damper_status_1
  - return_air_isolation_damper_status_2
  - return_air_isolation_damper_status_3
  - return_air_isolation_damper_status_4
  implements:
  - MONITORING


SAIDC:
  guid: "9c0ec280-99e6-4f44-9b67-7ea5f4bdfeba"
  description: "isolation damper status monitoring and control on the supply side."
  is_abstract: true
  uses:
  - supply_air_isolation_damper_command
  - supply_air_isolation_damper_status
  implements:
  - MONITORING
  opt_uses:
  - failed_supply_air_isolation_damper_alarm


SAIDC2X:
  guid: "2fd14ae4-e0c5-4057-a998-9fe72d27a494"
  description: "isolation damper status monitoring and control on the supply side, where there are two separate, equal sets of dampers that operate in conjunction."
  is_abstract: true
  uses:
  - supply_air_isolation_damper_command_1
  - supply_air_isolation_damper_command_2
  - supply_air_isolation_damper_status_1
  - supply_air_isolation_damper_status_2
  implements:
  - MONITORING


SAIDC3X:
  guid: "2ad5c08c-1d77-4df3-af6b-92aecc5b8eaa"
  description: "isolation damper status monitoring and control on the supply side, where there are three separate, equal sets of dampers that operate in conjunction."
  is_abstract: true
  uses:
  - supply_air_isolation_damper_command_1
  - supply_air_isolation_damper_command_2
  - supply_air_isolation_damper_command_3
  - supply_air_isolation_damper_status_1
  - supply_air_isolation_damper_status_2
  - supply_air_isolation_damper_status_3
  implements:
  - MONITORING


SSPC2X:
  guid: "52328bf9-1e7e-42b3-a66d-fbdeabf1105f"
  description: "Supply static pressure control via supply fan speed with 2 sensors"
  is_abstract: true
  opt_uses:
  - average_supply_air_static_pressure_sensor
  - pressurization_request_count
  - supply_air_damper_percentage_command
  - supply_air_flowrate_sensor
  - supply_fan_run_command
  - supply_fan_run_status
  - supply_fan_speed_frequency_sensor
  - supply_fan_speed_percentage_command
  - failed_supply_fan_alarm
  - failed_supply_air_static_pressure_alarm_1
  - failed_supply_air_static_pressure_alarm_2
  - high_supply_air_static_pressure_alarm_1
  - high_supply_air_static_pressure_alarm_2
  uses:
  - supply_air_static_pressure_sensor_1
  - supply_air_static_pressure_sensor_2
  - supply_air_static_pressure_setpoint_1
  - supply_air_static_pressure_setpoint_2
  implements:
  - OPERATIONAL


SFMSC:
  guid: "b95a77b1-35fd-4447-8a8a-f156f6b363b6"
  description: "Supply fan multi-speed control."
  is_abstract: true
  uses:
  - supply_fan_run_command
  - supply_fan_run_mode
  - supply_fan_run_status
  - supply_fan_speed_mode
  opt_uses:
  - schedule_run_command
  - failed_supply_fan_alarm


MIPVCM:
  guid: "59c2ed91-daa7-4f30-916d-78ac67105014"
  description: "Motor phase-level input current and voltage monitoring."
  is_abstract: true
  implements:
  - MONITORING
  uses:
  - input_phase1_line_motor_current_sensor
  - input_phase1_phase2_line_motor_voltage_sensor
  - input_phase1_phase3_line_motor_voltage_sensor
  - input_phase2_line_motor_current_sensor
  - input_phase2_phase3_line_motor_voltage_sensor
  - input_phase3_line_motor_current_sensor
  opt_uses:
  - average_input_inter_line_motor_voltage_sensor
  - average_input_line_motor_current_sensor


MIPWM:
  guid: "c859ef99-c44d-4f64-9fa7-461af73ede05"
  description: "Motor input power monitoring."
  is_abstract: true
  implements:
  - MONITORING
  uses:
  - input_motor_power_sensor
  opt_uses:
  - input_motor_frequency_sensor
  - motor_powerfactor_sensor


MSM:
  guid: "6994d3a0-7a74-44df-b5d6-88ea384fa22a"
  description: "Motor speed monitoring for fan."
  is_abstract: true
  implements:
  - MONITORING
  uses:
  - discharge_fan_run_status
  - high_discharge_fan_speed_status
  - low_discharge_fan_speed_status
  opt_uses:
  - failed_discharge_fan_alarm


INVOPWM:
  guid: "3fe50f00-5db3-4fea-9838-111e78ce489f"
  description: "Inverter (VFD) output power monitoring."
  is_abstract: true
  implements:
  - MONITORING
  uses:
  - output_inverter_power_sensor
  opt_uses:
  - input_inverter_frequency_sensor
  - output_inverter_voltage_sensor


INVOPWM2X:
  guid: "14d07b5f-bb1e-43ca-be08-d3a59454e49e"
  description: "Dual inverter (VFD) output power monitoring."
  is_abstract: true
  implements:
  - MONITORING
  uses:
  - output_inverter_power_sensor_1
  - output_inverter_power_sensor_2
  opt_uses:
  - input_inverter_frequency_sensor_1
  - input_inverter_frequency_sensor_2
  - output_inverter_voltage_sensor_1
  - output_inverter_voltage_sensor_2


INVIPWM2X:
  guid: "9fd6b127-7925-427e-ae1b-3736fbec1e21"
  description: "Dual inverter (VFD) input power monitoring."
  is_abstract: true
  implements:
  - MONITORING
  uses:
  - input_inverter_power_sensor_1
  - input_inverter_power_sensor_2
  opt_uses:
  - input_inverter_frequency_sensor_1
  - input_inverter_frequency_sensor_2

INVIPCM:
  guid: "d830e49e-08d3-4ae6-a741-7ac12f5215e8"
  description: "Inverter (VFD) 3-phase input current monitoring."
  is_abstract: true
  implements:
  - MONITORING
  uses:
  - input_phase1_line_inverter_current_sensor
  - input_phase2_line_inverter_current_sensor
  - input_phase3_line_inverter_current_sensor


CWSWISOVPM:
  guid: "70698046-b9b1-462c-bb75-3c06d9b7628c"
  description: "Condensing water supply side isolation valve percentage monitoring."
  is_abstract: true
  uses:
  - condensing_supply_water_isolation_valve_percentage_command
  - condensing_supply_water_isolation_valve_percentage_sensor
  implements:
  - MONITORING


GTWFCISOVM:
  guid: "649fa2ba-7374-49a7-8989-6b6ac728178e"
  description: "Geothermal water free-cooling isolation valve monitoring; exclusively using ground as heat sink for building load."
  is_abstract: true
  uses:
  - chilled_side_ground_return_economizer_isolation_valve_command
  - chilled_side_ground_return_economizer_isolation_valve_status
  - chilled_side_ground_supply_economizer_isolation_valve_status
  implements:
  - MONITORING


GTWGRISOVM:
  guid: "a323f1e9-8722-4126-a5be-d8e9c2e27f7d"
  description: "Geothermal water ground-recharge isolation valve monitoring; rejecting ground heat to atmosphere via cooling towers."
  is_abstract: true
  uses:
  - heating_side_ground_return_economizer_isolation_valve_command
  - heating_side_ground_return_economizer_isolation_valve_status
  - heating_side_ground_supply_economizer_isolation_valve_status
  implements:
  - MONITORING


GTWHEISOVM:
  guid: "0568720c-dc0f-404a-8139-af79401d0c43"
  description: "Geothermal water heat-extraction isolation valve monitoring; extracting ground heat to to use in building."
  is_abstract: true
  uses:
  - chilled_side_ground_return_water_isolation_valve_status
  - chilled_side_ground_supply_water_isolation_valve_command
  - chilled_side_ground_supply_water_isolation_valve_status
  implements:
  - MONITORING


GTWHRISOVM:
  guid: "c17a6215-3493-4693-bef1-52e8d079742f"
  description: "Geothermal water heat-rejection isolation valve monitoring; rejecting building heat to ground."
  is_abstract: true
  uses:
  - heating_side_ground_return_water_isolation_valve_status
  - heating_side_ground_supply_water_isolation_valve_command
  - heating_side_ground_supply_water_isolation_valve_status
  implements:
  - MONITORING


COCDSP:
  guid: "c4c91584-0506-4ba5-95ad-f49d57eb3c67"
  description: "Dual setpoint CO concentration control."
  is_abstract: true
  uses:
  - high_limit_zone_air_co_concentration_setpoint
  - low_limit_zone_air_co_concentration_setpoint
  - zone_air_co_concentration_sensor
  implements:
  - CONTROL
  opt_uses:
  - high_zone_air_co_concentration_alarm


NOCDSP:
  guid: "df6c124a-fdd8-4422-b33d-56f46d66dbc8"
  description: "Dual setpoint NO concentration control."
  is_abstract: true
  uses:
  - high_limit_zone_air_no_concentration_setpoint
  - low_limit_zone_air_no_concentration_setpoint
  - zone_air_no_concentration_sensor
  implements:
  - CONTROL


EFHLC:
  guid: "6951a8f3-40e6-461a-a225-70041409441f"
  description: "Two-speed exhaust fan (low/high)."
  is_abstract: true
  uses:
  - high_exhaust_fan_speed_command
  - high_exhaust_fan_speed_status
  - low_exhaust_fan_speed_command
  - low_exhaust_fan_speed_status
  implements:
  - OPERATIONAL

HLC:
  guid: "c225f8c3-1bd8-4f59-aabe-012c1eb992b5"
  description: "Two-speed motor (high/low)."
  is_abstract: true
  opt_uses:
  - high_speed_status
  - low_speed_status
  uses:
  - high_speed_command
  - low_speed_command
  implements:
  - OPERATIONAL

HMLC:
  guid: "4a29db5c-6391-4c48-b9a4-73899b24ac88"
  description: "Three-speed motor (high/medium/low)."
  is_abstract: true
  opt_uses:
  - high_speed_status
  - low_speed_status
  - medium_speed_status
  uses:
  - high_speed_command
  - low_speed_command
  - medium_speed_command
  implements:
  - OPERATIONAL

SWCM:
  guid: "b82c4b84-96ae-48ee-a36b-29f274f6a41a"
  description: "Solenoid water valve control and monitoring."
  is_abstract: true
  uses:
  - valve_command
  - valve_status

SCRSS:
  guid: "636b1262-b08b-4e1b-b130-e1a510b79a0c"
  description: "Scurbber start stop monitoring."
  is_abstract: true
  opt_uses:
  - bypass_air_damper_percentage_command
  - bypass_air_damper_percentage_sensor
  - differential_pressure_sensor
  - differential_pressure_setpoint
  - scrubber_run_mode
  - filter_alarm
  - fire_alarm
  - high_differential_pressure_alarm
  - low_differential_pressure_alarm
  uses:
  - scrubber_run_command
  - scrubber_run_status
  implements:
  - OPERATIONAL

PCM:
  guid: "b661d7aa-4f70-41c8-817a-7514a74ccebc"
  description: "General particulate matter monitoring."
  is_abstract: true
  uses:
  - particle_concentration_sensor
  implements:
  - MONITORING


PMM:
  guid: "9c7fa9be-b9ec-46e1-8986-8e70b4ab04e3"
  description: "Zone air particulate matter monitoring."
  is_abstract: true
  uses:
  - zone_air_pm10pt0_concentration_sensor
  - zone_air_pm2pt5_concentration_sensor
  implements:
  - MONITORING


PHWTC:
  guid: "f2d309b1-dc35-4aa3-8cf8-dc986cc05a79"
  description: "potable water temperature monitoring and control."
  is_abstract: true
  uses:
  - potable_hot_water_temperature_sensor


LM:
  guid: "debce299-ec12-4d13-86fd-93e0cf10102e"
  description: "level monitoring of devices storing media."
  is_abstract: true
  uses:
  - level_status
  - percentage_sensor


LHLM:
  guid: "647a4576-b503-43cd-b3b7-e1a9c6856695"
  description: "High and Low Level Monitoring for tanks."
  is_abstract: true
  uses:
  - water_high_level_status
  - water_low_level_status


LHLM2X:
  guid: "dbd0f972-f56f-4455-a8e5-4a4cb99c9a0a"
  description: "Dual High and Low Level Monitoring for tanks."
  is_abstract: true
  uses:
  - water_high_level_status_1
  - water_low_level_status_1
  - water_high_level_status_2
  - water_low_level_status_2


PLPM:
  guid: "87da5960-a441-49a1-8f80-05acdbf32426"
  description: "Pipeline Fluid pressure monitoring"
  is_abstract: true
  uses:
  - line_pressure_sensor


CO2M4X:
  guid: "860e4db3-a171-4575-ad91-0002b01ea783"
  description: "Basic carbon dioxide monitoring for 4 Zones."
  is_abstract: true
  uses:
  - zone_air_co2_concentration_sensor_1
  - zone_air_co2_concentration_sensor_2
  - zone_air_co2_concentration_sensor_3
  - zone_air_co2_concentration_sensor_4
  implements:
  - MONITORING


CO2M6X:
  guid: "3bea6d49-a70b-42c4-bd0c-592991dbf0f5"
  description: "Basic carbon dioxide monitoring for 6 Zones."
  is_abstract: true
  opt_uses:
  - average_zone_air_co2_concentration_sensor
  - max_zone_air_co2_concentration_sensor
  uses:
  - zone_air_co2_concentration_sensor_1
  - zone_air_co2_concentration_sensor_2
  - zone_air_co2_concentration_sensor_3
  - zone_air_co2_concentration_sensor_4
  - zone_air_co2_concentration_sensor_5
  - zone_air_co2_concentration_sensor_6
  implements:
  - MONITORING

MIPCVM:
  guid: "17630266-40d3-4bc5-a9cd-9d70f10ef839"
  description: "Motor phase-level input current and voltage monitoring."
  is_abstract: true
  implements:
  - MONITORING
  uses:
  - average_input_inter_line_motor_voltage_sensor
  - average_input_line_motor_current_sensor
  - input_motor_power_sensor


EPM:
  guid: "5976839e-9e26-48ef-8d7f-24106a6b7f97"
  description: "Basic Electrical parameter monitoring."
  is_abstract: true
  opt_uses:
  - power_status
  uses:
  - current_sensor
  - energy_accumulator
  - power_sensor
  - voltage_sensor
  implements:
  - MONITORING


DFRMM:
  guid: "055a7881-d815-4bcd-aba5-2fac9a0d8e42"
  description: "Discharge fan run mode monitoring."
  is_abstract: true
  uses:
  - discharge_fan_run_mode
  implements:
  - MONITORING


RDC:
  guid: "ca7914b6-f639-4d67-a6fc-22f5a4e613ff"
  description: "Return air damper percentage monitoring"
  is_abstract: true
  opt_uses:
  - failed_return_air_damper_alarm
  uses:
  - return_air_damper_percentage_command
  - return_air_damper_percentage_sensor
  implements:
  - MONITORING


RFSS:
  guid: "2ca79174-7d36-4341-a820-0db83cd9470c"
  description: "Basic combination of return fan run command and status (start/stop)."
  is_abstract: true
  opt_uses:
  - return_fan_current_sensor
  - return_fan_power_sensor
  - failed_return_fan_alarm
  uses:
  - return_fan_run_command
  - return_fan_run_status
  implements:
  - OPERATIONAL


RFSS2X:
  guid: "8a0e3c63-308e-49d1-bab5-2780998cc6ac"
  description: "Return fan start-stop and feedback with two fan."
  is_abstract: true
  opt_uses:
  - return_fan_current_sensor_1
  - return_fan_current_sensor_2
  - return_fan_power_sensor_1
  - return_fan_power_sensor_2
  - failed_return_fan_alarm_1
  - failed_return_fan_alarm_2
  uses:
  - return_fan_run_command_1
  - return_fan_run_command_2
  - return_fan_run_status_1
  - return_fan_run_status_2
  implements:
  - OPERATIONAL

RFSS3X:
  guid: "f5b9e0b4-e561-469e-a74f-99e849747191"
  description: "Return fan start-stop and feedback with three fans."
  is_abstract: true
  opt_uses:
  - return_fan_current_sensor_1
  - return_fan_current_sensor_2
  - return_fan_current_sensor_3
  - return_fan_power_sensor_1
  - return_fan_power_sensor_2
  - return_fan_power_sensor_3
  - failed_return_fan_alarm_1
  - failed_return_fan_alarm_2
  - failed_return_fan_alarm_3
  uses:
  - return_fan_run_command_1
  - return_fan_run_command_2
  - return_fan_run_command_3
  - return_fan_run_status_1
  - return_fan_run_status_2
  - return_fan_run_status_3
  implements:
  - OPERATIONAL

RFSS4X:
  guid: "e8713c4f-b156-4158-99c6-2ad49702fd80"
  description: "Return fan start-stop and feedback with four fans."
  is_abstract: true
  opt_uses:
  - return_fan_current_sensor_1
  - return_fan_current_sensor_2
  - return_fan_current_sensor_3
  - return_fan_current_sensor_4
  - return_fan_power_sensor_1
  - return_fan_power_sensor_2
  - return_fan_power_sensor_3
  - return_fan_power_sensor_4
  - failed_return_fan_alarm_1
  - failed_return_fan_alarm_2
  - failed_return_fan_alarm_3
  - failed_return_fan_alarm_4
  uses:
  - return_fan_run_command_1
  - return_fan_run_command_2
  - return_fan_run_command_3
  - return_fan_run_command_4
  - return_fan_run_status_1
  - return_fan_run_status_2
  - return_fan_run_status_3
  - return_fan_run_status_4
  implements:
  - OPERATIONAL

RFVSC:
  guid: "e36cc2ed-5694-4171-94b0-d32a94bb271c"
  description: "Variable speed control for a return fan."
  is_abstract: true
  opt_uses:
  - return_fan_current_sensor
  - return_fan_power_sensor
  - return_fan_voltage_sensor
  - return_fan_torque_sensor
  - return_fan_speed_frequency_sensor
  - return_fan_speed_percentage_sensor
  uses:
  - return_fan_run_command
  - return_fan_run_status
  - return_fan_speed_percentage_command
  implements:
  - OPERATIONAL

RFVSC2X:
  guid: "3326bd01-506e-4dba-a410-9a34252b2d59"
  description: "Return fan variable speed control with feedback and sensoring for two fans."
  is_abstract: true
  opt_uses:
  - return_fan_current_sensor_1
  - return_fan_current_sensor_2
  - return_fan_power_sensor_1
  - return_fan_power_sensor_2
  - return_fan_voltage_sensor_1
  - return_fan_voltage_sensor_2
  - return_fan_torque_sensor_1
  - return_fan_torque_sensor_2
  - return_fan_speed_frequency_sensor_1
  - return_fan_speed_frequency_sensor_2
  - return_fan_speed_percentage_sensor_1
  - return_fan_speed_percentage_sensor_2
  uses:
  - return_fan_run_command_1
  - return_fan_run_command_2
  - return_fan_run_status_1
  - return_fan_run_status_2
  - return_fan_speed_percentage_command_1
  - return_fan_speed_percentage_command_2
  implements:
  - OPERATIONAL

RFVSC3X:
  guid: "01199f72-169f-4a2d-a53e-068b52070f31"
  description: "Return fan variable speed control with feedback and sensoring for three fans."
  is_abstract: true
  opt_uses:
  - return_fan_current_sensor_1
  - return_fan_current_sensor_2
  - return_fan_current_sensor_3
  - return_fan_power_sensor_1
  - return_fan_power_sensor_2
  - return_fan_power_sensor_3
  - return_fan_speed_frequency_sensor_1
  - return_fan_speed_frequency_sensor_2
  - return_fan_speed_frequency_sensor_3
  - return_fan_speed_percentage_sensor_1
  - return_fan_speed_percentage_sensor_2
  - return_fan_speed_percentage_sensor_3
  uses:
  - return_fan_run_command_1
  - return_fan_run_command_2
  - return_fan_run_command_3
  - return_fan_run_status_1
  - return_fan_run_status_2
  - return_fan_run_status_3
  - return_fan_speed_percentage_command_1
  - return_fan_speed_percentage_command_2
  - return_fan_speed_percentage_command_3
  implements:
  - OPERATIONAL

RFVSC4X:
  guid: "9083ed68-61cb-4261-bea4-b62dd617904c"
  description: "Return fan variable speed control with feedback and sensoring for four fans."
  is_abstract: true
  opt_uses:
  - return_fan_current_sensor_1
  - return_fan_current_sensor_2
  - return_fan_current_sensor_3
  - return_fan_current_sensor_4
  - return_fan_power_sensor_1
  - return_fan_power_sensor_2
  - return_fan_power_sensor_3
  - return_fan_power_sensor_4
  - return_fan_speed_frequency_sensor_1
  - return_fan_speed_frequency_sensor_2
  - return_fan_speed_frequency_sensor_3
  - return_fan_speed_frequency_sensor_4
  - return_fan_speed_percentage_sensor_1
  - return_fan_speed_percentage_sensor_2
  - return_fan_speed_percentage_sensor_3
  - return_fan_speed_percentage_sensor_4
  uses:
  - return_fan_run_command_1
  - return_fan_run_command_2
  - return_fan_run_command_3
  - return_fan_run_command_4
  - return_fan_run_status_1
  - return_fan_run_status_2
  - return_fan_run_status_3
  - return_fan_run_status_4
  - return_fan_speed_percentage_command_1
  - return_fan_speed_percentage_command_2
  - return_fan_speed_percentage_command_3
  - return_fan_speed_percentage_command_4
  implements:
  - OPERATIONAL

SEWTM:
  guid: "bca463b0-2ecb-41df-8ad9-aab7690751d7"
  description: "Secondary water temperature monitoring"
  opt_uses:
  - secondary_supply_water_temperature_sensor
  uses:
  - secondary_return_water_temperature_sensor
  implements:
  - MONITORING

EXTOR:
  guid: "6f650a5a-06d3-4316-af26-7d4b8241aecf"
  description: "shade control with extension monitoring based on outside illuminance"
  is_abstract: true
  uses:
  - shade_extent_percentage_command
  - outside_illuminance_sensor
  - low_limit_illuminance_setpoint
  - high_limit_illuminance_setpoint

DPHC2:
  guid: "6393d7b6-c538-4f2c-a43e-224f6f36ca6c"
  description: "Two-pipe heating and cooling control for radiant panels"
  is_abstract: true
  opt_uses:
  - supply_water_temperature_sensor
  - return_water_temperature_sensor
  uses:
  - water_riser_mode
  - supply_water_valve_percentage_command

DPHC4:
  guid: "3d81e58b-2596-4a8a-97d2-8ef62de6b823"
  description: "Four pipe heating and cooling controls for radiant panels"
  is_abstract: true
  opt_uses:
  - heating_supply_water_temperature_sensor
  - heating_return_water_temperature_sensor
  - chilled_supply_water_temperature_sensor
  - chilled_return_water_temperature_sensor
  uses:
  - cooling_output_percentage_command
  - heating_output_percentage_command

HHCD42:
  guid: "994cd48f-ef49-4aa6-8be6-98f05d17c0b7"
  description: "Hydronic heating and cooling distribution monitoring for change over group with a heat and a cold exchanger. Primary side: Four-pipe installation 
                with flow control valves for cooling and heating. Two pipe installation with isolation valves on the secondary side towards the radiant panels. 
                Heating or cooling only"
  is_abstract: true
  implements:
  - MONITORING
  uses:
  - heating_supply_water_isolation_valve_status
  - heating_return_water_isolation_valve_status
  - chilled_supply_water_isolation_valve_status
  - chilled_return_water_isolation_valve_status
  - chilled_water_valve_percentage_command
  - heating_water_valve_percentage_command
  - secondary_heating_supply_water_temperature_sensor
  - secondary_heating_return_water_temperature_sensor
  - secondary_chilled_supply_water_temperature_sensor
  - secondary_chilled_return_water_temperature_sensor
  - heating_request_count
  - cooling_request_count
  opt_uses:
  - average_zone_air_temperature_sensor
  - primary_chilled_supply_water_temperature_sensor
  - primary_heating_supply_water_temperature_sensor

HHCD44:
  guid: "da375227-c57b-4818-91ab-c7e9060ad1cc"
  description: "Hydronic heating and cooling distribution monitoring for change over group with a heat and a cold exchanger. Primary side: Four-pipe installation 
                with flow control valves for cooling and heating. Four pipe installation with isolation valves on the secondary side towards the radiant panels.
                Heating and cooling in parallel"
  is_abstract: true
  implements:
  - MONITORING
  uses:
  - heating_supply_water_isolation_valve_status
  - heating_return_water_isolation_valve_status
  - chilled_supply_water_isolation_valve_status
  - chilled_return_water_isolation_valve_status
  - chilled_water_valve_percentage_command
  - heating_water_valve_percentage_command
  - secondary_heating_supply_water_temperature_sensor
  - secondary_heating_return_water_temperature_sensor
  - secondary_chilled_supply_water_temperature_sensor
  - secondary_chilled_return_water_temperature_sensor
  - heating_request_count
  - cooling_request_count
  opt_uses:
  - average_zone_air_temperature_sensor
  - primary_chilled_supply_water_temperature_sensor
  - primary_heating_supply_water_temperature_sensor

RCO2M:
  guid: "09a6c4bb-9bb3-4318-aa43-8ad379493788"
  description: "Return air co2 monitoring"
  is_abstract: true
  uses:
  - return_air_co2_concentration_sensor
  implements:
  - MONITORING

ECO2M:
  guid: "1cc242b5-427b-416a-b9be-4bdc706415db"
  description: "Exhaust air co2 monitoring"
  is_abstract: true
  uses:
  - exhaust_air_co2_concentration_sensor
  implements:
  - MONITORING

VMADC:
  guid: "796e1551-7648-40cf-962d-9bbb28c8056b"
  description: "Variable mixed air damper monitoring (for recirculated air in AHU)."
  is_abstract: true
  uses:
  - mixed_air_damper_percentage_command
  - mixed_air_damper_percentage_sensor
  implements:
  - CONTROL

MDSDC:
  guid: "1ee9e02c-1ad9-4451-aa55-7b6655bfdc50"
  description: "Motion-dependent supply damper control."
  is_abstract: true
  uses:
  - motion_status
  - supply_air_damper_percentage_command
  - supply_air_damper_percentage_sensor
  implements:
  - CONTROL

OAQM:
  guid: "99e4f482-278e-40ee-9524-9f687c41ba22"
  description: "Outside air quality monitoring (particulates and gases)"
  is_abstract: true
  uses:
  - outside_air_pm1pt0_density_sensor
  - outside_air_pm2pt5_density_sensor
  - outside_air_pm10pt0_density_sensor
  - outside_air_no_density_sensor
  - outside_air_no2_density_sensor
  - outside_air_so2_density_sensor
  - outside_air_co_concentration_sensor
  opt_uses:
  - outside_air_co2_concentration_sensor
  implements:
  - MONITORING

UDEC:
  guid: "8755e46b-4e3a-40a1-8abb-778bf309c8f8"
  description: "Up and down extension control for shades."
  is_abstract: true
  uses:
  - shade_up_command
  - shade_down_command
  opt_uses:
  - shade_extent_percentage_sensor

VSMC:
  guid: "6ff088d6-002e-4842-85a1-c40d3aef52a3"
  description: "Variable speed control mode."
  is_abstract: true
  uses:
  - speed_mode
  - run_command
  - run_status
  opt_uses:
  - low_speed_status
  - high_speed_status
  - schedule_run_command

CO2DSPMADC:
  guid: "316d6473-f187-45ce-9b0e-35b8149e83ce"
  description: "Dual setpoint CO2 control with mixed air damper (for recirculated air in AHU)."
  is_abstract: true
  uses:
  - mixed_air_damper_open_command
  - mixed_air_damper_closed_command
  - low_limit_return_air_co2_concentration_setpoint
  - high_limit_return_air_co2_concentration_setpoint
  - return_air_co2_concentration_sensor
  implements:
  - CONTROL

HTWHLZTC:
  guid: "0d063fbc-57cc-4678-9516-d9372e9ccf15"
  description: "Heat wheel which controls zone temperature using speed control."
  is_abstract: true
  implements:
  - CONTROL
  opt_uses:
  - exhaust_air_temperature_sensor
  - heat_wheel_speed_percentage_sensor
  - return_air_temperature_sensor
  - supply_air_temperature_sensor
  - failed_exhaust_air_temperature_alarm
  - high_return_air_temperature_alarm
  - failed_return_air_temperature_alarm
  - high_supply_air_temperature_alarm
  - low_return_air_temperature_alarm
  - low_supply_air_temperature_alarm
  - failed_outside_air_temperature_alarm
  uses:
  - heat_wheel_run_command
  - heat_wheel_run_status
  - heat_wheel_speed_percentage_command
  - outside_air_temperature_sensor
  - zone_air_temperature_sensor
  - zone_air_temperature_setpoint

SDM2X:
  guid: "b56e4a52-c988-448a-847d-25710ae4aaef"
  description: "Supply air damper monitoring, dual status fields."
  is_abstract: true
  opt_uses:
  - low_supply_air_static_pressure_alarm
  uses:
  - supply_air_damper_command
  - supply_air_damper_status_1
  - supply_air_damper_status_2

EDM2X:
  guid: "101126df-f75d-4346-9aa7-d0b1f84fb22d"
  description: "Exhaust air damper monitoring, dual status fields."
  is_abstract: true
  opt_uses:
  - low_exhaust_air_static_pressure_alarm
  uses:
  - exhaust_air_damper_command
  - exhaust_air_damper_status_1
  - exhaust_air_damper_status_2

ACO2C:
  guid: "155dae96-5a12-4062-a9e4-ba911d17d036"
  description: "Average CO2 control."
  is_abstract: true
  uses:
  - average_zone_air_co2_concentration_sensor
  - average_zone_air_co2_concentration_setpoint

ZOC:
  guid: "822b78b6-1eb4-4d4b-9f4e-089ef57011aa"
  description: "Occupancy counter monitoring"
  is_abstract: true
  uses:
  - zone_occupancy_count
  implements:
  - MONITORING

SPLM:
  guid: "d92998e1-1091-4291-a1f9-b8cc0e3aa334"
  description: "Sound pressure level monitoring"
  is_abstract: true
  uses:
  - soundpressurelevel_sensor
  implements:
  - MONITORING

ZAQIM:
  guid: "3ce06a65-9e5c-4862-9571-a2d59792c86a"
  description: "Zone air quality indexes monitoring"
  is_abstract: true
  uses:
  - zone_air_aqi_sensor
  opt_uses:
  - zone_air_voc_aqi_sensor
  - zone_air_smoke_aqi_sensor
  - zone_air_nox_aqi_sensor
  implements:
  - MONITORING

PMDM:
  guid: "8247354f-bedb-4ccd-8f62-238c025277bc"
  description: "Particulate matter density monitoring"
  is_abstract: true
  uses:
  - zone_air_pm2pt5_density_sensor
  - zone_air_pm10pt0_density_sensor
  opt_uses:
  - zone_air_pm1pt0_density_sensor
  - zone_air_pm4pt0_density_sensor
  implements:
  - MONITORING

HSWTC:
  guid: "d9cf672c-8081-4e2b-9bba-599d8ac2bbd2"
  description: "Heating supply water temperature control."
  is_abstract: true
  opt_uses:
  - heating_supply_water_valve_percentage_sensor
  - heating_return_water_temperature_sensor
  - failed_heating_supply_water_valve_alarm
  uses:
  - heating_supply_water_valve_percentage_command
  - heating_supply_water_temperature_sensor
  - heating_supply_water_temperature_setpoint
  implements:
  - CONTROL

WSEBYPVPM:
  guid: "70e5c471-4b14-4d81-8bf2-ec8dcfbb29dd"
  description: "Water side economizer bypass valve monitoring."
  is_abstract: true
  opt_uses:
  - economizer_mode
  - sync_economizer_mechanical_cooling_mode
  - economizer_bypass_valve_percentage_sensor
  - failed_economizer_bypass_valve_alarm
  uses:
  - economizer_bypass_valve_percentage_command
  implements:
  - MONITORING

FSWISOVM:
  guid: "58f0a5fb-fc3e-4384-91b1-ba7db225ec6c"
  description: "Filtration supply isolation valve monitoring."
  is_abstract: true
  uses:
  - filtration_supply_water_isolation_valve_command
  implements:
  - MONITORING

FRWISOVM:
  guid: "6d8a9548-5879-493a-a991-cd3ed3eb80ac"
  description: "Filtration return isolation valve monitoring."
  is_abstract: true
  uses:
  - filtration_return_water_isolation_valve_command
  implements:
  - MONITORING

PRWFRM:
  guid: "d24ca9da-2897-42ba-9010-59b65971613d"
  description: "Primary supply water flowrate monitoring"
  uses:
  - primary_supply_water_flowrate_sensor
  implements:
  - MONITORING

SEWFRM:
  guid: "de0de0fc-e634-4bbc-8ecc-4d413614c84d"
  description: "Secondary supply water flowrate monitoring"
  uses:
  - secondary_supply_water_flowrate_sensor
  implements:
  - MONITORING

SERWFRM:
  guid: "f2e172dd-e0f5-46e5-97ee-6510610b0794"
  description: "Secondary return water flowrate monitoring"
  uses:
  - secondary_return_water_flowrate_sensor
  implements:
  - MONITORING

MWFRM:
  guid: "c7683a09-8379-4951-aa1e-e5edc4e098cb"
  description: "Make-up water flowrate monitoring."
  is_abstract: true
  opt_uses:
  - failed_makeup_water_flowrate_alarm
  - makeup_water_volume_accumulator
  uses:
  - makeup_water_flowrate_sensor
  implements:
  - MONITORING

BWFRM:
  guid: "2be49785-9467-4ddb-8aa8-9c2b77277d29"
  description: "Blowdown water flowrate monitoring."
  is_abstract: true
  opt_uses:
  - failed_blowdown_water_flowrate_alarm
  uses:
  - blowdown_water_flowrate_sensor
  implements:
  - MONITORING

BWECVC:
  guid: "2ebf7b84-a26f-4238-90c0-a630c753883b"
  description: "Blowdown water electricconductivity drain valve control."
  is_abstract: true
  opt_uses:
  - high_blowdown_water_electricconductivity_alarm
  uses:
  - drain_water_valve_command
  - blowdown_water_electricconductivity_sensor
  - blowdown_water_electricconductivity_setpoint
  implements:
  - OPERATIONAL

DX3SCHWC:
  guid: "917e4514-ed4d-468c-8a81-44d29a143935"
  description: "Three compressor run control on chilled supply water side."
  is_abstract: true
  uses:
  - compressor_run_command_1
  - compressor_run_command_2
  - compressor_run_command_3
  - compressor_run_status_1
  - compressor_run_status_2
  - compressor_run_status_3
  - chilled_supply_water_temperature_sensor
  - chilled_supply_water_temperature_setpoint
  implements:
  - CONTROL

CWBYPVPM:
  guid: "88212fc0-0ddb-4cd9-99a3-e646dd20d528"
  description: "Condensing water bypass valve percentage monitoring."
  is_abstract: true
  opt_uses:
  - failed_condensing_water_bypass_valve_alarm
  uses:
  - condensing_water_bypass_valve_percentage_command
  - condensing_water_bypass_valve_percentage_sensor
  implements:
  - MONITORING

HWBYPVPM:
  guid: "38b01712-d458-4e5c-bf41-71107ebe8ecd"
  description: "Heating water bypass valve percentage monitoring."
  is_abstract: true
  opt_uses:
  - failed_heating_water_bypass_valve_alarm
  uses:
  - heating_water_bypass_valve_percentage_command
  - heating_water_bypass_valve_percentage_sensor
  implements:
  - MONITORING

HWBYPVM:
  guid: "c4a7009c-1ccb-4162-8761-fd1e0acc5169"
  description: "Heating water bypass valve monitoring."
  is_abstract: true
  opt_uses:
  - failed_heating_water_bypass_valve_alarm
  uses:
  - heating_water_bypass_valve_command
  - heating_water_bypass_valve_status
  implements:
  - MONITORING

HWDPC:
  guid: "46009d2e-eee4-4e0a-a775-157fa7193983"
  description: "Heating water differential pressure control."
  is_abstract: true
  uses:
  - heating_water_differential_pressure_sensor
  - heating_water_differential_pressure_setpoint
  implements:
  - OPERATIONAL

HWDPM:
  guid: "7931fcc6-6dee-4f8c-8da9-af8ad4a77561"
  description: "Heating water differential pressure monitoring."
  is_abstract: true
  uses:
  - heating_water_differential_pressure_sensor
  implements:
  - OPERATIONAL

HWDTC:
  guid: "2a057240-61ba-46d5-b5d6-66d847218d43"
  description: "Differential temperature control for heating water."
  is_abstract: true
  implements:
  - CONTROL
  uses:
  - heating_water_differential_temperature_sensor
  - heating_water_differential_temperature_setpoint

HP6SWC:
  guid: "5d2c6d94-ad64-41ef-bce0-78a9b40532b1"
  description: "Six-compressor heat pump control on supply water side."
  is_abstract: true
  opt_uses:
  - heating_percentage_command
  - heating_thermal_power_capacity
  - high_supply_water_temperature_alarm
  - low_supply_water_temperature_alarm
  uses:
  - compressor_run_command_1
  - compressor_run_command_2
  - compressor_run_command_3
  - compressor_run_command_4
  - compressor_run_command_5
  - compressor_run_command_6
  - compressor_run_status_1
  - compressor_run_status_2
  - compressor_run_status_3
  - compressor_run_status_4
  - compressor_run_status_5
  - compressor_run_status_6
  - supply_water_temperature_sensor
  - supply_water_temperature_setpoint
  implements:
  - CONTROL

CPC2X:
  guid: "a45b771d-0bc2-49a4-8a4f-5e3287f65ff0"
  description: "Circulation control for 2 pumps."
  is_abstract: true
  uses:
  - circulation_pump_run_command_1
  - circulation_pump_run_status_1
  - circulation_pump_run_command_2
  - circulation_pump_run_status_2
  opt_uses:
  - failed_circulation_pump_alarm_1
  - failed_circulation_pump_alarm_2

SDHC:
  guid: "de065843-b1a9-4d2e-b751-31d7af8e8991"
  description: "Supply dehumidification control with a temperature setpoint."
  is_abstract: true
  opt_uses:
  - dehumidification_percentage_command
  - zone_air_dewpoint_temperature_sensor
  - supply_air_relative_humidity_sensor
  - failed_dehumidifier_alarm
  uses:
  - dehumidification_run_command
  - leaving_dehumidifier_temperature_sensor
  - leaving_dehumidifier_temperature_setpoint
  implements:
  - CONTROL

FPHC:
  guid: "bdd89332-3303-420d-a13c-ee38c398d9ff"
  description: "Four pipe heating and cooling control for radiant panels."
  is_abstract: true
  opt_uses:
  - heating_supply_water_isolation_valve_command
  - chilled_supply_water_isolation_valve_command
  - heating_water_valve_percentage_sensor
  - chilled_water_valve_percentage_sensor
  uses:
  - heating_water_valve_percentage_command
  - chilled_water_valve_percentage_command

SSTC:
  guid: "3aefe568-b8eb-485e-a3d9-38ac3bb9906d"
  description: "Supply steam valve monitoring to control water temperature on supply side for steam exchanger."
  is_abstract: true
  opt_uses:
  - supply_steam_valve_percentage_sensor
  uses:
  - supply_steam_valve_percentage_command
  - heating_supply_water_temperature_sensor
  - heating_supply_water_temperature_setpoint

SSVC:
  guid: "cb7bb427-b108-478f-97b5-3a8b925acec0"
  description: "Steam valve control to supply air temperature."
  is_abstract: true
  opt_uses:
  - heating_request_count
  uses:
  - steam_valve_percentage_command
  - supply_air_temperature_sensor
  - supply_air_temperature_setpoint
  implements:
  - CONTROL

DSVC:
  guid: "45b08e9e-d8a1-49a1-b182-c245edc543cc"
  description: "Steam valve control to discharge air temperature."
  is_abstract: true
  uses:
  - steam_valve_percentage_command
  - discharge_air_temperature_sensor
  - discharge_air_temperature_setpoint
  implements:
  - CONTROL

COC2XDSP:
  guid: "fa7cba8d-be4d-4968-a5bf-f55429006b77"
  description: "Dual setpoint CO concentration control with 2 sensors."
  is_abstract: true
  uses:
  - high_limit_zone_air_co_concentration_setpoint
  - low_limit_zone_air_co_concentration_setpoint
  - zone_air_co_concentration_sensor_1
  - zone_air_co_concentration_sensor_2
  implements:
  - CONTROL

NO2C2XDSP:
  guid: "7a76fa65-88d2-4cea-8297-3bdb4ca507e4"
  description: "Dual setpoint NO2 concentration control with 2 sensors."
  is_abstract: true
  uses:
  - high_limit_zone_air_no2_concentration_setpoint
  - low_limit_zone_air_no2_concentration_setpoint
  - zone_air_no2_concentration_sensor_1
  - zone_air_no2_concentration_sensor_2
  implements:
  - CONTROL

POTHWSC:
  guid: "ef91c1f1-cc85-4690-b4dd-69a4678f7cb3"
  description: "Potable hot water with return monitoring and supply water control."
  is_abstract: true
  opt_uses:
  - low_potable_supply_water_temperature_alarm
  - potable_hot_return_water_temperature_sensor
  uses:
  - potable_hot_supply_water_temperature_sensor
  - potable_hot_supply_water_temperature_setpoint
  implements:
  - CONTROL

HCPC2X:
  guid: "67a960f5-65e7-400f-b64e-ab4ef1ae9035"
  description: "Circulation control for 2 onboard heating water pumps."
  is_abstract: true
  uses:
  - heating_water_circulation_pump_run_status_1
  - heating_water_circulation_pump_run_status_2
  - heating_water_circulation_pump_run_command_1
  - heating_water_circulation_pump_run_command_2

CHCPC:
  guid: "ffd344fd-12ad-4633-ace7-79ae3987e9af"
  description: "Circulation control for onboard chilled water pump."
  is_abstract: true
  opt_uses:
  - failed_chilled_water_circulation_pump_alarm
  uses:
  - chilled_water_circulation_pump_run_status
  - chilled_water_circulation_pump_run_command

CHCPC2X:
  guid: "688f6f6a-c79a-4f1f-8a1e-4463d610276d"
  description: "Circulation control for 2 onboard chilled water pumps."
  is_abstract: true
  uses:
  - chilled_water_circulation_pump_run_status_1
  - chilled_water_circulation_pump_run_status_2
  - chilled_water_circulation_pump_run_command_1
  - chilled_water_circulation_pump_run_command_2

CDCPC:
  guid: "80262436-bf4a-43ef-a037-9ceaccbaaf76"
  description: "Circulation control for onboard condenser water pump."
  is_abstract: true
  uses:
  - condensing_water_circulation_pump_run_status
  - condensing_water_circulation_pump_run_command

ESM2X:
  guid: "3d2d7498-e741-4690-aab6-f2e14e11cfeb"
  description: "Dual electrostatic scrubber monitoring."
  is_abstract: true
  opt_uses:
  - failed_electrostatic_scrubber_alarm_1
  - failed_electrostatic_scrubber_alarm_2
  uses:
  - electrostatic_scrubber_run_command_1
  - electrostatic_scrubber_run_command_2
  - electrostatic_scrubber_run_status_1
  - electrostatic_scrubber_run_status_2
  implements:
  - MONITORING

DTPM:
  guid: "898b43c5-c051-4fbf-8366-4c1fefda40b6"
  description: "Detergent pump monitoring."
  is_abstract: true
  opt_uses:
  - low_detergent_alarm
  uses:
  - detergent_pump_run_status
  - detergent_pump_run_command
  implements:
  - MONITORING

CFVSC:
  guid: "b4aa442f-e7fa-4bc6-811a-fe2925e7255f"
  description: "Variable speed control for condensing fan."
  is_abstract: true
  uses:
  - condensing_fan_run_command
  - condensing_fan_run_status
  - condensing_fan_speed_percentage_command

RVINJM2X:
  guid: "4bcc49eb-6a3c-450a-8357-5dd1f5a8ce4d"
  description: "Refrigerant vapor injection monitoring for two circuits."
  is_abstract: true
  uses:
  - refrigerant_condenser_pressure_sensor_1
  - refrigerant_condenser_pressure_sensor_2
  - refrigerant_discharge_temperature_sensor_1
  - refrigerant_discharge_temperature_sensor_2
  - refrigerant_evaporator_pressure_sensor_1
  - refrigerant_evaporator_pressure_sensor_2
  - refrigerant_injection_pressure_sensor_1
  - refrigerant_injection_pressure_sensor_2
  - refrigerant_injection_suction_superheat_temperature_sensor_1
  - refrigerant_injection_suction_superheat_temperature_sensor_2
  - refrigerant_injection_suction_temperature_sensor_1
  - refrigerant_injection_suction_temperature_sensor_2
  - refrigerant_liquid_temperature_sensor_1
  - refrigerant_liquid_temperature_sensor_2

ZWVDM:
  guid: "58921c49-ae96-48f9-a3fb-faa389d37322"
  description: "Water vapor density monitoring, equivalent to absolute humidity monitoring"
  uses:
  - zone_air_water_vapor_density_sensor
  implements:
  - MONITORING

WTM:
  guid: "ca4109bc-cfb6-424f-9ff5-ad232c448dd4"
  description: "Basic water temperature monitoring."
  is_abstract: true
  implements:
  - MONITORING
  uses:
  - water_temperature_sensor<|MERGE_RESOLUTION|>--- conflicted
+++ resolved
@@ -758,11 +758,8 @@
   - failed_alarm
   - local_override_alarm
   - lost_power_alarm
-<<<<<<< HEAD
   - communication_status
-=======
   - efficiency_percentage_sensor
->>>>>>> e810fa3c
 
 DSPC:
   guid: "3f288511-32ca-47ae-a4e0-391620026420"

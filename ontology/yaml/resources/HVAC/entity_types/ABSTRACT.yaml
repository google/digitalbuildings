--- conflicted
+++ resolved
@@ -413,15 +413,11 @@
   - discharge_fan_speed_percentage_sensor
   - discharge_fan_lost_power_alarm
   - discharge_fan_voltage_sensor
-<<<<<<< HEAD
   - discharge_fan_torque_sensor
   - discharge_fan_run_time_accumulator
   - discharge_fan_energy_accumulator
   - discharge_fan_failed_alarm
   - control_mode
-=======
-  - discharge_fan_energy_accumulator  
->>>>>>> 92e752e9
   uses:
   - discharge_fan_speed_percentage_command
   - discharge_fan_run_status

--- conflicted
+++ resolved
@@ -400,11 +400,11 @@
   - discharge_fan_speed_percentage_sensor
   - discharge_fan_lost_power_alarm
   - discharge_fan_voltage_sensor
-<<<<<<< HEAD
+
   - discharge_fan_energy_accumulator
-=======
+
   - discharge_fan_energy_accumulator  
->>>>>>> 849ca05f
+
   uses:
   - discharge_fan_speed_percentage_command
   - discharge_fan_run_status
@@ -5247,8 +5247,8 @@
   - zone_air_co2_concentration_sensor_6
   implements:
   - MONITORING
-<<<<<<< HEAD
-=======
+
+
   
 MIPCVM:
   description: "Motor phase-level input current and voltage monitoring."
@@ -5273,7 +5273,7 @@
   - energy_accumulator
   implements:
   - MONITORING
->>>>>>> 849ca05f
+
 
 DFRMM:
   description: "Discharge fan run mode monitoring."

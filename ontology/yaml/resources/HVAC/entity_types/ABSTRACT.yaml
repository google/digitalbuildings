--- conflicted
+++ resolved
@@ -476,12 +476,12 @@
   - powerfactor_sensor
   - current_sensor
   - power_sensor
-<<<<<<< HEAD
+
   - run_time_accumulator
 
-=======
+
   
->>>>>>> 2748c2d1
+
 SSPC:
   id: "10526749200778002432"
   description: "Supply static pressure control via supply fan speed"
@@ -5136,7 +5136,7 @@
   implements:
   - OPERATIONAL
 
-<<<<<<< HEAD
+
 SRC:
   description: "Very basic run scheduling command. "
   is_abstract: true
@@ -5144,7 +5144,7 @@
   - schedule_run_command
   implements:
   - CONTROL
-=======
+
 CO2M4X:
   description: "Basic carbon dioxide monitoring for 4 Zones."
   is_abstract: true
@@ -5176,4 +5176,3 @@
   - discharge_fan_run_mode
   implements:
   - MONITORING
->>>>>>> 2748c2d1

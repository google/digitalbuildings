# Copyright 2020 Google LLC
#
# Licensed under the Apache License, Version 2.0 (the License);
# you may not use this file except in compliance with the License.
# You may obtain a copy of the License at
#
#    https://www.apache.org/licenses/LICENSE-2.0
#
# Unless required by applicable law or agreed to in writing, software
# distributed under the License is distributed on an AS IS BASIS,
# WITHOUT WARRANTIES OR CONDITIONS OF ANY KIND, either express or implied.
# See the License for the specific language governing permissions and
# limitations under the License.

### ABSTRACT TYPES

# This defines subtypes by function. They are not necessarily specific to any type of equipment.
# TODO: Variable speed compressors?
# TODO: For types which use multiple sensors as control points (e.g. differential_pressure_sensor_1
# and _2) they should be reconstructed using virtual points (and the 2X types should be deprecated).

SD:
  id: "11449987124388954112"
  description: "Single duct VAV type, with basic airflow control."
  is_abstract: true
  opt_uses:
  - run_command
  - supply_air_ventilation_flowrate_requirement
  - supply_air_cooling_flowrate_capacity
  - supply_air_heating_flowrate_capacity
  - cooling_thermal_power_capacity
  - supply_air_temperature_sensor
  uses:
  - supply_air_flowrate_sensor
  - supply_air_flowrate_setpoint
  - supply_air_damper_percentage_command
  implements:
  - CONTROL

DD:
  id: "8927971333061476352"
  description: "Dual duct flow control (hot deck, cold deck)."
  is_abstract: true
  opt_uses:
  - supply_air_ventilation_flowrate_requirement
  - supply_air_cooling_flowrate_capacity
  - supply_air_heating_flowrate_capacity
  - cooling_thermal_power_capacity
  - heating_thermal_power_capacity
  - discharge_air_temperature_sensor
  - run_command
  uses:
  - cooling_air_damper_percentage_command
  - cooling_air_flowrate_sensor
  - cooling_air_flowrate_setpoint
  - heating_air_damper_percentage_command
  - heating_air_flowrate_sensor
  - heating_air_flowrate_setpoint
  implements:
  - CONTROL

# Not deprecated but probably not useful
OADM:
  id: "13985513714598543360"
  description: "Outside air damper monitoring."
  uses:
  - outside_air_damper_command

MOAFC:
  id: "1519549946037010432"
  description: "Minimum (ventilation) outside air flow control."
  is_abstract: true
  opt_uses:
  - economizer_mode
  uses:
  - ventilation_outside_air_damper_percentage_command
  - ventilation_outside_air_flowrate_setpoint
  - ventilation_outside_air_flowrate_sensor
  implements:
  - CONTROL

OAFC:
  id: "12724505818934804480"
  description: "Outside Air Flow Control"
  is_abstract: true
  opt_uses:
  - economizer_mode
  - mixed_air_temperature_sensor
  uses:
  - outside_air_flowrate_setpoint
  - outside_air_flowrate_sensor
  - outside_air_damper_percentage_command
  implements:
  - CONTROL

ZTM:
  id: "5662861603217866752"
  description: "Zone temperature monitoring."
  is_abstract: true
  opt_uses:
  - discharge_air_temperature_sensor
  uses:
  - zone_air_temperature_sensor
  implements:
  - MONITORING

REFM:
  id: "18151343369916252160"
  description: "Refrigerant leak monitoring."
  is_abstract: true
  implements:
  - MONITORING
  uses:
  - zone_air_refrigerant_concentration_sensor

CSP:
  id: "2456298668530073600"
  description: "Single cooling setpoint control (IDF room typically)."
  is_abstract: true
  implements:
  - OPERATIONAL
  opt_uses:
  - zone_air_relative_humidity_sensor
  - discharge_air_temperature_sensor
  uses:
  - zone_air_temperature_sensor
  - zone_air_cooling_temperature_setpoint

ZTC:
  id: "10742921982891786240"
  description: "Single control setpoint with deadband."
  is_abstract: true
  implements:
  - OPERATIONAL
  opt_uses:
  - zone_air_deadband_temperature_setpoint
  - zone_air_relative_humidity_sensor
  uses:
  - zone_air_temperature_setpoint
  - zone_air_temperature_sensor

DSARC:
  id: "9767289031682424832"
  description: "AHU dual supply air reset control."
  is_abstract: true
  opt_uses:
  - supply_air_flowrate_sensor
  - heating_request_count
  uses:
  - supply_air_cooling_temperature_setpoint
  - supply_air_heating_temperature_setpoint
  - supply_air_static_pressure_setpoint
  - cooling_request_count
  - pressurization_request_count
  implements:
  - CONTROL

DFMSS:
  id: "15946227720434745344"
  description: "Discharge fan Start Stop with uneven statuses."
  is_abstract: true
  implements:
  - OPERATIONAL
  opt_uses:
  - discharge_air_flowrate_capacity
  - discharge_fan_power_capacity
  - discharge_fan_current_sensor
  - discharge_fan_power_sensor
  uses:
  - discharge_fan_run_command
  - discharge_fan_run_status_1
  - discharge_fan_run_status_2

DX2RC:
  id: "14529282687673303040"
  description: "Compressor run control on retun side (RC)."
  is_abstract: true
  opt_uses:
  - discharge_air_temperature_sensor
  - leaving_cooling_coil_temperature_sensor
  - cooling_thermal_power_capacity
  - cooling_percentage_command
  - compressor_speed_percentage_command
  uses:
  - return_air_temperature_setpoint
  - return_air_temperature_sensor
  - compressor_run_command_1
  - compressor_run_command_2
  - compressor_run_status_1
  - compressor_run_status_2
  implements:
  - CONTROL

DFSMC:
  id: "2774887660236308480"
  description: "Discharge fan multi-speed control."
  is_abstract: true
  uses:
  - discharge_fan_run_command
  - discharge_fan_speed_mode

DSP:
  id: "8112819800507416576"
  description: "Dual setpoint control (heating/cooling thresholds with deadband in between)."
  is_abstract: true
  implements:
  - OPERATIONAL
  opt_uses:
  - discharge_air_temperature_sensor
  - zone_air_relative_humidity_sensor
  uses:
  - zone_air_temperature_sensor
  - zone_air_cooling_temperature_setpoint
  - zone_air_heating_temperature_setpoint

DDSP:
  id: "15044396188704964608"
  description: "Dual setpoint control (heating/cooling thresholds with deadband in between) with two zone temp sensors."
  is_abstract: true
  implements:
  - OPERATIONAL
  opt_uses:
  - discharge_air_temperature_sensor
  uses:
  - zone_air_temperature_sensor_1
  - zone_air_temperature_sensor_2
  - zone_air_cooling_temperature_setpoint
  - zone_air_heating_temperature_setpoint

CO2C:
  id: "14886233640072642560"
  description: "Carbon dioxide control."
  is_abstract: true
  implements:
  - OPERATIONAL
  uses:
  - zone_air_co2_concentration_sensor
  - zone_air_co2_concentration_setpoint

COC:
  id: "11679670705384849408"
  description: "Carbon monoxide control."
  is_abstract: true
  implements:
  - OPERATIONAL
  uses:
  - zone_air_co_concentration_sensor
  - zone_air_co_concentration_setpoint

BPC:
  id: "16869691043929391104"
  description: "Building pressure control (stand-alone fan)."
  is_abstract: true
  uses:
  - building_air_static_pressure_sensor
  - building_air_static_pressure_setpoint
  implements:
  - OPERATIONAL

EDPM:
  id: "18075318737925308416"
  description: "Exhaust air damper percentage monitoring."
  is_abstract: true
  uses:
  - exhaust_air_damper_percentage_command
  - exhaust_air_damper_percentage_sensor

EDM:
  id: "3621015733879701504"
  description: "Exhaust air damper monitoring."
  is_abstract: true
  uses:
  - exhaust_air_damper_command
  - exhaust_air_damper_status

EDBPC:
  id: "15769475728711614464"
  description: "Building static control with exhaust damper."
  is_abstract: true
  opt_uses:
  - exhaust_air_differential_pressure_sensor
  - exhaust_air_damper_percentage_sensor
  uses:
  - building_air_static_pressure_sensor
  - building_air_static_pressure_setpoint
  - exhaust_air_damper_percentage_command
  implements:
  - CONTROL

EFFC:
  id: "3108154032661725184"
  description: "Exhaust fan flow control."
  is_abstract: true
  uses:
  - speed_percentage_command
  - exhaust_air_flowrate_setpoint
  - exhaust_air_flowrate_sensor
  implements:
  - CONTROL

BSPC:
  id: "6131235964464398336"
  description: "Building static pressure control (as part of a composite device)."
  is_abstract: true
  opt_uses:
  - exhaust_air_damper_percentage_command
  - exhaust_fan_run_status
  uses:
  - building_air_static_pressure_sensor
  - building_air_static_pressure_setpoint
  - exhaust_fan_run_command
  implements:
  - CONTROL

VSC:
  id: "3357018594004172800"
  description: "Variable speed control generic."
  is_abstract: true
  opt_uses:
  - current_sensor
  - speed_percentage_sensor
  - speed_frequency_sensor
  - power_sensor
  - voltage_sensor
  uses:
  - speed_percentage_command
  - run_status
  - run_command
  implements:
  - OPERATIONAL

EFVSC:
  id: "12580390630858948608"
  description: "Variable speed control for exhaust fans."
  is_abstract: true
  opt_uses:
  - exhaust_fan_speed_frequency_sensor
  - exhaust_fan_speed_percentage_sensor
  - exhaust_fan_current_sensor
  - exhaust_fan_power_sensor
  uses:
  - exhaust_fan_run_command
  - exhaust_fan_run_status
  - exhaust_fan_speed_percentage_command
  implements:
  - OPERATIONAL

VSFC:
  id: "17941929285778407424"
  description: "Variable speed control or monitor in frequency"
  is_abstract: true
  uses:
  - speed_frequency_command
  - speed_frequency_sensor
 

SFVSC:
  id: "16291356723812237312"
  description: "Variable speed control for supply fans."
  is_abstract: true
  opt_uses:
  - supply_fan_speed_frequency_sensor
  - supply_fan_speed_percentage_sensor
  - supply_fan_current_sensor
  - supply_fan_power_sensor
  - supply_fan_power_status
  - supply_fan_voltage_sensor
  - supply_fan_failed_alarm
  - supply_fan_energy_accumulator
  uses:
  - supply_fan_run_command
  - supply_fan_run_status
  - supply_fan_speed_percentage_command
  implements:
  - OPERATIONAL

DFVSC:
  id: "3825392955250704384"
  description: "Variable speed control for discharge fans."
  is_abstract: true
  opt_uses:
  - discharge_fan_current_sensor
  - discharge_fan_power_sensor
  - discharge_fan_speed_frequency_sensor
  - discharge_fan_speed_percentage_sensor
  - discharge_fan_lost_power_alarm
  uses:
  - discharge_fan_speed_percentage_command
  - discharge_fan_run_status
  - discharge_fan_run_command
  implements:
  - OPERATIONAL

DFVSC2X:
  id: "2339665773590478848"
  description: "Variable speed control for discharge fans for 2 separate zones."
  is_abstract: true
  opt_uses:
  - discharge_fan_current_sensor_1
  - discharge_fan_power_sensor_1
  - discharge_fan_speed_frequency_sensor_1
  - discharge_fan_speed_percentage_sensor_1
  - discharge_fan_lost_power_alarm_1
  - discharge_fan_current_sensor_2
  - discharge_fan_power_sensor_2
  - discharge_fan_speed_frequency_sensor_2
  - discharge_fan_speed_percentage_sensor_2
  - discharge_fan_lost_power_alarm_2
  uses:
  - discharge_fan_speed_percentage_command_1
  - discharge_fan_run_status_1
  - discharge_fan_run_command_1
  - discharge_fan_speed_percentage_command_2
  - discharge_fan_run_status_2
  - discharge_fan_run_command_2
  implements:
  - OPERATIONAL


DFVSFC:
  id: "3819485279274663936"
  description: "Variable speed control with frequency setting for discharge fans."
  is_abstract: true
  uses:
  - discharge_fan_speed_frequency_command
  - discharge_fan_run_status
  - discharge_fan_run_command
  opt_uses:
  - discharge_fan_speed_frequency_sensor
  implements:
  - OPERATIONAL

DFMSC:
  id: "13122696153957138432"
  description: "Discharge fan multi-speed control."
  is_abstract: true
  uses:
  - discharge_fan_run_command
  - discharge_fan_run_status
  - discharge_fan_speed_mode

ZHM:
  id: "17192076649286336512"
  description: "Zone humidity monitoring."
  is_abstract: true
  implements:
  - MONITORING
  uses:
  - zone_air_relative_humidity_sensor

DTM:
  id: "7968704612431560704"
  description: "Discharge temperature monitoring."
  is_abstract: true
  opt_uses:
  - discharge_air_relative_humidity_sensor
  - discharge_air_specificenthalpy_sensor
  uses:
  - discharge_air_temperature_sensor
  implements:
  - MONITORING

SS:
  id: "2875133433875529728"
  description: "Basic combination of run command and status (start/stop)."
  is_abstract: true
  implements:
  - /SS
  - OPERATIONAL
  opt_uses:
  - power_capacity
  - flowrate_capacity
  - powerfactor_sensor
  - current_sensor
  - power_sensor
  
SSPC:
  id: "10526749200778002432"
  description: "Supply static pressure control via supply fan speed"
  is_abstract: true
  opt_uses:
  - supply_fan_speed_frequency_sensor
  - supply_fan_run_command
  - supply_fan_run_status
  - pressurization_request_count
  - supply_air_damper_percentage_command
  - supply_air_flowrate_sensor
  - supply_fan_speed_percentage_command
  uses:
  - supply_air_static_pressure_sensor
  - supply_air_static_pressure_setpoint
  implements:
  - OPERATIONAL

SPSS:
  id: "8029265712889462784"
  description: "Spray pump start stop monitoring."
  is_abstract: true
  uses:
  - spray_pump_run_command
  - spray_pump_run_status
  implements:
  - OPERATIONAL

EFSS:
  id: "618830020562911232"
  description: "Basic combination of exhaust fan run command and status (start/stop)."
  is_abstract: true
  implements:
  - OPERATIONAL
  opt_uses:
  - exhaust_fan_current_sensor
  - exhaust_fan_power_sensor
  - exhaust_air_flowrate_capacity
  - exhaust_fan_power_capacity
  uses:
  - exhaust_fan_run_command
  - exhaust_fan_run_status

DFSS:
  id: "8437078973678092288"
  description: "Basic combination of discharge fan run command and status (start/stop)."
  is_abstract: true
  implements:
  - OPERATIONAL
  opt_uses:
  - discharge_air_flowrate_capacity
  - discharge_fan_power_capacity
  - discharge_fan_current_sensor
  - discharge_fan_power_sensor
  - discharge_air_static_pressure_sensor
  - discharge_fan_lost_power_alarm
  - schedule_run_command
  - discharge_fan_run_time_accumulator
  uses:
  - discharge_fan_run_command
  - discharge_fan_run_status

HT2RC:
  id: "12331526069516500992"
  description: "Two gas or electric heater control on zone side (HSP, DSP)."
  is_abstract: true
  opt_uses:
  - discharge_air_temperature_sensor
  - heating_thermal_power_capacity
  - heating_percentage_command
  uses:
  - heater_run_command_1
  - heater_run_command_2
  - return_air_temperature_setpoint
  - return_air_temperature_sensor
  implements:
  - CONTROL

HTZTC:
  id: "4417012674366275584"
  description: "Gas or electric heater control on zone side (ZC)."
  is_abstract: true
  opt_uses:
  - heating_thermal_power_capacity
  - discharge_air_temperature_sensor
  - heating_percentage_command
  - heater_run_status
  uses:
  - heater_run_command
  - zone_air_temperature_setpoint
  - zone_air_temperature_sensor
  implements:
  - CONTROL

HT3ZTC:
  id: "5155603013255036928"
  description: "Two gas or electric heater control on zone side (HSP, ZTC)."
  is_abstract: true
  opt_uses:
  - discharge_air_temperature_sensor
  - heating_thermal_power_capacity
  - heating_percentage_command
  uses:
  - heater_run_command_1
  - heater_run_command_2
  - heater_run_command_3
  - zone_air_temperature_setpoint
  - zone_air_temperature_sensor
  implements:
  - CONTROL

HSOUC:
  id: "3000067641604833280"
  description: "Heating occupied/unoccupied setpoint control."
  is_abstract: true
  uses:
  - zone_air_unoccupied_heating_temperature_setpoint
  - zone_air_occupied_heating_temperature_setpoint
  - zone_air_temperature_sensor
  implements:
  - CONTROL

HTZOUC:
  id: "11998259697091084288"
  description: "Gas or electric heater control on zone side (ZC)."
  is_abstract: true
  opt_uses:
  - heater_run_status
  uses:
  - heater_run_command
  - zone_air_unoccupied_heating_temperature_setpoint
  - zone_air_occupied_heating_temperature_setpoint
  - zone_air_temperature_sensor
  implements:
  - CONTROL

LCC:
  id: "7719840051089113088"
  description: "Leaving coil temperature control."
  is_abstract: true
  uses:
  - leaving_cooling_coil_temperature_sensor
  - leaving_cooling_coil_temperature_setpoint
  - chilled_water_valve_percentage_command
  implements:
  - CONTROL

LCC2X:
  id: "13640384711221051392"
  description: "Double valve leaving coil temperature control."
  is_abstract: true
  uses:
  - leaving_cooling_coil_temperature_sensor
  - leaving_cooling_coil_temperature_setpoint
  - chilled_water_valve_percentage_command_1
  - chilled_water_valve_percentage_command_2
  implements:
  - CONTROL

SFSS:
  id: "5180976443089223680"
  description: "Basic combination of supply fan run command and status (start/stop)."
  is_abstract: true
  implements:
  - OPERATIONAL
  opt_uses:
  - supply_air_flowrate_capacity
  - supply_fan_power_capacity
  - supply_fan_current_sensor
  - supply_fan_power_sensor
  - supply_fan_run_time_accumulator
  uses:
  - supply_fan_run_command
  - supply_fan_run_status

RHM:
  id: "14781568929201389568"
  description: "Return air humidity monitoring."
  is_abstract: true
  implements:
  - MONITORING
  uses:
  - return_air_relative_humidity_sensor

RTM:
  id: "2924673029776605184"
  description: "Return air temperature monitoring"
  implements:
  - MONITORING
  opt_uses:
  - return_air_relative_humidity_sensor
  - return_air_specificenthalpy_sensor
  uses:
  - return_air_temperature_sensor

DTC:
  id: "14404348479943999488"
  description: "Discharge air temperatore control"
  is_abstract: true
  implements:
  - OPERATIONAL
  uses:
  - discharge_air_temperature_setpoint
  - discharge_air_temperature_sensor

STC:
  id: "2204097089397325824"
  description: "Supply air temperature control"
  is_abstract: true
  opt_uses:
  - heating_request_count
  - cooling_request_count
  uses:
  - supply_air_temperature_setpoint
  - supply_air_temperature_sensor
  implements:
  - OPERATIONAL

RTC:
  id: "7486819452302917632"
  description: "Return air temperature control"
  is_abstract: true
  implements:
  - OPERATIONAL
  uses:
  - return_air_temperature_sensor
  - return_air_temperature_setpoint

# Rename to OTM
OA:
  id: "15138435219205390336"
  description: "Basic weather station (drybulb temp and humidity)."
  is_abstract: true
  opt_uses:
  - outside_air_relative_humidity_sensor
  - outside_air_dewpoint_temperature_sensor
  - outside_air_wetbulb_temperature_sensor
  - outside_air_specificenthalpy_sensor
  - outside_air_pressure_sensor
  uses:
  - outside_air_temperature_sensor
  implements:
  - MONITORING

ZA:
  id: "3244379125296660480"
  description: "Grouped type for zone air psychrometric conditions (RH and temp)"
  is_abstract: true
  uses:
  - zone_air_temperature_sensor
  - zone_air_relative_humidity_sensor

WDT:
  id: "12148045066631380992"
  description: "Temperature differential across water."
  is_abstract: true
  implements:
  - MONITORING
  uses:
  - return_water_temperature_sensor
  - supply_water_temperature_sensor

CHWDT:
  id: "6815783107824713728"
  description: "Temperature differential across chilled water."
  is_abstract: true
  implements:
  - MONITORING
  uses:
  - chilled_return_water_temperature_sensor
  - chilled_supply_water_temperature_sensor

CHWDPSC:
  id: "9028698692793663488"
  description: "Chilled water valve controlling supply air dewpoint temperature."
  is_abstract: true
  opt_uses:
  - leaving_cooling_coil_temperature_sensor
  - cooling_thermal_power_capacity
  - chilled_supply_water_temperature_sensor
  uses:
  - supply_air_dewpoint_temperature_sensor
  - supply_air_dewpoint_temperature_setpoint
  - chilled_water_valve_percentage_command
  implements:
  - CONTROL

CHWDPSC2X:
  id: "14378975050109812736"
  description: "Chilled water valves (2x) controlling supply air dewpoint temperature."
  is_abstract: true
  opt_uses:
  - leaving_cooling_coil_temperature_sensor
  - cooling_thermal_power_capacity
  uses:
  - supply_air_dewpoint_temperature_sensor
  - supply_air_dewpoint_temperature_setpoint
  - chilled_water_valve_percentage_command_1
  - chilled_water_valve_percentage_command_2
  implements:
  - CONTROL

CWDT:
  id: "16710191489157693440"
  description: "Temperature differential across condenser water."
  is_abstract: true
  implements:
  - MONITORING
  uses:
  - condensing_return_water_temperature_sensor
  - condensing_supply_water_temperature_sensor

# Rename SFN TOTAL_
SWTC:
  id: "3609220173136920576"
  description: "Supply water temperature control."
  is_abstract: true
  implements:
  - OPERATIONAL
  opt_uses:
  - cooling_request_count
  - heating_request_count
  - return_water_temperature_sensor
  - run_command
  uses:
  - supply_water_temperature_setpoint
  - supply_water_temperature_sensor

RWTC:
  id: "4684780039613448192"
  description: "Return water temperature control."
  is_abstract: true
  implements:
  - OPERATIONAL
  opt_uses:
  - supply_water_temperature_sensor
  - run_command
  uses:
  - return_water_temperature_setpoint
  - return_water_temperature_sensor


PSWTC:
  id: "10474579573063286784"
  description: "Process water temperature control."
  is_abstract: true
  opt_uses:
  - process_return_water_temperature_sensor
  uses:
  - process_supply_water_temperature_sensor
  - process_supply_water_temperature_setpoint
  implements:
  - OPERATIONAL

SCHWTC:
  id: "10166461230588362752"
  description: "Supply chilled water temperature control."
  is_abstract: true
  implements:
  - OPERATIONAL
  opt_uses:
  - cooling_request_count
  - chilled_return_water_temperature_sensor
  - cooling_percentage_command
  uses:
  - chilled_supply_water_temperature_setpoint
  - chilled_supply_water_temperature_sensor

WDPC:
  id: "7536359048203993088"
  description: "Differential pressure control in whichever system."
  is_abstract: true
  implements:
  - OPERATIONAL
  opt_uses:
  - pressurization_request_count
  uses:
  - differential_pressure_sensor
  - differential_pressure_setpoint

CGRWTC:
  id: "8601082128077160448"
  description: "Cogeneration return water temperature control."
  is_abstract: true
  implements:
  - OPERATIONAL
  opt_uses:
  - cogeneration_supply_water_temperature_sensor
  uses:
  - cogeneration_return_water_temperature_sensor
  - cogeneration_return_water_temperature_setpoint

WDPC2X:
  id: "14149516868997611520"
  description: "Differential pressure control in whichever system, 2 sensors."
  is_abstract: true
  implements:
  - OPERATIONAL
  opt_uses:
  - pressurization_request_count
  - run_command
  uses:
  - differential_pressure_sensor_1
  - differential_pressure_sensor_2
  - differential_pressure_setpoint

# Change to low_limit_flowrate_setpoint
MINFC:
  id: "16039155144679489536"
  description: "Minimum flow control for entire loop."
  is_abstract: true
  implements:
  - CONTROL
  uses:
  - bypass_valve_percentage_command
  - min_flowrate_setpoint
  - flowrate_sensor

# Rename to CPSS
CPC:
  id: "1722211929268682752"
  description: "Circulation pump control"
  is_abstract: true
  uses:
  - circulation_pump_run_status
  - circulation_pump_run_command


### NET NEW TYPES
ETM:
  id: "13050638559919210496"
  description: "Basic exhaust temperature monitoring."
  is_abstract: true
  uses:
  - exhaust_air_temperature_sensor
  implements:
  - MONITORING

ED:
  id: "8438952541491822592"
  description: "Exhaust air flow control."
  is_abstract: true
  opt_uses:
  - exhaust_air_damper_percentage_sensor
  - exhaust_air_static_pressure_sensor
  uses:
  - exhaust_air_flowrate_setpoint
  - exhaust_air_flowrate_sensor
  - exhaust_air_damper_percentage_command
  implements:
  - CONTROL

RD:
  id: "17662324578346598400"
  description: "Return damper flow control."
  is_abstract: true
  uses:
  - return_air_flowrate_setpoint
  - return_air_flowrate_sensor
  - return_air_damper_percentage_command
  implements:
  - CONTROL

MTM:
  id: "944962761547317248"
  description: "Mixed air temperature monitoring."
  is_abstract: true
  opt_uses:
  - mixed_air_relative_humidity_sensor
  - mixed_air_dewpoint_temperature_sensor
  uses:
  - mixed_air_temperature_sensor
  implements:
  - MONITORING

MTC:
  id: "10168334798402093056"
  description: "Mixed air temperature control."
  is_abstract: true
  uses:
  - mixed_air_temperature_sensor
  - mixed_air_temperature_setpoint
  implements:
  - OPERATIONAL

STM:
  id: "5556648779974705152"
  description: "Basic supply temperature monitoring."
  is_abstract: true
  uses:
  - supply_air_temperature_sensor
  implements:
  - MONITORING

STDSPC:
  id: "14780020816829480960"
  description: "Supply temperature control dual setpoint."
  is_abstract: true
  opt_uses:
  - heating_request_count
  - cooling_request_count
  uses:
  - supply_air_cooling_temperature_setpoint
  - supply_air_heating_temperature_setpoint
  - supply_air_temperature_sensor
  implements:
  - OPERATIONAL

DSPRTC:
  id: "3250805770761011200"
  description: "Dual setpoint return air temp control."
  is_abstract: true
  opt_uses:
  - discharge_air_temperature_sensor
  - return_air_relative_humidity_sensor
  uses:
  - return_air_temperature_sensor
  - return_air_cooling_temperature_setpoint
  - return_air_heating_temperature_setpoint
  implements:
  - OPERATIONAL

ZHC:
  id: "7286031036884975616"
  description: "Zone relative humidity control."
  is_abstract: true
  uses:
  - zone_air_relative_humidity_sensor
  - zone_air_relative_humidity_setpoint
  implements:
  - OPERATIONAL

RHC:
  id: "2169941860192092160"
  description: "Return air relative humidity control."
  is_abstract: true
  uses:
  - return_air_relative_humidity_sensor
  - return_air_relative_humidity_setpoint
  implements:
  - OPERATIONAL

RHDHC:
  id: "18310842924687949824"
  description: "Return humidification/dehumidification control."
  is_abstract: true
  opt_uses:
  - economizer_mode
  - humidification_percentage_command
  uses:
  - return_air_relative_humidity_sensor
  - return_air_relative_humidity_setpoint
  - dehumidification_run_command
  - humidification_run_command
  implements:
  - CONTROL

ZHDHC:
  id: "4475784869405786112"
  description: "Zone humidification/dehumidification control."
  is_abstract: true
  opt_uses:
  - humidification_percentage_command
  uses:
  - zone_air_relative_humidity_sensor
  - zone_air_relative_humidity_setpoint
  - dehumidification_run_command
  - humidification_run_command
  implements:
  - CONTROL

RHHC:
  id: "8019953948913827840"
  description: "Zone humidification control."
  is_abstract: true
  opt_uses:
  - humidification_percentage_command
  uses:
  - humidification_run_command
  - return_air_relative_humidity_setpoint
  - return_air_relative_humidity_sensor

SHC:
  id: "12474177807615787008"
  description: "Supply air relative humidity control."
  is_abstract: true
  opt_uses:
  - humidification_percentage_command
  uses:
  - dehumidification_run_command
  - humidification_run_command
  - supply_air_dehumidification_relative_humidity_setpoint
  - supply_air_humidification_relative_humidity_setpoint
  - supply_air_relative_humidity_sensor
  implements:
  - OPERATIONAL

SHM:
  id: "2378937030399754240"
  description: "Supply air relative humidity monitoring."
  is_abstract: true
  uses:
  - supply_air_relative_humidity_sensor
  implements:
  - MONITORING

REFC:
  id: "3034632988647227392"
  description: "Refrigerant leak control."
  is_abstract: true
  uses:
  - zone_air_refrigerant_concentration_setpoint
  - zone_air_refrigerant_concentration_sensor
  implements:
  - OPERATIONAL

EPC:
  id: "11105083520895156224"
  description: "Exhaust pressure control."
  is_abstract: true
  uses:
  - exhaust_air_static_pressure_sensor
  - exhaust_air_static_pressure_setpoint
  opt_uses:
  - exhaust_air_flowrate_sensor
  implements:
  - OPERATIONAL

CO2M:
  id: "7862491789188399104"
  description: "Basic carbon dioxide monitoring."
  is_abstract: true
  uses:
  - zone_air_co2_concentration_sensor
  implements:
  - MONITORING

VOCM:
  id: "17085863826043174912"
  description: "Volatile organic compound monitoring."
  is_abstract: true
  uses:
  - zone_air_voc_concentration_sensor
  implements:
  - MONITORING

VOCC:
  id: "2097884266154164224"
  description: "Volatile organic compound control."
  is_abstract: true
  uses:
  - zone_air_voc_concentration_setpoint
  - zone_air_voc_concentration_sensor
  implements:
  - OPERATIONAL

VOCPC:
  id: "668891884487180288"
  description: "Volatile organic compound percentage control."
  is_abstract: true
  uses:
  - zone_air_voc_percentage_setpoint
  - zone_air_voc_percentage_sensor
  implements:
  - OPERATIONAL

BFSS:
  id: "11321256303008940032"
  description: "Booster fan start-stop and feedback."
  is_abstract: true
  uses:
  - boost_fan_run_command
  - boost_fan_run_status
  implements:
  - OPERATIONAL

DFHLC:
  id: "3539036146912722944"
  description: "Discharge fan three-speed (high/low/off) speed control."
  is_abstract: true
  opt_uses:
  - discharge_fan_run_status
  - discharge_fan_run_command
  uses:
  - low_discharge_fan_speed_command
  - high_discharge_fan_speed_command
  implements:
  - OPERATIONAL
  - REMAP_REQUIRED

DFHMLC:
  id: "8727182917643534336"
  description: "Discharge fan three-speed (high/medium/low/off) speed control."
  is_abstract: true
  opt_uses:
  - discharge_fan_run_status
  - discharge_fan_run_command
  uses:
  - low_discharge_fan_speed_command
  - medium_discharge_fan_speed_command
  - high_discharge_fan_speed_command
  implements:
  - OPERATIONAL
  - REMAP_REQUIRED

ESPC:
  id: "6709570284581552128"
  description: "Exhaust air static pressure control."
  is_abstract: true
  uses:
  - exhaust_air_damper_percentage_command
  - exhaust_fan_run_command
  - exhaust_fan_run_status
  - exhaust_fan_speed_percentage_command
  - exhaust_air_static_pressure_sensor
  - exhaust_air_static_pressure_setpoint
  implements:
  - OPERATIONAL

SSPM:
  id: "15932942321436327936"
  description: "Supply static pressure monitoring."
  is_abstract: true
  uses:
  - supply_air_static_pressure_sensor
  implements:
  - MONITORING

ZSPC:
  id: "4403727275367858176"
  description: "Zone static pressure control."
  is_abstract: true
  uses:
  - zone_air_static_pressure_setpoint
  - zone_air_static_pressure_sensor
  implements:
  - OPERATIONAL

ZSPM:
  id: "13627099312222633984"
  description: "Zone static pressure monitoring."
  is_abstract: true
  uses:
  - zone_air_static_pressure_sensor
  implements:
  - MONITORING

RSPC:
  id: "9015413293795246080"
  description: "Return air static pressure control."
  is_abstract: true
  uses:
  - return_air_static_pressure_sensor
  - return_air_static_pressure_setpoint
  implements:
  - OPERATIONAL

PWDPC:
  id: "18238785330650021888"
  description: "Process water differential pressure control."
  is_abstract: true
  uses:
  - process_water_differential_pressure_sensor
  - process_water_differential_pressure_setpoint
  implements:
  - OPERATIONAL

PWDT:
  id: "289266803299844096"
  description: "Primary-side water delta-T monitoring."
  is_abstract: true
  uses:
  - primary_supply_water_temperature_sensor
  - primary_return_water_temperature_sensor


CHPM:
  id: "224386821168037888"
  description: "Chiller pressure monitoring."
  is_abstract: true
  uses:
  - evaporator_pressure_sensor
  - condenser_pressure_sensor
  - differential_pressure_sensor # consider removing or renaming, may not be descriptive enough for WCC
  implements:
  - MONITORING

FDPM:
  id: "9447758858022813696"
  description: "Filter pressure monitoring."
  is_abstract: true
  uses:
  - filter_differential_pressure_sensor
  implements:
  - MONITORING

FDPSM:
  description: "Filter pressure status monitoring."
  is_abstract: true
  uses:
  - filter_differential_pressure_status
  opt_uses:
  - filter_alarm
  implements:
  - MONITORING
<<<<<<< HEAD
  
=======

>>>>>>> 4a4ec29c
# Chilled water valve control

CHWDC:
  id: "16581460667777679360"
  description: "Chilled water valve monitoring on discharge side."
  is_abstract: true
  opt_uses:
  - leaving_cooling_coil_temperature_sensor
  - cooling_thermal_power_capacity
  - chilled_water_valve_percentage_sensor
  - chilled_water_flowrate_sensor
  uses:
  - discharge_air_temperature_sensor
  - discharge_air_temperature_setpoint
  - chilled_water_valve_percentage_command
  implements:
  - CONTROL

CHWSC:
  id: "4836072839595425792"
  description: "Chilled water valve monitoring on supply side."
  is_abstract: true
  opt_uses:
  - leaving_cooling_coil_temperature_sensor
  - cooling_thermal_power_capacity
  - chilled_supply_water_temperature_sensor
  - chilled_water_valve_percentage_sensor
  - cooling_request_count
  - supply_air_relative_humidity_sensor
  uses:
  - supply_air_temperature_sensor
  - supply_air_temperature_setpoint
  - chilled_water_valve_percentage_command
  implements:
  - CONTROL

CHWSDC:
  id: "2207518769582964736"
  description: "Chilled water valve monitoring on supply side."
  is_abstract: true
  opt_uses:
  - leaving_cooling_coil_temperature_sensor
  - cooling_thermal_power_capacity
  - chilled_water_valve_percentage_sensor
  uses:
  - supply_air_temperature_sensor
  - supply_air_heating_temperature_setpoint
  - supply_air_cooling_temperature_setpoint
  - chilled_water_valve_percentage_command
  implements:
  - CONTROL

CHW2XSC:
  id: "14565396147087605760"
  description: "Two chilled water valves."
  is_abstract: true
  opt_uses:
  - leaving_cooling_coil_temperature_sensor
  - cooling_thermal_power_capacity
  - chilled_supply_water_temperature_sensor
  - chilled_water_valve_percentage_sensor
  - cooling_request_count
  uses:
  - supply_air_temperature_sensor
  - supply_air_temperature_setpoint
  - chilled_water_valve_percentage_command_1
  - chilled_water_valve_percentage_command_2
  implements:
  - CONTROL

CHWRC:
  id: "10816853144743444480"
  description: "Chilled water valve monitoring on return side."
  is_abstract: true
  opt_uses:
  - discharge_air_temperature_sensor
  - leaving_cooling_coil_temperature_sensor
  - cooling_thermal_power_capacity
  - return_air_relative_humidity_sensor
  - chilled_water_valve_percentage_sensor
  - chilled_water_flowrate_sensor
  uses:
  - return_air_temperature_setpoint
  - return_air_temperature_sensor
  - chilled_water_valve_percentage_command
  implements:
  - CONTROL

CHWZC:
  id: "2746402612495515648"
  description: "Chilled water valve monitoring on zone side (DSP, CSP)."
  is_abstract: true
  opt_uses:
  - discharge_air_temperature_sensor
  - leaving_cooling_coil_temperature_sensor
  - cooling_thermal_power_capacity
  - chilled_water_valve_percentage_sensor
  - chilled_supply_water_isolation_valve_command
  - chilled_supply_water_isolation_valve_status
  - chilled_supply_water_temperature_sensor
  uses:
  - zone_air_cooling_temperature_setpoint
  - zone_air_temperature_sensor
  - chilled_water_valve_percentage_command
  implements:
  - CONTROL

CHWZTC:
  id: "14203560064526057472"
  description: "Chilled water valve monitoring on zone side (ZTC)."
  is_abstract: true
  opt_uses:
  - discharge_air_temperature_sensor
  - leaving_cooling_coil_temperature_sensor
  - cooling_thermal_power_capacity
  - chilled_water_flowrate_sensor
  - chilled_water_valve_percentage_sensor
  uses:
  - zone_air_temperature_setpoint
  - zone_air_temperature_sensor
  - chilled_water_valve_percentage_command
  implements:
  - CONTROL

CHWPVM:
  id: "10410116305838407680"
  description: "Chilled water pressure valve command and position monitoring (without regard to what controls it)."
  is_abstract: true
  opt_uses:
  - chilled_water_flowrate_sensor
  uses:
  - chilled_water_valve_percentage_sensor
  implements:
  - OPERATIONAL

CHWZTC2X:
  id: "12977168093439590400"
  description: "Chilled water valve control on zone side (ZTC) for two separate zones. Chilled water valve controls to the worst zone."
  is_abstract: true
  opt_uses:
  - discharge_air_temperature_sensor_1
  - discharge_air_temperature_sensor_2
  - leaving_cooling_coil_temperature_sensor
  - cooling_thermal_power_capacity
  - chilled_water_flowrate_sensor
  - chilled_water_valve_percentage_sensor
  uses:
  - zone_air_temperature_setpoint_1
  - zone_air_temperature_setpoint_2
  - zone_air_temperature_sensor_1
  - zone_air_temperature_sensor_2
  - chilled_water_valve_percentage_command
  implements:
  - CONTROL

# DX Control

DXZTC:
  id: "13699156906260561920"
  description: "Compressor run control on zone side (ZTC)."
  is_abstract: true
  opt_uses:
  - discharge_air_temperature_sensor
  - leaving_cooling_coil_temperature_sensor
  - cooling_thermal_power_capacity
  - cooling_percentage_command
  - compressor_speed_percentage_command
  - compressor_run_time_accumulator
  uses:
  - zone_air_temperature_setpoint
  - zone_air_temperature_sensor
  - compressor_run_command
  - compressor_run_status
  implements:
  - CONTROL

DX2ZTC:
  id: "7764960709758156800"
  description: "Compressor run control on zone side (ZTC)."
  is_abstract: true
  opt_uses:
  - discharge_air_temperature_sensor
  - leaving_cooling_coil_temperature_sensor
  - cooling_thermal_power_capacity
  - cooling_percentage_command
  - compressor_speed_percentage_command
  - compressor_run_time_accumulator_1
  - compressor_run_time_accumulator_2   
  uses:
  - zone_air_temperature_setpoint
  - zone_air_temperature_sensor
  - compressor_run_command_1
  - compressor_run_command_2
  - compressor_run_status_1
  - compressor_run_status_2
  implements:
  - CONTROL

DXZC:
  id: "5052245621709209600"
  description: "Compressor run control on zone side (DSP, CSP)."
  is_abstract: true
  opt_uses:
  - discharge_air_temperature_sensor
  - leaving_cooling_coil_temperature_sensor
  - cooling_thermal_power_capacity
  - cooling_percentage_command
  - compressor_speed_percentage_command
  uses:
  - zone_air_cooling_temperature_setpoint
  - zone_air_temperature_sensor
  - compressor_run_command
  - compressor_run_status
  implements:
  - CONTROL


DXDSPRTC:
  id: "13463632719497920512"
  description: "Compressor run control with dual return temp control."
  is_abstract: true
  opt_uses:
  - discharge_air_temperature_sensor
  - leaving_cooling_coil_temperature_sensor
  - cooling_thermal_power_capacity
  - cooling_percentage_command
  - compressor_speed_percentage_command
  uses:
  - return_air_cooling_temperature_setpoint
  - return_air_heating_temperature_setpoint
  - return_air_temperature_sensor
  - compressor_run_command
  - compressor_run_status
  implements:
  - CONTROL


DX2ZC:
  id: "5844879156126416896"
  description: "Two compressor run control on zone side (DSP, CSP)."
  is_abstract: true
  opt_uses:
  - discharge_air_temperature_sensor
  - leaving_cooling_coil_temperature_sensor
  - cooling_thermal_power_capacity
  - cooling_percentage_command
  - compressor_speed_percentage_command
  uses:
  - zone_air_cooling_temperature_setpoint
  - zone_air_temperature_sensor
  - compressor_run_command_1
  - compressor_run_command_2
  - compressor_run_status_1
  - compressor_run_status_2
  implements:
  - CONTROL

DX3ZC:
  id: "14059444876450201600"
  description: "Three compressor run control on zone side."
  is_abstract: true
  opt_uses:
  - discharge_air_temperature_sensor
  - leaving_cooling_coil_temperature_sensor
  - cooling_thermal_power_capacity
  - cooling_percentage_command
  - compressor_speed_percentage_command
  uses:
  - compressor_run_command_1
  - compressor_run_command_2
  - compressor_run_command_3
  - compressor_run_status_1
  - compressor_run_status_2
  - compressor_run_status_3
  - zone_air_temperature_sensor
  - zone_air_cooling_temperature_setpoint
  implements:
  - CONTROL

DX4ZC:
  id: "7395665540313776128"
  description: "Four compressor run control on zone side."
  is_abstract: true
  opt_uses:
  - discharge_air_temperature_sensor
  - leaving_cooling_coil_temperature_sensor
  - cooling_thermal_power_capacity
  - cooling_percentage_command
  - compressor_speed_percentage_command
  uses:
  - compressor_run_command_1
  - compressor_run_command_2
  - compressor_run_command_3
  - compressor_run_command_4
  - compressor_run_status_1
  - compressor_run_status_2
  - compressor_run_status_3
  - compressor_run_status_4
  - zone_air_temperature_sensor
  - zone_air_cooling_temperature_setpoint
  implements:
  - CONTROL

DX2ZC2X:
  id: "2288583562875633664"
  description: "Two compressor run control on zone side (DSP, CSP) with two zone temp sensors."
  is_abstract: true
  opt_uses:
  - discharge_air_temperature_sensor
  - leaving_cooling_coil_temperature_sensor
  - cooling_thermal_power_capacity
  - cooling_percentage_command
  - compressor_speed_percentage_command
  uses:
  - zone_air_cooling_temperature_setpoint
  - zone_air_temperature_sensor_1
  - zone_air_temperature_sensor_2
  - compressor_run_command_1
  - compressor_run_command_2
  - compressor_run_status_1
  - compressor_run_status_2
  implements:
  - CONTROL

DXSC:
  id: "2530229830381731840"
  description: "Compressor run control on supply air side (STC)."
  opt_uses:
  - leaving_cooling_coil_temperature_sensor
  - cooling_thermal_power_capacity
  - cooling_percentage_command #Serves as a duty cycle for single-stage DX sections.
  - compressor_speed_percentage_command
  - cooling_request_count
  uses:
  - compressor_run_status
  - compressor_run_command
  - supply_air_temperature_sensor
  - supply_air_temperature_setpoint
  implements:
  - CONTROL

DX2SC:
  id: "11753601867236507648"
  description: "Two compressor run control on supply air side."
  is_abstract: true
  opt_uses:
  - leaving_cooling_coil_temperature_sensor
  - cooling_thermal_power_capacity
  - cooling_percentage_command
  - compressor_speed_percentage_command
  - cooling_request_count
  uses:
  - compressor_run_command_1
  - compressor_run_command_2
  - compressor_run_status_1
  - compressor_run_status_2
  - supply_air_temperature_sensor
  - supply_air_temperature_setpoint
  implements:
  - CONTROL

DX3SC:
  id: "7141915848809119744"
  description: "Three compressor run control on supply air side."
  is_abstract: true
  opt_uses:
  - leaving_cooling_coil_temperature_sensor
  - cooling_thermal_power_capacity
  - cooling_percentage_command
  - compressor_speed_percentage_command
  - cooling_request_count
  uses:
  - compressor_run_command_1
  - compressor_run_command_2
  - compressor_run_command_3
  - compressor_run_status_1
  - compressor_run_status_2
  - compressor_run_status_3
  - supply_air_temperature_sensor
  - supply_air_temperature_setpoint
  implements:
  - CONTROL

DX4SC:
  id: "16365287885663895552"
  description: "Four compressor run control on supply air side."
  is_abstract: true
  opt_uses:
  - leaving_cooling_coil_temperature_sensor
  - cooling_thermal_power_capacity
  - cooling_percentage_command
  - compressor_speed_percentage_command
  - cooling_request_count
  uses:
  - compressor_run_status_1
  - compressor_run_status_2
  - compressor_run_status_3
  - compressor_run_status_4
  - compressor_run_command_1
  - compressor_run_command_2
  - compressor_run_command_3
  - compressor_run_command_4
  - supply_air_temperature_sensor
  - supply_air_temperature_setpoint
  implements:
  - CONTROL


DX2SDC:
  id: "17195498329471975424"
  description: "Two compressor run control on supply air side (dual temp setpoint)."
  is_abstract: true
  opt_uses:
  - leaving_cooling_coil_temperature_sensor
  - cooling_thermal_power_capacity
  - cooling_percentage_command
  - compressor_speed_percentage_command
  uses:
  - compressor_run_command_1
  - compressor_run_command_2
  - compressor_run_status_1
  - compressor_run_status_2
  - supply_air_temperature_sensor
  - supply_air_heating_temperature_setpoint
  - supply_air_cooling_temperature_setpoint
  implements:
  - CONTROL


DX4SWC:
  id: "1377308325774884864"
  description: "Four compressor run control on supply water side."
  is_abstract: true
  opt_uses:
  - cooling_thermal_power_capacity
  - cooling_percentage_command
  - compressor_speed_percentage_command
  - compressor_speed_percentage_sensor
  uses:
  - compressor_run_command_1
  - compressor_run_command_2
  - compressor_run_command_3
  - compressor_run_command_4
  - compressor_run_status_1
  - compressor_run_status_2
  - compressor_run_status_3
  - compressor_run_status_4
  - supply_water_temperature_sensor
  - supply_water_temperature_setpoint
  implements:
  - CONTROL

DX2SWC:
  id: "8232701752307089408"
  description: "Two compressor run control on supply water side."
  is_abstract: true
  opt_uses:
  - cooling_thermal_power_capacity
  - cooling_percentage_command
  - compressor_speed_percentage_command
  - compressor_speed_percentage_sensor
  uses:
  - compressor_run_command_1
  - compressor_run_command_2
  - compressor_run_status_1
  - compressor_run_status_2
  - supply_water_temperature_sensor
  - supply_water_temperature_setpoint
  implements:
  - CONTROL


DXSWC:
  id: "11457067979271831552"
  description: "Compressor run control on supply water side."
  is_abstract: true
  opt_uses:
  - cooling_thermal_power_capacity
  - cooling_percentage_command
  - compressor_speed_percentage_command
  - compressor_speed_percentage_sensor
  uses:
  - compressor_run_command
  - compressor_run_status
  - supply_water_temperature_sensor
  - supply_water_temperature_setpoint
  implements:
  - CONTROL

DX5SC:
  id: "10600680362629660672"
  description: "Five compressor run control on supply side."
  is_abstract: true
  opt_uses:
  - leaving_cooling_coil_temperature_sensor
  - cooling_thermal_power_capacity
  - cooling_percentage_command
  - compressor_speed_percentage_command
  - cooling_request_count
  uses:
  - compressor_run_command_1
  - compressor_run_command_2
  - compressor_run_command_3
  - compressor_run_command_4
  - compressor_run_command_5
  - compressor_run_status_1
  - compressor_run_status_2
  - compressor_run_status_3
  - compressor_run_status_4
  - compressor_run_status_5
  - supply_air_temperature_sensor
  - supply_air_temperature_setpoint
  implements:
  - CONTROL

DXRC:
  id: "5628706374012633088"
  description: "Compressor run control on return air side (RC)."
  opt_uses:
  - discharge_air_temperature_sensor
  - leaving_cooling_coil_temperature_sensor
  - cooling_thermal_power_capacity
  - cooling_percentage_command
  - compressor_speed_percentage_command
  uses:
  - return_air_temperature_setpoint
  - return_air_temperature_sensor
  - compressor_run_command
  - compressor_run_status
  implements:
  - CONTROL

DXDC:
  id: "5988994344202272768"
  description: "Compressor run control on discharge air side (DTC)."
  opt_uses:
  - leaving_cooling_coil_temperature_sensor
  - cooling_thermal_power_capacity
  - cooling_percentage_command
  - compressor_speed_percentage_command
  uses:
  - compressor_run_status
  - compressor_run_command
  - discharge_air_temperature_sensor
  - discharge_air_temperature_setpoint
  implements:
  - CONTROL

DX2DC:
  id: "8944903812129226752"
  description: "Two compressor run control on discharge side (DTC)."
  is_abstract: true
  opt_uses:
  - leaving_cooling_coil_temperature_sensor
  - cooling_thermal_power_capacity
  - cooling_percentage_command
  - compressor_speed_percentage_command
  uses:
  - discharge_air_temperature_sensor
  - discharge_air_temperature_setpoint
  - compressor_run_command_1
  - compressor_run_command_2
  - compressor_run_status_1
  - compressor_run_status_2
  implements:
  - CONTROL

DX3DC:
  id: "13988935394784182272"
  description: "Three compressor run control on discharge side (DTC)."
  is_abstract: true
  opt_uses:
  - leaving_cooling_coil_temperature_sensor
  - cooling_thermal_power_capacity
  - cooling_percentage_command
  - compressor_speed_percentage_command
  uses:
  - discharge_air_temperature_sensor
  - discharge_air_temperature_setpoint
  - compressor_run_command_1
  - compressor_run_command_2
  - compressor_run_command_3
  - compressor_run_status_1
  - compressor_run_status_2
  - compressor_run_status_3
  implements:
  - CONTROL

HPSC:
  id: "15212366381057048576"
  description: "Supply side heat pump control."
  is_abstract: true
  opt_uses:
  - cooling_thermal_power_capacity
  - heating_thermal_power_capacity
  - compressor_speed_percentage_command
  - cooling_request_count
  - heating_request_count
  uses:
  - supply_air_temperature_sensor
  - supply_air_temperature_setpoint
  - compressor_run_command
  - compressor_run_status
  - reversing_valve_command
  implements:
  - CONTROL

HP2SC:
  id: "3360440274189811712"
  description: "Supply side heat pump control."
  is_abstract: true
  opt_uses:
  - cooling_thermal_power_capacity
  - heating_thermal_power_capacity
  - compressor_speed_percentage_command
  - cooling_request_count
  - heating_request_count
  uses:
  - supply_air_temperature_sensor
  - supply_air_temperature_setpoint
  - compressor_run_command_1
  - compressor_run_command_2
  - compressor_run_status_1
  - compressor_run_status_2
  - reversing_valve_command
  implements:
  - CONTROL

HPDC:
  id: "3683151334988578816"
  description: "Discharge side heat pump control."
  is_abstract: true
  opt_uses:
  - cooling_thermal_power_capacity
  - heating_thermal_power_capacity
  - compressor_speed_percentage_command
  uses:
  - discharge_air_temperature_sensor
  - discharge_air_temperature_setpoint
  - compressor_run_command
  - compressor_run_status
  - reversing_valve_command
  implements:
  - CONTROL

HPZTC:
  id: "4115496899216146432"
  description: "Zone temp heat pump control (ZTC)."
  is_abstract: true
  opt_uses:
  - discharge_air_temperature_sensor
  - cooling_thermal_power_capacity
  - heating_thermal_power_capacity
  - compressor_speed_percentage_command
  uses:
  - zone_air_temperature_setpoint
  - zone_air_temperature_sensor
  - compressor_run_command
  - compressor_run_status
  - reversing_valve_command
  implements:
  - CONTROL

HPZC:
  id: "15428539163170832384"
  description: "Zone temp heat pump control (CSP or DSP)."
  is_abstract: true
  opt_uses:
  - discharge_air_temperature_sensor
  - cooling_thermal_power_capacity
  - heating_thermal_power_capacity
  - compressor_speed_percentage_command
  uses:
  - zone_air_cooling_temperature_setpoint
  - zone_air_heating_temperature_setpoint
  - zone_air_temperature_sensor
  - compressor_run_command
  - compressor_run_status
  - reversing_valve_command
  implements:
  - CONTROL

HP2ZC:
  id: "16221172697588039680"
  description: "Zone temp heat pump control with two compressors."
  is_abstract: true
  opt_uses:
  - discharge_air_temperature_sensor
  - cooling_thermal_power_capacity
  - heating_thermal_power_capacity
  - compressor_speed_percentage_command
  uses:
  - zone_air_cooling_temperature_setpoint
  - zone_air_heating_temperature_setpoint
  - zone_air_temperature_sensor
  - compressor_run_command_1
  - compressor_run_command_2
  - compressor_run_status_1
  - compressor_run_status_2
  - reversing_valve_command
  implements:
  - CONTROL

HWDC:
  id: "16507327195786510336"
  description: "Heating water valve monitoring on discharge air side."
  is_abstract: true
  opt_uses:
  - heating_water_valve_percentage_sensor
  - heating_thermal_power_capacity
  - discharge_air_relative_humidity_sensor
  - heating_water_flowrate_sensor
  uses:
  - heating_water_valve_percentage_command
  - discharge_air_temperature_setpoint
  - discharge_air_temperature_sensor
  implements:
  - CONTROL

HWRC:
  id: "17386253701286461440"
  description: "Heating water valve monitoring on discharge air side."
  is_abstract: true
  opt_uses:
  - heating_water_valve_percentage_sensor
  - heating_thermal_power_capacity
  - discharge_air_relative_humidity_sensor
  - heating_water_flowrate_sensor
  uses:
  - heating_water_valve_percentage_command
  - return_air_temperature_setpoint
  - return_air_temperature_sensor
  implements:
  - CONTROL

HWSC:
  id: "12906523371843354624"
  description: "Heating water valve monitoring on supply air side."
  is_abstract: true
  opt_uses:
  - heating_water_valve_percentage_sensor
  - heating_thermal_power_capacity
  - leaving_heating_coil_temperature_sensor
  - heating_request_count
  uses:
  - heating_water_valve_percentage_command
  - supply_air_temperature_setpoint
  - supply_air_temperature_sensor
  implements:
  - CONTROL

HW2SC:
  id: "15111346551231873024"
  description: "Two heating water valves on supply air side."
  is_abstract: true
  opt_uses:
  - heating_thermal_power_capacity
  - leaving_heating_coil_temperature_sensor
  - heating_request_count
  uses:
  - heating_water_valve_percentage_command_1
  - heating_water_valve_percentage_command_2
  - supply_air_temperature_setpoint
  - supply_air_temperature_sensor
  implements:
  - CONTROL

HWZC:
  id: "12546235401653714944"
  description: "Heating water valve monitoring on zone side (DSP/CSP)."
  is_abstract: true
  opt_uses:
  - discharge_air_temperature_sensor
  - heating_water_valve_percentage_sensor
  - heating_thermal_power_capacity
  - heating_supply_water_isolation_valve_command
  - heating_supply_water_isolation_valve_status
  uses:
  - heating_water_valve_percentage_command
  - zone_air_heating_temperature_setpoint
  - zone_air_temperature_sensor
  implements:
  - CONTROL

HWZTC:
  id: "2674345018457587712"
  description: "Heating water valve monitoring on zone side (ZTC)."
  is_abstract: true
  opt_uses:
  - discharge_air_temperature_sensor
  - heating_water_valve_percentage_sensor
  - heating_thermal_power_capacity
  - heating_water_flowrate_sensor
  uses:
  - heating_water_valve_percentage_command
  - zone_air_temperature_setpoint
  - zone_air_temperature_sensor
  implements:
  - CONTROL

HWSWC:
  id: "8294837353415966720"
  description: "Heating water valve monitoring on supply water side."
  is_abstract: true
  opt_uses:
  - heating_water_valve_percentage_sensor
  - heating_thermal_power_capacity
  - return_water_temperature_sensor
  uses:
  - heating_water_valve_percentage_command
  - supply_water_temperature_setpoint
  - supply_water_temperature_sensor
  implements:
  - CONTROL

PHWSC:
  id: "17518209390270742528"
  description: "Preheating water valve monitoring on supply air side."
  is_abstract: true
  opt_uses:
  - leaving_air_preheating_coil_temperature_sensor
  uses:
  - preheating_water_valve_percentage_command
  - supply_air_temperature_setpoint
  - supply_air_temperature_sensor
  implements:
  - CONTROL
  
HWPVM:
  id: "5829955484802613248"
  description: "Heating water pressure valve command and position monitoring (without regard to what controls it)."
  is_abstract: true
  opt_uses:
  - heating_water_flowrate_sensor
  uses:
  - heating_water_valve_percentage_sensor
  implements:
  - OPERATIONAL
  

HTDC:
  id: "656732385395605504"
  description: "Gas or electric heater control on discharge side."
  is_abstract: true
  opt_uses:
  - heating_thermal_power_capacity
  - heating_percentage_command
  - heater_run_status
  uses:
  - heater_run_command
  - discharge_air_temperature_setpoint
  - discharge_air_temperature_sensor
  implements:
  - CONTROL

HT2DC:
  id: "5268418403822993408"
  description: "Two gas or electric heater control on discharge control."
  is_abstract: true
  opt_uses:
  - heating_thermal_power_capacity
  - heating_percentage_command
  - leaving_heating_coil_temperature_sensor
  uses:
  - heater_run_command_1
  - heater_run_command_2
  - discharge_air_heating_temperature_setpoint
  - discharge_air_temperature_sensor
  implements:
  - CONTROL


HTSC:
  id: "800847573471461376"
  description: "Gas or electric heater control on supply side."
  is_abstract: true
  opt_uses:
  - heating_thermal_power_capacity
  - heating_percentage_command
  - heater_run_status
  - heating_request_count
  uses:
  - heater_run_command
  - supply_air_temperature_setpoint
  - supply_air_temperature_sensor
  implements:
  - CONTROL


HTSDC:
  id: "16700102370461220864"
  description: "Gas or electric heater control on supply side."
  is_abstract: true
  opt_uses:
  - heating_thermal_power_capacity
  - heater_run_status
  - heating_percentage_command
  uses:
  - heater_run_command
  - supply_air_heating_temperature_setpoint
  - supply_air_cooling_temperature_setpoint
  - supply_air_temperature_sensor
  implements:
  - CONTROL



HTRC:
  id: "80271633092182016"
  description: "Gas or electric heater control on return side (RC)."
  is_abstract: true
  opt_uses:
  - heating_thermal_power_capacity
  - discharge_air_temperature_sensor
  - heating_percentage_command
  - heater_run_status
  uses:
  - heater_run_command
  - return_air_temperature_setpoint
  - return_air_temperature_sensor
  implements:
  - CONTROL

HTZC:
  id: "2386114642305875968"
  description: "Gas or electric heater control on zone side (ZC)."
  is_abstract: true
  opt_uses:
  - heating_thermal_power_capacity
  - discharge_air_temperature_sensor
  - heating_percentage_command
  - heater_run_status
  uses:
  - heater_run_command
  - zone_air_heating_temperature_setpoint
  - zone_air_temperature_sensor
  implements:
  - CONTROL

HT2ZC:
  id: "6997800660733263872"
  description: "Two gas or electric heater control on zone side (HSP, DSP)."
  is_abstract: true
  opt_uses:
  - discharge_air_temperature_sensor
  - heating_thermal_power_capacity
  - heating_percentage_command
  uses:
  - heater_run_command_1
  - heater_run_command_2
  - zone_air_heating_temperature_setpoint
  - zone_air_temperature_sensor
  implements:
  - CONTROL

HT2XZTC2X:
  id: "18111271668641955840"
  description: "Two separate heating sections going to two different zones on the device, with independent heating control."
  is_abstract: true
  opt_uses:
  - heating_percentage_command_1
  - discharge_air_temperature_sensor_1
  - heating_percentage_command_2
  - discharge_air_temperature_sensor_2
  uses:
  - zone_air_temperature_setpoint_1
  - zone_air_temperature_sensor_1
  - heater_run_command_1
  - heater_run_status_1
  - zone_air_temperature_setpoint_2
  - zone_air_temperature_sensor_2
  - heater_run_command_2
  - heater_run_status_2
  implements:
  - CONTROL

HT3ZC:
  id: "3504555462265667584"
  description: "Two gas or electric heater control on zone side (HSP, DSP)."
  is_abstract: true
  opt_uses:
  - discharge_air_temperature_sensor
  - heating_thermal_power_capacity
  uses:
  - heater_run_command_1
  - heater_run_command_2
  - heater_run_command_3
  - zone_air_heating_temperature_setpoint
  - zone_air_temperature_sensor
  implements:
  - CONTROL



HTSWC:
  id: "2162764248285970432"
  description: "Two gas or electric heater control on supply water side."
  is_abstract: true
  opt_uses:
  - heating_thermal_power_capacity
  - heating_percentage_command
  uses:
  - heater_run_command
  - supply_water_temperature_sensor
  - supply_water_temperature_setpoint
  implements:
  - CONTROL


HT2SWC:
  id: "10024219610326237184"
  description: "Two gas or electric heater control on supply water side."
  is_abstract: true
  opt_uses:
  - heating_thermal_power_capacity
  - heating_percentage_command
  uses:
  - heater_run_command_1
  - heater_run_command_2
  - supply_water_temperature_sensor
  - supply_water_temperature_setpoint
  implements:
  - CONTROL

HT4SWC:
  id: "15090909928606400512"
  description: "Four gas or electric heater control on supply water side."
  is_abstract: true
  opt_uses:
  - heating_thermal_power_capacity
  - heating_percentage_command
  uses:
  - heater_run_command_1
  - heater_run_command_2
  - heater_run_command_3
  - heater_run_command_4
  - supply_water_temperature_sensor
  - supply_water_temperature_setpoint
  implements:
  - CONTROL


HT2SC:
  id: "5412533591898849280"
  description: "Two gas or electric heater control on supply side."
  is_abstract: true
  opt_uses:
  - heating_thermal_power_capacity
  - heating_percentage_command
  - heating_request_count
  uses:
  - heater_run_command_1
  - heater_run_command_2
  - supply_air_temperature_sensor
  - supply_air_temperature_setpoint
  implements:
  - CONTROL


HT3SC:
  id: "10953790720913178624"
  description: "Three gas or electric heater control on supply side."
  is_abstract: true
  opt_uses:
  - heating_thermal_power_capacity
  - heating_percentage_command
  - heating_request_count
  uses:
  - heater_run_command_1
  - heater_run_command_2
  - heater_run_command_3
  - supply_air_temperature_sensor
  - supply_air_temperature_setpoint
  implements:
  - CONTROL


HT4SC:
  id: "13793873235923697664"
  description: "Four gas or electric heater control on supply side."
  is_abstract: true
  opt_uses:
  - heating_thermal_power_capacity
  - heating_percentage_command
  - heating_request_count
  uses:
  - heater_run_command_1
  - heater_run_command_2
  - heater_run_command_3
  - heater_run_command_4
  - supply_air_temperature_sensor
  - supply_air_temperature_setpoint
  implements:
  - CONTROL

HT2SDC:
  id: "7476730333606445056"
  description: "Two gas or electric heater control on supply side (dual setpoint)."
  is_abstract: true
  opt_uses:
  - heating_thermal_power_capacity
  - heating_percentage_command
  uses:
  - heater_run_command_1
  - heater_run_command_2
  - supply_air_temperature_sensor
  - supply_air_heating_temperature_setpoint
  - supply_air_cooling_temperature_setpoint
  implements:
  - CONTROL

HTVSC:
  id: "14635905628753625088"
  description: "Variable gas to electric control on supply air side."
  is_abstract: true
  opt_uses:
  - heating_thermal_power_capacity
  - heating_request_count
  uses:
  - heater_run_command
  - heater_run_status
  - heating_percentage_command
  - supply_air_temperature_setpoint
  - supply_air_temperature_sensor
  implements:
  - CONTROL

ECON:
  id: "3106690582685155328"
  description: "Economizer mode control"
  is_abstract: true
  opt_uses:
  - low_limit_outside_air_damper_percentage_command
  - supply_air_temperature_sensor
  - outside_air_flowrate_sensor
  - outside_air_flowrate_setpoint
  - return_air_damper_percentage_command
  uses:
  - outside_air_temperature_sensor
  - economizer_mode
  - mixed_air_temperature_sensor
  - supply_air_temperature_setpoint
  - outside_air_damper_percentage_command
  - return_air_temperature_sensor
  implements:
  - CONTROL


ECOND:
  id: "2000353186723921920"
  description: "Economizer mode control - single zone"
  is_abstract: true
  opt_uses:
  - return_air_temperature_sensor
  - outside_air_flowrate_sensor
  - outside_air_flowrate_setpoint
  - mixed_air_temperature_sensor
  - outside_air_damper_percentage_sensor
  - low_limit_outside_air_damper_percentage_command
  - return_air_damper_percentage_command
  uses:
  - outside_air_temperature_sensor
  - economizer_mode
  - discharge_air_temperature_sensor
  - discharge_air_temperature_setpoint
  - outside_air_damper_percentage_command
  implements:
  - CONTROL

ECONM:
  id: "8728731030015442944"
  description: "Economizer mode control"
  is_abstract: true
  opt_uses:
  - outside_air_flowrate_sensor
  - outside_air_flowrate_setpoint
  - supply_air_temperature_sensor
  - outside_air_damper_percentage_sensor
  - low_limit_outside_air_damper_percentage_command
  - return_air_damper_percentage_command
  uses:
  - outside_air_temperature_sensor
  - economizer_mode
  - mixed_air_temperature_sensor
  - mixed_air_temperature_setpoint
  - outside_air_damper_percentage_command
  - return_air_temperature_sensor
  implements:
  - CONTROL

ECONM2X:
  id: "10998545242210172928"
  description: "Economizer mode control"
  is_abstract: true
  opt_uses:
  - outside_air_flowrate_sensor
  - outside_air_flowrate_setpoint
  - supply_air_temperature_sensor
  - outside_air_damper_percentage_sensor
  - low_limit_outside_air_damper_percentage_command
  - return_air_damper_percentage_command
  uses:
  - outside_air_temperature_sensor
  - economizer_mode
  - mixed_air_temperature_sensor_1
  - mixed_air_temperature_sensor_2
  - mixed_air_temperature_setpoint
  - outside_air_damper_percentage_command
  - return_air_temperature_sensor
  implements:
  - CONTROL

ECONMD:
  id: "15646260057656524800"
  description: "Economizer mode control - single zone"
  is_abstract: true
  opt_uses:
  - low_limit_outside_air_damper_percentage_command
  - discharge_air_temperature_sensor
  - outside_air_flowrate_sensor
  - outside_air_flowrate_setpoint
  - return_air_temperature_sensor
  - outside_air_damper_percentage_sensor
  - return_air_damper_percentage_command
  uses:
  - outside_air_temperature_sensor
  - economizer_mode
  - mixed_air_temperature_sensor
  - mixed_air_temperature_setpoint
  - outside_air_damper_percentage_command
  implements:
  - CONTROL

ECONZ:
  id: "10070803718971850752"
  description: "Economizer mode control - single room"
  is_abstract: true
  opt_uses:
  - low_limit_outside_air_damper_percentage_command
  - discharge_air_temperature_sensor
  - outside_air_flowrate_sensor
  - outside_air_relative_humidity_sensor
  - outside_air_flowrate_setpoint
  - return_air_temperature_sensor
  - mixed_air_temperature_sensor
  - outside_air_damper_percentage_sensor
  - return_air_damper_percentage_command
  uses:
  - outside_air_temperature_sensor
  - economizer_mode
  - zone_air_temperature_sensor
  - zone_air_cooling_temperature_setpoint
  - outside_air_damper_percentage_command
  implements:
  - CONTROL
VOADM:
  id: "12330062619539931136"
  description: "Variable outside air damper monitoring."
  is_abstract: true
  opt_uses:
  - economizer_mode
  - mixed_air_temperature_sensor
  - outside_air_damper_percentage_sensor
  - low_limit_outside_air_damper_percentage_command
  uses:
  - outside_air_temperature_sensor
  - outside_air_damper_percentage_command
  implements:
  - MONITORING

BYPDM:
  id: "7718376601112543232"
  description: "Bypass damper monitoring."
  is_abstract: true
  uses:
  - bypass_air_damper_percentage_command
  implements:
  - MONITORING


OAFM:
  id: "7386573678663696384"
  description: "Outside air flow monitoring"
  is_abstract: true
  opt_uses:
  - outside_air_temperature_sensor
  - outside_air_damper_percentage_sensor
  uses:
  - outside_air_flowrate_sensor
  implements:
  - MONITORING

OAFMC:
  id: "16941748637967319040"
  description: "Outside air flow control with minimum setpoint."
  is_abstract: true
  opt_uses:
  - economizer_mode
  - mixed_air_temperature_sensor
  uses:
  - ventilation_outside_air_flowrate_setpoint
  - outside_air_flowrate_sensor
  - outside_air_damper_percentage_command
  implements:
  - CONTROL

OAMC:
  id: "9583248377378766848"
  description: "Outside air flow control."
  is_abstract: true
  opt_uses:
  - outside_air_flowrate_sensor
  uses:
  - outside_air_damper_percentage_sensor
  - outside_air_damper_percentage_command
  implements:
  - CONTROL


OFC:
  id: "18252070729648439296"
  description: "Outside air flow control monitoring (without a damper)."
  is_abstract: true
  uses:
  - outside_air_flowrate_setpoint
  - outside_air_flowrate_sensor
  implements:
  - OPERATIONAL

SFM:
  id: "1953769078078308352"
  description: "Supply air flow monitoring."
  is_abstract: true
  uses:
  - supply_air_flowrate_sensor
  implements:
  - MONITORING

SFC:
  id: "11177141114933084160"
  description: "Supply air flow control."
  is_abstract: true
  uses:
  - supply_air_flowrate_setpoint
  - supply_air_flowrate_sensor
  implements:
  - OPERATIONAL

RFC:
  id: "6565455096505696256"
  description: "Return air flow control."
  is_abstract: true
  uses:
  - return_air_flowrate_setpoint
  - return_air_flowrate_sensor
  implements:
  - OPERATIONAL

SARC:
  id: "15788827133360472064"
  description: "AHU supply air reset control."
  is_abstract: true
  opt_uses:
  - supply_air_flowrate_sensor
  - heating_request_count
  uses:
  - supply_air_temperature_setpoint
  - supply_air_static_pressure_setpoint
  - cooling_request_count
  - pressurization_request_count
  implements:
  - CONTROL

RWISOVPC:
  id: "13482984124146778112"
  description: "Return water isolation valve percentage monitoring."
  is_abstract: true
  opt_uses:
  - run_command
  uses:
  - return_water_valve_percentage_sensor
  - return_water_valve_percentage_command
  implements:
  - OPERATIONAL

CHWISOVM:
  id: "8871298105719390208"
  description: "Chilled water isolation valve monitoring."
  is_abstract: true
  opt_uses:
  - run_command
  uses:
  - chilled_water_isolation_valve_command
  - chilled_water_isolation_valve_status
  implements:
  - MONITORING

CDWISOVM:
  id: "18094670142574166016"
  description: "Condensing water isolation valve monitoring."
  is_abstract: true
  opt_uses:
  - run_command
  uses:
  - condensing_water_isolation_valve_command
  - condensing_water_isolation_valve_status
  implements:
  - MONITORING

CDWISOVPM:
  id: "512617197319749632"
  description: "Condensing water isolation valve percentage monitoring."
  is_abstract: true
  opt_uses:
  - run_command
  uses:
  - condensing_water_isolation_valve_percentage_command
  - condensing_water_isolation_valve_percentage_sensor
  implements:
  - MONITORING

CDWPVM:
  id: "7446747751028621312"
  description: "Condensing water pressure valve command and position monitoring (without regard to what controls it)."
  is_abstract: true
  opt_uses:
  - condensing_water_flowrate_sensor
  uses:
  - condensing_water_valve_percentage_sensor
  implements:
  - OPERATIONAL

CDWFRSM:
  description: "Condenser water flowrate status monitoring."
  is_abstract: true
  uses:
  - condensing_water_flowrate_status
  implements:
  - OPERATIONAL

BYPVPM:
  id: "9735989234174525440"
  description: "Bypass water valve percentage monitoring."
  is_abstract: true
  opt_uses:
  - bypass_valve_percentage_sensor
  uses:
  - bypass_valve_percentage_command
  implements:
  - MONITORING

MWVPM:
  id: "5124303215747137536"
  description: "Make-up water valve percentage monitoring."
  is_abstract: true
  uses:
  - makeup_water_valve_percentage_command
  implements:
  - MONITORING

HXSWISOVPM:
  id: "11812289399880679424"
  description: "Heat exchanger supply isolation water valve percentage monitoring."
  is_abstract: true
  uses:
  - heat_exchange_supply_water_isolation_valve_percentage_command
  - heat_exchange_supply_water_isolation_valve_percentage_sensor
  implements:
  - MONITORING

HXRWISOVPM:
  id: "14124324858582007808"
  description: "Heat exchanger return isolation water valve percentage monitoring."
  is_abstract: true
  uses:
  - heat_exchange_return_water_isolation_valve_percentage_command
  - heat_exchange_return_water_isolation_valve_percentage_sensor
  implements:
  - MONITORING

HXSWISOVM:
  id: "18037952934766968832"
  description: "Heat exchanger supply isolation water valve monitoring."
  is_abstract: true
  uses:
  - heat_exchange_supply_water_isolation_valve_command
  - heat_exchange_supply_water_isolation_valve_status
  implements:
  - MONITORING

HXRWISOVM:
  id: "9182187217496309760"
  description: "Heat exchanger return isolation water valve monitoring."
  is_abstract: true
  uses:
  - heat_exchange_return_water_isolation_valve_command
  - heat_exchange_return_water_isolation_valve_status
  implements:
  - MONITORING

PWISOVM:
  id: "2818460206533443584"
  description: "Process water iso valve monitoring."
  is_abstract: true
  uses:
  - process_water_isolation_valve_command
  implements:
  - MONITORING

PWVPM:
  id: "12041832243388219392"
  description: "Process water valve percentage monitoring."
  is_abstract: true
  uses:
  - process_water_valve_percentage_command
  implements:
  - MONITORING

CHWBZC:
  id: "16609945715518472192"
  description: "Chilled water valve binary (open/closed) control."
  is_abstract: true
  implements:
  - OPERATIONAL
  uses:
  - chilled_water_valve_command
  - zone_air_temperature_sensor
  - zone_air_cooling_temperature_setpoint

CHWBYPVPM:
  id: "7430146224960831488"
  description: "Chilled water bypass valve percentage monitoring."
  is_abstract: true
  uses:
  - chilled_water_bypass_valve_percentage_sensor
  - chilled_water_bypass_valve_percentage_command
  implements:
  - MONITORING

MXVPM:
  id: "16653518261815607296"
  description: "Mixing valve percent monitoring."
  is_abstract: true
  uses:
  - mixing_valve_percentage_command
  implements:
  - MONITORING

WFRM:
  id: "1665538701926596608"
  description: "Water flowrate monitoring."
  is_abstract: true
  uses:
  - flowrate_sensor
  implements:
  - MONITORING

WFRC:
  id: "10888910738781372416"
  description: "Water flowrate control."
  is_abstract: true
  uses:
  - flowrate_sensor
  - flowrate_setpoint
  implements:
  - OPERATIONAL

MWFRC:
  id: "6277224720353984512"
  description: "Minimum water flowrate control."
  is_abstract: true
  uses:
  - flowrate_sensor
  - low_limit_flowrate_setpoint
  implements:
  - OPERATIONAL

CHWFRM:
  id: "15500596757208760320"
  description: "Chilled water flowrate monitoring."
  is_abstract: true
  uses:
  - chilled_water_flowrate_sensor
  implements:
  - MONITORING

SEPM:
  id: "3971381711140290560"
  description: "Shade extent monitoring."
  is_abstract: true
  uses:
  - shade_extent_percentage_command
  implements:
  - MONITORING

STPM:
  id: "13194753747995066368"
  description: "Shade tilt monitoring."
  is_abstract: true
  uses:
  - shade_tilt_percentage_command
  implements:
  - MONITORING

IGM:
  id: "8583067729567678464"
  description: "Inlet guidevane monitoring."
  is_abstract: true
  uses:
  - inlet_guidevane_percentage_sensor
  implements:
  - OPERATIONAL

CLPM:
  id: "17806439766422454272"
  description: "Cooling thermal monitoring."
  is_abstract: true
  uses:
  - cooling_thermal_power_sensor
  implements:
  - MONITORING

PCLPM:
  id: "1089077949623173120"
  description: "Process cooling thermal monitoring."
  is_abstract: true
  uses:
  - process_cooling_thermal_power_sensor
  implements:
  - MONITORING


### POTENTIALLY ONE-OFF TYPES ###
DDCO:
  id: "10312449986477948928"
  description: "Flow control - dual duct, but only cooling."
  is_abstract: true
  uses:
  - cooling_air_flowrate_setpoint_2
  - cooling_air_flowrate_setpoint_1
  - cooling_air_flowrate_sensor_2
  - cooling_air_flowrate_sensor_1
  - cooling_air_damper_percentage_command_2
  - cooling_air_damper_percentage_command_1
  implements:
  - CONTROL

FDPM2X:
  id: "871492295067697152"
  description: "Filter pressure monitoring (2 sensors)."
  is_abstract: true
  uses:
  - filter_differential_pressure_sensor_1
  - filter_differential_pressure_sensor_2
  implements:
  - MONITORING

FDPSM2X:
  description: "Filter pressure status monitoring (2 sensors)."
  is_abstract: true
  uses:
  - filter_differential_pressure_status_1
  - filter_differential_pressure_status_2
  opt_uses:
  - filter_alarm_1
  - filter_alarm_2
  implements:
  - MONITORING

FDPM3X:
  id: "16670119787883397120"
  description: "Filter pressure monitoring (3 sensors)."
  is_abstract: true
  uses:
  - filter_differential_pressure_sensor_1
  - filter_differential_pressure_sensor_2
  - filter_differential_pressure_sensor_3
  implements:
  - MONITORING

FDPM4X:
  id: "5700763968050561024"
  description: "Filter pressure monitoring (4 sensors)."
  is_abstract: true
  uses:
  - filter_differential_pressure_sensor_1
  - filter_differential_pressure_sensor_2
  - filter_differential_pressure_sensor_3
  - filter_differential_pressure_sensor_4
  implements:
  - MONITORING

CO2C2X:
  id: "14924136004905336832"
  description: "Carbon dioxide control with dual zone sensors."
  is_abstract: true
  uses:
  - zone_air_co2_concentration_setpoint
  - zone_air_co2_concentration_sensor_1
  - zone_air_co2_concentration_sensor_2
  implements:
  - OPERATIONAL

DSP3X:
  id: "3394920958836867072"
  description: "Dual setpoint zone temp control with 3 temp sensors."
  is_abstract: true
  opt_uses:
  - discharge_air_temperature_sensor
  uses:
  - zone_air_temperature_sensor_1
  - zone_air_temperature_sensor_2
  - zone_air_temperature_sensor_3
  - zone_air_cooling_temperature_setpoint
  - zone_air_heating_temperature_setpoint
  implements:
  - OPERATIONAL


EFSS2X:
  id: "12618292995691642880"
  description: "Exhaust fan start-stop and feedback with two fans."
  is_abstract: true
  opt_uses:
  - exhaust_fan_current_sensor_1
  - exhaust_fan_power_sensor_1
  - exhaust_fan_current_sensor_2
  - exhaust_fan_power_sensor_2
  - exhaust_air_flowrate_capacity
  - exhaust_fan_power_capacity
  uses:
  - exhaust_fan_run_command_1
  - exhaust_fan_run_status_1
  - exhaust_fan_run_command_2
  - exhaust_fan_run_status_2
  implements:
  - OPERATIONAL

EFSS3X:
  id: "8006606977264254976"
  description: "Exhaust fan start-stop and feedback with three fans."
  is_abstract: true
  opt_uses:
  - exhaust_fan_current_sensor_1
  - exhaust_fan_power_sensor_1
  - exhaust_fan_current_sensor_2
  - exhaust_fan_power_sensor_2
  - exhaust_fan_current_sensor_3
  - exhaust_fan_power_sensor_3
  - exhaust_air_flowrate_capacity
  - exhaust_fan_power_capacity
  uses:
  - exhaust_fan_run_command_1
  - exhaust_fan_run_status_1
  - exhaust_fan_run_command_2
  - exhaust_fan_run_status_2
  - exhaust_fan_run_command_3
  - exhaust_fan_run_status_3
  implements:
  - OPERATIONAL

EFSS4X:
  id: "17229979014119030784"
  description: "Exhaust fan start-stop and feedback with four fans."
  is_abstract: true
  opt_uses:
  - exhaust_air_flowrate_capacity
  - exhaust_fan_power_capacity
  - exhaust_fan_current_sensor_1
  - exhaust_fan_power_sensor_1
  - exhaust_fan_current_sensor_2
  - exhaust_fan_power_sensor_2
  - exhaust_fan_current_sensor_3
  - exhaust_fan_power_sensor_3
  - exhaust_fan_current_sensor_4
  - exhaust_fan_power_sensor_4
  uses:
  - exhaust_fan_run_command_1
  - exhaust_fan_run_status_1
  - exhaust_fan_run_command_2
  - exhaust_fan_run_status_2
  - exhaust_fan_run_command_3
  - exhaust_fan_run_status_3
  - exhaust_fan_run_command_4
  - exhaust_fan_run_status_4
  implements:
  - OPERATIONAL

DF2XSS:
  id: "9591874046098669568"
  description: "Discharge fan start-stop and feedback (2 pts)."
  is_abstract: true
  opt_uses:
  - discharge_fan_current_sensor
  - discharge_fan_power_sensor
  uses:
  - discharge_fan_run_status_1
  - discharge_fan_run_status_2
  - discharge_fan_run_command_1
  - discharge_fan_run_command_2
  implements:
  - OPERATIONAL

SFSS2X:
  id: "2241999454230020096"
  description: "Supply fan start-stop and feedback for two fans."
  is_abstract: true
  opt_uses:
  - supply_air_flowrate_capacity
  - supply_fan_power_capacity
  - supply_fan_current_sensor_1
  - supply_fan_current_sensor_2
  - supply_fan_power_sensor_1
  - supply_fan_power_sensor_2
  uses:
  - supply_fan_run_command_1
  - supply_fan_run_status_1
  - supply_fan_run_command_2
  - supply_fan_run_status_2
  implements:
  - OPERATIONAL

SFSS3X:
  id: "11465371491084795904"
  description: "Supply fan start-stop and feedback for three fans."
  is_abstract: true
  opt_uses:
  - supply_air_flowrate_capacity
  - supply_fan_power_capacity
  - supply_fan_current_sensor_1
  - supply_fan_current_sensor_2
  - supply_fan_current_sensor_3
  - supply_fan_power_sensor_1
  - supply_fan_power_sensor_2
  - supply_fan_power_sensor_3
  uses:
  - supply_fan_run_command_1
  - supply_fan_run_status_1
  - supply_fan_run_command_2
  - supply_fan_run_status_2
  - supply_fan_run_command_3
  - supply_fan_run_status_3
  implements:
  - OPERATIONAL

SFSS4X:
  id: "12662092041384099840"
  description: "Supply fan start-stop and feedback for four fans."
  is_abstract: true
  opt_uses:
  - supply_air_flowrate_capacity
  - supply_fan_power_capacity
  - supply_fan_current_sensor_1
  - supply_fan_current_sensor_2
  - supply_fan_current_sensor_3
  - supply_fan_current_sensor_4
  - supply_fan_power_sensor_1
  - supply_fan_power_sensor_2
  - supply_fan_power_sensor_3
  - supply_fan_power_sensor_4
  uses:
  - supply_fan_run_command_1
  - supply_fan_run_status_1
  - supply_fan_run_command_2
  - supply_fan_run_status_2
  - supply_fan_run_command_3
  - supply_fan_run_status_3
  - supply_fan_run_command_4
  - supply_fan_run_status_4
  implements:
  - OPERATIONAL

EFVSC2X:
  id: "6853685472657408000"
  description: "Exhaust fan variable speed control with feedback and sensoring for two fans."
  is_abstract: true
  opt_uses:
  - exhaust_fan_speed_frequency_sensor_1
  - exhaust_fan_speed_percentage_sensor_1
  - exhaust_fan_current_sensor_1
  - exhaust_fan_power_sensor_1
  - exhaust_fan_speed_frequency_sensor_2
  - exhaust_fan_speed_percentage_sensor_2
  - exhaust_fan_current_sensor_2
  - exhaust_fan_power_sensor_2
  uses:
  - exhaust_fan_run_command_1
  - exhaust_fan_run_status_1
  - exhaust_fan_speed_percentage_command_1
  - exhaust_fan_run_command_2
  - exhaust_fan_run_status_2
  - exhaust_fan_speed_percentage_command_2
  implements:
  - OPERATIONAL

EFVSC3X:
  id: "16077057509512183808"
  description: "Exhaust fan variable speed control with feedback and sensoring for three fans."
  is_abstract: true
  opt_uses:
  - exhaust_fan_speed_frequency_sensor_1
  - exhaust_fan_speed_percentage_sensor_1
  - exhaust_fan_current_sensor_1
  - exhaust_fan_power_sensor_1
  - exhaust_fan_speed_frequency_sensor_2
  - exhaust_fan_speed_percentage_sensor_2
  - exhaust_fan_current_sensor_2
  - exhaust_fan_power_sensor_2
  - exhaust_fan_speed_frequency_sensor_3
  - exhaust_fan_speed_percentage_sensor_3
  - exhaust_fan_current_sensor_3
  - exhaust_fan_power_sensor_3
  uses:
  - exhaust_fan_run_command_1
  - exhaust_fan_run_status_1
  - exhaust_fan_speed_percentage_command_1
  - exhaust_fan_run_command_2
  - exhaust_fan_run_status_2
  - exhaust_fan_speed_percentage_command_2
  - exhaust_fan_run_command_3
  - exhaust_fan_run_status_3
  - exhaust_fan_speed_percentage_command_3
  implements:
  - OPERATIONAL

EFVSC4X:
  id: "4547842463443714048"
  description: "Exhaust fan variable speed control with feedback and sensoring for four fans."
  is_abstract: true
  opt_uses:
  - exhaust_fan_speed_frequency_sensor_1
  - exhaust_fan_speed_percentage_sensor_1
  - exhaust_fan_current_sensor_1
  - exhaust_fan_power_sensor_1
  - exhaust_fan_speed_frequency_sensor_2
  - exhaust_fan_speed_percentage_sensor_2
  - exhaust_fan_current_sensor_2
  - exhaust_fan_power_sensor_2
  - exhaust_fan_speed_frequency_sensor_3
  - exhaust_fan_speed_percentage_sensor_3
  - exhaust_fan_current_sensor_3
  - exhaust_fan_power_sensor_3
  - exhaust_fan_speed_frequency_sensor_4
  - exhaust_fan_speed_percentage_sensor_4
  - exhaust_fan_current_sensor_4
  - exhaust_fan_power_sensor_4
  uses:
  - exhaust_fan_run_command_1
  - exhaust_fan_run_status_1
  - exhaust_fan_speed_percentage_command_1
  - exhaust_fan_run_command_2
  - exhaust_fan_run_status_2
  - exhaust_fan_speed_percentage_command_2
  - exhaust_fan_run_command_3
  - exhaust_fan_run_status_3
  - exhaust_fan_speed_percentage_command_3
  - exhaust_fan_run_command_4
  - exhaust_fan_run_status_4
  - exhaust_fan_speed_percentage_command_4
  implements:
  - OPERATIONAL

SFVSC2X:
  id: "13771214500298489856"
  description: "Supply fan variable speed control with feedback and sensoring with two fans."
  is_abstract: true
  opt_uses:
  - supply_fan_speed_frequency_sensor_1
  - supply_fan_speed_percentage_sensor_1
  - supply_fan_current_sensor_1
  - supply_fan_power_sensor_1
  - supply_fan_speed_frequency_sensor_2
  - supply_fan_speed_percentage_sensor_2
  - supply_fan_current_sensor_2
  - supply_fan_power_sensor_2
  uses:
  - supply_fan_run_command_1
  - supply_fan_run_status_1
  - supply_fan_speed_percentage_command_1
  - supply_fan_run_command_2
  - supply_fan_run_status_2
  - supply_fan_speed_percentage_command_2
  implements:
  - OPERATIONAL

SFVSC3X:
  id: "6519182149650743296"
  description: "Supply fan variable speed control with feedback and sensoring with three fans."
  is_abstract: true
  opt_uses:
  - supply_fan_speed_frequency_sensor_1
  - supply_fan_speed_percentage_sensor_1
  - supply_fan_current_sensor_1
  - supply_fan_power_sensor_1
  - supply_fan_speed_frequency_sensor_2
  - supply_fan_speed_percentage_sensor_2
  - supply_fan_current_sensor_2
  - supply_fan_power_sensor_2
  - supply_fan_speed_frequency_sensor_3
  - supply_fan_speed_percentage_sensor_3
  - supply_fan_current_sensor_3
  - supply_fan_power_sensor_3
  uses:
  - supply_fan_run_command_1
  - supply_fan_run_status_1
  - supply_fan_speed_percentage_command_1
  - supply_fan_run_command_2
  - supply_fan_run_status_2
  - supply_fan_speed_percentage_command_2
  - supply_fan_run_command_3
  - supply_fan_run_status_3
  - supply_fan_speed_percentage_command_3
  implements:
  - OPERATIONAL

SFVSC4X:
  id: "17733145221803278336"
  description: "Supply fan variable speed control with feedback and sensoring with four fans."
  is_abstract: true
  opt_uses:
  - supply_fan_speed_frequency_sensor_1
  - supply_fan_speed_percentage_sensor_1
  - supply_fan_current_sensor_1
  - supply_fan_power_sensor_1
  - supply_fan_speed_frequency_sensor_2
  - supply_fan_speed_percentage_sensor_2
  - supply_fan_current_sensor_2
  - supply_fan_power_sensor_2
  - supply_fan_speed_frequency_sensor_3
  - supply_fan_speed_percentage_sensor_3
  - supply_fan_current_sensor_3
  - supply_fan_power_sensor_3
  - supply_fan_speed_frequency_sensor_4
  - supply_fan_speed_percentage_sensor_4
  - supply_fan_current_sensor_4
  - supply_fan_power_sensor_4
  uses:
  - supply_fan_run_command_1
  - supply_fan_run_status_1
  - supply_fan_speed_percentage_command_1
  - supply_fan_run_command_2
  - supply_fan_run_status_2
  - supply_fan_speed_percentage_command_2
  - supply_fan_run_command_3
  - supply_fan_run_status_3
  - supply_fan_speed_percentage_command_3
  - supply_fan_run_command_4
  - supply_fan_run_status_4
  - supply_fan_speed_percentage_command_4
  implements:
  - OPERATIONAL

BYPSSPC:
  id: "622251700748550144"
  description: "Supply static pressure control with bypass damper."
  is_abstract: true
  opt_uses:
  - supply_air_flowrate_sensor
  uses:
  - supply_air_static_pressure_sensor
  - supply_air_static_pressure_setpoint
  - supply_fan_run_command
  - supply_fan_run_status
  - bypass_air_damper_percentage_command
  implements:
  - CONTROL

BYPSSPC2X: # Consider virtual point for instances where dampers control to same value.
  id: "7071406367143100416"
  description: "Supply static pressure control with bypass damper."
  is_abstract: true
  opt_uses:
  - supply_air_flowrate_sensor
  uses:
  - supply_air_static_pressure_sensor
  - supply_air_static_pressure_setpoint
  - supply_fan_run_command
  - supply_fan_run_status
  - bypass_air_damper_percentage_command_1
  - bypass_air_damper_percentage_command_2
  implements:
  - CONTROL

SWISOVM:
  id: "5867537891751624704"
  description: "Supply side isolation valve monitoring."
  is_abstract: true
  uses:
  - supply_water_isolation_valve_command
  - supply_water_isolation_valve_status
  implements:
  - MONITORING

SWISOVPM:
  id: "3561694882537930752"
  description: "Supply side isolation valve monitoring."
  is_abstract: true
  uses:
  - supply_water_isolation_valve_percentage_command
  - supply_water_isolation_valve_percentage_sensor
  implements:
  - MONITORING

RWISOVM:
  id: "9884748759366107136"
  description: "Return side isolation valve monitoring."
  is_abstract: true
  uses:
  - return_water_isolation_valve_command
  - return_water_isolation_valve_status
  implements:
  - MONITORING

RWISOVPM:
  id: "5273062740938719232"
  description: "Return side isolation valve monitoring."
  is_abstract: true
  uses:
  - return_water_isolation_valve_percentage_command
  - return_water_isolation_valve_percentage_sensor
  implements:
  - MONITORING

CICHVISOVM3X:
  description: "Circuit changeover valve for switching between Hot water system and Chiller "
  is_abstract: true
  uses:
  - circulation_changeover_isolation_valve_status_1
  - circulation_changeover_isolation_valve_status_2
  - circulation_changeover_isolation_valve_status_3
  implements:
  - MONITORING

CHWRWISOVPM:
  id: "10432710170277576704"
  description: "Return side isolation valve monitoring."
  is_abstract: true
  uses:
  - chilled_return_water_isolation_valve_percentage_command
  - chilled_return_water_isolation_valve_percentage_sensor
  implements:
  - MONITORING

CHWRWISOVM:
  id: "10538544761520783360"
  description: "Return side isolation valve monitoring."
  is_abstract: true
  uses:
  - chilled_return_water_isolation_valve_command
  - chilled_return_water_isolation_valve_status
  implements:
  - MONITORING


CHWSWISOVPM:
  id: "493265792670892032"
  description: "Supply side isolation valve monitoring."
  is_abstract: true
  uses:
  - chilled_supply_water_isolation_valve_percentage_command
  - chilled_supply_water_isolation_valve_percentage_sensor
  implements:
  - MONITORING

CHWSWISOVM:
  id: "16767023046174179328"
  description: "Supply side isolation valve monitoring."
  is_abstract: true
  uses:
  - chilled_supply_water_isolation_valve_command
  - chilled_supply_water_isolation_valve_status
  implements:
  - MONITORING


PRWDT:
  id: "73094021186060288"
  description: "Temperature differential across process water."
  is_abstract: true
  implements:
  - MONITORING
  opt_uses:
  - process_cooling_thermal_power_sensor
  uses:
  - process_return_water_temperature_sensor
  - process_supply_water_temperature_sensor

PRWDT2X:
  id: "2264658189855227904"
  description: "Temperature differential across 2 process water headers."
  is_abstract: true
  implements:
  - MONITORING
  opt_uses:
  - process_cooling_thermal_power_sensor_1
  - process_cooling_thermal_power_sensor_2
  uses:
  - process_return_water_temperature_sensor_1
  - process_return_water_temperature_sensor_2
  - process_supply_water_temperature_sensor_1
  - process_supply_water_temperature_sensor_2


PWFRM:
  id: "2595109812513538048"
  description: "Flowrate monitoring for process water."
  is_abstract: true
  implements:
  - MONITORING
  uses:
  - process_water_flowrate_sensor

PWFRM2X:
  id: "9296466058040836096"
  description: "Flowrate monitoring for 2 process water headers."
  is_abstract: true
  implements:
  - MONITORING
  uses:
  - process_water_flowrate_sensor_1
  - process_water_flowrate_sensor_2

PWDPM:
  id: "455899989512552448"
  description: "Differential pressure monitoring for process water."
  is_abstract: true
  implements:
  - MONITORING
  uses:
  - process_water_differential_pressure_sensor

PWDPM2X:
  id: "7200603381453291520"
  description: "Differential pressure monitoring for 2 process water headers."
  is_abstract: true
  implements:
  - MONITORING
  uses:
  - process_water_differential_pressure_sensor_1
  - process_water_differential_pressure_sensor_2


CWRISOVPM:
  id: "5821024151850188800"
  description: "Condensing water return isolation monitoring."
  is_abstract: true
  uses:
  - condensing_return_water_isolation_valve_percentage_sensor
  - condensing_return_water_isolation_valve_percentage_command
  implements:
  - MONITORING

CWRISOVM:
  id: "8126867161063882752"
  description: "Condensing water return isolation monitoring."
  is_abstract: true
  uses:
  - condensing_return_water_isolation_valve_status
  - condensing_return_water_isolation_valve_command
  implements:
  - MONITORING


CWSISOVPM:
  id: "9716637829525667840"
  description: "Condensing water supply isolation monitoring."
  is_abstract: true
  uses:
  - condensing_supply_water_isolation_valve_percentage_sensor
  - condensing_supply_water_isolation_valve_percentage_command
  implements:
  - MONITORING

CWSISOVM:
  id: "1779043486285168640"
  description: "Condensing water supply isolation monitoring."
  is_abstract: true
  uses:
  - condensing_supply_water_isolation_valve_status
  - condensing_supply_water_isolation_valve_command
  implements:
  - MONITORING




CHWRISOVPM:
  id: "17456073789161865216"
  description: "Chilled water return isolation monitoring."
  is_abstract: true
  uses:
  - chilled_return_water_isolation_valve_percentage_sensor
  - chilled_return_water_isolation_valve_percentage_command
  implements:
  - MONITORING


WDPM:
  id: "6845381960844443648"
  description: "Differential pressure monitoring."
  is_abstract: true
  uses:
  - differential_pressure_sensor


CHWDPM:
  id: "17350239197918658560"
  description: "Differential pressure monitoring for chilled water."
  is_abstract: true
  uses:
  - chilled_water_differential_pressure_sensor


CHDX4SC:
  id: "5104951811098279936"
  description: "Chiller control."
  is_abstract: true
  opt_uses:
  - chilled_return_water_temperature_sensor
  - cooling_percentage_command
  - compressor_speed_frequency_sensor
  - compressor_speed_percentage_command
  - compressor_speed_percentage_sensor
  uses:
  - compressor_run_command_1
  - compressor_run_command_2
  - compressor_run_command_3
  - compressor_run_command_4
  - compressor_run_status_1
  - compressor_run_status_2
  - compressor_run_status_3
  - compressor_run_status_4
  - chilled_supply_water_temperature_sensor
  - chilled_supply_water_temperature_setpoint

CHDX2SC:
  id: "11002415523139944448"
  description: "Chiller control."
  is_abstract: true
  opt_uses:
  - chilled_return_water_temperature_sensor
  - cooling_percentage_command
  - compressor_speed_frequency_sensor
  - compressor_speed_percentage_command
  - compressor_speed_percentage_sensor
  - cooling_request_count
  uses:
  - compressor_run_command_1
  - compressor_run_command_2
  - compressor_run_status_1
  - compressor_run_status_2
  - chilled_supply_water_temperature_sensor
  - chilled_supply_water_temperature_setpoint


CHDXSC:
  id: "738711972362584064"
  description: "Chiller control single stage."
  is_abstract: true
  opt_uses:
  - chilled_return_water_temperature_sensor
  - cooling_percentage_command
  - compressor_speed_frequency_sensor
  - compressor_speed_percentage_command
  - compressor_speed_percentage_sensor
  uses:
  - compressor_run_command
  - compressor_run_status
  - chilled_supply_water_temperature_sensor
  - chilled_supply_water_temperature_setpoint

CHDXVSC:
  id: "16068753997699219456"
  description: "Variable speed compressor control."
  is_abstract: true
  uses:
  - compressor_speed_percentage_sensor
  - compressor_run_command
  - compressor_run_status

CDWFRM:
  id: "632877381119377408"
  description: "Condenser water flowrate monitoring."
  is_abstract: true
  uses:
  - condensing_water_flowrate_sensor
  implements:
  - MONITORING

REFSM:
  id: "14328323847953055744"
  description: "Refrigerant saturation monitoring."
  is_abstract: true
  opt_uses:
  - refrigerant_discharge_temperature_sensor
  - refrigerant_suction_temperature_sensor
  uses:
  - refrigerant_condenser_saturation_temperature_sensor
  - refrigerant_evaporator_saturation_temperature_sensor
  implements:
  - MONITORING


PDSCV:
  id: "2539113884334161920"
  description: "Pressure-dependent supply damper control for ventilation purposes (CO2 or VOC)."
  is_abstract: true
  uses:
  - supply_air_damper_percentage_command
  - supply_air_damper_percentage_sensor
  implements:
  - CONTROL

SDBPC:
  id: "11762485921188937728"
  description: "Back-pressure controlling supply damper."
  is_abstract: true
  opt_uses:
  - supply_air_flowrate_sensor
  uses:
  - supply_air_static_pressure_sensor
  - supply_air_static_pressure_setpoint
  - supply_air_damper_percentage_command
  - supply_air_damper_percentage_sensor
  implements:
  - MONITORING

HWVM:
  id: "12990740464972857344"
  description: "Heating water valve command and position monitoring (without regard to what controls it)."
  is_abstract: true
  opt_uses:
  - heating_thermal_power_capacity
  - heating_water_flowrate_sensor
  uses:
  - heating_water_valve_percentage_sensor
  - heating_water_valve_percentage_command
  implements:
  - OPERATIONAL

CHWVM:
  id: "16809792948983037952"
  description: "Chilled water valve command and position monitoring (without regard to what controls it)."
  is_abstract: true
  opt_uses:
  - cooling_thermal_power_capacity
  - chilled_water_flowrate_sensor
  - chilled_water_valve_failed_alarm
  uses:
  - chilled_water_valve_percentage_sensor
  - chilled_water_valve_percentage_command
  implements:
  - OPERATIONAL

RMM:
  id: "16071202610094276608"
  description: "Run mode monitoring."
  is_abstract: true
  uses:
  - run_mode

DSPZDHC:
  id: "8195635016311504896"
  description: "Zone dual setpoint humidification/dehumidification control."
  is_abstract: true
  opt_uses:
  - humidification_percentage_command
  uses:
  - zone_air_relative_humidity_sensor
  - zone_air_dehumidification_relative_humidity_setpoint
  - zone_air_humidification_relative_humidity_setpoint
  - dehumidification_run_command
  - humidification_run_command
  implements:
  - CONTROL

EFC:
  id: "9564729303032135680"
  description: "Exhaust air flow control."
  is_abstract: true
  uses:
  - exhaust_air_flowrate_sensor
  - exhaust_air_flowrate_setpoint
  implements:
  - OPERATIONAL

DXDDC:
  id: "14536703291649163264"
  description: "DX cooling dual setpoint control on discharge side"
  is_abstract: true
  opt_uses:
  - cooling_percentage_command
  - compressor_run_status
  uses:
  - compressor_run_command
  - discharge_air_heating_temperature_setpoint
  - discharge_air_cooling_temperature_setpoint
  - discharge_air_temperature_sensor
  implements:
  - CONTROL

HTDDC:
  id: "11978658703302721536"
  description: "gas or electric heating dual setpoint control on discharge side"
  is_abstract: true
  opt_uses:
  - heating_percentage_command
  - heater_run_status
  uses:
  - heater_run_command
  - discharge_air_heating_temperature_setpoint
  - discharge_air_cooling_temperature_setpoint
  - discharge_air_temperature_sensor
  implements:
  - CONTROL

REFSM2X:
  id: "16374171939616325632"
  description: "Refrigerant temperature monitoring for 2 circuits."
  is_abstract: true
  opt_uses:
  - refrigerant_discharge_temperature_sensor_1
  - refrigerant_discharge_temperature_sensor_2
  - refrigerant_suction_temperature_sensor_1
  - refrigerant_suction_temperature_sensor_2
  uses:
  - refrigerant_condenser_saturation_temperature_sensor_1
  - refrigerant_evaporator_saturation_temperature_sensor_1
  - refrigerant_condenser_saturation_temperature_sensor_2
  - refrigerant_evaporator_saturation_temperature_sensor_2
  implements:
  - MONITORING

REFPM:
  id: "5061129675661639680"
  description: "Refrigerant pressure monitoring for single circuits."
  is_abstract: true
  opt_uses:
  - refrigerant_differential_pressure_sensor
  uses:
  - refrigerant_evaporator_pressure_sensor
  - refrigerant_condenser_pressure_sensor
  implements:
  - MONITORING

REFPM2X:
  id: "3800121779997900800"
  description: "Refrigerant pressure monitoring for 2 circuits."
  is_abstract: true
  uses:
  - refrigerant_evaporator_pressure_sensor_1
  - refrigerant_condenser_pressure_sensor_1
  - refrigerant_evaporator_pressure_sensor_2
  - refrigerant_condenser_pressure_sensor_2
  implements:
  - MONITORING

SWPSS:
  id: "14653796881960796160"
  description: "Sweeper pump start stop monitoring."
  is_abstract: true
  uses:
  - sweeper_pump_run_command
  - sweeper_pump_run_status
  implements:
  - OPERATIONAL

SDM:
  id: "5997878398154702848"
  description: "Supply air damper monitoring."
  is_abstract: true
  uses:
  - supply_air_damper_command
  - supply_air_damper_status

ECDDC:
  id: "17635179835280064512"
  description: "Evaporative cooler control on discharge side."
  is_abstract: true
  opt_uses:
  - evaporative_cooler_run_status
  - cooling_percentage_sensor
  uses:
  - evaporative_cooler_run_command
  - discharge_air_temperature_sensor
  - discharge_air_cooling_temperature_setpoint
  - discharge_air_heating_temperature_setpoint
  implements:
  - CONTROL

DXSDC:
  id: "3007488245580693504"
  description: "Compressor run control on supply side, dual setpoints."
  is_abstract: true
  opt_uses:
  - leaving_cooling_coil_temperature_sensor
  - cooling_thermal_power_capacity
  - cooling_percentage_command #Serves as a duty cycle for single-stage DX sections.
  - compressor_speed_percentage_command
  - compressor_run_status
  uses:
  - compressor_run_command
  - supply_air_cooling_temperature_setpoint
  - supply_air_heating_temperature_setpoint
  - supply_air_temperature_sensor
  implements:
  - CONTROL

ETM4X:
  id: "11771493120443678720"
  description: "Basic exhaust temperature monitoring."
  is_abstract: true
  uses:
  - exhaust_air_temperature_sensor_1
  - exhaust_air_temperature_sensor_2
  - exhaust_air_temperature_sensor_3
  - exhaust_air_temperature_sensor_4
  implements:
  - MONITORING

DX6SC:
  id: "7258886293818441728"
  description: "Six compressor run control on supply air side."
  is_abstract: true
  opt_uses:
  - leaving_cooling_coil_temperature_sensor
  - cooling_thermal_power_capacity
  - cooling_percentage_command
  - compressor_speed_percentage_command
  - cooling_request_count
  uses:
  - compressor_run_status_1
  - compressor_run_status_2
  - compressor_run_status_3
  - compressor_run_status_4
  - compressor_run_status_5
  - compressor_run_status_6
  - compressor_run_command_1
  - compressor_run_command_2
  - compressor_run_command_3
  - compressor_run_command_4
  - compressor_run_command_5
  - compressor_run_command_6
  - supply_air_temperature_sensor
  - supply_air_temperature_setpoint
  implements:
  - CONTROL

DX2DSPRTC:
  id: "3583948997884116992"
  description: "Two-stage compressor run control with dual return temp control."
  is_abstract: true
  opt_uses:
  - leaving_cooling_coil_temperature_sensor
  - cooling_thermal_power_capacity
  - cooling_percentage_command
  - compressor_speed_percentage_command
  - cooling_stage_run_count
  uses:
  - return_air_cooling_temperature_setpoint
  - return_air_heating_temperature_setpoint
  - return_air_temperature_sensor
  - compressor_run_command_1
  - compressor_run_status_1
  - compressor_run_command_2
  - compressor_run_status_2
  implements:
  - CONTROL

DX4DC:
  id: "233270875120467968"
  description: "Compressor run control on discharge air side (DTC)."
  is_abstract: true
  opt_uses:
  - leaving_cooling_coil_temperature_sensor
  - cooling_thermal_power_capacity
  - cooling_percentage_command
  - compressor_speed_percentage_command
  uses:
  - compressor_run_status_1
  - compressor_run_command_1
  - compressor_run_status_2
  - compressor_run_command_2
  - compressor_run_status_3
  - compressor_run_command_3
  - compressor_run_status_4
  - compressor_run_command_4
  - discharge_air_temperature_sensor
  - discharge_air_temperature_setpoint
  implements:
  - CONTROL


DX6SWC:
  id: "10609564416582090752"
  description: "Six compressor run control on supply water side."
  is_abstract: true
  opt_uses:
  - cooling_thermal_power_capacity
  - cooling_percentage_command
  - compressor_speed_percentage_command
  - compressor_speed_percentage_sensor
  uses:
  - compressor_run_command_1
  - compressor_run_status_1
  - compressor_run_command_2
  - compressor_run_status_2
  - compressor_run_command_3
  - compressor_run_status_3
  - compressor_run_command_4
  - compressor_run_status_4
  - compressor_run_command_5
  - compressor_run_status_5
  - compressor_run_command_6
  - compressor_run_status_6
  - supply_water_temperature_sensor
  - supply_water_temperature_setpoint
  implements:
  - CONTROL


DRSM5X:
  id: "7159807102016290816"
  description: "Dryer status monitoring."
  is_abstract: true
  uses:
  - dryer_run_status_1
  - dryer_run_status_2
  - dryer_run_status_3
  - dryer_run_status_4
  - dryer_run_status_5
  implements:
  - MONITORING

DRSM8X:
  id: "4953043284604747776"
  description: "Dryer status monitoring."
  is_abstract: true
  uses:
  - dryer_run_status_1
  - dryer_run_status_2
  - dryer_run_status_3
  - dryer_run_status_4
  - dryer_run_status_5
  - dryer_run_status_6
  - dryer_run_status_7
  - dryer_run_status_8
  implements:
  - MONITORING
  
AHAC:
  id: "529218723387539456"
  description: "Tag to indicate an after hours activation method e.g. push button associated with this device."
  is_abstract: true
  uses:  
  - user_occupancy_override_status
  - zone_occupancy_status
  implements:
  - OPERATIONAL
  
DFFC:
  id: "10094864331922472960"
  description: "Discharge fan flow control"
  is_abstract: true
  uses:
  - discharge_fan_run_command
  - discharge_fan_run_status
  - discharge_fan_speed_percentage_command
  - discharge_air_flowrate_setpoint
  - discharge_air_flowrate_sensor
  implements:
  - CONTROL

EFM:
  id: "1682140227994386432"
  description: "Exhaust air flow monitoring"
  is_abstract: true
  uses:
  - exhaust_air_flowrate_sensor  
  implements:
  - OPERATIONAL

SWTM:
  id: "12058433769456009216"
  description: "Supply water temperature monitoring."
  is_abstract: true
  implements:
  - MONITORING
  opt_uses:
  - cooling_request_count
  - heating_request_count
  - return_water_temperature_sensor
  uses:
  - supply_water_temperature_sensor  

CWDPM:
  id: "16174723828872642560"
  description: "Differential pressure monitoring for condenser water."
  is_abstract: true
  implements:
  - MONITORING
  uses:
  - condensing_water_differential_pressure_sensor

DICM:
  id: "4971562358951378944"
  description: "Damper isolation control and monitoring. "
  is_abstract: true
  uses:
   - supply_air_isolation_damper_closed_status
   - supply_air_isolation_damper_open_status
   - supply_air_isolation_damper_command

UV:
  id: "6143342686997839872"
  description: "Ultraviolet lamp operation."
  is_abstract: true
  opt_uses:
  - ultraviolet_lamp_run_mode
  uses:
  - ultraviolet_lamp_run_command
  - ultraviolet_lamp_run_status

H3X:
  id: "3243024526971240448"
  description: "Heater monitoring."
  is_abstract: true
  implements:
  - MONITORING
  uses:
  - heater_run_status_1
  - heater_run_status_2
  - heater_run_status_3
  - heater_run_command_1
  - heater_run_command_2
  - heater_run_command_3

CHWBRC:
  id: "9602107200818380800"
  description: "Chilled water valve binary (open/closed) monitoring/controlling. Return air temperature control."
  is_abstract: true
  implements:
  - OPERATIONAL
  uses:
  - chilled_water_valve_command
  - return_air_temperature_sensor
  - return_air_temperature_setpoint

CHWISOVPM:
  id: "10952342664099397632"
  description: "Chllled water isolation valve control."
  is_abstract: true
  implements:
  - OPERATIONAL
  uses:
  - chilled_water_isolation_valve_percentage_command
  - chilled_water_isolation_valve_percentage_sensor

CWCS:
  id: "1207397495399776256"
  description: "Condensing water valve control."
  is_abstract: true
  implements:
  - OPERATIONAL
  uses:
  - condensing_water_valve_percentage_command
  - condensing_water_valve_percentage_sensor

DPM:
  id: "14194934395806154752"
  description: "Damper percentage control."
  is_abstract: true
  implements:
    - OPERATIONAL
  uses:
  - damper_percentage_command
  - damper_percentage_sensor

DFVSMC:
  id: "6412714239709937664"
  description: "Variable speed control mode for discharge fans."
  is_abstract: true
  uses:
  - discharge_fan_speed_mode
  - discharge_fan_run_status
  - discharge_fan_run_command
  implements:
  - OPERATIONAL

DFVDSC:
  id: "7493578150278856704"
  description: "Discharge fan control with toggled variable or discrete speed control. This allows the fan to run either VFD or discrete speed stages (LOW/MED/HIGH, etc.) and to switch between the mode."
  is_abstract: true
  uses:
  - discharge_fan_speed_percentage_command
  - discharge_fan_speed_mode
  - discharge_fan_run_status
  - discharge_fan_run_command
  implements:
  - OPERATIONAL

DFVDSFC:
  id: "15636086276564713472"
  description: "Discharge fan control with toggled variable or discrete speed (frequency) control. This allows the fan to run either VFD or discrete speed stages (LOW/MED/HIGH, etc.) and to switch between the mode."
  is_abstract: true
  uses:
  - discharge_fan_speed_frequency_command
  - discharge_fan_speed_mode
  - discharge_fan_run_status
  - discharge_fan_run_command
  implements:
  - OPERATIONAL

SSPCSCM:
  id: "6685507472607674368"
  description: "Supply air static pressure control for supervisor control (Machine learning)."
  is_abstract: true
  uses:
  - supervisor_control_mode
  - supervisor_supply_air_static_pressure_setpoint
  - program_supply_air_static_pressure_setpoint
  - supply_air_static_pressure_setpoint

STCSCM:
  id: "6577421081550782464"
  description: "Supply air temperature control for supervisor control (Machine learning)."
  is_abstract: true
  uses:
  - supervisor_control_mode
  - supervisor_supply_air_temperature_setpoint
  - program_supply_air_temperature_setpoint
  - supply_air_temperature_setpoint

SWTCSCM:
  id: "8591656014892236800"
  description: "Supply water temperature control for supervisor control (Machine learning)."
  is_abstract: true
  uses:
  - supervisor_control_mode
  - supervisor_supply_water_temperature_setpoint
  - program_supply_water_temperature_setpoint
  - supply_water_temperature_setpoint

WDPCSCM:
  id: "11032607012927045632"
  description: "Water differential pressure control for supervisor control (Machine learning)."
  is_abstract: true
  uses:
  - supervisor_control_mode
  - supervisor_differential_pressure_setpoint
  - program_differential_pressure_setpoint
  - differential_pressure_setpoint

CSWIVS:
  id: "359876340523991040"
  description: "Condensing return water isolation valve control."
  is_abstract: true
  implements:
  - OPERATIONAL
  uses:
  - condensing_return_water_isolation_valve_command_1
  - condensing_return_water_isolation_valve_command_2
  - condensing_return_water_isolation_valve_command_3
  - condensing_return_water_isolation_valve_command_4
  - condensing_return_water_isolation_valve_command_5
  - condensing_return_water_isolation_valve_command_6
  - condensing_return_water_isolation_valve_command_7
  - condensing_return_water_isolation_valve_status_1
  - condensing_return_water_isolation_valve_status_2
  - condensing_return_water_isolation_valve_status_3
  - condensing_return_water_isolation_valve_status_4
  - condensing_return_water_isolation_valve_status_5
  - condensing_return_water_isolation_valve_status_6
  - condensing_return_water_isolation_valve_status_7
  - condensing_return_water_isolation_valve_status_8
  - condensing_return_water_isolation_valve_status_9
  - condensing_return_water_isolation_valve_status_10
  - condensing_return_water_isolation_valve_status_11
  - condensing_return_water_isolation_valve_status_12
  - condensing_return_water_isolation_valve_status_13
  - condensing_return_water_isolation_valve_status_14

CRWIVS:
  id: "10755028705425227776"
  description: "Condensing supply water isolation valve control."
  is_abstract: true
  implements:
  - OPERATIONAL
  uses:
  - condensing_supply_water_isolation_valve_command_1
  - condensing_supply_water_isolation_valve_command_2
  - condensing_supply_water_isolation_valve_command_3
  - condensing_supply_water_isolation_valve_command_4
  - condensing_supply_water_isolation_valve_command_5
  - condensing_supply_water_isolation_valve_command_6
  - condensing_supply_water_isolation_valve_command_7
  - condensing_supply_water_isolation_valve_status_1
  - condensing_supply_water_isolation_valve_status_2
  - condensing_supply_water_isolation_valve_status_3
  - condensing_supply_water_isolation_valve_status_4
  - condensing_supply_water_isolation_valve_status_5
  - condensing_supply_water_isolation_valve_status_6
  - condensing_supply_water_isolation_valve_status_7
  - condensing_supply_water_isolation_valve_status_8
  - condensing_supply_water_isolation_valve_status_9
  - condensing_supply_water_isolation_valve_status_10
  - condensing_supply_water_isolation_valve_status_11
  - condensing_supply_water_isolation_valve_status_12
  - condensing_supply_water_isolation_valve_status_13
  - condensing_supply_water_isolation_valve_status_14

CSWTC:
  id: "14772239573039710208"
  description: "Condensing supply water temperature control."
  is_abstract: true
  implements:
  - OPERATIONAL
  uses:
  - condensing_supply_water_temperature_setpoint
  - condensing_supply_water_temperature_sensor

HTWHLSTC:
  id: "5798430287411019776"
  description: "Heat wheel which controls supply temperature using speed control."
  is_abstract: true
  implements:
  - CONTROL
  opt_uses:
  - heat_wheel_speed_percentage_sensor
  - exhaust_air_temperature_sensor
  - return_air_temperature_sensor
  uses:
  - heat_wheel_speed_percentage_command
  - heat_wheel_run_command
  - heat_wheel_run_status
  - outside_air_temperature_sensor
  - supply_air_temperature_sensor
  - supply_air_temperature_setpoint

#New abstracts for CH ZRH EURD
CAM:
  id: "10932006097032052736"
  description: "ztc alarm monitoring based on moisture sensor on coil or in pan."
  is_abstract: true
  implements:
  - MONITORING
  uses:
  - condensate_water_alarm

DPHCC:
  id: "12422697573691686912"
  description: "Two-pipe heating and cooling control. Has a single control
    valve that is fed by two separate headers for heating and cooling water.
    There is an isolation valve for each incoming system and a single control
    valve. Valve and mode control to zone temperature (heating/cooling
    setpoint configuration)."
  is_abstract: true
  opt_uses:
  - chilled_return_water_isolation_valve_percentage_command
  - heating_return_water_isolation_valve_percentage_command
  - heating_supply_water_isolation_valve_percentage_command
  - chilled_supply_water_isolation_valve_percentage_command
  - zone_air_cooling_temperature_setpoint
  - zone_air_heating_temperature_setpoint
  - condensate_water_alarm
  - zone_conditioning_mode
  - supply_water_valve_flowrate_sensor
  uses:
  - supply_water_valve_percentage_command
  - zone_air_temperature_sensor
  - water_riser_mode

HHCDM:
  id: "3582131505163403264"
  description: "Hydronic heating and cooling distribution monitoring"
  is_abstract: true
  implements:
  - MONITORING
  uses:
  - chilled_supply_water_isolation_valve_percentage_command
  - chilled_return_water_isolation_valve_percentage_command
  - heating_supply_water_isolation_valve_percentage_command
  - heating_return_water_isolation_valve_percentage_command
  - heating_request_count
  - cooling_request_count
  opt_uses:
  - average_zone_air_temperature_sensor


HHRU:
  id: "9211631039376523264"
  description: "Hydronic heat recovery unit for ahu's with bypass valve and circulation pump"
  is_abstract: true
  implements:
  - MONITORING
  uses:
  - supply_air_temperature_sensor
  - supply_air_temperature_setpoint
  - return_air_temperature_sensor
  - supply_water_temperature_sensor
  - supply_water_valve_percentage_command
  - supply_water_valve_percentage_sensor
  opt_uses:
  - exhaust_air_temperature_sensor
  - outside_air_temperature_sensor

PHRU:
  id: "5194420171762040832"
  description: "heat recovery unit for ahu's with plate heat exchanger valve and bypass damper"
  is_abstract: true
  implements:
  - MONITORING
  uses:
  - supply_air_temperature_sensor
  - supply_air_temperature_setpoint
  - return_air_temperature_sensor
  - bypass_air_damper_percentage_command
  opt_uses:
  - exhaust_air_temperature_sensor
  - outside_air_temperature_sensor
  - bypass_air_damper_command
  - bypass_air_damper_status

CHWDT2X:
  id: "17588854111866978304"
  description: "Temperature differential across chilled water with two sets of sensors."
  is_abstract: true
  implements:
  - MONITORING
  uses:
  - chilled_return_water_temperature_sensor_1
  - chilled_supply_water_temperature_sensor_1
  - chilled_return_water_temperature_sensor_2
  - chilled_supply_water_temperature_sensor_2

HLSAFS:
  id: "3550799821818298368"
  description: "Duct VAV type with high and low limit setpoint"
  is_abstract: true
  uses:
  - high_limit_supply_air_flowrate_setpoint
  - low_limit_supply_air_flowrate_setpoint
  - supply_air_flowrate_setpoint
  implements:
  - CONTROL

RHDHS:
  id: "15197108458198401024"
  description: "Return humidification/dehumidification monitor."
  is_abstract: true
  uses:
  - return_air_relative_humidity_sensor
  - return_air_relative_humidity_setpoint
  - dehumidification_run_status
  - humidification_run_status
  implements:
  - MONITORING

CO2DFVSC:
  id: "4574242837138243584"
  description: "Carbon dioxide levels controlled by a variable speed discharge fan."
  uses:
  - zone_air_co2_concentration_sensor
  - zone_air_co2_concentration_setpoint
  - discharge_fan_speed_percentage_command
  implements:
  - CONTROL

RACO2C:
  id: "15503353232859594752"
  description: "Returned air carbon dioxide levels controls."
  uses:
  - return_air_co2_concentration_sensor
  - return_air_co2_concentration_setpoint
  
DX2DDC:
  id: "6446737527519838208"
  description: "Two compressor run control with dual setpoint control on discharge side"
  is_abstract: true
  opt_uses:
  - cooling_percentage_command
  - compressor_speed_percentage_command
  uses:
  - compressor_run_command_1
  - compressor_run_command_2
  - compressor_run_status_1
  - compressor_run_status_2
  - discharge_air_heating_temperature_setpoint
  - discharge_air_cooling_temperature_setpoint
  - discharge_air_temperature_sensor
  implements:
  - CONTROL

HWDT:
  id: "6441530240450691072"
  description: "Temperature differential across heating water for heat recovery chiller."
  is_abstract: true
  implements:
  - MONITORING
  uses:
  - heating_return_water_temperature_sensor
  - heating_supply_water_temperature_sensor

HPDDC:
  id: "5130419798932455424"
  description: "Dual setpoint discharge side heat pump control."
  is_abstract: true
  opt_uses:
  - cooling_thermal_power_capacity
  - heating_thermal_power_capacity
  - compressor_speed_percentage_command
  - cooling_percentage_command
  uses:
  - discharge_air_temperature_sensor
  - discharge_air_cooling_temperature_setpoint
  - discharge_air_heating_temperature_setpoint
  - compressor_run_command
  - compressor_run_status
  - reversing_valve_command
  implements:
  - CONTROL

EC2SC:
  id: "9093587471018491904"
  description: "Evaporative cooler control on supply side."
  is_abstract: true
  opt_uses:
  - evaporative_cooler_run_status_1
  - evaporative_cooler_run_status_2
  - cooling_percentage_sensor
  - cooling_request_count
  uses:
  - evaporative_cooler_run_command_1
  - evaporative_cooler_run_command_2
  - supply_air_temperature_sensor
  - supply_air_temperature_setpoint
  implements:
  - CONTROL

HWDDC:
  id: "5695815066213941248"
  description: "Heating water valve with dual setpoint control on discharge side."
  is_abstract: true
  opt_uses:
  - heating_water_valve_percentage_sensor
  - heating_thermal_power_capacity
  - discharge_air_relative_humidity_sensor
  - heating_water_flowrate_sensor
  uses:
  - heating_water_valve_percentage_command
  - discharge_air_heating_temperature_setpoint
  - discharge_air_temperature_sensor
  implements:
  - CONTROL

CFDPM:
  id: "13838358376871886848"
  description: "Carbon filter pressure monitoring, where specific filter type is required."
  is_abstract: true
  uses:
  - carbon_filter_differential_pressure_sensor
  implements:
  - MONITORING
 
VOADM2X:
  id: "13507343804260155392"
  description: "Variable outside air damper monitoring, where there are two separate, equal sets of dampers that operate in conjunction."
  is_abstract: true
  opt_uses:
  - economizer_mode
  - mixed_air_temperature_sensor
  - outside_air_damper_percentage_sensor_1
  - outside_air_damper_percentage_sensor_2
  - low_limit_outside_air_damper_percentage_command
  - outside_air_flowrate_sensor_1
  - outside_air_flowrate_sensor_2
  uses:
  - outside_air_temperature_sensor
  - outside_air_damper_percentage_command_1
  - outside_air_damper_percentage_command_2
  implements:
  - MONITORING
 
EHHRC:
  id: "3300321589723136"
  description: "Exhaust hydronic heat recovery coil with an isolation valve."
  is_abstract: true
  uses:
  - heat_recovery_water_isolation_valve_command
  - leaving_heat_recovery_coil_temperature_sensor
  - entering_heat_recovery_coil_temperature_sensor
  - exhaust_air_flowrate_sensor
  implements:
  - MONITORING
 
DPBHCC:
  id: "6697901167675965440"
  description: "Two-pipe binary (open/closed) heating and cooling control. There is
  an isolation valve for each incoming system. Valve and mode control to zone temperature
  (heating/cooling setpoint configuration)."
  is_abstract: true
  opt_uses:
  - cooling_request_count
  - heating_request_count
  - zone_air_relative_humidity_sensor
  uses:
  - chilled_supply_water_isolation_valve_command
  - chilled_supply_water_isolation_valve_status
  - heating_supply_water_isolation_valve_command
  - heating_supply_water_isolation_valve_status
  - zone_air_cooling_temperature_setpoint
  - zone_air_heating_temperature_setpoint
  - zone_air_temperature_sensor
  implements:
  - CONTROL
 
FTC:
  id: "18010943431630651392"
  description: "Floor temperature control, where the temperature sensors are embedded in the floor (as opposed to open to the air)."
  is_abstract: true
  uses:
  - zone_floor_temperature_sensor
  - zone_floor_temperature_setpoint
  implements:
  - OPERATIONAL
 
DPCHWHRWSC:
  id: "370343691220418560"
  description: "Two-pipe chilled water and heat recovery water control using the same coils."
  is_abstract: true
  opt_uses:
  - leaving_coil_temperature_sensor
  - chilled_supply_water_temperature_sensor
  - chilled_return_water_temperature_sensor
  - heat_recovery_supply_water_temperature_sensor
  - heat_recovery_return_water_temperature_sensor
  - supply_water_valve_percentage_sensor
  - heat_recovery_return_water_isolation_valve_status
  - heat_recovery_supply_water_isolation_valve_status
  - chilled_return_water_isolation_valve_status
  - chilled_supply_water_isolation_valve_status
  uses:
  - supply_air_temperature_sensor
  - supply_air_temperature_setpoint
  - supply_water_valve_percentage_command
  - heat_recovery_run_command
  - heat_recovery_supply_water_isolation_valve_command
  - chilled_supply_water_isolation_valve_command
  implements:
  - CONTROL

CPVSC2X:
  id: "2309143330803417088"
  description: "Circulation pump variable speed control with 2 circulation pumps."
  is_abstract: true
  uses:
  - circulation_pump_run_command_1
  - circulation_pump_run_status_1
  - circulation_pump_speed_percentage_command_1
  - circulation_pump_run_command_2
  - circulation_pump_run_status_2
  - circulation_pump_speed_percentage_command_2
  implements:
  - OPERATIONAL

HWTTC:
  id: "8895657785832767488"
  description: "Hot water tank temperature control."
  is_abstract: true
  uses:
  - hot_water_tank_temperature_setpoint
  - hot_water_tank_temperature_sensor
  implements:
  - OPERATIONAL

PHWTTC:
  id: "15921273204530741248"
  description: "Preheating water tank temperature control."
  is_abstract: true
  uses:
  - preheating_water_tank_temperature_setpoint
  - preheating_water_tank_temperature_sensor
  implements:
  - OPERATIONAL
  

RCKTM:
  id: "4150552628444528640"
  description: "Refrigeration circuit monitoring for a DX compressor loop."
  is_abstract: true
  uses:
  - refrigerant_discharge_pressure_sensor
  - refrigerant_discharge_temperature_sensor
  - refrigerant_liquid_pressure_sensor
  - refrigerant_liquid_saturation_temperature_sensor
  - refrigerant_liquid_temperature_sensor
  - refrigerant_subcooling_temperature_sensor
  - refrigerant_suction_pressure_sensor
  - refrigerant_suction_saturation_temperature_sensor
  - refrigerant_suction_superheat_temperature_sensor
  - refrigerant_suction_temperature_sensor


RCKTM2X:
  id: "9248627406627930112"
  description: "Refrigeration circuits (2x) monitoring for a DX compressor loop."
  is_abstract: true
  uses:
  - refrigerant_discharge_pressure_sensor_1
  - refrigerant_discharge_temperature_sensor_1
  - refrigerant_liquid_pressure_sensor_1
  - refrigerant_liquid_saturation_temperature_sensor_1
  - refrigerant_liquid_temperature_sensor_1
  - refrigerant_subcooling_temperature_sensor_1
  - refrigerant_suction_pressure_sensor_1
  - refrigerant_suction_saturation_temperature_sensor_1
  - refrigerant_suction_superheat_temperature_sensor_1
  - refrigerant_suction_temperature_sensor_1
  - refrigerant_discharge_pressure_sensor_2
  - refrigerant_discharge_temperature_sensor_2
  - refrigerant_liquid_pressure_sensor_2
  - refrigerant_liquid_saturation_temperature_sensor_2
  - refrigerant_liquid_temperature_sensor_2
  - refrigerant_subcooling_temperature_sensor_2
  - refrigerant_suction_pressure_sensor_2
  - refrigerant_suction_saturation_temperature_sensor_2
  - refrigerant_suction_superheat_temperature_sensor_2
  - refrigerant_suction_temperature_sensor_2


CCM:
  id: "7375129961641803776"
  description: "Compressor current monitoring."
  is_abstract: true
  uses:
  - compressor_run_command
  - compressor_current_sensor

CC2XM:
  id: "15229407711775948800"
  description: "Compressor current monitoring for 2 compressors."
  is_abstract: true
  uses:
  - compressor_run_command_1
  - compressor_current_sensor_1
  - compressor_run_command_2
  - compressor_current_sensor_2

SSSPC:
  id: "12462508690710200320"
  description: "Supply static steam pressure control for steam/water heat exchanger"
  is_abstract: true
  uses:
  - supply_steam_static_pressure_sensor
  - supply_steam_static_pressure_setpoint
  - steam_valve_percentage_command
  implements:
  - CONTROL

SCHWISOVPM:
  id: "428890486376235008"
  description: "Secondary chilled water return side isolation valve percentage monitoring."
  is_abstract: true
  uses:
  - secondary_chilled_return_water_isolation_valve_percentage_command
  - secondary_chilled_return_water_isolation_valve_percentage_sensor
  implements:
  - MONITORING

SCHWDT:
  id: "9593715728075194368"
  description: "Secondary-side chilled water delta-T monitoring."
  is_abstract: true
  implements:
  - MONITORING
  uses:
  - secondary_chilled_supply_water_temperature_sensor
  - secondary_chilled_return_water_temperature_sensor

SHWDT:
  id: "11532515367658192896"
  description: "Secondary-side heating water delta-T monitoring."
  is_abstract: true
  implements:
  - MONITORING
  uses:
  - secondary_heating_supply_water_temperature_sensor
  - secondary_heating_return_water_temperature_sensor

PCHWDT:
  id: "18119029822687543296"
  description: "Temperature differential across primary chilled water loop."
  is_abstract: true
  implements:
  - MONITORING
  uses:
  - primary_chilled_return_water_temperature_sensor
  - primary_chilled_supply_water_temperature_sensor

PHWDT:
  id: "4392058158462271488"
  description: "Temperature differential across primary heating water loop."
  is_abstract: true
  implements:
  - MONITORING
  uses:
  - primary_heating_return_water_temperature_sensor
  - primary_heating_supply_water_temperature_sensor

TDTM:
  id: "9652262523231010816"
  description: "water tank delta-T monitoring."
  is_abstract: true
  uses:
  - leaving_water_tank_temperature_sensor
  - entering_water_tank_temperature_sensor 
  implements:
  - MONITORING

HLPM:
  id: "4982029709647806464"
  description: "Heating thermal power sensor."
  is_abstract: true
  uses:
  - heating_thermal_power_sensor
  implements:
  - MONITORING

CWRWISOVM:
  id: "15646553627261140992"
  description: "Condensing water supply side isolation valve monitoring."
  is_abstract: true
  uses:
  - condensing_return_water_isolation_valve_command
  - condensing_return_water_isolation_valve_status
  implements:
  - MONITORING

CWRWISOVPM:
  id: "7850822672282812416"
  description: "Condensing water return side isolation valve percentage monitoring."
  is_abstract: true
  uses:
  - condensing_return_water_isolation_valve_percentage_command
  - condensing_return_water_isolation_valve_percentage_sensor
  implements:
  - MONITORING

OCWRWISOVM:
  id: "18443288995858219008"
  description: "Open-loop CDW return side isolation valve monitoring."
  is_abstract: true
  uses:
  - outside_condensing_loop_return_water_isolation_valve_command
  - outside_condensing_loop_return_water_isolation_valve_status
  implements:
  - MONITORING

OCWRWISOVPM:
  id: "15705100422416957440"
  description: "Open-loop CDW return side isolation valve monitoring."
  is_abstract: true
  uses:
  - outside_condensing_loop_return_water_isolation_valve_percentage_command
  - outside_condensing_loop_return_water_isolation_valve_percentage_sensor
  implements:
  - MONITORING

HWRWISOVM:
  id: "8729024599620059136"
  description: "Heating return side isolation valve monitoring."
  is_abstract: true
  uses:
  - heating_return_water_isolation_valve_command
  - heating_return_water_isolation_valve_status
  implements:
  - MONITORING

HWSWISOVM:
  id: "4614986340017111040"
  description: "Heating supply side isolation valve monitoring."
  is_abstract: true
  uses:
  - heating_supply_water_isolation_valve_command
  - heating_supply_water_isolation_valve_status
  implements:
  - MONITORING

HWRWISOVPM:
  id: "13399257413203263488"
  description: "Heating return side isolation valve percentage monitoring."
  is_abstract: true
  uses:
  - heating_return_water_isolation_valve_percentage_command
  - heating_return_water_isolation_valve_percentage_sensor
  implements:

  - MONITORING 

DEFSS:
  id: "8292821948602253312"
  description: "defrost run command and status (start/stop) "
  is_abstract: true
  uses:
  - defrost_run_status
  - defrost_run_command  
  implements:
  - MONITORING
    
VOADC2X:
  description: "Variable outside air damper control and monitoring, where there are two separate, equal sets of dampers that operate in conjunction."
  is_abstract: true
  uses:
  - outside_air_damper_percentage_sensor_1
  - outside_air_damper_percentage_sensor_2
  - outside_air_damper_percentage_command_1
  - outside_air_damper_percentage_command_2
  implements:
  - OPERATIONAL  
  
RAIDC:
  description: "Return air isolation damper control and monitoring."
  is_abstract: true
  uses:
  - return_air_isolation_damper_status
  - return_air_isolation_damper_command
 

RAIDC3X:
  description: "Return air isolation damper control and monitoring, where there are three separate, equal sets of dampers that operate in conjunction."
  is_abstract: true
  uses:
  - return_air_isolation_damper_status_1
  - return_air_isolation_damper_status_2
  - return_air_isolation_damper_status_3 
  - return_air_isolation_damper_command_1
  - return_air_isolation_damper_command_2
  - return_air_isolation_damper_command_3   
  implements:
  - MONITORING

RAIDC2X:
  description: "Return air isolation damper control and monitoring, where there are two separate, equal sets of dampers that operate in conjunction."
  is_abstract: true
  uses:
  - return_air_isolation_damper_status_1
  - return_air_isolation_damper_status_2 
  - return_air_isolation_damper_command_1
  - return_air_isolation_damper_command_2  
  implements:
  - MONITORING

RAIDC4X:
  description: "Return air isolation damper control and monitoring, where there are four separate, equal sets of dampers that operate in conjunction."
  is_abstract: true
  uses:
  - return_air_isolation_damper_status_1
  - return_air_isolation_damper_status_2
  - return_air_isolation_damper_status_3
  - return_air_isolation_damper_status_4
  - return_air_isolation_damper_command_1
  - return_air_isolation_damper_command_2
  - return_air_isolation_damper_command_3 
  - return_air_isolation_damper_command_4  
  implements:
  - MONITORING


SAIDC:
  description: "isolation damper status monitoring and control on the supply side."
  is_abstract: true
  uses:
  - supply_air_isolation_damper_status
  - supply_air_isolation_damper_command  
  implements:
  - MONITORING

SAIDC2X:
  description: "isolation damper status monitoring and control on the supply side, where there are two separate, equal sets of dampers that operate in conjunction."
  is_abstract: true
  uses:
  - supply_air_isolation_damper_status_1
  - supply_air_isolation_damper_status_2
  - supply_air_isolation_damper_command_1
  - supply_air_isolation_damper_command_2  
  implements:
  - MONITORING

SAIDC3X:
  description: "isolation damper status monitoring and control on the supply side, where there are three separate, equal sets of dampers that operate in conjunction."
  is_abstract: true
  uses:
  - supply_air_isolation_damper_status_1
  - supply_air_isolation_damper_status_2
  - supply_air_isolation_damper_status_3
  - supply_air_isolation_damper_command_1
  - supply_air_isolation_damper_command_2
  - supply_air_isolation_damper_command_3  
  implements:
  - MONITORING   
  
SSPC2X:
  description: "Supply static pressure control via supply fan speed with 2 sensors"
  is_abstract: true
  opt_uses:
  - supply_fan_speed_frequency_sensor
  - supply_fan_run_command
  - supply_fan_run_status
  - pressurization_request_count
  - supply_air_damper_percentage_command
  - supply_air_flowrate_sensor
  - supply_fan_speed_percentage_command
  uses:
  - supply_air_static_pressure_sensor_1
  - supply_air_static_pressure_sensor_2  
  - supply_air_static_pressure_setpoint_1
  - supply_air_static_pressure_setpoint_2  
  implements:
  - OPERATIONAL

SFMSC:
  description: "Supply fan multi-speed control."
  is_abstract: true
  uses:
  - supply_fan_run_command
  - supply_fan_run_status
  - supply_fan_speed_mode
  - supply_fan_run_mode
  opt_uses:  
  - schedule_run_command

MIPVCM:
  id: "10283962739713900544"
  description: "Motor phase-level input current and voltage monitoring."
  is_abstract: true
  implements:
  - MONITORING
  uses:
  - input_phase1_phase3_line_motor_voltage_sensor
  - input_phase1_phase2_line_motor_voltage_sensor
  - input_phase2_phase3_line_motor_voltage_sensor
  - input_phase1_line_motor_current_sensor
  - input_phase2_line_motor_current_sensor
  - input_phase3_line_motor_current_sensor
  opt_uses:
  - average_input_line_motor_current_sensor
  - average_input_inter_line_motor_voltage_sensor

MIPWM:
  id: "2094166817340653568"
  description: "Motor input power monitoring."
  is_abstract: true
  implements:
  - MONITORING
  uses:
  - input_motor_power_sensor
  opt_uses:
  - motor_powerfactor_sensor
  - input_motor_frequency_sensor

INVOPWM:
  id: "10056530958531690496"
  description: "Inverter (VFD) output power monitoring."
  is_abstract: true
  implements:
  - MONITORING
  uses:
  - output_inverter_power_sensor
  opt_uses:
  - output_inverter_voltage_sensor
  - input_inverter_frequency_sensor

INVIPCM:
  id: "3240332922506444800"
  description: "Inverter (VFD) 3-phase input current monitoring."
  is_abstract: true
  implements:
  - MONITORING
  uses:
  - input_phase1_line_inverter_current_sensor
  - input_phase2_line_inverter_current_sensor
  - input_phase3_line_inverter_current_sensor

CWSWISOVPM:
  id: "14769547968574914560"
  description: "Condensing water supply side isolation valve percentage monitoring."
  is_abstract: true
  uses:
  - condensing_supply_water_isolation_valve_percentage_command
  - condensing_supply_water_isolation_valve_percentage_sensor
  implements:
  - MONITORING

GTWFCISOVM:
  id: "5444844940104302592"
  description: "Geothermal water free-cooling isolation valve monitoring; exclusively using ground as heat sink for building load."
  is_abstract: true  
  uses:
  - chilled_side_ground_supply_economizer_isolation_valve_status
  - chilled_side_ground_return_economizer_isolation_valve_status
  - chilled_side_ground_return_economizer_isolation_valve_command
  implements:
  - MONITORING

GTWGRISOVM:
  id: "12463704959361220608"
  description: "Geothermal water ground-recharge isolation valve monitoring; rejecting ground heat to atmosphere via cooling towers."
  is_abstract: true  
  uses:
  - heating_side_ground_supply_economizer_isolation_valve_status
  - heating_side_ground_return_economizer_isolation_valve_status
  - heating_side_ground_return_economizer_isolation_valve_command
  implements:
  - MONITORING

GTWHEISOVM:
  id: "3366433712072818688"
  description: "Geothermal water heat-extraction isolation valve monitoring; extracting ground heat to to use in building."
  is_abstract: true
  uses:
  - chilled_side_ground_return_water_isolation_valve_status
  - chilled_side_ground_supply_water_isolation_valve_status
  - chilled_side_ground_supply_water_isolation_valve_command
  implements:
  - MONITORING

GTWHRISOVM:
  id: "11317538854195429376"
  description: "Geothermal water heat-rejection isolation valve monitoring; rejecting building heat to ground."
  is_abstract: true  
  uses:
  - heating_side_ground_return_water_isolation_valve_status
  - heating_side_ground_supply_water_isolation_valve_status
  - heating_side_ground_supply_water_isolation_valve_command
  implements:
  - MONITORING
  
COCDSP:
  id: "3620605616042541056"
  description: "Dual setpoint CO concentration control."
  is_abstract: true
  uses:
  - low_limit_zone_air_co_concentration_setpoint
  - high_limit_zone_air_co_concentration_setpoint
  - zone_air_co_concentration_sensor
  implements:
  - CONTROL

NOCDSP:
  id: "10177846673493983232"
  description: "Dual setpoint NO concentration control."
  is_abstract: true
  uses:
  - low_limit_zone_air_no_concentration_setpoint
  - high_limit_zone_air_no_concentration_setpoint
  - zone_air_no_concentration_sensor
  implements:
  - CONTROL

EFHLC:
  id: "16708066133181202432"
  description: "Two-speed exhaust fan (low/high)."
  is_abstract: true
  uses:
  - low_exhaust_fan_speed_command
  - high_exhaust_fan_speed_command
  - low_exhaust_fan_speed_status
  - high_exhaust_fan_speed_status
  implements:
  - OPERATIONAL

CO2M4X:
  description: "Basic carbon dioxide monitoring for 4 Zones."
  is_abstract: true
  uses:
  - zone_air_co2_concentration_sensor_1
  - zone_air_co2_concentration_sensor_2
  - zone_air_co2_concentration_sensor_3
  - zone_air_co2_concentration_sensor_4
  implements:
  - MONITORING

CO2M6X:
  description: "Basic carbon dioxide monitoring for 6 Zones."
  is_abstract: true
  uses:
  - zone_air_co2_concentration_sensor_1
  - zone_air_co2_concentration_sensor_2
  - zone_air_co2_concentration_sensor_3
  - zone_air_co2_concentration_sensor_4
  - zone_air_co2_concentration_sensor_5
  - zone_air_co2_concentration_sensor_6
  implements:
  - MONITORING
  
DFRMM:
  description: "Discharge fan run mode monitoring."
  is_abstract: true
  uses:
  - discharge_fan_run_mode
  implements:
  - MONITORING<|MERGE_RESOLUTION|>--- conflicted
+++ resolved
@@ -1279,11 +1279,7 @@
   - filter_alarm
   implements:
   - MONITORING
-<<<<<<< HEAD
-  
-=======
-
->>>>>>> 4a4ec29c
+
 # Chilled water valve control
 
 CHWDC:

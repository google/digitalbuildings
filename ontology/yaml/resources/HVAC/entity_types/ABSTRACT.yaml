# Copyright 2020 Google LLC
#
# Licensed under the Apache License, Version 2.0 (the License);
# you may not use this file except in compliance with the License.
# You may obtain a copy of the License at
#
#    https://www.apache.org/licenses/LICENSE-2.0
#
# Unless required by applicable law or agreed to in writing, software
# distributed under the License is distributed on an AS IS BASIS,
# WITHOUT WARRANTIES OR CONDITIONS OF ANY KIND, either express or implied.
# See the License for the specific language governing permissions and
# limitations under the License.

### ABSTRACT TYPES

# This defines subtypes by function. They are not necessarily specific to any type of equipment.
# TODO: Variable speed compressors?
# TODO: For types which use multiple sensors as control points (e.g. differential_pressure_sensor_1
# and _2) they should be reconstructed using virtual points (and the 2X types should be deprecated).

SD:
  id: "11449987124388954112"
  description: "Single duct VAV type, with basic airflow control."
  is_abstract: true
  opt_uses:
  - run_command
  - supply_air_ventilation_flowrate_requirement
  - supply_air_cooling_flowrate_capacity
  - supply_air_heating_flowrate_capacity
  - cooling_thermal_power_capacity
  - supply_air_temperature_sensor
  uses:
  - supply_air_flowrate_sensor
  - supply_air_flowrate_setpoint
  - supply_air_damper_percentage_command
  implements:
  - CONTROL
  


DD:
  id: "8927971333061476352"
  description: "Dual duct flow control (hot deck, cold deck)."
  is_abstract: true
  opt_uses:
  - supply_air_ventilation_flowrate_requirement
  - supply_air_cooling_flowrate_capacity
  - supply_air_heating_flowrate_capacity
  - cooling_thermal_power_capacity
  - heating_thermal_power_capacity
  - discharge_air_temperature_sensor
  - run_command
  uses:
  - cooling_air_damper_percentage_command
  - cooling_air_flowrate_sensor
  - cooling_air_flowrate_setpoint
  - heating_air_damper_percentage_command
  - heating_air_flowrate_sensor
  - heating_air_flowrate_setpoint
  implements:
  - CONTROL

# Not deprecated but probably not useful
OADM:
  id: "13985513714598543360"
  description: "Outside air damper monitoring."
  uses:
  - outside_air_damper_command

MOAFC:
  id: "1519549946037010432"
  description: "Minimum (ventilation) outside air flow control."
  is_abstract: true
  opt_uses:
  - economizer_mode
  uses:
  - ventilation_outside_air_damper_percentage_command
  - ventilation_outside_air_flowrate_setpoint
  - ventilation_outside_air_flowrate_sensor
  implements:
  - CONTROL

OAFC:
  id: "12724505818934804480"
  description: "Outside Air Flow Control"
  is_abstract: true
  opt_uses:
  - economizer_mode
  - mixed_air_temperature_sensor
  uses:
  - outside_air_flowrate_setpoint
  - outside_air_flowrate_sensor
  - outside_air_damper_percentage_command
  implements:
  - CONTROL

ZTM:
  id: "5662861603217866752"
  description: "Zone temperature monitoring."
  is_abstract: true
  opt_uses:
  - discharge_air_temperature_sensor
  uses:
  - zone_air_temperature_sensor
  implements:
  - MONITORING

REFM:
  id: "18151343369916252160"
  description: "Refrigerant leak monitoring."
  is_abstract: true
  implements:
  - MONITORING
  uses:
  - zone_air_refrigerant_concentration_sensor


CSP:
  id: "2456298668530073600"
  description: "Single cooling setpoint control (IDF room typically)."
  is_abstract: true
  implements:
  - OPERATIONAL
  opt_uses:
  - zone_air_relative_humidity_sensor
  - discharge_air_temperature_sensor
  uses:
  - zone_air_temperature_sensor
  - zone_air_cooling_temperature_setpoint

ZTC:
  id: "10742921982891786240"
  description: "Single control setpoint with deadband."
  is_abstract: true
  implements:
  - OPERATIONAL
  opt_uses:
  - zone_air_deadband_temperature_setpoint
  - zone_air_relative_humidity_sensor
  uses:
  - zone_air_temperature_setpoint
  - zone_air_temperature_sensor

DSARC:
  id: "9767289031682424832"
  description: "AHU dual supply air reset control."
  is_abstract: true
  opt_uses:
  - supply_air_flowrate_sensor
  - heating_request_count
  uses:
  - supply_air_cooling_temperature_setpoint
  - supply_air_heating_temperature_setpoint
  - supply_air_static_pressure_setpoint
  - cooling_request_count
  - pressurization_request_count
  implements:
  - CONTROL

DFMSS:
  id: "15946227720434745344"
  description: "Discharge fan Start Stop with uneven statuses."
  is_abstract: true
  implements:
  - OPERATIONAL
  opt_uses:
  - discharge_air_flowrate_capacity
  - discharge_fan_power_capacity
  - discharge_fan_current_sensor
  - discharge_fan_power_sensor
  uses:
  - discharge_fan_run_command
  - discharge_fan_run_status_1
  - discharge_fan_run_status_2

DX2RC:
  id: "14529282687673303040"
  description: "Compressor run control on retun side (RC)."
  is_abstract: true
  opt_uses:
  - discharge_air_temperature_sensor
  - leaving_cooling_coil_temperature_sensor
  - cooling_thermal_power_capacity
  - cooling_percentage_command
  - compressor_speed_percentage_command
  uses:
  - return_air_temperature_setpoint
  - return_air_temperature_sensor
  - compressor_run_command_1
  - compressor_run_command_2
  - compressor_run_status_1
  - compressor_run_status_2
  implements:
  - CONTROL

DFSMC:
  id: "2774887660236308480"
  description: "Discharge fan multi-speed control."
  is_abstract: true
  uses:
  - discharge_fan_run_command
  - discharge_fan_speed_mode

DSP:
  id: "8112819800507416576"
  description: "Dual setpoint control (heating/cooling thresholds with deadband in between)."
  is_abstract: true
  implements:
  - OPERATIONAL
  opt_uses:
  - discharge_air_temperature_sensor
  - zone_air_relative_humidity_sensor
  uses:
  - zone_air_temperature_sensor
  - zone_air_cooling_temperature_setpoint
  - zone_air_heating_temperature_setpoint

DDSP:
  id: "15044396188704964608"
  description: "Dual setpoint control (heating/cooling thresholds with deadband in between) with two zone temp sensors."
  is_abstract: true
  implements:
  - OPERATIONAL
  opt_uses:
  - discharge_air_temperature_sensor
  uses:
  - zone_air_temperature_sensor_1
  - zone_air_temperature_sensor_2
  - zone_air_cooling_temperature_setpoint
  - zone_air_heating_temperature_setpoint

CO2C:
  id: "14886233640072642560"
  description: "Carbon dioxide control."
  is_abstract: true
  implements:
  - OPERATIONAL
  uses:
  - zone_air_co2_concentration_sensor
  - zone_air_co2_concentration_setpoint

COC:
  id: "11679670705384849408"
  description: "Carbon monoxide control."
  is_abstract: true
  implements:
  - OPERATIONAL
  uses:
  - zone_air_co_concentration_sensor
  - zone_air_co_concentration_setpoint

BPC:
  id: "16869691043929391104"
  description: "Building pressure control (stand-alone fan)."
  is_abstract: true
  uses:
  - building_air_static_pressure_sensor
  - building_air_static_pressure_setpoint
  implements:
  - OPERATIONAL

EDPM:
  id: "18075318737925308416"
  description: "Exhaust air damper percentage monitoring."
  is_abstract: true
  uses:
  - exhaust_air_damper_percentage_command
  - exhaust_air_damper_percentage_sensor

EDM:
  id: "3621015733879701504"
  description: "Exhaust air damper monitoring."
  is_abstract: true
  uses:
  - exhaust_air_damper_command
  - exhaust_air_damper_status

EDBPC:
  id: "15769475728711614464"
  description: "Building static control with exhaust damper."
  is_abstract: true
  opt_uses:
  - exhaust_air_differential_pressure_sensor
  - exhaust_air_damper_percentage_sensor
  uses:
  - building_air_static_pressure_sensor
  - building_air_static_pressure_setpoint
  - exhaust_air_damper_percentage_command
  implements:
  - CONTROL

EFFC:
  id: "3108154032661725184"
  description: "Exhaust fan flow control."
  is_abstract: true
  uses:
  - speed_percentage_command
  - exhaust_air_flowrate_setpoint
  - exhaust_air_flowrate_sensor
  implements:
  - CONTROL

BSPC:
  id: "6131235964464398336"
  description: "Building static pressure control (as part of a composite device)."
  is_abstract: true
  opt_uses:
  - exhaust_air_damper_percentage_command
  - exhaust_fan_run_status
  uses:
  - building_air_static_pressure_sensor
  - building_air_static_pressure_setpoint
  - exhaust_fan_run_command
  implements:
  - CONTROL

VSC:
  id: "3357018594004172800"
  description: "Variable speed control generic."
  is_abstract: true
  opt_uses:
  - current_sensor
  - speed_percentage_sensor
  - speed_frequency_sensor
  - power_sensor
  - voltage_sensor
  uses:
  - speed_percentage_command
  - run_status
  - run_command
  implements:
  - OPERATIONAL

EFVSC:
  id: "12580390630858948608"
  description: "Variable speed control for exhaust fans."
  is_abstract: true
  opt_uses:
  - exhaust_fan_speed_frequency_sensor
  - exhaust_fan_speed_percentage_sensor
  - exhaust_fan_current_sensor
  - exhaust_fan_power_sensor
  uses:
  - exhaust_fan_run_command
  - exhaust_fan_run_status
  - exhaust_fan_speed_percentage_command
  implements:
  - OPERATIONAL

VSFC:
  id: "17941929285778407424"
  description: "Variable speed control or monitor in frequency"
  is_abstract: true
  uses:
  - speed_frequency_command
  - speed_frequency_sensor
 

SFVSC:
  id: "16291356723812237312"
  description: "Variable speed control for supply fans."
  is_abstract: true
  opt_uses:
  - supply_fan_speed_frequency_sensor
  - supply_fan_speed_percentage_sensor
  - supply_fan_current_sensor
  - supply_fan_power_sensor
  uses:
  - supply_fan_run_command
  - supply_fan_run_status
  - supply_fan_speed_percentage_command
  implements:
  - OPERATIONAL

DFVSC:
  id: "3825392955250704384"
  description: "Variable speed control for discharge fans."
  is_abstract: true
  opt_uses:
  - discharge_fan_current_sensor
  - discharge_fan_power_sensor
  - discharge_fan_speed_frequency_sensor
  - discharge_fan_speed_percentage_sensor
  - discharge_fan_lost_power_alarm
  uses:
  - discharge_fan_speed_percentage_command
  - discharge_fan_run_status
  - discharge_fan_run_command
  implements:
  - OPERATIONAL

DFVSC2X:
  id: "2339665773590478848"
  description: "Variable speed control for discharge fans for 2 separate zones."
  is_abstract: true
  opt_uses:
  - discharge_fan_current_sensor_1
  - discharge_fan_power_sensor_1
  - discharge_fan_speed_frequency_sensor_1
  - discharge_fan_speed_percentage_sensor_1
  - discharge_fan_lost_power_alarm_1
  - discharge_fan_current_sensor_2
  - discharge_fan_power_sensor_2
  - discharge_fan_speed_frequency_sensor_2
  - discharge_fan_speed_percentage_sensor_2
  - discharge_fan_lost_power_alarm_2
  uses:
  - discharge_fan_speed_percentage_command_1
  - discharge_fan_run_status_1
  - discharge_fan_run_command_1
  - discharge_fan_speed_percentage_command_2
  - discharge_fan_run_status_2
  - discharge_fan_run_command_2
  implements:
  - OPERATIONAL


DFVSFC:
  id: "3819485279274663936"
  description: "Variable speed control with frequency setting for discharge fans."
  is_abstract: true
  uses:
  - discharge_fan_speed_frequency_command
  - discharge_fan_run_status
  - discharge_fan_run_command
  opt_uses:
  - discharge_fan_speed_frequency_sensor
  implements:
  - OPERATIONAL

DFMSC:
  id: "13122696153957138432"
  description: "Discharge fan multi-speed control."
  is_abstract: true
  uses:
  - discharge_fan_run_command
  - discharge_fan_run_status
  - discharge_fan_speed_mode

ZHM:
  id: "17192076649286336512"
  description: "Zone humidity monitoring."
  is_abstract: true
  implements:
  - MONITORING
  uses:
  - zone_air_relative_humidity_sensor

DTM:
  id: "7968704612431560704"
  description: "Discharge temperature monitoring."
  is_abstract: true
  opt_uses:
  - discharge_air_relative_humidity_sensor
  - discharge_air_specificenthalpy_sensor
  uses:
  - discharge_air_temperature_sensor
  implements:
  - MONITORING

SS:
  id: "2875133433875529728"
  description: "Basic combination of run command and status (start/stop)."
  is_abstract: true
  implements:
  - /SS
  - OPERATIONAL
  opt_uses:
  - power_capacity
  - flowrate_capacity
  - powerfactor_sensor
  - current_sensor
  - power_sensor

SSPC:
  id: "10526749200778002432"
  description: "Supply static pressure control via supply fan speed"
  is_abstract: true
  opt_uses:
  - supply_fan_speed_frequency_sensor
  - supply_fan_run_command
  - supply_fan_run_status
  - pressurization_request_count
  - supply_air_damper_percentage_command
  - supply_air_flowrate_sensor
  - supply_fan_speed_percentage_command
  uses:
  - supply_air_static_pressure_sensor
  - supply_air_static_pressure_setpoint
  implements:
  - OPERATIONAL

SPSS:
  id: "8029265712889462784"
  description: "Spray pump start stop monitoring."
  is_abstract: true
  uses:
  - spray_pump_run_command
  - spray_pump_run_status
  implements:
  - OPERATIONAL

EFSS:
  id: "618830020562911232"
  description: "Basic combination of exhaust fan run command and status (start/stop)."
  is_abstract: true
  implements:
  - OPERATIONAL
  opt_uses:
  - exhaust_fan_current_sensor
  - exhaust_fan_power_sensor
  - exhaust_air_flowrate_capacity
  - exhaust_fan_power_capacity
  uses:
  - exhaust_fan_run_command
  - exhaust_fan_run_status

DFSS:
  id: "8437078973678092288"
  description: "Basic combination of discharge fan run command and status (start/stop)."
  is_abstract: true
  implements:
  - OPERATIONAL
  opt_uses:
  - discharge_air_flowrate_capacity
  - discharge_fan_power_capacity
  - discharge_fan_current_sensor
  - discharge_fan_power_sensor
  - discharge_air_static_pressure_sensor
  - discharge_fan_lost_power_alarm
  uses:
  - discharge_fan_run_command
  - discharge_fan_run_status

HT2RC:
  id: "12331526069516500992"
  description: "Two gas or electric heater control on zone side (HSP, DSP)."
  is_abstract: true
  opt_uses:
  - discharge_air_temperature_sensor
  - heating_thermal_power_capacity
  - heating_percentage_command
  uses:
  - heater_run_command_1
  - heater_run_command_2
  - return_air_temperature_setpoint
  - return_air_temperature_sensor
  implements:
  - CONTROL

HTZTC:
  id: "4417012674366275584"
  description: "Gas or electric heater control on zone side (ZC)."
  is_abstract: true
  opt_uses:
  - heating_thermal_power_capacity
  - discharge_air_temperature_sensor
  - heating_percentage_command
  - heater_run_status
  uses:
  - heater_run_command
  - zone_air_temperature_setpoint
  - zone_air_temperature_sensor
  implements:
  - CONTROL

HT3ZTC:
  id: "5155603013255036928"
  description: "Two gas or electric heater control on zone side (HSP, ZTC)."
  is_abstract: true
  opt_uses:
  - discharge_air_temperature_sensor
  - heating_thermal_power_capacity
  - heating_percentage_command
  uses:
  - heater_run_command_1
  - heater_run_command_2
  - heater_run_command_3
  - zone_air_temperature_setpoint
  - zone_air_temperature_sensor
  implements:
  - CONTROL

HSOUC:
  id: "3000067641604833280"
  description: "Heating occupied/unoccupied setpoint control."
  is_abstract: true
  uses:
  - zone_air_unoccupied_heating_temperature_setpoint
  - zone_air_occupied_heating_temperature_setpoint
  - zone_air_temperature_sensor
  implements:
  - CONTROL

HTZOUC:
  id: "11998259697091084288"
  description: "Gas or electric heater control on zone side (ZC)."
  is_abstract: true
  opt_uses:
  - heater_run_status
  uses:
  - heater_run_command
  - zone_air_unoccupied_heating_temperature_setpoint
  - zone_air_occupied_heating_temperature_setpoint
  - zone_air_temperature_sensor
  implements:
  - CONTROL

LCC:
  id: "7719840051089113088"
  description: "Leaving coil temperature control."
  is_abstract: true
  uses:
  - leaving_cooling_coil_temperature_sensor
  - leaving_cooling_coil_temperature_setpoint
  - chilled_water_valve_percentage_command
  implements:
  - CONTROL

LCC2X:
  id: "13640384711221051392"
  description: "Double valve leaving coil temperature control."
  is_abstract: true
  uses:
  - leaving_cooling_coil_temperature_sensor
  - leaving_cooling_coil_temperature_setpoint
  - chilled_water_valve_percentage_command_1
  - chilled_water_valve_percentage_command_2
  implements:
  - CONTROL

SFSS:
  id: "5180976443089223680"
  description: "Basic combination of supply fan run command and status (start/stop)."
  is_abstract: true
  implements:
  - OPERATIONAL
  opt_uses:
  - supply_air_flowrate_capacity
  - supply_fan_power_capacity
  - supply_fan_current_sensor
  - supply_fan_power_sensor
  uses:
  - supply_fan_run_command
  - supply_fan_run_status

RHM:
  id: "14781568929201389568"
  description: "Return air humidity monitoring."
  is_abstract: true
  implements:
  - MONITORING
  uses:
  - return_air_relative_humidity_sensor

RTM:
  id: "2924673029776605184"
  description: "Return air temperature monitoring"
  implements:
  - MONITORING
  opt_uses:
  - return_air_relative_humidity_sensor
  - return_air_specificenthalpy_sensor
  uses:
  - return_air_temperature_sensor

DTC:
  id: "14404348479943999488"
  description: "Discharge air temperatore control"
  is_abstract: true
  implements:
  - OPERATIONAL
  uses:
  - discharge_air_temperature_setpoint
  - discharge_air_temperature_sensor

STC:
  id: "2204097089397325824"
  description: "Supply air temperature control"
  is_abstract: true
  opt_uses:
  - heating_request_count
  - cooling_request_count
  uses:
  - supply_air_temperature_setpoint
  - supply_air_temperature_sensor
  implements:
  - OPERATIONAL

RTC:
  id: "7486819452302917632"
  description: "Return air temperature control"
  is_abstract: true
  implements:
  - OPERATIONAL
  uses:
  - return_air_temperature_sensor
  - return_air_temperature_setpoint

# Rename to OTM
OA:
  id: "15138435219205390336"
  description: "Basic weather station (drybulb temp and humidity)."
  is_abstract: true
  opt_uses:
  - outside_air_relative_humidity_sensor
  - outside_air_dewpoint_temperature_sensor
  - outside_air_wetbulb_temperature_sensor
  - outside_air_specificenthalpy_sensor
  - outside_air_pressure_sensor
  uses:
  - outside_air_temperature_sensor
  implements:
  - MONITORING

ZA:
  id: "3244379125296660480"
  description: "Grouped type for zone air psychrometric conditions (RH and temp)"
  is_abstract: true
  uses:
  - zone_air_temperature_sensor
  - zone_air_relative_humidity_sensor

WDT:
  id: "12148045066631380992"
  description: "Temperature differential across water."
  is_abstract: true
  implements:
  - MONITORING
  uses:
  - return_water_temperature_sensor
  - supply_water_temperature_sensor

CHWDT:
  id: "6815783107824713728"
  description: "Temperature differential across chilled water."
  is_abstract: true
  implements:
  - MONITORING
  uses:
  - chilled_return_water_temperature_sensor
  - chilled_supply_water_temperature_sensor

CHWDPSC:
  id: "9028698692793663488"
  description: "Chilled water valve controlling supply air dewpoint temperature."
  is_abstract: true
  opt_uses:
  - leaving_cooling_coil_temperature_sensor
  - cooling_thermal_power_capacity
  - chilled_supply_water_temperature_sensor
  uses:
  - supply_air_dewpoint_temperature_sensor
  - supply_air_dewpoint_temperature_setpoint
  - chilled_water_valve_percentage_command
  implements:
  - CONTROL

CHWDPSC2X:
  id: "14378975050109812736"
  description: "Chilled water valves (2x) controlling supply air dewpoint temperature."
  is_abstract: true
  opt_uses:
  - leaving_cooling_coil_temperature_sensor
  - cooling_thermal_power_capacity
  uses:
  - supply_air_dewpoint_temperature_sensor
  - supply_air_dewpoint_temperature_setpoint
  - chilled_water_valve_percentage_command_1
  - chilled_water_valve_percentage_command_2
  implements:
  - CONTROL

CWDT:
  id: "16710191489157693440"
  description: "Temperature differential across condenser water."
  is_abstract: true
  implements:
  - MONITORING
  uses:
  - condensing_return_water_temperature_sensor
  - condensing_supply_water_temperature_sensor

# Rename SFN TOTAL_
SWTC:
  id: "3609220173136920576"
  description: "Supply water temperature control."
  is_abstract: true
  implements:
  - OPERATIONAL
  opt_uses:
  - cooling_request_count
  - heating_request_count
  - return_water_temperature_sensor
  - run_command
  uses:
  - supply_water_temperature_setpoint
  - supply_water_temperature_sensor

RWTC:
  id: "4684780039613448192"
  description: "Return water temperature control."
  is_abstract: true
  implements:
  - OPERATIONAL
  opt_uses:
  - supply_water_temperature_sensor
  - run_command
  uses:
  - return_water_temperature_setpoint
  - return_water_temperature_sensor


PSWTC:
  id: "10474579573063286784"
  description: "Process water temperature control."
  is_abstract: true
  opt_uses:
  - process_return_water_temperature_sensor
  uses:
  - process_supply_water_temperature_sensor
  - process_supply_water_temperature_setpoint
  implements:
  - OPERATIONAL

SCHWTC:
  id: "10166461230588362752"
  description: "Supply chilled water temperature control."
  is_abstract: true
  implements:
  - OPERATIONAL
  opt_uses:
  - cooling_request_count
  - chilled_return_water_temperature_sensor
  - cooling_percentage_command
  uses:
  - chilled_supply_water_temperature_setpoint
  - chilled_supply_water_temperature_sensor

WDPC:
  id: "7536359048203993088"
  description: "Differential pressure control in whichever system."
  is_abstract: true
  implements:
  - OPERATIONAL
  opt_uses:
  - pressurization_request_count
  uses:
  - differential_pressure_sensor
  - differential_pressure_setpoint

CGRWTC:
  id: "8601082128077160448"
  description: "Cogeneration return water temperature control."
  is_abstract: true
  implements:
  - OPERATIONAL
  opt_uses:
  - cogeneration_supply_water_temperature_sensor
  uses:
  - cogeneration_return_water_temperature_sensor
  - cogeneration_return_water_temperature_setpoint

WDPC2X:
  id: "14149516868997611520"
  description: "Differential pressure control in whichever system, 2 sensors."
  is_abstract: true
  implements:
  - OPERATIONAL
  opt_uses:
  - pressurization_request_count
  - run_command
  uses:
  - differential_pressure_sensor_1
  - differential_pressure_sensor_2
  - differential_pressure_setpoint

# Change to low_limit_flowrate_setpoint
MINFC:
  id: "16039155144679489536"
  description: "Minimum flow control for entire loop."
  is_abstract: true
  implements:
  - CONTROL
  uses:
  - bypass_valve_percentage_command
  - min_flowrate_setpoint
  - flowrate_sensor
  
MAXFC:
  id: "16039155144679489536"
  description: "Maximum flow control for entire loop."
  is_abstract: true
  implements:
  - CONTROL
  uses:
  - bypass_valve_percentage_command
  - max_flowrate_setpoint
  - flowrate_sensor  

# Rename to CPSS
CPC:
  id: "1722211929268682752"
  description: "Circulation pump control"
  is_abstract: true
  uses:
  - circulation_pump_run_status
  - circulation_pump_run_command


### NET NEW TYPES
ETM:
  id: "13050638559919210496"
  description: "Basic exhaust temperature monitoring."
  is_abstract: true
  uses:
  - exhaust_air_temperature_sensor
  implements:
  - MONITORING

ED:
  id: "8438952541491822592"
  description: "Exhaust air flow control."
  is_abstract: true
  opt_uses:
  - exhaust_air_damper_percentage_sensor
  - exhaust_air_static_pressure_sensor
  uses:
  - exhaust_air_flowrate_setpoint
  - exhaust_air_flowrate_sensor
  - exhaust_air_damper_percentage_command
  implements:
  - CONTROL

RD:
  id: "17662324578346598400"
  description: "Return damper flow control."
  is_abstract: true
  uses:
  - return_air_flowrate_setpoint
  - return_air_flowrate_sensor
  - return_air_damper_percentage_command
  implements:
  - CONTROL

MTM:
  id: "944962761547317248"
  description: "Mixed air temperature monitoring."
  is_abstract: true
  opt_uses:
  - mixed_air_relative_humidity_sensor
  - mixed_air_dewpoint_temperature_sensor
  uses:
  - mixed_air_temperature_sensor
  implements:
  - MONITORING

MTC:
  id: "10168334798402093056"
  description: "Mixed air temperature control."
  is_abstract: true
  uses:
  - mixed_air_temperature_sensor
  - mixed_air_temperature_setpoint
  implements:
  - OPERATIONAL

STM:
  id: "5556648779974705152"
  description: "Basic supply temperature monitoring."
  is_abstract: true
  uses:
  - supply_air_temperature_sensor
  implements:
  - MONITORING

STDSPC:
  id: "14780020816829480960"
  description: "Supply temperature control dual setpoint."
  is_abstract: true
  opt_uses:
  - heating_request_count
  - cooling_request_count
  uses:
  - supply_air_cooling_temperature_setpoint
  - supply_air_heating_temperature_setpoint
  - supply_air_temperature_sensor
  implements:
  - OPERATIONAL

DSPRTC:
  id: "3250805770761011200"
  description: "Dual setpoint return air temp control."
  is_abstract: true
  opt_uses:
  - discharge_air_temperature_sensor
  - return_air_relative_humidity_sensor
  uses:
  - return_air_temperature_sensor
  - return_air_cooling_temperature_setpoint
  - return_air_heating_temperature_setpoint
  implements:
  - OPERATIONAL

ZHC:
  id: "7286031036884975616"
  description: "Zone relative humidity control."
  is_abstract: true
  uses:
  - zone_air_relative_humidity_sensor
  - zone_air_relative_humidity_setpoint
  implements:
  - OPERATIONAL

RHC:
  id: "2169941860192092160"
  description: "Return air relative humidity control."
  is_abstract: true
  uses:
  - return_air_relative_humidity_sensor
  - return_air_relative_humidity_setpoint
  implements:
  - OPERATIONAL

RHDHC:
  id: "18310842924687949824"
  description: "Return humidification/dehumidification control."
  is_abstract: true
  opt_uses:
  - economizer_mode
  - humidification_percentage_command
  uses:
  - return_air_relative_humidity_sensor
  - return_air_relative_humidity_setpoint
  - dehumidification_run_command
  - humidification_run_command
  implements:
  - CONTROL

ZHDHC:
  id: "4475784869405786112"
  description: "Zone humidification/dehumidification control."
  is_abstract: true
  opt_uses:
  - humidification_percentage_command
  uses:
  - zone_air_relative_humidity_sensor
  - zone_air_relative_humidity_setpoint
  - dehumidification_run_command
  - humidification_run_command
  implements:
  - CONTROL

RHHC:
  id: "8019953948913827840"
  description: "Zone humidification control."
  is_abstract: true
  opt_uses:
  - humidification_percentage_command
  uses:
  - humidification_run_command
  - return_air_relative_humidity_setpoint
  - return_air_relative_humidity_sensor

SHC:
  id: "12474177807615787008"
  description: "Supply air relative humidity control."
  is_abstract: true
  opt_uses:
  - humidification_percentage_command
  uses:
  - dehumidification_run_command
  - humidification_run_command
  - supply_air_dehumidification_relative_humidity_setpoint
  - supply_air_humidification_relative_humidity_setpoint
  - supply_air_relative_humidity_sensor
  implements:
  - OPERATIONAL

SHM:
  id: "2378937030399754240"
  description: "Supply air relative humidity monitoring."
  is_abstract: true
  uses:
  - supply_air_relative_humidity_sensor
  implements:
  - MONITORING

REFC:
  id: "3034632988647227392"
  description: "Refrigerant leak control."
  is_abstract: true
  uses:
  - zone_air_refrigerant_concentration_setpoint
  - zone_air_refrigerant_concentration_sensor
  implements:
  - OPERATIONAL

EPC:
  id: "11105083520895156224"
  description: "Exhaust pressure control."
  is_abstract: true
  uses:
  - exhaust_air_static_pressure_sensor
  - exhaust_air_static_pressure_setpoint
  opt_uses:
  - exhaust_air_flowrate_sensor
  implements:
  - OPERATIONAL

CO2M:
  id: "7862491789188399104"
  description: "Basic carbon dioxide monitoring."
  is_abstract: true
  uses:
  - zone_air_co2_concentration_sensor
  implements:
  - MONITORING

VOCM:
  id: "17085863826043174912"
  description: "Volatile organic compound monitoring."
  is_abstract: true
  uses:
  - zone_air_voc_concentration_sensor
  implements:
  - MONITORING

VOCC:
  id: "2097884266154164224"
  description: "Volatile organic compound control."
  is_abstract: true
  uses:
  - zone_air_voc_concentration_setpoint
  - zone_air_voc_concentration_sensor
  implements:
  - OPERATIONAL

VOCPC:
  id: "668891884487180288"
  description: "Volatile organic compound percentage control."
  is_abstract: true
  uses:
  - zone_air_voc_percentage_setpoint
  - zone_air_voc_percentage_sensor
  implements:
  - OPERATIONAL

BFSS:
  id: "11321256303008940032"
  description: "Booster fan start-stop and feedback."
  is_abstract: true
  uses:
  - boost_fan_run_command
  - boost_fan_run_status
  implements:
  - OPERATIONAL

DFHLC:
  id: "3539036146912722944"
  description: "Discharge fan three-speed (high/low/off) speed control."
  is_abstract: true
  opt_uses:
  - discharge_fan_run_status
  - discharge_fan_run_command
  uses:
  - low_discharge_fan_speed_command
  - high_discharge_fan_speed_command
  implements:
  - OPERATIONAL
  - REMAP_REQUIRED

DFHMLC:
  id: "8727182917643534336"
  description: "Discharge fan three-speed (high/medium/low/off) speed control."
  is_abstract: true
  opt_uses:
  - discharge_fan_run_status
  - discharge_fan_run_command
  uses:
  - low_discharge_fan_speed_command
  - medium_discharge_fan_speed_command
  - high_discharge_fan_speed_command
  implements:
  - OPERATIONAL
  - REMAP_REQUIRED

ESPC:
  id: "6709570284581552128"
  description: "Exhaust air static pressure control."
  is_abstract: true
  uses:
  - exhaust_air_damper_percentage_command
  - exhaust_fan_run_command
  - exhaust_fan_run_status
  - exhaust_fan_speed_percentage_command
  - exhaust_air_static_pressure_sensor
  - exhaust_air_static_pressure_setpoint
  implements:
  - OPERATIONAL

SSPM:
  id: "15932942321436327936"
  description: "Supply static pressure monitoring."
  is_abstract: true
  uses:
  - supply_air_static_pressure_sensor
  implements:
  - MONITORING

ZSPC:
  id: "4403727275367858176"
  description: "Zone static pressure control."
  is_abstract: true
  uses:
  - zone_air_static_pressure_setpoint
  - zone_air_static_pressure_sensor
  implements:
  - OPERATIONAL

ZSPM:
  id: "13627099312222633984"
  description: "Zone static pressure monitoring."
  is_abstract: true
  uses:
  - zone_air_static_pressure_sensor
  implements:
  - MONITORING

RSPC:
  id: "9015413293795246080"
  description: "Return air static pressure control."
  is_abstract: true
  uses:
  - return_air_static_pressure_sensor
  - return_air_static_pressure_setpoint
  implements:
  - OPERATIONAL

PWDPC:
  id: "18238785330650021888"
  description: "Process water differential pressure control."
  is_abstract: true
  uses:
  - process_water_differential_pressure_sensor
  - process_water_differential_pressure_setpoint
  implements:
  - OPERATIONAL

PWDT:
  id: "289266803299844096"
  description: "Primary-side water delta-T monitoring."
  is_abstract: true
  uses:
  - primary_supply_water_temperature_sensor
  - primary_return_water_temperature_sensor


CHPM:
  id: "224386821168037888"
  description: "Chiller pressure monitoring."
  is_abstract: true
  uses:
  - evaporator_pressure_sensor
  - condenser_pressure_sensor
  - differential_pressure_sensor # consider removing or renaming, may not be descriptive enough for WCC
  implements:
  - MONITORING

FDPM:
  id: "9447758858022813696"
  description: "Filter pressure monitoring."
  is_abstract: true
  uses:
  - filter_differential_pressure_sensor
  implements:
  - MONITORING

# Chilled water valve control

CHWDC:
  id: "16581460667777679360"
  description: "Chilled water valve monitoring on discharge side."
  is_abstract: true
  opt_uses:
  - leaving_cooling_coil_temperature_sensor
  - cooling_thermal_power_capacity
  - chilled_water_valve_percentage_sensor
  - chilled_water_flowrate_sensor
  uses:
  - discharge_air_temperature_sensor
  - discharge_air_temperature_setpoint
  - chilled_water_valve_percentage_command
  implements:
  - CONTROL

CHWSC:
  id: "4836072839595425792"
  description: "Chilled water valve monitoring on supply side."
  is_abstract: true
  opt_uses:
  - leaving_cooling_coil_temperature_sensor
  - cooling_thermal_power_capacity
  - chilled_supply_water_temperature_sensor
  - chilled_water_valve_percentage_sensor
  - cooling_request_count
  uses:
  - supply_air_temperature_sensor
  - supply_air_temperature_setpoint
  - chilled_water_valve_percentage_command
  implements:
  - CONTROL

CHWSDC:
  id: "2207518769582964736"
  description: "Chilled water valve monitoring on supply side."
  is_abstract: true
  opt_uses:
  - leaving_cooling_coil_temperature_sensor
  - cooling_thermal_power_capacity
  - chilled_water_valve_percentage_sensor
  uses:
  - supply_air_temperature_sensor
  - supply_air_heating_temperature_setpoint
  - supply_air_cooling_temperature_setpoint
  - chilled_water_valve_percentage_command
  implements:
  - CONTROL

CHW2XSC:
  id: "14565396147087605760"
  description: "Two chilled water valves."
  is_abstract: true
  opt_uses:
  - leaving_cooling_coil_temperature_sensor
  - cooling_thermal_power_capacity
  - chilled_supply_water_temperature_sensor
  - chilled_water_valve_percentage_sensor
  - cooling_request_count
  uses:
  - supply_air_temperature_sensor
  - supply_air_temperature_setpoint
  - chilled_water_valve_percentage_command_1
  - chilled_water_valve_percentage_command_2
  implements:
  - CONTROL

CHWRC:
  id: "10816853144743444480"
  description: "Chilled water valve monitoring on return side."
  is_abstract: true
  opt_uses:
  - discharge_air_temperature_sensor
  - leaving_cooling_coil_temperature_sensor
  - cooling_thermal_power_capacity
  - return_air_relative_humidity_sensor
  - chilled_water_valve_percentage_sensor
  - chilled_water_flowrate_sensor
  uses:
  - return_air_temperature_setpoint
  - return_air_temperature_sensor
  - chilled_water_valve_percentage_command
  implements:
  - CONTROL

CHWZC:
  id: "2746402612495515648"
  description: "Chilled water valve monitoring on zone side (DSP, CSP)."
  is_abstract: true
  opt_uses:
  - discharge_air_temperature_sensor
  - leaving_cooling_coil_temperature_sensor
  - cooling_thermal_power_capacity
  - chilled_water_valve_percentage_sensor
  - chilled_supply_water_isolation_valve_command
  - chilled_supply_water_isolation_valve_status
  - chilled_supply_water_temperature_sensor
  uses:
  - zone_air_cooling_temperature_setpoint
  - zone_air_temperature_sensor
  - chilled_water_valve_percentage_command
  implements:
  - CONTROL

CHWZTC:
  id: "14203560064526057472"
  description: "Chilled water valve monitoring on zone side (ZTC)."
  is_abstract: true
  opt_uses:
  - discharge_air_temperature_sensor
  - leaving_cooling_coil_temperature_sensor
  - cooling_thermal_power_capacity
  - chilled_water_flowrate_sensor
  - chilled_water_valve_percentage_sensor
  uses:
  - zone_air_temperature_setpoint
  - zone_air_temperature_sensor
  - chilled_water_valve_percentage_command
  implements:
  - CONTROL

CHWPVM:
  id: "10410116305838407680"
  description: "Chilled water pressure valve command and position monitoring (without regard to what controls it)."
  is_abstract: true
  opt_uses:
  - chilled_water_flowrate_sensor
  uses:
  - chilled_water_valve_percentage_sensor
  implements:
  - OPERATIONAL

CHWZTC2X:
  id: "12977168093439590400"
  description: "Chilled water valve control on zone side (ZTC) for two separate zones. Chilled water valve controls to the worst zone."
  is_abstract: true
  opt_uses:
  - discharge_air_temperature_sensor_1
  - discharge_air_temperature_sensor_2
  - leaving_cooling_coil_temperature_sensor
  - cooling_thermal_power_capacity
  - chilled_water_flowrate_sensor
  - chilled_water_valve_percentage_sensor
  uses:
  - zone_air_temperature_setpoint_1
  - zone_air_temperature_setpoint_2
  - zone_air_temperature_sensor_1
  - zone_air_temperature_sensor_2
  - chilled_water_valve_percentage_command
  implements:
  - CONTROL

# DX Control

DXZTC:
  id: "13699156906260561920"
  description: "Compressor run control on zone side (ZTC)."
  is_abstract: true
  opt_uses:
  - discharge_air_temperature_sensor
  - leaving_cooling_coil_temperature_sensor
  - cooling_thermal_power_capacity
  - cooling_percentage_command
  - compressor_speed_percentage_command
  uses:
  - zone_air_temperature_setpoint
  - zone_air_temperature_sensor
  - compressor_run_command
  - compressor_run_status
  implements:
  - CONTROL

DX2ZTC:
  id: "7764960709758156800"
  description: "Compressor run control on zone side (ZTC)."
  is_abstract: true
  opt_uses:
  - discharge_air_temperature_sensor
  - leaving_cooling_coil_temperature_sensor
  - cooling_thermal_power_capacity
  - cooling_percentage_command
  - compressor_speed_percentage_command
  uses:
  - zone_air_temperature_setpoint
  - zone_air_temperature_sensor
  - compressor_run_command_1
  - compressor_run_command_2
  - compressor_run_status_1
  - compressor_run_status_2
  implements:
  - CONTROL

DXZC:
  id: "5052245621709209600"
  description: "Compressor run control on zone side (DSP, CSP)."
  is_abstract: true
  opt_uses:
  - discharge_air_temperature_sensor
  - leaving_cooling_coil_temperature_sensor
  - cooling_thermal_power_capacity
  - cooling_percentage_command
  - compressor_speed_percentage_command
  uses:
  - zone_air_cooling_temperature_setpoint
  - zone_air_temperature_sensor
  - compressor_run_command
  - compressor_run_status
  implements:
  - CONTROL


DXDSPRTC:
  id: "13463632719497920512"
  description: "Compressor run control with dual return temp control."
  is_abstract: true
  opt_uses:
  - discharge_air_temperature_sensor
  - leaving_cooling_coil_temperature_sensor
  - cooling_thermal_power_capacity
  - cooling_percentage_command
  - compressor_speed_percentage_command
  uses:
  - return_air_cooling_temperature_setpoint
  - return_air_heating_temperature_setpoint
  - return_air_temperature_sensor
  - compressor_run_command
  - compressor_run_status
  implements:
  - CONTROL


DX2ZC:
  id: "5844879156126416896"
  description: "Two compressor run control on zone side (DSP, CSP)."
  is_abstract: true
  opt_uses:
  - discharge_air_temperature_sensor
  - leaving_cooling_coil_temperature_sensor
  - cooling_thermal_power_capacity
  - cooling_percentage_command
  - compressor_speed_percentage_command
  uses:
  - zone_air_cooling_temperature_setpoint
  - zone_air_temperature_sensor
  - compressor_run_command_1
  - compressor_run_command_2
  - compressor_run_status_1
  - compressor_run_status_2
  implements:
  - CONTROL

DX3ZC:
  id: "14059444876450201600"
  description: "Three compressor run control on zone side."
  is_abstract: true
  opt_uses:
  - discharge_air_temperature_sensor
  - leaving_cooling_coil_temperature_sensor
  - cooling_thermal_power_capacity
  - cooling_percentage_command
  - compressor_speed_percentage_command
  uses:
  - compressor_run_command_1
  - compressor_run_command_2
  - compressor_run_command_3
  - compressor_run_status_1
  - compressor_run_status_2
  - compressor_run_status_3
  - zone_air_temperature_sensor
  - zone_air_cooling_temperature_setpoint
  implements:
  - CONTROL

DX4ZC:
  id: "7395665540313776128"
  description: "Four compressor run control on zone side."
  is_abstract: true
  opt_uses:
  - discharge_air_temperature_sensor
  - leaving_cooling_coil_temperature_sensor
  - cooling_thermal_power_capacity
  - cooling_percentage_command
  - compressor_speed_percentage_command
  uses:
  - compressor_run_command_1
  - compressor_run_command_2
  - compressor_run_command_3
  - compressor_run_command_4
  - compressor_run_status_1
  - compressor_run_status_2
  - compressor_run_status_3
  - compressor_run_status_4
  - zone_air_temperature_sensor
  - zone_air_cooling_temperature_setpoint
  implements:
  - CONTROL

DX2ZC2X:
  id: "2288583562875633664"
  description: "Two compressor run control on zone side (DSP, CSP) with two zone temp sensors."
  is_abstract: true
  opt_uses:
  - discharge_air_temperature_sensor
  - leaving_cooling_coil_temperature_sensor
  - cooling_thermal_power_capacity
  - cooling_percentage_command
  - compressor_speed_percentage_command
  uses:
  - zone_air_cooling_temperature_setpoint
  - zone_air_temperature_sensor_1
  - zone_air_temperature_sensor_2
  - compressor_run_command_1
  - compressor_run_command_2
  - compressor_run_status_1
  - compressor_run_status_2
  implements:
  - CONTROL

DXSC:
  id: "2530229830381731840"
  description: "Compressor run control on supply air side (STC)."
  opt_uses:
  - leaving_cooling_coil_temperature_sensor
  - cooling_thermal_power_capacity
  - cooling_percentage_command #Serves as a duty cycle for single-stage DX sections.
  - compressor_speed_percentage_command
  - cooling_request_count
  uses:
  - compressor_run_status
  - compressor_run_command
  - supply_air_temperature_sensor
  - supply_air_temperature_setpoint
  implements:
  - CONTROL

DX2SC:
  id: "11753601867236507648"
  description: "Two compressor run control on supply air side."
  is_abstract: true
  opt_uses:
  - leaving_cooling_coil_temperature_sensor
  - cooling_thermal_power_capacity
  - cooling_percentage_command
  - compressor_speed_percentage_command
  - cooling_request_count
  uses:
  - compressor_run_command_1
  - compressor_run_command_2
  - compressor_run_status_1
  - compressor_run_status_2
  - supply_air_temperature_sensor
  - supply_air_temperature_setpoint
  implements:
  - CONTROL

DX3SC:
  id: "7141915848809119744"
  description: "Three compressor run control on supply air side."
  is_abstract: true
  opt_uses:
  - leaving_cooling_coil_temperature_sensor
  - cooling_thermal_power_capacity
  - cooling_percentage_command
  - compressor_speed_percentage_command
  - cooling_request_count
  uses:
  - compressor_run_command_1
  - compressor_run_command_2
  - compressor_run_command_3
  - compressor_run_status_1
  - compressor_run_status_2
  - compressor_run_status_3
  - supply_air_temperature_sensor
  - supply_air_temperature_setpoint
  implements:
  - CONTROL

DX4SC:
  id: "16365287885663895552"
  description: "Four compressor run control on supply air side."
  is_abstract: true
  opt_uses:
  - leaving_cooling_coil_temperature_sensor
  - cooling_thermal_power_capacity
  - cooling_percentage_command
  - compressor_speed_percentage_command
  - cooling_request_count
  uses:
  - compressor_run_status_1
  - compressor_run_status_2
  - compressor_run_status_3
  - compressor_run_status_4
  - compressor_run_command_1
  - compressor_run_command_2
  - compressor_run_command_3
  - compressor_run_command_4
  - supply_air_temperature_sensor
  - supply_air_temperature_setpoint
  implements:
  - CONTROL


DX2SDC:
  id: "17195498329471975424"
  description: "Two compressor run control on supply air side (dual temp setpoint)."
  is_abstract: true
  opt_uses:
  - leaving_cooling_coil_temperature_sensor
  - cooling_thermal_power_capacity
  - cooling_percentage_command
  - compressor_speed_percentage_command
  uses:
  - compressor_run_command_1
  - compressor_run_command_2
  - compressor_run_status_1
  - compressor_run_status_2
  - supply_air_temperature_sensor
  - supply_air_heating_temperature_setpoint
  - supply_air_cooling_temperature_setpoint
  implements:
  - CONTROL


DX4SWC:
  id: "1377308325774884864"
  description: "Four compressor run control on supply water side."
  is_abstract: true
  opt_uses:
  - cooling_thermal_power_capacity
  - cooling_percentage_command
  - compressor_speed_percentage_command
  - compressor_speed_percentage_sensor
  uses:
  - compressor_run_command_1
  - compressor_run_command_2
  - compressor_run_command_3
  - compressor_run_command_4
  - compressor_run_status_1
  - compressor_run_status_2
  - compressor_run_status_3
  - compressor_run_status_4
  - supply_water_temperature_sensor
  - supply_water_temperature_setpoint
  implements:
  - CONTROL

DX2SWC:
  id: "8232701752307089408"
  description: "Two compressor run control on supply water side."
  is_abstract: true
  opt_uses:
  - cooling_thermal_power_capacity
  - cooling_percentage_command
  - compressor_speed_percentage_command
  - compressor_speed_percentage_sensor
  uses:
  - compressor_run_command_1
  - compressor_run_command_2
  - compressor_run_status_1
  - compressor_run_status_2
  - supply_water_temperature_sensor
  - supply_water_temperature_setpoint
  implements:
  - CONTROL


DXSWC:
  id: "11457067979271831552"
  description: "Compressor run control on supply water side."
  is_abstract: true
  opt_uses:
  - cooling_thermal_power_capacity
  - cooling_percentage_command
  - compressor_speed_percentage_command
  - compressor_speed_percentage_sensor
  uses:
  - compressor_run_command
  - compressor_run_status
  - supply_water_temperature_sensor
  - supply_water_temperature_setpoint
  implements:
  - CONTROL

DX5SC:
  id: "10600680362629660672"
  description: "Five compressor run control on supply side."
  is_abstract: true
  opt_uses:
  - leaving_cooling_coil_temperature_sensor
  - cooling_thermal_power_capacity
  - cooling_percentage_command
  - compressor_speed_percentage_command
  - cooling_request_count
  uses:
  - compressor_run_command_1
  - compressor_run_command_2
  - compressor_run_command_3
  - compressor_run_command_4
  - compressor_run_command_5
  - compressor_run_status_1
  - compressor_run_status_2
  - compressor_run_status_3
  - compressor_run_status_4
  - compressor_run_status_5
  - supply_air_temperature_sensor
  - supply_air_temperature_setpoint
  implements:
  - CONTROL

DXRC:
  id: "5628706374012633088"
  description: "Compressor run control on return air side (RC)."
  opt_uses:
  - discharge_air_temperature_sensor
  - leaving_cooling_coil_temperature_sensor
  - cooling_thermal_power_capacity
  - cooling_percentage_command
  - compressor_speed_percentage_command
  uses:
  - return_air_temperature_setpoint
  - return_air_temperature_sensor
  - compressor_run_command
  - compressor_run_status
  implements:
  - CONTROL

DXDC:
  id: "5988994344202272768"
  description: "Compressor run control on discharge air side (DTC)."
  opt_uses:
  - leaving_cooling_coil_temperature_sensor
  - cooling_thermal_power_capacity
  - cooling_percentage_command
  - compressor_speed_percentage_command
  uses:
  - compressor_run_status
  - compressor_run_command
  - discharge_air_temperature_sensor
  - discharge_air_temperature_setpoint
  implements:
  - CONTROL

DX2DC:
  id: "8944903812129226752"
  description: "Two compressor run control on discharge side (DTC)."
  is_abstract: true
  opt_uses:
  - leaving_cooling_coil_temperature_sensor
  - cooling_thermal_power_capacity
  - cooling_percentage_command
  - compressor_speed_percentage_command
  uses:
  - discharge_air_temperature_sensor
  - discharge_air_temperature_setpoint
  - compressor_run_command_1
  - compressor_run_command_2
  - compressor_run_status_1
  - compressor_run_status_2
  implements:
  - CONTROL

DX3DC:
  id: "13988935394784182272"
  description: "Three compressor run control on discharge side (DTC)."
  is_abstract: true
  opt_uses:
  - leaving_cooling_coil_temperature_sensor
  - cooling_thermal_power_capacity
  - cooling_percentage_command
  - compressor_speed_percentage_command
  uses:
  - discharge_air_temperature_sensor
  - discharge_air_temperature_setpoint
  - compressor_run_command_1
  - compressor_run_command_2
  - compressor_run_command_3
  - compressor_run_status_1
  - compressor_run_status_2
  - compressor_run_status_3
  implements:
  - CONTROL

HPSC:
  id: "15212366381057048576"
  description: "Supply side heat pump control."
  is_abstract: true
  opt_uses:
  - cooling_thermal_power_capacity
  - heating_thermal_power_capacity
  - compressor_speed_percentage_command
  - cooling_request_count
  - heating_request_count
  uses:
  - supply_air_temperature_sensor
  - supply_air_temperature_setpoint
  - compressor_run_command
  - compressor_run_status
  - reversing_valve_command
  implements:
  - CONTROL

HP2SC:
  id: "3360440274189811712"
  description: "Supply side heat pump control."
  is_abstract: true
  opt_uses:
  - cooling_thermal_power_capacity
  - heating_thermal_power_capacity
  - compressor_speed_percentage_command
  - cooling_request_count
  - heating_request_count
  uses:
  - supply_air_temperature_sensor
  - supply_air_temperature_setpoint
  - compressor_run_command_1
  - compressor_run_command_2
  - compressor_run_status_1
  - compressor_run_status_2
  - reversing_valve_command
  implements:
  - CONTROL

HPDC:
  id: "3683151334988578816"
  description: "Discharge side heat pump control."
  is_abstract: true
  opt_uses:
  - cooling_thermal_power_capacity
  - heating_thermal_power_capacity
  - compressor_speed_percentage_command
  uses:
  - discharge_air_temperature_sensor
  - discharge_air_temperature_setpoint
  - compressor_run_command
  - compressor_run_status
  - reversing_valve_command
  implements:
  - CONTROL

HPZTC:
  id: "4115496899216146432"
  description: "Zone temp heat pump control (ZTC)."
  is_abstract: true
  opt_uses:
  - discharge_air_temperature_sensor
  - cooling_thermal_power_capacity
  - heating_thermal_power_capacity
  - compressor_speed_percentage_command
  uses:
  - zone_air_temperature_setpoint
  - zone_air_temperature_sensor
  - compressor_run_command
  - compressor_run_status
  - reversing_valve_command
  implements:
  - CONTROL

HPZC:
  id: "15428539163170832384"
  description: "Zone temp heat pump control (CSP or DSP)."
  is_abstract: true
  opt_uses:
  - discharge_air_temperature_sensor
  - cooling_thermal_power_capacity
  - heating_thermal_power_capacity
  - compressor_speed_percentage_command
  uses:
  - zone_air_cooling_temperature_setpoint
  - zone_air_heating_temperature_setpoint
  - zone_air_temperature_sensor
  - compressor_run_command
  - compressor_run_status
  - reversing_valve_command
  implements:
  - CONTROL

HP2ZC:
  id: "16221172697588039680"
  description: "Zone temp heat pump control with two compressors."
  is_abstract: true
  opt_uses:
  - discharge_air_temperature_sensor
  - cooling_thermal_power_capacity
  - heating_thermal_power_capacity
  - compressor_speed_percentage_command
  uses:
  - zone_air_cooling_temperature_setpoint
  - zone_air_heating_temperature_setpoint
  - zone_air_temperature_sensor
  - compressor_run_command_1
  - compressor_run_command_2
  - compressor_run_status_1
  - compressor_run_status_2
  - reversing_valve_command
  implements:
  - CONTROL

HWDC:
  id: "16507327195786510336"
  description: "Heating water valve monitoring on discharge air side."
  is_abstract: true
  opt_uses:
  - heating_water_valve_percentage_sensor
  - heating_thermal_power_capacity
  - discharge_air_relative_humidity_sensor
  - heating_water_flowrate_sensor
  uses:
  - heating_water_valve_percentage_command
  - discharge_air_temperature_setpoint
  - discharge_air_temperature_sensor
  implements:
  - CONTROL

HWRC:
  id: "17386253701286461440"
  description: "Heating water valve monitoring on discharge air side."
  is_abstract: true
  opt_uses:
  - heating_water_valve_percentage_sensor
  - heating_thermal_power_capacity
  - discharge_air_relative_humidity_sensor
  - heating_water_flowrate_sensor
  uses:
  - heating_water_valve_percentage_command
  - return_air_temperature_setpoint
  - return_air_temperature_sensor
  implements:
  - CONTROL

HWSC:
  id: "12906523371843354624"
  description: "Heating water valve monitoring on supply air side."
  is_abstract: true
  opt_uses:
  - heating_water_valve_percentage_sensor
  - heating_thermal_power_capacity
  - leaving_heating_coil_temperature_sensor
  - heating_request_count
  uses:
  - heating_water_valve_percentage_command
  - supply_air_temperature_setpoint
  - supply_air_temperature_sensor
  implements:
  - CONTROL

HW2SC:
  id: "15111346551231873024"
  description: "Two heating water valves on supply air side."
  is_abstract: true
  opt_uses:
  - heating_thermal_power_capacity
  - leaving_heating_coil_temperature_sensor
  - heating_request_count
  uses:
  - heating_water_valve_percentage_command_1
  - heating_water_valve_percentage_command_2
  - supply_air_temperature_setpoint
  - supply_air_temperature_sensor
  implements:
  - CONTROL

HWZC:
  id: "12546235401653714944"
  description: "Heating water valve monitoring on zone side (DSP/CSP)."
  is_abstract: true
  opt_uses:
  - discharge_air_temperature_sensor
  - heating_water_valve_percentage_sensor
  - heating_thermal_power_capacity
  - heating_supply_water_isolation_valve_command
  - heating_supply_water_isolation_valve_status
  uses:
  - heating_water_valve_percentage_command
  - zone_air_heating_temperature_setpoint
  - zone_air_temperature_sensor
  implements:
  - CONTROL

HWZTC:
  id: "2674345018457587712"
  description: "Heating water valve monitoring on zone side (ZTC)."
  is_abstract: true
  opt_uses:
  - discharge_air_temperature_sensor
  - heating_water_valve_percentage_sensor
  - heating_thermal_power_capacity
  - heating_water_flowrate_sensor
  uses:
  - heating_water_valve_percentage_command
  - zone_air_temperature_setpoint
  - zone_air_temperature_sensor
  implements:
  - CONTROL

HWSWC:
  id: "8294837353415966720"
  description: "Heating water valve monitoring on supply water side."
  is_abstract: true
  opt_uses:
  - heating_water_valve_percentage_sensor
  - heating_thermal_power_capacity
  - return_water_temperature_sensor
  uses:
  - heating_water_valve_percentage_command
  - supply_water_temperature_setpoint
  - supply_water_temperature_sensor
  implements:
  - CONTROL

PHWSC:
  id: "17518209390270742528"
  description: "Preheating water valve monitoring on supply air side."
  is_abstract: true
  opt_uses:
  - leaving_air_preheating_coil_temperature_sensor
  uses:
  - preheating_water_valve_percentage_command
  - supply_air_temperature_setpoint
  - supply_air_temperature_sensor
  implements:
  - CONTROL
  
HWPVM:
  id: "5829955484802613248"
  description: "Heating water pressure valve command and position monitoring (without regard to what controls it)."
  is_abstract: true
  opt_uses:
  - heating_water_flowrate_sensor
  uses:
  - heating_water_valve_percentage_sensor
  implements:
  - OPERATIONAL
  

HTDC:
  id: "656732385395605504"
  description: "Gas or electric heater control on discharge side."
  is_abstract: true
  opt_uses:
  - heating_thermal_power_capacity
  - heating_percentage_command
  - heater_run_status
  uses:
  - heater_run_command
  - discharge_air_temperature_setpoint
  - discharge_air_temperature_sensor
  implements:
  - CONTROL

HT2DC:
  id: "5268418403822993408"
  description: "Two gas or electric heater control on discharge control."
  is_abstract: true
  opt_uses:
  - heating_thermal_power_capacity
  - heating_percentage_command
  - leaving_heating_coil_temperature_sensor
  uses:
  - heater_run_command_1
  - heater_run_command_2
  - discharge_air_heating_temperature_setpoint
  - discharge_air_temperature_sensor
  implements:
  - CONTROL


HTSC:
  id: "800847573471461376"
  description: "Gas or electric heater control on supply side."
  is_abstract: true
  opt_uses:
  - heating_thermal_power_capacity
  - heating_percentage_command
  - heater_run_status
  - heating_request_count
  uses:
  - heater_run_command
  - supply_air_temperature_setpoint
  - supply_air_temperature_sensor
  implements:
  - CONTROL


HTSDC:
  id: "16700102370461220864"
  description: "Gas or electric heater control on supply side."
  is_abstract: true
  opt_uses:
  - heating_thermal_power_capacity
  - heater_run_status
  - heating_percentage_command
  uses:
  - heater_run_command
  - supply_air_heating_temperature_setpoint
  - supply_air_cooling_temperature_setpoint
  - supply_air_temperature_sensor
  implements:
  - CONTROL



HTRC:
  id: "80271633092182016"
  description: "Gas or electric heater control on return side (RC)."
  is_abstract: true
  opt_uses:
  - heating_thermal_power_capacity
  - discharge_air_temperature_sensor
  - heating_percentage_command
  - heater_run_status
  uses:
  - heater_run_command
  - return_air_temperature_setpoint
  - return_air_temperature_sensor
  implements:
  - CONTROL

HTZC:
  id: "2386114642305875968"
  description: "Gas or electric heater control on zone side (ZC)."
  is_abstract: true
  opt_uses:
  - heating_thermal_power_capacity
  - discharge_air_temperature_sensor
  - heating_percentage_command
  - heater_run_status
  uses:
  - heater_run_command
  - zone_air_heating_temperature_setpoint
  - zone_air_temperature_sensor
  implements:
  - CONTROL

HT2ZC:
  id: "6997800660733263872"
  description: "Two gas or electric heater control on zone side (HSP, DSP)."
  is_abstract: true
  opt_uses:
  - discharge_air_temperature_sensor
  - heating_thermal_power_capacity
  - heating_percentage_command
  uses:
  - heater_run_command_1
  - heater_run_command_2
  - zone_air_heating_temperature_setpoint
  - zone_air_temperature_sensor
  implements:
  - CONTROL

HT2XZTC2X:
  id: "18111271668641955840"
  description: "Two separate heating sections going to two different zones on the device, with independent heating control."
  is_abstract: true
  opt_uses:
  - heating_percentage_command_1
  - discharge_air_temperature_sensor_1
  - heating_percentage_command_2
  - discharge_air_temperature_sensor_2
  uses:
  - zone_air_temperature_setpoint_1
  - zone_air_temperature_sensor_1
  - heater_run_command_1
  - heater_run_status_1
  - zone_air_temperature_setpoint_2
  - zone_air_temperature_sensor_2
  - heater_run_command_2
  - heater_run_status_2
  implements:
  - CONTROL

HT3ZC:
  id: "3504555462265667584"
  description: "Two gas or electric heater control on zone side (HSP, DSP)."
  is_abstract: true
  opt_uses:
  - discharge_air_temperature_sensor
  - heating_thermal_power_capacity
  uses:
  - heater_run_command_1
  - heater_run_command_2
  - heater_run_command_3
  - zone_air_heating_temperature_setpoint
  - zone_air_temperature_sensor
  implements:
  - CONTROL



HTSWC:
  id: "2162764248285970432"
  description: "Two gas or electric heater control on supply water side."
  is_abstract: true
  opt_uses:
  - heating_thermal_power_capacity
  - heating_percentage_command
  uses:
  - heater_run_command
  - supply_water_temperature_sensor
  - supply_water_temperature_setpoint
  implements:
  - CONTROL


HT2SWC:
  id: "10024219610326237184"
  description: "Two gas or electric heater control on supply water side."
  is_abstract: true
  opt_uses:
  - heating_thermal_power_capacity
  - heating_percentage_command
  uses:
  - heater_run_command_1
  - heater_run_command_2
  - supply_water_temperature_sensor
  - supply_water_temperature_setpoint
  implements:
  - CONTROL

HT4SWC:
  id: "15090909928606400512"
  description: "Four gas or electric heater control on supply water side."
  is_abstract: true
  opt_uses:
  - heating_thermal_power_capacity
  - heating_percentage_command
  uses:
  - heater_run_command_1
  - heater_run_command_2
  - heater_run_command_3
  - heater_run_command_4
  - supply_water_temperature_sensor
  - supply_water_temperature_setpoint
  implements:
  - CONTROL


HT2SC:
  id: "5412533591898849280"
  description: "Two gas or electric heater control on supply side."
  is_abstract: true
  opt_uses:
  - heating_thermal_power_capacity
  - heating_percentage_command
  - heating_request_count
  uses:
  - heater_run_command_1
  - heater_run_command_2
  - supply_air_temperature_sensor
  - supply_air_temperature_setpoint
  implements:
  - CONTROL


HT3SC:
  id: "10953790720913178624"
  description: "Three gas or electric heater control on supply side."
  is_abstract: true
  opt_uses:
  - heating_thermal_power_capacity
  - heating_percentage_command
  - heating_request_count
  uses:
  - heater_run_command_1
  - heater_run_command_2
  - heater_run_command_3
  - supply_air_temperature_sensor
  - supply_air_temperature_setpoint
  implements:
  - CONTROL


HT4SC:
  id: "13793873235923697664"
  description: "Four gas or electric heater control on supply side."
  is_abstract: true
  opt_uses:
  - heating_thermal_power_capacity
  - heating_percentage_command
  - heating_request_count
  uses:
  - heater_run_command_1
  - heater_run_command_2
  - heater_run_command_3
  - heater_run_command_4
  - supply_air_temperature_sensor
  - supply_air_temperature_setpoint
  implements:
  - CONTROL

HT2SDC:
  id: "7476730333606445056"
  description: "Two gas or electric heater control on supply side (dual setpoint)."
  is_abstract: true
  opt_uses:
  - heating_thermal_power_capacity
  - heating_percentage_command
  uses:
  - heater_run_command_1
  - heater_run_command_2
  - supply_air_temperature_sensor
  - supply_air_heating_temperature_setpoint
  - supply_air_cooling_temperature_setpoint
  implements:
  - CONTROL

HTVSC:
  id: "14635905628753625088"
  description: "Variable gas to electric control on supply air side."
  is_abstract: true
  opt_uses:
  - heating_thermal_power_capacity
  - heating_request_count
  uses:
  - heater_run_command
  - heater_run_status
  - heating_percentage_command
  - supply_air_temperature_setpoint
  - supply_air_temperature_sensor
  implements:
  - CONTROL

ECON:
  id: "3106690582685155328"
  description: "Economizer mode control"
  is_abstract: true
  opt_uses:
  - low_limit_outside_air_damper_percentage_command
  - supply_air_temperature_sensor
  - outside_air_flowrate_sensor
  - outside_air_flowrate_setpoint
  - return_air_damper_percentage_command
  uses:
  - outside_air_temperature_sensor
  - economizer_mode
  - mixed_air_temperature_sensor
  - supply_air_temperature_setpoint
  - outside_air_damper_percentage_command
  - return_air_temperature_sensor
  implements:
  - CONTROL


ECOND:
  id: "2000353186723921920"
  description: "Economizer mode control - single zone"
  is_abstract: true
  opt_uses:
  - return_air_temperature_sensor
  - outside_air_flowrate_sensor
  - outside_air_flowrate_setpoint
  - mixed_air_temperature_sensor
  - outside_air_damper_percentage_sensor
  - low_limit_outside_air_damper_percentage_command
  - return_air_damper_percentage_command
  uses:
  - outside_air_temperature_sensor
  - economizer_mode
  - discharge_air_temperature_sensor
  - discharge_air_temperature_setpoint
  - outside_air_damper_percentage_command
  implements:
  - CONTROL

ECONM:
  id: "8728731030015442944"
  description: "Economizer mode control"
  is_abstract: true
  opt_uses:
  - outside_air_flowrate_sensor
  - outside_air_flowrate_setpoint
  - supply_air_temperature_sensor
  - outside_air_damper_percentage_sensor
  - low_limit_outside_air_damper_percentage_command
  - return_air_damper_percentage_command
  uses:
  - outside_air_temperature_sensor
  - economizer_mode
  - mixed_air_temperature_sensor
  - mixed_air_temperature_setpoint
  - outside_air_damper_percentage_command
  - return_air_temperature_sensor
  implements:
  - CONTROL

ECONM2X:
  id: "10998545242210172928"
  description: "Economizer mode control"
  is_abstract: true
  opt_uses:
  - outside_air_flowrate_sensor
  - outside_air_flowrate_setpoint
  - supply_air_temperature_sensor
  - outside_air_damper_percentage_sensor
  - low_limit_outside_air_damper_percentage_command
  - return_air_damper_percentage_command
  uses:
  - outside_air_temperature_sensor
  - economizer_mode
  - mixed_air_temperature_sensor_1
  - mixed_air_temperature_sensor_2
  - mixed_air_temperature_setpoint
  - outside_air_damper_percentage_command
  - return_air_temperature_sensor
  implements:
  - CONTROL

ECONMD:
  id: "15646260057656524800"
  description: "Economizer mode control - single zone"
  is_abstract: true
  opt_uses:
  - low_limit_outside_air_damper_percentage_command
  - discharge_air_temperature_sensor
  - outside_air_flowrate_sensor
  - outside_air_flowrate_setpoint
  - return_air_temperature_sensor
  - outside_air_damper_percentage_sensor
  - return_air_damper_percentage_command
  uses:
  - outside_air_temperature_sensor
  - economizer_mode
  - mixed_air_temperature_sensor
  - mixed_air_temperature_setpoint
  - outside_air_damper_percentage_command
  implements:
  - CONTROL

ECONZ:
  id: "10070803718971850752"
  description: "Economizer mode control - single room"
  is_abstract: true
  opt_uses:
  - low_limit_outside_air_damper_percentage_command
  - discharge_air_temperature_sensor
  - outside_air_flowrate_sensor
  - outside_air_relative_humidity_sensor
  - outside_air_flowrate_setpoint
  - return_air_temperature_sensor
  - mixed_air_temperature_sensor
  - outside_air_damper_percentage_sensor
  - return_air_damper_percentage_command
  uses:
  - outside_air_temperature_sensor
  - economizer_mode
  - zone_air_temperature_sensor
  - zone_air_cooling_temperature_setpoint
  - outside_air_damper_percentage_command
  implements:
  - CONTROL
VOADM:
  id: "12330062619539931136"
  description: "Variable outside air damper monitoring."
  is_abstract: true
  opt_uses:
  - economizer_mode
  - mixed_air_temperature_sensor
  - outside_air_damper_percentage_sensor
  - low_limit_outside_air_damper_percentage_command
  uses:
  - outside_air_temperature_sensor
  - outside_air_damper_percentage_command
  implements:
  - MONITORING

BYPDM:
  id: "7718376601112543232"
  description: "Bypass damper monitoring."
  is_abstract: true
  uses:
  - bypass_air_damper_percentage_command
  implements:
  - MONITORING


OAFM:
  id: "7386573678663696384"
  description: "Outside air flow monitoring"
  is_abstract: true
  opt_uses:
  - outside_air_temperature_sensor
  - outside_air_damper_percentage_sensor
  uses:
  - outside_air_flowrate_sensor
  implements:
  - MONITORING

OAFMC:
  id: "16941748637967319040"
  description: "Outside air flow control with minimum setpoint."
  is_abstract: true
  opt_uses:
  - economizer_mode
  - mixed_air_temperature_sensor
  uses:
  - ventilation_outside_air_flowrate_setpoint
  - outside_air_flowrate_sensor
  - outside_air_damper_percentage_command
  implements:
  - CONTROL

OAMC:
  id: "9583248377378766848"
  description: "Outside air flow control."
  is_abstract: true
  opt_uses:
  - outside_air_flowrate_sensor
  uses:
  - outside_air_damper_percentage_sensor
  - outside_air_damper_percentage_command
  implements:
  - CONTROL


OFC:
  id: "18252070729648439296"
  description: "Outside air flow control monitoring (without a damper)."
  is_abstract: true
  uses:
  - outside_air_flowrate_setpoint
  - outside_air_flowrate_sensor
  implements:
  - OPERATIONAL

SFM:
  id: "1953769078078308352"
  description: "Supply air flow monitoring."
  is_abstract: true
  uses:
  - supply_air_flowrate_sensor
  implements:
  - MONITORING

SFC:
  id: "11177141114933084160"
  description: "Supply air flow control."
  is_abstract: true
  uses:
  - supply_air_flowrate_setpoint
  - supply_air_flowrate_sensor
  implements:
  - OPERATIONAL

RFC:
  id: "6565455096505696256"
  description: "Return air flow control."
  is_abstract: true
  uses:
  - return_air_flowrate_setpoint
  - return_air_flowrate_sensor
  implements:
  - OPERATIONAL

SARC:
  id: "15788827133360472064"
  description: "AHU supply air reset control."
  is_abstract: true
  opt_uses:
  - supply_air_flowrate_sensor
  - heating_request_count
  uses:
  - supply_air_temperature_setpoint
  - supply_air_static_pressure_setpoint
  - cooling_request_count
  - pressurization_request_count
  implements:
  - CONTROL

RWISOVPC:
  id: "13482984124146778112"
  description: "Return water isolation valve percentage monitoring."
  is_abstract: true
  opt_uses:
  - run_command
  uses:
  - return_water_valve_percentage_sensor
  - return_water_valve_percentage_command
  implements:
  - OPERATIONAL

CHWISOVM:
  id: "8871298105719390208"
  description: "Chilled water isolation valve monitoring."
  is_abstract: true
  opt_uses:
  - run_command
  uses:
  - chilled_water_isolation_valve_command
  - chilled_water_isolation_valve_status
  implements:
  - MONITORING

CDWISOVM:
  id: "18094670142574166016"
  description: "Condensing water isolation valve monitoring."
  is_abstract: true
  opt_uses:
  - run_command
  uses:
  - condensing_water_isolation_valve_command
  - condensing_water_isolation_valve_status
  implements:
  - MONITORING

CDWISOVPM:
  id: "512617197319749632"
  description: "Condensing water isolation valve percentage monitoring."
  is_abstract: true
  opt_uses:
  - run_command
  uses:
  - condensing_water_isolation_valve_percentage_command
  - condensing_water_isolation_valve_percentage_sensor
  implements:
  - MONITORING

CDWPVM:
  id: "7446747751028621312"
  description: "Condensing water pressure valve command and position monitoring (without regard to what controls it)."
  is_abstract: true
  opt_uses:
  - condensing_water_flowrate_sensor
  uses:
  - condensing_water_valve_percentage_sensor
  implements:
  - OPERATIONAL

BYPVPM:
  id: "9735989234174525440"
  description: "Bypass water valve percentage monitoring."
  is_abstract: true
  opt_uses:
  - bypass_valve_percentage_sensor
  uses:
  - bypass_valve_percentage_command
  implements:
  - MONITORING

MWVPM:
  id: "5124303215747137536"
  description: "Make-up water valve percentage monitoring."
  is_abstract: true
  uses:
  - makeup_water_valve_percentage_command
  implements:
  - MONITORING

HXSWISOVPM:
  id: "11812289399880679424"
  description: "Heat exchanger supply isolation water valve percentage monitoring."
  is_abstract: true
  uses:
  - heat_exchange_supply_water_isolation_valve_percentage_command
  - heat_exchange_supply_water_isolation_valve_percentage_sensor
  implements:
  - MONITORING

HXRWISOVPM:
  id: "14124324858582007808"
  description: "Heat exchanger return isolation water valve percentage monitoring."
  is_abstract: true
  uses:
  - heat_exchange_return_water_isolation_valve_percentage_command
  - heat_exchange_return_water_isolation_valve_percentage_sensor
  implements:
  - MONITORING

HXSWISOVM:
  id: "18037952934766968832"
  description: "Heat exchanger supply isolation water valve monitoring."
  is_abstract: true
  uses:
  - heat_exchange_supply_water_isolation_valve_command
  - heat_exchange_supply_water_isolation_valve_status
  implements:
  - MONITORING

HXRWISOVM:
  id: "9182187217496309760"
  description: "Heat exchanger return isolation water valve monitoring."
  is_abstract: true
  uses:
  - heat_exchange_return_water_isolation_valve_command
  - heat_exchange_return_water_isolation_valve_status
  implements:
  - MONITORING

PWISOVM:
  id: "2818460206533443584"
  description: "Process water iso valve monitoring."
  is_abstract: true
  uses:
  - process_water_isolation_valve_command
  implements:
  - MONITORING

PWVPM:
  id: "12041832243388219392"
  description: "Process water valve percentage monitoring."
  is_abstract: true
  uses:
  - process_water_valve_percentage_command
  implements:
  - MONITORING

CHWBZC:
  id: "16609945715518472192"
  description: "Chilled water valve binary (open/closed) control."
  is_abstract: true
  implements:
  - OPERATIONAL
  uses:
  - chilled_water_valve_command
  - zone_air_temperature_sensor
  - zone_air_cooling_temperature_setpoint

CHWBYPVPM:
  id: "7430146224960831488"
  description: "Chilled water bypass valve percentage monitoring."
  is_abstract: true
  uses:
  - chilled_water_bypass_valve_percentage_sensor
  - chilled_water_bypass_valve_percentage_command
  implements:
  - MONITORING

MXVPM:
  id: "16653518261815607296"
  description: "Mixing valve percent monitoring."
  is_abstract: true
  uses:
  - mixing_valve_percentage_command
  implements:
  - MONITORING

WFRM:
  id: "1665538701926596608"
  description: "Water flowrate monitoring."
  is_abstract: true
  uses:
  - flowrate_sensor
  implements:
  - MONITORING

WFRC:
  id: "10888910738781372416"
  description: "Water flowrate control."
  is_abstract: true
  uses:
  - flowrate_sensor
  - flowrate_setpoint
  implements:
  - OPERATIONAL

MWFRC:
  id: "6277224720353984512"
  description: "Minimum water flowrate control."
  is_abstract: true
  uses:
  - flowrate_sensor
  - low_limit_flowrate_setpoint
  implements:
  - OPERATIONAL

CHWFRM:
  id: "15500596757208760320"
  description: "Chilled water flowrate monitoring."
  is_abstract: true
  uses:
  - chilled_water_flowrate_sensor
  implements:
  - MONITORING

SEPM:
  id: "3971381711140290560"
  description: "Shade extent monitoring."
  is_abstract: true
  uses:
  - shade_extent_percentage_command
  implements:
  - MONITORING

STPM:
  id: "13194753747995066368"
  description: "Shade tilt monitoring."
  is_abstract: true
  uses:
  - shade_tilt_percentage_command
  implements:
  - MONITORING

IGM:
  id: "8583067729567678464"
  description: "Inlet guidevane monitoring."
  is_abstract: true
  uses:
  - inlet_guidevane_percentage_sensor
  implements:
  - OPERATIONAL

CLPM:
  id: "17806439766422454272"
  description: "Cooling thermal monitoring."
  is_abstract: true
  uses:
  - cooling_thermal_power_sensor
  implements:
  - MONITORING

PCLPM:
  id: "1089077949623173120"
  description: "Process cooling thermal monitoring."
  is_abstract: true
  uses:
  - process_cooling_thermal_power_sensor
  implements:
  - MONITORING


### POTENTIALLY ONE-OFF TYPES ###
DDCO:
  id: "10312449986477948928"
  description: "Flow control - dual duct, but only cooling."
  is_abstract: true
  uses:
  - cooling_air_flowrate_setpoint_2
  - cooling_air_flowrate_setpoint_1
  - cooling_air_flowrate_sensor_2
  - cooling_air_flowrate_sensor_1
  - cooling_air_damper_percentage_command_2
  - cooling_air_damper_percentage_command_1
  implements:
  - CONTROL

FDPM2X:
  id: "871492295067697152"
  description: "Filter pressure monitoring (2 sensors)."
  is_abstract: true
  uses:
  - filter_differential_pressure_sensor_1
  - filter_differential_pressure_sensor_2
  implements:
  - MONITORING

FDPM3X:
  id: "16670119787883397120"
  description: "Filter pressure monitoring (3 sensors)."
  is_abstract: true
  uses:
  - filter_differential_pressure_sensor_1
  - filter_differential_pressure_sensor_2
  - filter_differential_pressure_sensor_3
  implements:
  - MONITORING

FDPM4X:
  id: "5700763968050561024"
  description: "Filter pressure monitoring (4 sensors)."
  is_abstract: true
  uses:
  - filter_differential_pressure_sensor_1
  - filter_differential_pressure_sensor_2
  - filter_differential_pressure_sensor_3
  - filter_differential_pressure_sensor_4
  implements:
  - MONITORING

CO2C2X:
  id: "14924136004905336832"
  description: "Carbon dioxide control with dual zone sensors."
  is_abstract: true
  uses:
  - zone_air_co2_concentration_setpoint
  - zone_air_co2_concentration_sensor_1
  - zone_air_co2_concentration_sensor_2
  implements:
  - OPERATIONAL

DSP3X:
  id: "3394920958836867072"
  description: "Dual setpoint zone temp control with 3 temp sensors."
  is_abstract: true
  opt_uses:
  - discharge_air_temperature_sensor
  uses:
  - zone_air_temperature_sensor_1
  - zone_air_temperature_sensor_2
  - zone_air_temperature_sensor_3
  - zone_air_cooling_temperature_setpoint
  - zone_air_heating_temperature_setpoint
  implements:
  - OPERATIONAL


EFSS2X:
  id: "12618292995691642880"
  description: "Exhaust fan start-stop and feedback with two fans."
  is_abstract: true
  opt_uses:
  - exhaust_fan_current_sensor_1
  - exhaust_fan_power_sensor_1
  - exhaust_fan_current_sensor_2
  - exhaust_fan_power_sensor_2
  - exhaust_air_flowrate_capacity
  - exhaust_fan_power_capacity
  uses:
  - exhaust_fan_run_command_1
  - exhaust_fan_run_status_1
  - exhaust_fan_run_command_2
  - exhaust_fan_run_status_2
  implements:
  - OPERATIONAL

EFSS3X:
  id: "8006606977264254976"
  description: "Exhaust fan start-stop and feedback with three fans."
  is_abstract: true
  opt_uses:
  - exhaust_fan_current_sensor_1
  - exhaust_fan_power_sensor_1
  - exhaust_fan_current_sensor_2
  - exhaust_fan_power_sensor_2
  - exhaust_fan_current_sensor_3
  - exhaust_fan_power_sensor_3
  - exhaust_air_flowrate_capacity
  - exhaust_fan_power_capacity
  uses:
  - exhaust_fan_run_command_1
  - exhaust_fan_run_status_1
  - exhaust_fan_run_command_2
  - exhaust_fan_run_status_2
  - exhaust_fan_run_command_3
  - exhaust_fan_run_status_3
  implements:
  - OPERATIONAL

EFSS4X:
  id: "17229979014119030784"
  description: "Exhaust fan start-stop and feedback with four fans."
  is_abstract: true
  opt_uses:
  - exhaust_air_flowrate_capacity
  - exhaust_fan_power_capacity
  - exhaust_fan_current_sensor_1
  - exhaust_fan_power_sensor_1
  - exhaust_fan_current_sensor_2
  - exhaust_fan_power_sensor_2
  - exhaust_fan_current_sensor_3
  - exhaust_fan_power_sensor_3
  - exhaust_fan_current_sensor_4
  - exhaust_fan_power_sensor_4
  uses:
  - exhaust_fan_run_command_1
  - exhaust_fan_run_status_1
  - exhaust_fan_run_command_2
  - exhaust_fan_run_status_2
  - exhaust_fan_run_command_3
  - exhaust_fan_run_status_3
  - exhaust_fan_run_command_4
  - exhaust_fan_run_status_4
  implements:
  - OPERATIONAL

DF2XSS:
  id: "9591874046098669568"
  description: "Discharge fan start-stop and feedback (2 pts)."
  is_abstract: true
  opt_uses:
  - discharge_fan_current_sensor
  - discharge_fan_power_sensor
  uses:
  - discharge_fan_run_status_1
  - discharge_fan_run_status_2
  - discharge_fan_run_command_1
  - discharge_fan_run_command_2
  implements:
  - OPERATIONAL

SFSS2X:
  id: "2241999454230020096"
  description: "Supply fan start-stop and feedback for two fans."
  is_abstract: true
  opt_uses:
  - supply_air_flowrate_capacity
  - supply_fan_power_capacity
  - supply_fan_current_sensor_1
  - supply_fan_current_sensor_2
  - supply_fan_power_sensor_1
  - supply_fan_power_sensor_2
  uses:
  - supply_fan_run_command_1
  - supply_fan_run_status_1
  - supply_fan_run_command_2
  - supply_fan_run_status_2
  implements:
  - OPERATIONAL

SFSS3X:
  id: "11465371491084795904"
  description: "Supply fan start-stop and feedback for three fans."
  is_abstract: true
  opt_uses:
  - supply_air_flowrate_capacity
  - supply_fan_power_capacity
  - supply_fan_current_sensor_1
  - supply_fan_current_sensor_2
  - supply_fan_current_sensor_3
  - supply_fan_power_sensor_1
  - supply_fan_power_sensor_2
  - supply_fan_power_sensor_3
  uses:
  - supply_fan_run_command_1
  - supply_fan_run_status_1
  - supply_fan_run_command_2
  - supply_fan_run_status_2
  - supply_fan_run_command_3
  - supply_fan_run_status_3
  implements:
  - OPERATIONAL

SFSS4X:
  id: "12662092041384099840"
  description: "Supply fan start-stop and feedback for four fans."
  is_abstract: true
  opt_uses:
  - supply_air_flowrate_capacity
  - supply_fan_power_capacity
  - supply_fan_current_sensor_1
  - supply_fan_current_sensor_2
  - supply_fan_current_sensor_3
  - supply_fan_current_sensor_4
  - supply_fan_power_sensor_1
  - supply_fan_power_sensor_2
  - supply_fan_power_sensor_3
  - supply_fan_power_sensor_4
  uses:
  - supply_fan_run_command_1
  - supply_fan_run_status_1
  - supply_fan_run_command_2
  - supply_fan_run_status_2
  - supply_fan_run_command_3
  - supply_fan_run_status_3
  - supply_fan_run_command_4
  - supply_fan_run_status_4
  implements:
  - OPERATIONAL

EFVSC2X:
  id: "6853685472657408000"
  description: "Exhaust fan variable speed control with feedback and sensoring for two fans."
  is_abstract: true
  opt_uses:
  - exhaust_fan_speed_frequency_sensor_1
  - exhaust_fan_speed_percentage_sensor_1
  - exhaust_fan_current_sensor_1
  - exhaust_fan_power_sensor_1
  - exhaust_fan_speed_frequency_sensor_2
  - exhaust_fan_speed_percentage_sensor_2
  - exhaust_fan_current_sensor_2
  - exhaust_fan_power_sensor_2
  uses:
  - exhaust_fan_run_command_1
  - exhaust_fan_run_status_1
  - exhaust_fan_speed_percentage_command_1
  - exhaust_fan_run_command_2
  - exhaust_fan_run_status_2
  - exhaust_fan_speed_percentage_command_2
  implements:
  - OPERATIONAL

EFVSC3X:
  id: "16077057509512183808"
  description: "Exhaust fan variable speed control with feedback and sensoring for three fans."
  is_abstract: true
  opt_uses:
  - exhaust_fan_speed_frequency_sensor_1
  - exhaust_fan_speed_percentage_sensor_1
  - exhaust_fan_current_sensor_1
  - exhaust_fan_power_sensor_1
  - exhaust_fan_speed_frequency_sensor_2
  - exhaust_fan_speed_percentage_sensor_2
  - exhaust_fan_current_sensor_2
  - exhaust_fan_power_sensor_2
  - exhaust_fan_speed_frequency_sensor_3
  - exhaust_fan_speed_percentage_sensor_3
  - exhaust_fan_current_sensor_3
  - exhaust_fan_power_sensor_3
  uses:
  - exhaust_fan_run_command_1
  - exhaust_fan_run_status_1
  - exhaust_fan_speed_percentage_command_1
  - exhaust_fan_run_command_2
  - exhaust_fan_run_status_2
  - exhaust_fan_speed_percentage_command_2
  - exhaust_fan_run_command_3
  - exhaust_fan_run_status_3
  - exhaust_fan_speed_percentage_command_3
  implements:
  - OPERATIONAL

EFVSC4X:
  id: "4547842463443714048"
  description: "Exhaust fan variable speed control with feedback and sensoring for four fans."
  is_abstract: true
  opt_uses:
  - exhaust_fan_speed_frequency_sensor_1
  - exhaust_fan_speed_percentage_sensor_1
  - exhaust_fan_current_sensor_1
  - exhaust_fan_power_sensor_1
  - exhaust_fan_speed_frequency_sensor_2
  - exhaust_fan_speed_percentage_sensor_2
  - exhaust_fan_current_sensor_2
  - exhaust_fan_power_sensor_2
  - exhaust_fan_speed_frequency_sensor_3
  - exhaust_fan_speed_percentage_sensor_3
  - exhaust_fan_current_sensor_3
  - exhaust_fan_power_sensor_3
  - exhaust_fan_speed_frequency_sensor_4
  - exhaust_fan_speed_percentage_sensor_4
  - exhaust_fan_current_sensor_4
  - exhaust_fan_power_sensor_4
  uses:
  - exhaust_fan_run_command_1
  - exhaust_fan_run_status_1
  - exhaust_fan_speed_percentage_command_1
  - exhaust_fan_run_command_2
  - exhaust_fan_run_status_2
  - exhaust_fan_speed_percentage_command_2
  - exhaust_fan_run_command_3
  - exhaust_fan_run_status_3
  - exhaust_fan_speed_percentage_command_3
  - exhaust_fan_run_command_4
  - exhaust_fan_run_status_4
  - exhaust_fan_speed_percentage_command_4
  implements:
  - OPERATIONAL

SFVSC2X:
  id: "13771214500298489856"
  description: "Supply fan variable speed control with feedback and sensoring with two fans."
  is_abstract: true
  opt_uses:
  - supply_fan_speed_frequency_sensor_1
  - supply_fan_speed_percentage_sensor_1
  - supply_fan_current_sensor_1
  - supply_fan_power_sensor_1
  - supply_fan_speed_frequency_sensor_2
  - supply_fan_speed_percentage_sensor_2
  - supply_fan_current_sensor_2
  - supply_fan_power_sensor_2
  uses:
  - supply_fan_run_command_1
  - supply_fan_run_status_1
  - supply_fan_speed_percentage_command_1
  - supply_fan_run_command_2
  - supply_fan_run_status_2
  - supply_fan_speed_percentage_command_2
  implements:
  - OPERATIONAL

SFVSC3X:
  id: "6519182149650743296"
  description: "Supply fan variable speed control with feedback and sensoring with three fans."
  is_abstract: true
  opt_uses:
  - supply_fan_speed_frequency_sensor_1
  - supply_fan_speed_percentage_sensor_1
  - supply_fan_current_sensor_1
  - supply_fan_power_sensor_1
  - supply_fan_speed_frequency_sensor_2
  - supply_fan_speed_percentage_sensor_2
  - supply_fan_current_sensor_2
  - supply_fan_power_sensor_2
  - supply_fan_speed_frequency_sensor_3
  - supply_fan_speed_percentage_sensor_3
  - supply_fan_current_sensor_3
  - supply_fan_power_sensor_3
  uses:
  - supply_fan_run_command_1
  - supply_fan_run_status_1
  - supply_fan_speed_percentage_command_1
  - supply_fan_run_command_2
  - supply_fan_run_status_2
  - supply_fan_speed_percentage_command_2
  - supply_fan_run_command_3
  - supply_fan_run_status_3
  - supply_fan_speed_percentage_command_3
  implements:
  - OPERATIONAL

SFVSC4X:
  id: "17733145221803278336"
  description: "Supply fan variable speed control with feedback and sensoring with four fans."
  is_abstract: true
  opt_uses:
  - supply_fan_speed_frequency_sensor_1
  - supply_fan_speed_percentage_sensor_1
  - supply_fan_current_sensor_1
  - supply_fan_power_sensor_1
  - supply_fan_speed_frequency_sensor_2
  - supply_fan_speed_percentage_sensor_2
  - supply_fan_current_sensor_2
  - supply_fan_power_sensor_2
  - supply_fan_speed_frequency_sensor_3
  - supply_fan_speed_percentage_sensor_3
  - supply_fan_current_sensor_3
  - supply_fan_power_sensor_3
  - supply_fan_speed_frequency_sensor_4
  - supply_fan_speed_percentage_sensor_4
  - supply_fan_current_sensor_4
  - supply_fan_power_sensor_4
  uses:
  - supply_fan_run_command_1
  - supply_fan_run_status_1
  - supply_fan_speed_percentage_command_1
  - supply_fan_run_command_2
  - supply_fan_run_status_2
  - supply_fan_speed_percentage_command_2
  - supply_fan_run_command_3
  - supply_fan_run_status_3
  - supply_fan_speed_percentage_command_3
  - supply_fan_run_command_4
  - supply_fan_run_status_4
  - supply_fan_speed_percentage_command_4
  implements:
  - OPERATIONAL

BYPSSPC:
  id: "622251700748550144"
  description: "Supply static pressure control with bypass damper."
  is_abstract: true
  opt_uses:
  - supply_air_flowrate_sensor
  uses:
  - supply_air_static_pressure_sensor
  - supply_air_static_pressure_setpoint
  - supply_fan_run_command
  - supply_fan_run_status
  - bypass_air_damper_percentage_command
  implements:
  - CONTROL

BYPSSPC2X: # Consider virtual point for instances where dampers control to same value.
  id: "7071406367143100416"
  description: "Supply static pressure control with bypass damper."
  is_abstract: true
  opt_uses:
  - supply_air_flowrate_sensor
  uses:
  - supply_air_static_pressure_sensor
  - supply_air_static_pressure_setpoint
  - supply_fan_run_command
  - supply_fan_run_status
  - bypass_air_damper_percentage_command_1
  - bypass_air_damper_percentage_command_2
  implements:
  - CONTROL

SWISOVM:
  id: "5867537891751624704"
  description: "Supply side isolation valve monitoring."
  is_abstract: true
  uses:
  - supply_water_isolation_valve_command
  - supply_water_isolation_valve_status
  implements:
  - MONITORING

SWISOVPM:
  id: "3561694882537930752"
  description: "Supply side isolation valve monitoring."
  is_abstract: true
  uses:
  - supply_water_isolation_valve_percentage_command
  - supply_water_isolation_valve_percentage_sensor
  implements:
  - MONITORING

RWISOVM:
  id: "9884748759366107136"
  description: "Return side isolation valve monitoring."
  is_abstract: true
  uses:
  - return_water_isolation_valve_command
  - return_water_isolation_valve_status
  implements:
  - MONITORING

RWISOVPM:
  id: "5273062740938719232"
  description: "Return side isolation valve monitoring."
  is_abstract: true
  uses:
  - return_water_isolation_valve_percentage_command
  - return_water_isolation_valve_percentage_sensor
  implements:
  - MONITORING

CHWRWISOVPM:
  id: "10432710170277576704"
  description: "Return side isolation valve monitoring."
  is_abstract: true
  uses:
  - chilled_return_water_isolation_valve_percentage_command
  - chilled_return_water_isolation_valve_percentage_sensor
  implements:
  - MONITORING

CHWRWISOVM:
  id: "10538544761520783360"
  description: "Return side isolation valve monitoring."
  is_abstract: true
  uses:
  - chilled_return_water_isolation_valve_command
  - chilled_return_water_isolation_valve_status
  implements:
  - MONITORING


CHWSWISOVPM:
  id: "493265792670892032"
  description: "Supply side isolation valve monitoring."
  is_abstract: true
  uses:
  - chilled_supply_water_isolation_valve_percentage_command
  - chilled_supply_water_isolation_valve_percentage_sensor
  implements:
  - MONITORING

CHWSWISOVM:
  id: "16767023046174179328"
  description: "Supply side isolation valve monitoring."
  is_abstract: true
  uses:
  - chilled_supply_water_isolation_valve_command
  - chilled_supply_water_isolation_valve_status
  implements:
  - MONITORING


PRWDT:
  id: "73094021186060288"
  description: "Temperature differential across process water."
  is_abstract: true
  implements:
  - MONITORING
  opt_uses:
  - process_cooling_thermal_power_sensor
  uses:
  - process_return_water_temperature_sensor
  - process_supply_water_temperature_sensor

PRWDT2X:
  id: "2264658189855227904"
  description: "Temperature differential across 2 process water headers."
  is_abstract: true
  implements:
  - MONITORING
  opt_uses:
  - process_cooling_thermal_power_sensor_1
  - process_cooling_thermal_power_sensor_2
  uses:
  - process_return_water_temperature_sensor_1
  - process_return_water_temperature_sensor_2
  - process_supply_water_temperature_sensor_1
  - process_supply_water_temperature_sensor_2


PWFRM:
  id: "2595109812513538048"
  description: "Flowrate monitoring for process water."
  is_abstract: true
  implements:
  - MONITORING
  uses:
  - process_water_flowrate_sensor

PWFRM2X:
  id: "9296466058040836096"
  description: "Flowrate monitoring for 2 process water headers."
  is_abstract: true
  implements:
  - MONITORING
  uses:
  - process_water_flowrate_sensor_1
  - process_water_flowrate_sensor_2

PWDPM:
  id: "455899989512552448"
  description: "Differential pressure monitoring for process water."
  is_abstract: true
  implements:
  - MONITORING
  uses:
  - process_water_differential_pressure_sensor

PWDPM2X:
  id: "7200603381453291520"
  description: "Differential pressure monitoring for 2 process water headers."
  is_abstract: true
  implements:
  - MONITORING
  uses:
  - process_water_differential_pressure_sensor_1
  - process_water_differential_pressure_sensor_2


CWRISOVPM:
  id: "5821024151850188800"
  description: "Condensing water return isolation monitoring."
  is_abstract: true
  uses:
  - condensing_return_water_isolation_valve_percentage_sensor
  - condensing_return_water_isolation_valve_percentage_command
  implements:
  - MONITORING

CWRISOVM:
  id: "8126867161063882752"
  description: "Condensing water return isolation monitoring."
  is_abstract: true
  uses:
  - condensing_return_water_isolation_valve_status
  - condensing_return_water_isolation_valve_command
  implements:
  - MONITORING


CWSISOVPM:
  id: "9716637829525667840"
  description: "Condensing water supply isolation monitoring."
  is_abstract: true
  uses:
  - condensing_supply_water_isolation_valve_percentage_sensor
  - condensing_supply_water_isolation_valve_percentage_command
  implements:
  - MONITORING

CWSISOVM:
  id: "1779043486285168640"
  description: "Condensing water supply isolation monitoring."
  is_abstract: true
  uses:
  - condensing_supply_water_isolation_valve_status
  - condensing_supply_water_isolation_valve_command
  implements:
  - MONITORING




CHWRISOVPM:
  id: "17456073789161865216"
  description: "Chilled water return isolation monitoring."
  is_abstract: true
  uses:
  - chilled_return_water_isolation_valve_percentage_sensor
  - chilled_return_water_isolation_valve_percentage_command
  implements:
  - MONITORING


WDPM:
  id: "6845381960844443648"
  description: "Differential pressure monitoring."
  is_abstract: true
  uses:
  - differential_pressure_sensor


CHWDPM:
  id: "17350239197918658560"
  description: "Differential pressure monitoring for chilled water."
  is_abstract: true
  uses:
  - chilled_water_differential_pressure_sensor


CHDX4SC:
  id: "5104951811098279936"
  description: "Chiller control."
  is_abstract: true
  opt_uses:
  - chilled_return_water_temperature_sensor
  - cooling_percentage_command
  - compressor_speed_frequency_sensor
  - compressor_speed_percentage_command
  - compressor_speed_percentage_sensor
  uses:
  - compressor_run_command_1
  - compressor_run_command_2
  - compressor_run_command_3
  - compressor_run_command_4
  - compressor_run_status_1
  - compressor_run_status_2
  - compressor_run_status_3
  - compressor_run_status_4
  - chilled_supply_water_temperature_sensor
  - chilled_supply_water_temperature_setpoint

CHDX2SC:
  id: "11002415523139944448"
  description: "Chiller control."
  is_abstract: true
  opt_uses:
  - chilled_return_water_temperature_sensor
  - cooling_percentage_command
  - compressor_speed_frequency_sensor
  - compressor_speed_percentage_command
  - compressor_speed_percentage_sensor
  - cooling_request_count
  uses:
  - compressor_run_command_1
  - compressor_run_command_2
  - compressor_run_status_1
  - compressor_run_status_2
  - chilled_supply_water_temperature_sensor
  - chilled_supply_water_temperature_setpoint


CHDXSC:
  id: "738711972362584064"
  description: "Chiller control single stage."
  is_abstract: true
  opt_uses:
  - chilled_return_water_temperature_sensor
  - cooling_percentage_command
  - compressor_speed_frequency_sensor
  - compressor_speed_percentage_command
  - compressor_speed_percentage_sensor
  uses:
  - compressor_run_command
  - compressor_run_status
  - chilled_supply_water_temperature_sensor
  - chilled_supply_water_temperature_setpoint

CHDXVSC:
  id: "16068753997699219456"
  description: "Variable speed compressor control."
  is_abstract: true
  uses:
  - compressor_speed_percentage_sensor
  - compressor_run_command
  - compressor_run_status

CDWFRM:
  id: "632877381119377408"
  description: "Condenser water flowrate monitoring."
  is_abstract: true
  uses:
  - condensing_water_flowrate_sensor
  implements:
  - MONITORING

REFSM:
  id: "14328323847953055744"
  description: "Refrigerant saturation monitoring."
  is_abstract: true
  opt_uses:
  - refrigerant_discharge_temperature_sensor
  - refrigerant_suction_temperature_sensor
  uses:
  - refrigerant_condenser_saturation_temperature_sensor
  - refrigerant_evaporator_saturation_temperature_sensor
  implements:
  - MONITORING


PDSCV:
  id: "2539113884334161920"
  description: "Pressure-dependent supply damper control for ventilation purposes (CO2 or VOC)."
  is_abstract: true
  uses:
  - supply_air_damper_percentage_command
  - supply_air_damper_percentage_sensor
  implements:
  - CONTROL

SDBPC:
  id: "11762485921188937728"
  description: "Back-pressure controlling supply damper."
  is_abstract: true
  opt_uses:
  - supply_air_flowrate_sensor
  uses:
  - supply_air_static_pressure_sensor
  - supply_air_static_pressure_setpoint
  - supply_air_damper_percentage_command
  - supply_air_damper_percentage_sensor
  implements:
  - MONITORING

HWVM:
  id: "12990740464972857344"
  description: "Heating water valve command and position monitoring (without regard to what controls it)."
  is_abstract: true
  opt_uses:
  - heating_thermal_power_capacity
  - heating_water_flowrate_sensor
  uses:
  - heating_water_valve_percentage_sensor
  - heating_water_valve_percentage_command
  implements:
  - OPERATIONAL

CHWVM:
  id: "16809792948983037952"
  description: "Chilled water valve command and position monitoring (without regard to what controls it)."
  is_abstract: true
  opt_uses:
  - cooling_thermal_power_capacity
  - chilled_water_flowrate_sensor
  - chilled_water_valve_failed_alarm
  uses:
  - chilled_water_valve_percentage_sensor
  - chilled_water_valve_percentage_command
  implements:
  - OPERATIONAL

RMM:
  id: "16071202610094276608"
  description: "Run mode monitoring."
  is_abstract: true
  uses:
  - run_mode

DSPZDHC:
  id: "8195635016311504896"
  description: "Zone dual setpoint humidification/dehumidification control."
  is_abstract: true
  opt_uses:
  - humidification_percentage_command
  uses:
  - zone_air_relative_humidity_sensor
  - zone_air_dehumidification_relative_humidity_setpoint
  - zone_air_humidification_relative_humidity_setpoint
  - dehumidification_run_command
  - humidification_run_command
  implements:
  - CONTROL

EFC:
  id: "9564729303032135680"
  description: "Exhaust air flow control."
  is_abstract: true
  uses:
  - exhaust_air_flowrate_sensor
  - exhaust_air_flowrate_setpoint
  implements:
  - OPERATIONAL

DXDDC:
  id: "14536703291649163264"
  description: "DX cooling dual setpoint control on discharge side"
  is_abstract: true
  opt_uses:
  - cooling_percentage_command
  - compressor_run_status
  uses:
  - compressor_run_command
  - discharge_air_heating_temperature_setpoint
  - discharge_air_cooling_temperature_setpoint
  - discharge_air_temperature_sensor
  implements:
  - CONTROL

HTDDC:
  id: "11978658703302721536"
  description: "gas or electric heating dual setpoint control on discharge side"
  is_abstract: true
  opt_uses:
  - heating_percentage_command
  - heater_run_status
  uses:
  - heater_run_command
  - discharge_air_heating_temperature_setpoint
  - discharge_air_cooling_temperature_setpoint
  - discharge_air_temperature_sensor
  implements:
  - CONTROL

REFSM2X:
  id: "16374171939616325632"
  description: "Refrigerant temperature monitoring for 2 circuits."
  is_abstract: true
  opt_uses:
  - refrigerant_discharge_temperature_sensor_1
  - refrigerant_discharge_temperature_sensor_2
  - refrigerant_suction_temperature_sensor_1
  - refrigerant_suction_temperature_sensor_2
  uses:
  - refrigerant_condenser_saturation_temperature_sensor_1
  - refrigerant_evaporator_saturation_temperature_sensor_1
  - refrigerant_condenser_saturation_temperature_sensor_2
  - refrigerant_evaporator_saturation_temperature_sensor_2
  implements:
  - MONITORING

REFPM:
  id: "5061129675661639680"
  description: "Refrigerant pressure monitoring for single circuits."
  is_abstract: true
  opt_uses:
  - refrigerant_differential_pressure_sensor
  uses:
  - refrigerant_evaporator_pressure_sensor
  - refrigerant_condenser_pressure_sensor
  implements:
  - MONITORING

REFPM2X:
  id: "3800121779997900800"
  description: "Refrigerant pressure monitoring for 2 circuits."
  is_abstract: true
  uses:
  - refrigerant_evaporator_pressure_sensor_1
  - refrigerant_condenser_pressure_sensor_1
  - refrigerant_evaporator_pressure_sensor_2
  - refrigerant_condenser_pressure_sensor_2
  implements:
  - MONITORING

SWPSS:
  id: "14653796881960796160"
  description: "Sweeper pump start stop monitoring."
  is_abstract: true
  uses:
  - sweeper_pump_run_command
  - sweeper_pump_run_status
  implements:
  - OPERATIONAL

SDM:
  id: "5997878398154702848"
  description: "Supply air damper monitoring."
  is_abstract: true
  uses:
  - supply_air_damper_command
  - supply_air_damper_status

ECDDC:
  id: "17635179835280064512"
  description: "Evaporative cooler control on discharge side."
  is_abstract: true
  opt_uses:
  - evaporative_cooler_run_status
  - cooling_percentage_sensor
  uses:
  - evaporative_cooler_run_command
  - discharge_air_temperature_sensor
  - discharge_air_cooling_temperature_setpoint
  - discharge_air_heating_temperature_setpoint
  implements:
  - CONTROL

DXSDC:
  id: "3007488245580693504"
  description: "Compressor run control on supply side, dual setpoints."
  is_abstract: true
  opt_uses:
  - leaving_cooling_coil_temperature_sensor
  - cooling_thermal_power_capacity
  - cooling_percentage_command #Serves as a duty cycle for single-stage DX sections.
  - compressor_speed_percentage_command
  - compressor_run_status
  uses:
  - compressor_run_command
  - supply_air_cooling_temperature_setpoint
  - supply_air_heating_temperature_setpoint
  - supply_air_temperature_sensor
  implements:
  - CONTROL

ETM4X:
  id: "11771493120443678720"
  description: "Basic exhaust temperature monitoring."
  is_abstract: true
  uses:
  - exhaust_air_temperature_sensor_1
  - exhaust_air_temperature_sensor_2
  - exhaust_air_temperature_sensor_3
  - exhaust_air_temperature_sensor_4
  implements:
  - MONITORING

DX6SC:
  id: "7258886293818441728"
  description: "Six compressor run control on supply air side."
  is_abstract: true
  opt_uses:
  - leaving_cooling_coil_temperature_sensor
  - cooling_thermal_power_capacity
  - cooling_percentage_command
  - compressor_speed_percentage_command
  - cooling_request_count
  uses:
  - compressor_run_status_1
  - compressor_run_status_2
  - compressor_run_status_3
  - compressor_run_status_4
  - compressor_run_status_5
  - compressor_run_status_6
  - compressor_run_command_1
  - compressor_run_command_2
  - compressor_run_command_3
  - compressor_run_command_4
  - compressor_run_command_5
  - compressor_run_command_6
  - supply_air_temperature_sensor
  - supply_air_temperature_setpoint
  implements:
  - CONTROL

DX2DSPRTC:
  id: "3583948997884116992"
  description: "Two-stage compressor run control with dual return temp control."
  is_abstract: true
  opt_uses:
  - leaving_cooling_coil_temperature_sensor
  - cooling_thermal_power_capacity
  - cooling_percentage_command
  - compressor_speed_percentage_command
  - cooling_stage_run_count
  uses:
  - return_air_cooling_temperature_setpoint
  - return_air_heating_temperature_setpoint
  - return_air_temperature_sensor
  - compressor_run_command_1
  - compressor_run_status_1
  - compressor_run_command_2
  - compressor_run_status_2
  implements:
  - CONTROL

DX4DC:
  id: "233270875120467968"
  description: "Compressor run control on discharge air side (DTC)."
  is_abstract: true
  opt_uses:
  - leaving_cooling_coil_temperature_sensor
  - cooling_thermal_power_capacity
  - cooling_percentage_command
  - compressor_speed_percentage_command
  uses:
  - compressor_run_status_1
  - compressor_run_command_1
  - compressor_run_status_2
  - compressor_run_command_2
  - compressor_run_status_3
  - compressor_run_command_3
  - compressor_run_status_4
  - compressor_run_command_4
  - discharge_air_temperature_sensor
  - discharge_air_temperature_setpoint
  implements:
  - CONTROL


DX6SWC:
  id: "10609564416582090752"
  description: "Six compressor run control on supply water side."
  is_abstract: true
  opt_uses:
  - cooling_thermal_power_capacity
  - cooling_percentage_command
  - compressor_speed_percentage_command
  - compressor_speed_percentage_sensor
  uses:
  - compressor_run_command_1
  - compressor_run_status_1
  - compressor_run_command_2
  - compressor_run_status_2
  - compressor_run_command_3
  - compressor_run_status_3
  - compressor_run_command_4
  - compressor_run_status_4
  - compressor_run_command_5
  - compressor_run_status_5
  - compressor_run_command_6
  - compressor_run_status_6
  - supply_water_temperature_sensor
  - supply_water_temperature_setpoint
  implements:
  - CONTROL


DRSM5X:
  id: "7159807102016290816"
  description: "Dryer status monitoring."
  is_abstract: true
  uses:
  - dryer_run_status_1
  - dryer_run_status_2
  - dryer_run_status_3
  - dryer_run_status_4
  - dryer_run_status_5
  implements:
  - MONITORING

DRSM8X:
  id: "4953043284604747776"
  description: "Dryer status monitoring."
  is_abstract: true
  uses:
  - dryer_run_status_1
  - dryer_run_status_2
  - dryer_run_status_3
  - dryer_run_status_4
  - dryer_run_status_5
  - dryer_run_status_6
  - dryer_run_status_7
  - dryer_run_status_8
  implements:
  - MONITORING
  
AHAC:
  id: "529218723387539456"
  description: "Tag to indicate an after hours activation method e.g. push button associated with this device."
  is_abstract: true
  uses:  
  - user_occupancy_override_status
  - zone_occupancy_status
  implements:
  - OPERATIONAL
  
DFFC:
  id: "10094864331922472960"
  description: "Discharge fan flow control"
  is_abstract: true
  uses:
  - discharge_fan_run_command
  - discharge_fan_run_status
  - discharge_fan_speed_percentage_command
  - discharge_air_flowrate_setpoint
  - discharge_air_flowrate_sensor
  implements:
  - CONTROL

EFM:
  id: "1682140227994386432"
  description: "Exhaust air flow monitoring"
  is_abstract: true
  uses:
  - exhaust_air_flowrate_sensor  
  implements:
  - OPERATIONAL

SWTM:
  id: "12058433769456009216"
  description: "Supply water temperature monitoring."
  is_abstract: true
  implements:
  - MONITORING
  opt_uses:
  - cooling_request_count
  - heating_request_count
  - return_water_temperature_sensor
  uses:
  - supply_water_temperature_sensor  

CWDPM:
  id: "16174723828872642560"
  description: "Differential pressure monitoring for condenser water."
  is_abstract: true
  implements:
  - MONITORING
  uses:
  - condensing_water_differential_pressure_sensor

DICM:
  id: "4971562358951378944"
  description: "Damper isolation control and monitoring. "
  is_abstract: true
  uses:
   - supply_air_isolation_damper_closed_status
   - supply_air_isolation_damper_open_status
   - supply_air_isolation_damper_command

UV:
  id: "6143342686997839872"
  description: "Ultraviolet lamp operation."
  is_abstract: true
  opt_uses:
  - ultraviolet_lamp_run_mode
  uses:
  - ultraviolet_lamp_run_command
  - ultraviolet_lamp_run_status

H3X:
  id: "3243024526971240448"
  description: "Heater monitoring."
  is_abstract: true
  implements:
  - MONITORING
  uses:
  - heater_run_status_1
  - heater_run_status_2
  - heater_run_status_3
  - heater_run_command_1
  - heater_run_command_2
  - heater_run_command_3

CHWBRC:
  id: "9602107200818380800"
  description: "Chilled water valve binary (open/closed) monitoring/controlling. Return air temperature control."
  is_abstract: true
  implements:
  - OPERATIONAL
  uses:
  - chilled_water_valve_command
  - return_air_temperature_sensor
  - return_air_temperature_setpoint

CHWISOVPM:
  id: "10952342664099397632"
  description: "Chllled water isolation valve control."
  is_abstract: true
  implements:
  - OPERATIONAL
  uses:
  - chilled_water_isolation_valve_percentage_command
  - chilled_water_isolation_valve_percentage_sensor

CWCS:
  id: "1207397495399776256"
  description: "Condensing water valve control."
  is_abstract: true
  implements:
  - OPERATIONAL
  uses:
  - condensing_water_valve_percentage_command
  - condensing_water_valve_percentage_sensor

DPM:
  id: "14194934395806154752"
  description: "Damper percentage control."
  is_abstract: true
  implements:
    - OPERATIONAL
  uses:
  - damper_percentage_command
  - damper_percentage_sensor

DFVSMC:
  id: "6412714239709937664"
  description: "Variable speed control mode for discharge fans."
  is_abstract: true
  uses:
  - discharge_fan_speed_mode
  - discharge_fan_run_status
  - discharge_fan_run_command
  implements:
  - OPERATIONAL

DFVDSC:
  id: "7493578150278856704"
  description: "Discharge fan control with toggled variable or discrete speed control. This allows the fan to run either VFD or discrete speed stages (LOW/MED/HIGH, etc.) and to switch between the mode."
  is_abstract: true
  uses:
  - discharge_fan_speed_percentage_command
  - discharge_fan_speed_mode
  - discharge_fan_run_status
  - discharge_fan_run_command
  implements:
  - OPERATIONAL

DFVDSFC:
  id: "15636086276564713472"
  description: "Discharge fan control with toggled variable or discrete speed (frequency) control. This allows the fan to run either VFD or discrete speed stages (LOW/MED/HIGH, etc.) and to switch between the mode."
  is_abstract: true
  uses:
  - discharge_fan_speed_frequency_command
  - discharge_fan_speed_mode
  - discharge_fan_run_status
  - discharge_fan_run_command
  implements:
  - OPERATIONAL

SSPCSCM:
  id: "6685507472607674368"
  description: "Supply air static pressure control for supervisor control (Machine learning)."
  is_abstract: true
  uses:
  - supervisor_control_mode
  - supervisor_supply_air_static_pressure_setpoint
  - program_supply_air_static_pressure_setpoint
  - supply_air_static_pressure_setpoint

STCSCM:
  id: "6577421081550782464"
  description: "Supply air temperature control for supervisor control (Machine learning)."
  is_abstract: true
  uses:
  - supervisor_control_mode
  - supervisor_supply_air_temperature_setpoint
  - program_supply_air_temperature_setpoint
  - supply_air_temperature_setpoint

SWTCSCM:
  id: "8591656014892236800"
  description: "Supply water temperature control for supervisor control (Machine learning)."
  is_abstract: true
  uses:
  - supervisor_control_mode
  - supervisor_supply_water_temperature_setpoint
  - program_supply_water_temperature_setpoint
  - supply_water_temperature_setpoint

WDPCSCM:
  id: "11032607012927045632"
  description: "Water differential pressure control for supervisor control (Machine learning)."
  is_abstract: true
  uses:
  - supervisor_control_mode
  - supervisor_differential_pressure_setpoint
  - program_differential_pressure_setpoint
  - differential_pressure_setpoint

CSWIVS:
  id: "359876340523991040"
  description: "Condensing return water isolation valve control."
  is_abstract: true
  implements:
  - OPERATIONAL
  uses:
  - condensing_return_water_isolation_valve_command_1
  - condensing_return_water_isolation_valve_command_2
  - condensing_return_water_isolation_valve_command_3
  - condensing_return_water_isolation_valve_command_4
  - condensing_return_water_isolation_valve_command_5
  - condensing_return_water_isolation_valve_command_6
  - condensing_return_water_isolation_valve_command_7
  - condensing_return_water_isolation_valve_status_1
  - condensing_return_water_isolation_valve_status_2
  - condensing_return_water_isolation_valve_status_3
  - condensing_return_water_isolation_valve_status_4
  - condensing_return_water_isolation_valve_status_5
  - condensing_return_water_isolation_valve_status_6
  - condensing_return_water_isolation_valve_status_7
  - condensing_return_water_isolation_valve_status_8
  - condensing_return_water_isolation_valve_status_9
  - condensing_return_water_isolation_valve_status_10
  - condensing_return_water_isolation_valve_status_11
  - condensing_return_water_isolation_valve_status_12
  - condensing_return_water_isolation_valve_status_13
  - condensing_return_water_isolation_valve_status_14

CRWIVS:
  id: "10755028705425227776"
  description: "Condensing supply water isolation valve control."
  is_abstract: true
  implements:
  - OPERATIONAL
  uses:
  - condensing_supply_water_isolation_valve_command_1
  - condensing_supply_water_isolation_valve_command_2
  - condensing_supply_water_isolation_valve_command_3
  - condensing_supply_water_isolation_valve_command_4
  - condensing_supply_water_isolation_valve_command_5
  - condensing_supply_water_isolation_valve_command_6
  - condensing_supply_water_isolation_valve_command_7
  - condensing_supply_water_isolation_valve_status_1
  - condensing_supply_water_isolation_valve_status_2
  - condensing_supply_water_isolation_valve_status_3
  - condensing_supply_water_isolation_valve_status_4
  - condensing_supply_water_isolation_valve_status_5
  - condensing_supply_water_isolation_valve_status_6
  - condensing_supply_water_isolation_valve_status_7
  - condensing_supply_water_isolation_valve_status_8
  - condensing_supply_water_isolation_valve_status_9
  - condensing_supply_water_isolation_valve_status_10
  - condensing_supply_water_isolation_valve_status_11
  - condensing_supply_water_isolation_valve_status_12
  - condensing_supply_water_isolation_valve_status_13
  - condensing_supply_water_isolation_valve_status_14

CSWTC:
  id: "14772239573039710208"
  description: "Condensing supply water temperature control."
  is_abstract: true
  implements:
  - OPERATIONAL
  uses:
  - condensing_supply_water_temperature_setpoint
  - condensing_supply_water_temperature_sensor

HTWHLSTC:
  id: "5798430287411019776"
  description: "Heat wheel which controls supply temperature using speed control."
  is_abstract: true
  implements:
  - CONTROL
  opt_uses:
  - heat_wheel_speed_percentage_sensor
  - exhaust_air_temperature_sensor
  - return_air_temperature_sensor
  uses:
  - heat_wheel_speed_percentage_command
  - heat_wheel_run_command
  - heat_wheel_run_status
  - outside_air_temperature_sensor
  - supply_air_temperature_sensor
  - supply_air_temperature_setpoint

#New abstracts for CH ZRH EURD
CAM:
  id: "10932006097032052736"
  description: "ztc alarm monitoring based on moisture sensor on coil or in pan."
  is_abstract: true
  implements:
  - MONITORING
  uses:
  - condensate_water_alarm

DPHCC:
  id: "12422697573691686912"
  description: "Two-pipe heating and cooling control. Has a single control
    valve that is fed by two separate headers for heating and cooling water.
    There is an isolation valve for each incoming system and a single control
    valve. Valve and mode control to zone temperature (heating/cooling
    setpoint configuration)."
  is_abstract: true
  opt_uses:
  - chilled_return_water_isolation_valve_percentage_command
  - heating_return_water_isolation_valve_percentage_command
  - heating_supply_water_isolation_valve_percentage_command
  - chilled_supply_water_isolation_valve_percentage_command
  - zone_air_cooling_temperature_setpoint
  - zone_air_heating_temperature_setpoint
  - condensate_water_alarm
  - zone_conditioning_mode
  - supply_water_valve_flowrate_sensor
  uses:
  - supply_water_valve_percentage_command
  - zone_air_temperature_sensor
  - water_riser_mode

HHCDM:
  id: "3582131505163403264"
  description: "Hydronic heating and cooling distribution monitoring"
  is_abstract: true
  implements:
  - MONITORING
  uses:
  - chilled_supply_water_isolation_valve_percentage_command
  - chilled_return_water_isolation_valve_percentage_command
  - heating_supply_water_isolation_valve_percentage_command
  - heating_return_water_isolation_valve_percentage_command
  - heating_request_count
  - cooling_request_count
  opt_uses:
  - average_zone_air_temperature_sensor


HHRU:
  id: "9211631039376523264"
  description: "Hydronic heat recovery unit for ahu's with bypass valve and circulation pump"
  is_abstract: true
  implements:
  - MONITORING
  uses:
  - supply_air_temperature_sensor
  - supply_air_temperature_setpoint
  - return_air_temperature_sensor
  - supply_water_temperature_sensor
  - supply_water_valve_percentage_command
  - supply_water_valve_percentage_sensor
  opt_uses:
  - exhaust_air_temperature_sensor
  - outside_air_temperature_sensor

PHRU:
  id: "5194420171762040832"
  description: "heat recovery unit for ahu's with plate heat exchanger valve and bypass damper"
  is_abstract: true
  implements:
  - MONITORING
  uses:
  - supply_air_temperature_sensor
  - supply_air_temperature_setpoint
  - return_air_temperature_sensor
  - bypass_air_damper_percentage_command
  opt_uses:
  - exhaust_air_temperature_sensor
  - outside_air_temperature_sensor
  - bypass_air_damper_command
  - bypass_air_damper_status

CHWDT2X:
  id: "17588854111866978304"
  description: "Temperature differential across chilled water with two sets of sensors."
  is_abstract: true
  implements:
  - MONITORING
  uses:
  - chilled_return_water_temperature_sensor_1
  - chilled_supply_water_temperature_sensor_1
  - chilled_return_water_temperature_sensor_2
  - chilled_supply_water_temperature_sensor_2

HLSAFS:
  id: "3550799821818298368"
  description: "Duct VAV type with high and low limit setpoint"
  is_abstract: true
  uses:
  - high_limit_supply_air_flowrate_setpoint
  - low_limit_supply_air_flowrate_setpoint
  - supply_air_flowrate_setpoint
  implements:
  - CONTROL

RHDHS:
  id: "15197108458198401024"
  description: "Return humidification/dehumidification monitor."
  is_abstract: true
  uses:
  - return_air_relative_humidity_sensor
  - return_air_relative_humidity_setpoint
  - dehumidification_run_status
  - humidification_run_status
  implements:
  - MONITORING

CO2DFVSC:
  id: "4574242837138243584"
  description: "Carbon dioxide levels controlled by a variable speed discharge fan."
  uses:
  - zone_air_co2_concentration_sensor
  - zone_air_co2_concentration_setpoint
  - discharge_fan_speed_percentage_command
  implements:
  - CONTROL

RACO2C:
  id: "15503353232859594752"
  description: "Returned air carbon dioxide levels controls."
  uses:
  - return_air_co2_concentration_sensor
  - return_air_co2_concentration_setpoint
  
DX2DDC:
  id: "6446737527519838208"
  description: "Two compressor run control with dual setpoint control on discharge side"
  is_abstract: true
  opt_uses:
  - cooling_percentage_command
  - compressor_speed_percentage_command
  uses:
  - compressor_run_command_1
  - compressor_run_command_2
  - compressor_run_status_1
  - compressor_run_status_2
  - discharge_air_heating_temperature_setpoint
  - discharge_air_cooling_temperature_setpoint
  - discharge_air_temperature_sensor
  implements:
  - CONTROL

HWDT:
  id: "6441530240450691072"
  description: "Temperature differential across heating water for heat recovery chiller."
  is_abstract: true
  implements:
  - MONITORING
  uses:
  - heating_return_water_temperature_sensor
  - heating_supply_water_temperature_sensor

HPDDC:
  id: "5130419798932455424"
  description: "Dual setpoint discharge side heat pump control."
  is_abstract: true
  opt_uses:
  - cooling_thermal_power_capacity
  - heating_thermal_power_capacity
  - compressor_speed_percentage_command
  - cooling_percentage_command
  uses:
  - discharge_air_temperature_sensor
  - discharge_air_cooling_temperature_setpoint
  - discharge_air_heating_temperature_setpoint
  - compressor_run_command
  - compressor_run_status
  - reversing_valve_command
  implements:
  - CONTROL

EC2SC:
  id: "9093587471018491904"
  description: "Evaporative cooler control on supply side."
  is_abstract: true
  opt_uses:
  - evaporative_cooler_run_status_1
  - evaporative_cooler_run_status_2
  - cooling_percentage_sensor
  - cooling_request_count
  uses:
  - evaporative_cooler_run_command_1
  - evaporative_cooler_run_command_2
  - supply_air_temperature_sensor
  - supply_air_temperature_setpoint
  implements:
  - CONTROL

HWDDC:
  id: "5695815066213941248"
  description: "Heating water valve with dual setpoint control on discharge side."
  is_abstract: true
  opt_uses:
  - heating_water_valve_percentage_sensor
  - heating_thermal_power_capacity
  - discharge_air_relative_humidity_sensor
  - heating_water_flowrate_sensor
  uses:
  - heating_water_valve_percentage_command
  - discharge_air_heating_temperature_setpoint
  - discharge_air_temperature_sensor
  implements:
  - CONTROL

CFDPM:
  id: "13838358376871886848"
  description: "Carbon filter pressure monitoring, where specific filter type is required."
  is_abstract: true
  uses:
  - carbon_filter_differential_pressure_sensor
  implements:
  - MONITORING
 
VOADM2X:
  id: "13507343804260155392"
  description: "Variable outside air damper monitoring, where there are two separate, equal sets of dampers that operate in conjunction."
  is_abstract: true
  opt_uses:
  - economizer_mode
  - mixed_air_temperature_sensor
  - outside_air_damper_percentage_sensor_1
  - outside_air_damper_percentage_sensor_2
  - low_limit_outside_air_damper_percentage_command
  - outside_air_flowrate_sensor_1
  - outside_air_flowrate_sensor_2
  uses:
  - outside_air_temperature_sensor
  - outside_air_damper_percentage_command_1
  - outside_air_damper_percentage_command_2
  implements:
  - MONITORING
 
EHHRC:
  id: "3300321589723136"
  description: "Exhaust hydronic heat recovery coil with an isolation valve."
  is_abstract: true
  uses:
  - heat_recovery_water_isolation_valve_command
  - leaving_heat_recovery_coil_temperature_sensor
  - entering_heat_recovery_coil_temperature_sensor
  - exhaust_air_flowrate_sensor
  implements:
  - MONITORING
 
DPBHCC:
  id: "6697901167675965440"
  description: "Two-pipe binary (open/closed) heating and cooling control. There is
  an isolation valve for each incoming system. Valve and mode control to zone temperature
  (heating/cooling setpoint configuration)."
  is_abstract: true
  opt_uses:
  - cooling_request_count
  - heating_request_count
  - zone_air_relative_humidity_sensor
  uses:
  - chilled_supply_water_isolation_valve_command
  - chilled_supply_water_isolation_valve_status
  - heating_supply_water_isolation_valve_command
  - heating_supply_water_isolation_valve_status
  - zone_air_cooling_temperature_setpoint
  - zone_air_heating_temperature_setpoint
  - zone_air_temperature_sensor
  implements:
  - CONTROL
 
FTC:
  id: "18010943431630651392"
  description: "Floor temperature control, where the temperature sensors are embedded in the floor (as opposed to open to the air)."
  is_abstract: true
  uses:
  - zone_floor_temperature_sensor
  - zone_floor_temperature_setpoint
  implements:
  - OPERATIONAL
 
DPCHWHRWSC:
  id: "370343691220418560"
  description: "Two-pipe chilled water and heat recovery water control using the same coils."
  is_abstract: true
  opt_uses:
  - leaving_coil_temperature_sensor
  - chilled_supply_water_temperature_sensor
  - chilled_return_water_temperature_sensor
  - heat_recovery_supply_water_temperature_sensor
  - heat_recovery_return_water_temperature_sensor
  - supply_water_valve_percentage_sensor
  - heat_recovery_return_water_isolation_valve_status
  - heat_recovery_supply_water_isolation_valve_status
  - chilled_return_water_isolation_valve_status
  - chilled_supply_water_isolation_valve_status
  uses:
  - supply_air_temperature_sensor
  - supply_air_temperature_setpoint
  - supply_water_valve_percentage_command
  - heat_recovery_run_command
  - heat_recovery_supply_water_isolation_valve_command
  - chilled_supply_water_isolation_valve_command
  implements:
  - CONTROL

CPVSC2X:
  id: "2309143330803417088"
  description: "Circulation pump variable speed control with 2 circulation pumps."
  is_abstract: true
  uses:
  - circulation_pump_run_command_1
  - circulation_pump_run_status_1
  - circulation_pump_speed_percentage_command_1
  - circulation_pump_run_command_2
  - circulation_pump_run_status_2
  - circulation_pump_speed_percentage_command_2
  implements:
  - OPERATIONAL

HWTTC:
  id: "8895657785832767488"
  description: "Hot water tank temperature control."
  is_abstract: true
  uses:
  - hot_water_tank_temperature_setpoint
  - hot_water_tank_temperature_sensor
  implements:
  - OPERATIONAL

PHWTTC:
  id: "15921273204530741248"
  description: "Preheating water tank temperature control."
  is_abstract: true
  uses:
  - preheating_water_tank_temperature_setpoint
  - preheating_water_tank_temperature_sensor
  implements:
  - OPERATIONAL
  

RCKTM:
  id: "4150552628444528640"
  description: "Refrigeration circuit monitoring for a DX compressor loop."
  is_abstract: true
  uses:
  - refrigerant_discharge_pressure_sensor
  - refrigerant_discharge_temperature_sensor
  - refrigerant_liquid_pressure_sensor
  - refrigerant_liquid_saturation_temperature_sensor
  - refrigerant_liquid_temperature_sensor
  - refrigerant_subcooling_temperature_sensor
  - refrigerant_suction_pressure_sensor
  - refrigerant_suction_saturation_temperature_sensor
  - refrigerant_suction_superheat_temperature_sensor
  - refrigerant_suction_temperature_sensor


RCKTM2X:
  id: "9248627406627930112"
  description: "Refrigeration circuits (2x) monitoring for a DX compressor loop."
  is_abstract: true
  uses:
  - refrigerant_discharge_pressure_sensor_1
  - refrigerant_discharge_temperature_sensor_1
  - refrigerant_liquid_pressure_sensor_1
  - refrigerant_liquid_saturation_temperature_sensor_1
  - refrigerant_liquid_temperature_sensor_1
  - refrigerant_subcooling_temperature_sensor_1
  - refrigerant_suction_pressure_sensor_1
  - refrigerant_suction_saturation_temperature_sensor_1
  - refrigerant_suction_superheat_temperature_sensor_1
  - refrigerant_suction_temperature_sensor_1
  - refrigerant_discharge_pressure_sensor_2
  - refrigerant_discharge_temperature_sensor_2
  - refrigerant_liquid_pressure_sensor_2
  - refrigerant_liquid_saturation_temperature_sensor_2
  - refrigerant_liquid_temperature_sensor_2
  - refrigerant_subcooling_temperature_sensor_2
  - refrigerant_suction_pressure_sensor_2
  - refrigerant_suction_saturation_temperature_sensor_2
  - refrigerant_suction_superheat_temperature_sensor_2
  - refrigerant_suction_temperature_sensor_2


CCM:
  id: "7375129961641803776"
  description: "Compressor current monitoring."
  is_abstract: true
  uses:
  - compressor_run_command
  - compressor_current_sensor

CC2XM:
  id: "15229407711775948800"
  description: "Compressor current monitoring for 2 compressors."
  is_abstract: true
  uses:
  - compressor_run_command_1
  - compressor_current_sensor_1
  - compressor_run_command_2
  - compressor_current_sensor_2

SSSPC:
  id: "12462508690710200320"
  description: "Supply static steam pressure control for steam/water heat exchanger"
  is_abstract: true
  uses:
  - supply_steam_static_pressure_sensor
  - supply_steam_static_pressure_setpoint
  - steam_valve_percentage_command
  implements:
  - CONTROL

SCHWISOVPM:
  id: "428890486376235008"
  description: "Secondary chilled water return side isolation valve percentage monitoring."
  is_abstract: true
  uses:
  - secondary_chilled_return_water_isolation_valve_percentage_command
  - secondary_chilled_return_water_isolation_valve_percentage_sensor
  implements:
  - MONITORING

SCHWDT:
  id: "9593715728075194368"
  description: "Secondary-side chilled water delta-T monitoring."
  is_abstract: true
  implements:
  - MONITORING
  uses:
  - secondary_chilled_supply_water_temperature_sensor
  - secondary_chilled_return_water_temperature_sensor

SHWDT:
  id: "11532515367658192896"
  description: "Secondary-side heating water delta-T monitoring."
  is_abstract: true
  implements:
  - MONITORING
  uses:
  - secondary_heating_supply_water_temperature_sensor
  - secondary_heating_return_water_temperature_sensor

PCHWDT:
  id: "18119029822687543296"
  description: "Temperature differential across primary chilled water loop."
  is_abstract: true
  implements:
  - MONITORING
  uses:
  - primary_chilled_return_water_temperature_sensor
  - primary_chilled_supply_water_temperature_sensor

PHWDT:
  id: "4392058158462271488"
  description: "Temperature differential across primary heating water loop."
  is_abstract: true
  implements:
  - MONITORING
  uses:
  - primary_heating_return_water_temperature_sensor
  - primary_heating_supply_water_temperature_sensor

TDTM:
  id: "9652262523231010816"
  description: "water tank delta-T monitoring."
  is_abstract: true
  uses:
  - leaving_water_tank_temperature_sensor
  - entering_water_tank_temperature_sensor 
  implements:
  - MONITORING

HLPM:
  id: "4982029709647806464"
  description: "Heating thermal power sensor."
  is_abstract: true
  uses:
  - heating_thermal_power_sensor
  implements:
  - MONITORING

CWRWISOVM:
  id: "15646553627261140992"
  description: "Condensing water supply side isolation valve monitoring."
  is_abstract: true
  uses:
  - condensing_return_water_isolation_valve_command
  - condensing_return_water_isolation_valve_status
  implements:
  - MONITORING

CWRWISOVPM:
  id: "7850822672282812416"
  description: "Condensing water return side isolation valve percentage monitoring."
  is_abstract: true
  uses:
  - condensing_return_water_isolation_valve_percentage_command
  - condensing_return_water_isolation_valve_percentage_sensor
  implements:
  - MONITORING

OCWRWISOVM:
  id: "18443288995858219008"
  description: "Open-loop CDW return side isolation valve monitoring."
  is_abstract: true
  uses:
  - outside_condensing_loop_return_water_isolation_valve_command
  - outside_condensing_loop_return_water_isolation_valve_status
  implements:
  - MONITORING

OCWRWISOVPM:
  id: "15705100422416957440"
  description: "Open-loop CDW return side isolation valve monitoring."
  is_abstract: true
  uses:
  - outside_condensing_loop_return_water_isolation_valve_percentage_command
  - outside_condensing_loop_return_water_isolation_valve_percentage_sensor
  implements:
  - MONITORING

HWRWISOVM:
  id: "8729024599620059136"
  description: "Heating return side isolation valve monitoring."
  is_abstract: true
  uses:
  - heating_return_water_isolation_valve_command
  - heating_return_water_isolation_valve_status
  implements:
  - MONITORING

HWSWISOVM:
  id: "4614986340017111040"
  description: "Heating supply side isolation valve monitoring."
  is_abstract: true
  uses:
  - heating_supply_water_isolation_valve_command
  - heating_supply_water_isolation_valve_status
  implements:
  - MONITORING

HWRWISOVPM:
  id: "13399257413203263488"
  description: "Heating return side isolation valve percentage monitoring."
  is_abstract: true
  uses:
  - heating_return_water_isolation_valve_percentage_command
  - heating_return_water_isolation_valve_percentage_sensor
  implements:
  - MONITORING

<<<<<<< HEAD
CSOUC:
  description: "Cooling occupied/unoccupied setpoint control."
  is_abstract: true
  uses:
  - zone_air_unoccupied_cooling_temperature_setpoint
  - zone_air_occupied_cooling_temperature_setpoint
  - zone_air_temperature_sensor
  implements:
  - OPERATIONAL

HLFC:
  description: "Maximum flow control for entire loop."
  is_abstract: true
  implements:
  - CONTROL
  uses:
  - high_limit_flowrate_setpoint
  - flowrate_sensor
  
LLFC:
  description: "Minimum flow control for entire loop."
  is_abstract: true
  implements:
  - CONTROL
  uses:
  - low_limit_flowrate_setpoint
  - flowrate_sensor  
=======
MIPVCM:
  id: "10283962739713900544"
  description: "Motor phase-level input current and voltage monitoring."
  is_abstract: true
  implements:
  - MONITORING
  uses:
  - input_phase1_phase3_line_motor_voltage_sensor
  - input_phase1_phase2_line_motor_voltage_sensor
  - input_phase2_phase3_line_motor_voltage_sensor
  - input_phase1_line_motor_current_sensor
  - input_phase2_line_motor_current_sensor
  - input_phase3_line_motor_current_sensor
  opt_uses:
  - average_input_line_motor_current_sensor
  - average_input_inter_line_motor_voltage_sensor

MIPWM:
  id: "2094166817340653568"
  description: "Motor input power monitoring."
  is_abstract: true
  implements:
  - MONITORING
  uses:
  - input_motor_power_sensor
  opt_uses:
  - motor_powerfactor_sensor
  - input_motor_frequency_sensor

INVOPWM:
  id: "10056530958531690496"
  description: "Inverter (VFD) output power monitoring."
  is_abstract: true
  implements:
  - MONITORING
  uses:
  - output_inverter_power_sensor
  opt_uses:
  - output_inverter_voltage_sensor
  - input_inverter_frequency_sensor

INVIPCM:
  id: "3240332922506444800"
  description: "Inverter (VFD) 3-phase input current monitoring."
  is_abstract: true
  implements:
  - MONITORING
  uses:
  - input_phase1_line_inverter_current_sensor
  - input_phase2_line_inverter_current_sensor
  - input_phase3_line_inverter_current_sensor

CWSWISOVPM:
  id: "14769547968574914560"
  description: "Condensing water supply side isolation valve percentage monitoring."
  is_abstract: true
  uses:
  - condensing_supply_water_isolation_valve_percentage_command
  - condensing_supply_water_isolation_valve_percentage_sensor
  implements:
  - MONITORING

GTWFCISOVM:
  id: "5444844940104302592"
  description: "Geothermal water free-cooling isolation valve monitoring; exclusively using ground as heat sink for building load."
  is_abstract: true  
  uses:
  - chilled_side_ground_supply_economizer_isolation_valve_status
  - chilled_side_ground_return_economizer_isolation_valve_status
  - chilled_side_ground_return_economizer_isolation_valve_command
  implements:
  - MONITORING

GTWGRISOVM:
  id: "12463704959361220608"
  description: "Geothermal water ground-recharge isolation valve monitoring; rejecting ground heat to atmosphere via cooling towers."
  is_abstract: true  
  uses:
  - heating_side_ground_supply_economizer_isolation_valve_status
  - heating_side_ground_return_economizer_isolation_valve_status
  - heating_side_ground_return_economizer_isolation_valve_command
  implements:
  - MONITORING

GTWHEISOVM:
  id: "3366433712072818688"
  description: "Geothermal water heat-extraction isolation valve monitoring; extracting ground heat to to use in building."
  is_abstract: true
  uses:
  - chilled_side_ground_return_water_isolation_valve_status
  - chilled_side_ground_supply_water_isolation_valve_status
  - chilled_side_ground_supply_water_isolation_valve_command
  implements:
  - MONITORING

GTWHRISOVM:
  id: "11317538854195429376"
  description: "Geothermal water heat-rejection isolation valve monitoring; rejecting building heat to ground."
  is_abstract: true  
  uses:
  - heating_side_ground_return_water_isolation_valve_status
  - heating_side_ground_supply_water_isolation_valve_status
  - heating_side_ground_supply_water_isolation_valve_command
  implements:
  - MONITORING
  
COCDSP:
  id: "3620605616042541056"
  description: "Dual setpoint CO concentration control."
  is_abstract: true
  uses:
  - low_limit_zone_air_co_concentration_setpoint
  - high_limit_zone_air_co_concentration_setpoint
  - zone_air_co_concentration_sensor
  implements:
  - CONTROL

NOCDSP:
  id: "10177846673493983232"
  description: "Dual setpoint NO concentration control."
  is_abstract: true
  uses:
  - low_limit_zone_air_no_concentration_setpoint
  - high_limit_zone_air_no_concentration_setpoint
  - zone_air_no_concentration_sensor
  implements:
  - CONTROL

EFHLC:
  id: "16708066133181202432"
  description: "Two-speed exhaust fan (low/high)."
  is_abstract: true
  uses:
  - low_exhaust_fan_speed_command
  - high_exhaust_fan_speed_command
  - low_exhaust_fan_speed_status
  - high_exhaust_fan_speed_status
  implements:
  - OPERATIONAL
>>>>>>> 35f9a834
<|MERGE_RESOLUTION|>--- conflicted
+++ resolved
@@ -4841,7 +4841,6 @@
   implements:
   - MONITORING
 
-<<<<<<< HEAD
 CSOUC:
   description: "Cooling occupied/unoccupied setpoint control."
   is_abstract: true
@@ -4869,7 +4868,7 @@
   uses:
   - low_limit_flowrate_setpoint
   - flowrate_sensor  
-=======
+
 MIPVCM:
   id: "10283962739713900544"
   description: "Motor phase-level input current and voltage monitoring."
@@ -5009,4 +5008,3 @@
   - high_exhaust_fan_speed_status
   implements:
   - OPERATIONAL
->>>>>>> 35f9a834

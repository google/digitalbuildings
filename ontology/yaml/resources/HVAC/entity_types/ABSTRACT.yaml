# Copyright 2020 Google LLC
#
# Licensed under the Apache License, Version 2.0 (the License);
# you may not use this file except in compliance with the License.
# You may obtain a copy of the License at
#
#    https://www.apache.org/licenses/LICENSE-2.0
#
# Unless required by applicable law or agreed to in writing, software
# distributed under the License is distributed on an AS IS BASIS,
# WITHOUT WARRANTIES OR CONDITIONS OF ANY KIND, either express or implied.
# See the License for the specific language governing permissions and
# limitations under the License.

### ABSTRACT TYPES

# This defines subtypes by function. They are not necessarily specific to any type of equipment.
# TODO: Variable speed compressors?
# TODO: For types which use multiple sensors as control points (e.g. differential_pressure_sensor_1
# and _2) they should be reconstructed using virtual points (and the 2X types should be deprecated).

SD:
  id: "11449987124388954112"
  description: "Single duct VAV type, with basic airflow control."
  is_abstract: true
  opt_uses:
  - run_command
  - supply_air_ventilation_flowrate_requirement
  - supply_air_cooling_flowrate_capacity
  - supply_air_heating_flowrate_capacity
  - cooling_thermal_power_capacity
  - supply_air_temperature_sensor
  uses:
  - supply_air_flowrate_sensor
  - supply_air_flowrate_setpoint
  - supply_air_damper_percentage_command
  implements:
  - CONTROL
  


RDM:
  id: "10008693406630412288"
  description: "Very basic system run duration monitoring. "
  is_abstract: true
  uses:
  - run_time_accumulator
  implements:
  - MONITORING
  

DD:
  id: "8927971333061476352"
  description: "Dual duct flow control (hot deck, cold deck)."
  is_abstract: true
  opt_uses:
  - supply_air_ventilation_flowrate_requirement
  - supply_air_cooling_flowrate_capacity
  - supply_air_heating_flowrate_capacity
  - cooling_thermal_power_capacity
  - heating_thermal_power_capacity
  - discharge_air_temperature_sensor
  - run_command
  uses:
  - cooling_air_damper_percentage_command
  - cooling_air_flowrate_sensor
  - cooling_air_flowrate_setpoint
  - heating_air_damper_percentage_command
  - heating_air_flowrate_sensor
  - heating_air_flowrate_setpoint
  implements:
  - CONTROL


SRC:
  id: "6232425119080251392"
  description: "Very basic run scheduling command. "
  is_abstract: true
  uses:
  - schedule_run_command
  implements:
  - CONTROL  

# Not deprecated but probably not useful
OADM:
  id: "13985513714598543360"
  description: "Outside air damper monitoring."
  uses:
  - outside_air_damper_command

MOAFC:
  id: "1519549946037010432"
  description: "Minimum (ventilation) outside air flow control."
  is_abstract: true
  opt_uses:
  - economizer_mode
  uses:
  - ventilation_outside_air_damper_percentage_command
  - ventilation_outside_air_flowrate_setpoint
  - ventilation_outside_air_flowrate_sensor
  implements:
  - CONTROL

OAFC:
  id: "12724505818934804480"
  description: "Outside Air Flow Control"
  is_abstract: true
  opt_uses:
  - economizer_mode
  - mixed_air_temperature_sensor
  uses:
  - outside_air_flowrate_setpoint
  - outside_air_flowrate_sensor
  - outside_air_damper_percentage_command
  implements:
  - CONTROL

ZTM:
  id: "5662861603217866752"
  description: "Zone temperature monitoring."
  is_abstract: true
  opt_uses:
  - discharge_air_temperature_sensor
  uses:
  - zone_air_temperature_sensor
  implements:
  - MONITORING

REFM:
  id: "18151343369916252160"
  description: "Refrigerant leak monitoring."
  is_abstract: true
  implements:
  - MONITORING
  uses:
  - zone_air_refrigerant_concentration_sensor

CSP:
  id: "2456298668530073600"
  description: "Single cooling setpoint control (IDF room typically)."
  is_abstract: true
  implements:
  - OPERATIONAL
  opt_uses:
  - zone_air_relative_humidity_sensor
  - discharge_air_temperature_sensor
  uses:
  - zone_air_temperature_sensor
  - zone_air_cooling_temperature_setpoint

ZTC:
  id: "10742921982891786240"
  description: "Single control setpoint with deadband."
  is_abstract: true
  implements:
  - OPERATIONAL
  opt_uses:
  - zone_air_deadband_temperature_setpoint
  - zone_air_relative_humidity_sensor
  uses:
  - zone_air_temperature_setpoint
  - zone_air_temperature_sensor

DSARC:
  id: "9767289031682424832"
  description: "AHU dual supply air reset control."
  is_abstract: true
  opt_uses:
  - supply_air_flowrate_sensor
  - heating_request_count
  uses:
  - supply_air_cooling_temperature_setpoint
  - supply_air_heating_temperature_setpoint
  - supply_air_static_pressure_setpoint
  - cooling_request_count
  - pressurization_request_count
  implements:
  - CONTROL

DFMSS:
  id: "15946227720434745344"
  description: "Discharge fan Start Stop with uneven statuses."
  is_abstract: true
  implements:
  - OPERATIONAL
  opt_uses:
  - discharge_air_flowrate_capacity
  - discharge_fan_power_capacity
  - discharge_fan_current_sensor
  - discharge_fan_power_sensor
  uses:
  - discharge_fan_run_command
  - discharge_fan_run_status_1
  - discharge_fan_run_status_2

DX2RC:
  id: "14529282687673303040"
  description: "Compressor run control on retun side (RC)."
  is_abstract: true
  opt_uses:
  - discharge_air_temperature_sensor
  - leaving_cooling_coil_temperature_sensor
  - cooling_thermal_power_capacity
  - cooling_percentage_command
  - compressor_speed_percentage_command
  uses:
  - return_air_temperature_setpoint
  - return_air_temperature_sensor
  - compressor_run_command_1
  - compressor_run_command_2
  - compressor_run_status_1
  - compressor_run_status_2
  implements:
  - CONTROL

DFSMC:
  id: "2774887660236308480"
  description: "Discharge fan multi-speed control."
  is_abstract: true
  uses:
  - discharge_fan_run_command
  - discharge_fan_speed_mode

DSP:
  id: "8112819800507416576"
  description: "Dual setpoint control (heating/cooling thresholds with deadband in between)."
  is_abstract: true
  implements:
  - OPERATIONAL
  opt_uses:
  - discharge_air_temperature_sensor
  - zone_air_relative_humidity_sensor
  uses:
  - zone_air_temperature_sensor
  - zone_air_cooling_temperature_setpoint
  - zone_air_heating_temperature_setpoint

DDSP:
  id: "15044396188704964608"
  description: "Dual setpoint control (heating/cooling thresholds with deadband in between) with two zone temp sensors."
  is_abstract: true
  implements:
  - OPERATIONAL
  opt_uses:
  - discharge_air_temperature_sensor
  uses:
  - zone_air_temperature_sensor_1
  - zone_air_temperature_sensor_2
  - zone_air_cooling_temperature_setpoint
  - zone_air_heating_temperature_setpoint

CO2C:
  id: "14886233640072642560"
  description: "Carbon dioxide control."
  is_abstract: true
  implements:
  - OPERATIONAL
  uses:
  - zone_air_co2_concentration_sensor
  - zone_air_co2_concentration_setpoint

COC:
  id: "11679670705384849408"
  description: "Carbon monoxide control."
  is_abstract: true
  implements:
  - OPERATIONAL
  uses:
  - zone_air_co_concentration_sensor
  - zone_air_co_concentration_setpoint

BPC:
  id: "16869691043929391104"
  description: "Building pressure control (stand-alone fan)."
  is_abstract: true
  uses:
  - building_air_static_pressure_sensor
  - building_air_static_pressure_setpoint
  implements:
  - OPERATIONAL

EDPM:
  id: "18075318737925308416"
  description: "Exhaust air damper percentage monitoring."
  is_abstract: true
  uses:
  - exhaust_air_damper_percentage_command
  - exhaust_air_damper_percentage_sensor

EDM:
  id: "3621015733879701504"
  description: "Exhaust air damper monitoring."
  is_abstract: true
  uses:
  - exhaust_air_damper_command
  - exhaust_air_damper_status

EDBPC:
  id: "15769475728711614464"
  description: "Building static control with exhaust damper."
  is_abstract: true
  opt_uses:
  - exhaust_air_differential_pressure_sensor
  - exhaust_air_damper_percentage_sensor
  uses:
  - building_air_static_pressure_sensor
  - building_air_static_pressure_setpoint
  - exhaust_air_damper_percentage_command
  implements:
  - CONTROL

EFFC:
  id: "3108154032661725184"
  description: "Exhaust fan flow control."
  is_abstract: true
  uses:
  - speed_percentage_command
  - exhaust_air_flowrate_setpoint
  - exhaust_air_flowrate_sensor
  implements:
  - CONTROL

BSPC:
  id: "6131235964464398336"
  description: "Building static pressure control (as part of a composite device)."
  is_abstract: true
  opt_uses:
  - exhaust_air_damper_percentage_command
  - exhaust_fan_run_status
  uses:
  - building_air_static_pressure_sensor
  - building_air_static_pressure_setpoint
  - exhaust_fan_run_command
  implements:
  - CONTROL

VSC:
  id: "3357018594004172800"
  description: "Variable speed control generic."
  is_abstract: true
  opt_uses:
  - current_sensor
  - speed_percentage_sensor
  - speed_frequency_sensor
  - power_sensor
  - voltage_sensor
  - lost_power_alarm
  - master_alarm
  - failed_alarm
  - speed_mode
  - run_mode
  - run_time_accumulator
  - energy_accumulator
  - torque_sensor
  - control_mode
  uses:
  - speed_percentage_command
  - run_status
  - run_command
  implements:
  - OPERATIONAL

EFVSC:
  id: "12580390630858948608"
  description: "Variable speed control for exhaust fans."
  is_abstract: true
  opt_uses:
  - exhaust_fan_speed_frequency_sensor
  - exhaust_fan_speed_percentage_sensor
  - exhaust_fan_current_sensor
  - exhaust_fan_power_sensor
  uses:
  - exhaust_fan_run_command
  - exhaust_fan_run_status
  - exhaust_fan_speed_percentage_command
  implements:
  - OPERATIONAL

VSFC:
  id: "17941929285778407424"
  description: "Variable speed control or monitor in frequency"
  is_abstract: true
  uses:
  - speed_frequency_command
  - speed_frequency_sensor

SFVSC:
  id: "16291356723812237312"
  description: "Variable speed control for supply fans."
  is_abstract: true
  opt_uses:
  - supply_fan_speed_frequency_sensor
  - supply_fan_speed_percentage_sensor
  - supply_fan_current_sensor
  - supply_fan_power_sensor
  - supply_fan_voltage_sensor
  - supply_fan_torque_sensor
  - supply_fan_run_time_accumulator
  - supply_fan_energy_accumulator
  - supply_fan_lost_power_alarm
  - supply_fan_failed_alarm
  - control_mode
  - supply_fan_power_status
  uses:
  - supply_fan_run_command
  - supply_fan_run_status
  - supply_fan_speed_percentage_command
  implements:
  - OPERATIONAL

DFVSC:
  id: "3825392955250704384"
  description: "Variable speed control for discharge fans."
  is_abstract: true
  opt_uses:
  - discharge_fan_current_sensor
  - discharge_fan_power_sensor
  - discharge_fan_speed_frequency_sensor
  - discharge_fan_speed_percentage_sensor
  - discharge_fan_lost_power_alarm
  - discharge_fan_voltage_sensor
  - discharge_fan_torque_sensor
  - discharge_fan_run_time_accumulator
  - discharge_fan_energy_accumulator
  - discharge_fan_failed_alarm
  - control_mode
  uses:
  - discharge_fan_speed_percentage_command
  - discharge_fan_run_status
  - discharge_fan_run_command
  implements:
  - OPERATIONAL

DFVSC2X:
  id: "2339665773590478848"
  description: "Variable speed control for discharge fans for 2 separate zones."
  is_abstract: true
  opt_uses:
  - discharge_fan_current_sensor_1
  - discharge_fan_power_sensor_1
  - discharge_fan_speed_frequency_sensor_1
  - discharge_fan_speed_percentage_sensor_1
  - discharge_fan_lost_power_alarm_1
  - discharge_fan_current_sensor_2
  - discharge_fan_power_sensor_2
  - discharge_fan_speed_frequency_sensor_2
  - discharge_fan_speed_percentage_sensor_2
  - discharge_fan_lost_power_alarm_2
  uses:
  - discharge_fan_speed_percentage_command_1
  - discharge_fan_run_status_1
  - discharge_fan_run_command_1
  - discharge_fan_speed_percentage_command_2
  - discharge_fan_run_status_2
  - discharge_fan_run_command_2
  implements:
  - OPERATIONAL

DFVSFC:
  id: "3819485279274663936"
  description: "Variable speed control with frequency setting for discharge fans."
  is_abstract: true
  uses:
  - discharge_fan_speed_frequency_command
  - discharge_fan_run_status
  - discharge_fan_run_command
  opt_uses:
  - discharge_fan_speed_frequency_sensor
  implements:
  - OPERATIONAL

DFMSC:
  id: "13122696153957138432"
  description: "Discharge fan multi-speed control."
  is_abstract: true
  uses:
  - discharge_fan_run_command
  - discharge_fan_run_status
  - discharge_fan_speed_mode
  opt_uses:
  - discharge_fan_run_mode
  - schedule_run_command 
  
 

ZHM:
  id: "17192076649286336512"
  description: "Zone humidity monitoring."
  is_abstract: true
  implements:
  - MONITORING
  uses:
  - zone_air_relative_humidity_sensor

DTM:
  id: "7968704612431560704"
  description: "Discharge temperature monitoring."
  is_abstract: true
  opt_uses:
  - discharge_air_relative_humidity_sensor
  - discharge_air_specificenthalpy_sensor
  uses:
  - discharge_air_temperature_sensor
  implements:
  - MONITORING

SS:
  id: "2875133433875529728"
  description: "Basic combination of run command and status (start/stop)."
  is_abstract: true
  implements:
  - /SS
  - OPERATIONAL
  opt_uses:
  - power_capacity
  - flowrate_capacity
  - powerfactor_sensor
  - current_sensor
  - power_sensor

  - run_time_accumulator


  

SSPC:
  id: "10526749200778002432"
  description: "Supply static pressure control via supply fan speed"
  is_abstract: true
  opt_uses:
  - supply_fan_speed_frequency_sensor
  - supply_fan_run_command
  - supply_fan_run_status
  - pressurization_request_count
  - supply_air_damper_percentage_command
  - supply_air_flowrate_sensor
  - supply_fan_speed_percentage_command
  uses:
  - supply_air_static_pressure_sensor
  - supply_air_static_pressure_setpoint
  implements:
  - OPERATIONAL

SPSS:
  id: "8029265712889462784"
  description: "Spray pump start stop monitoring."
  is_abstract: true
  uses:
  - spray_pump_run_command
  - spray_pump_run_status
  implements:
  - OPERATIONAL

EFSS:
  id: "618830020562911232"
  description: "Basic combination of exhaust fan run command and status (start/stop)."
  is_abstract: true
  implements:
  - OPERATIONAL
  opt_uses:
  - exhaust_fan_current_sensor
  - exhaust_fan_power_sensor
  - exhaust_air_flowrate_capacity
  - exhaust_fan_power_capacity
  - exhaust_fan_run_mode
  uses:
  - exhaust_fan_run_command
  - exhaust_fan_run_status

DFSS:
  id: "8437078973678092288"
  description: "Basic combination of discharge fan run command and status (start/stop)."
  is_abstract: true
  implements:
  - OPERATIONAL
  opt_uses:
  - discharge_air_flowrate_capacity
  - discharge_fan_power_capacity
  - discharge_fan_current_sensor
  - discharge_fan_power_sensor
  - discharge_air_static_pressure_sensor
  - discharge_fan_lost_power_alarm
  - schedule_run_command
  - discharge_fan_run_time_accumulator
  uses:
  - discharge_fan_run_command
  - discharge_fan_run_status

HT2RC:
  id: "12331526069516500992"
  description: "Two gas or electric heater control on zone side (HSP, DSP)."
  is_abstract: true
  opt_uses:
  - discharge_air_temperature_sensor
  - heating_thermal_power_capacity
  - heating_percentage_command
  uses:
  - heater_run_command_1
  - heater_run_command_2
  - return_air_temperature_setpoint
  - return_air_temperature_sensor
  implements:
  - CONTROL

HTZTC:
  id: "4417012674366275584"
  description: "Gas or electric heater control on zone side (ZC)."
  is_abstract: true
  opt_uses:
  - heating_thermal_power_capacity
  - discharge_air_temperature_sensor
  - heating_percentage_command
  - heater_run_status
  uses:
  - heater_run_command
  - zone_air_temperature_setpoint
  - zone_air_temperature_sensor
  implements:
  - CONTROL

HT3ZTC:
  id: "5155603013255036928"
  description: "Two gas or electric heater control on zone side (HSP, ZTC)."
  is_abstract: true
  opt_uses:
  - discharge_air_temperature_sensor
  - heating_thermal_power_capacity
  - heating_percentage_command
  uses:
  - heater_run_command_1
  - heater_run_command_2
  - heater_run_command_3
  - zone_air_temperature_setpoint
  - zone_air_temperature_sensor
  implements:
  - CONTROL

HSOUC:
  id: "3000067641604833280"
  description: "Heating occupied/unoccupied setpoint control."
  is_abstract: true
  uses:
  - zone_air_unoccupied_heating_temperature_setpoint
  - zone_air_occupied_heating_temperature_setpoint
  - zone_air_temperature_sensor
  implements:
  - CONTROL

HTZOUC:
  id: "11998259697091084288"
  description: "Gas or electric heater control on zone side (ZC)."
  is_abstract: true
  opt_uses:
  - heater_run_status
  uses:
  - heater_run_command
  - zone_air_unoccupied_heating_temperature_setpoint
  - zone_air_occupied_heating_temperature_setpoint
  - zone_air_temperature_sensor
  implements:
  - CONTROL

LCC:
  id: "7719840051089113088"
  description: "Leaving coil temperature control."
  is_abstract: true
  uses:
  - leaving_cooling_coil_temperature_sensor
  - leaving_cooling_coil_temperature_setpoint
  - chilled_water_valve_percentage_command
  implements:
  - CONTROL

LCC2X:
  id: "13640384711221051392"
  description: "Double valve leaving coil temperature control."
  is_abstract: true
  uses:
  - leaving_cooling_coil_temperature_sensor
  - leaving_cooling_coil_temperature_setpoint
  - chilled_water_valve_percentage_command_1
  - chilled_water_valve_percentage_command_2
  implements:
  - CONTROL

SFSS:
  id: "5180976443089223680"
  description: "Basic combination of supply fan run command and status (start/stop)."
  is_abstract: true
  implements:
  - OPERATIONAL
  opt_uses:
  - supply_air_flowrate_capacity
  - supply_fan_power_capacity
  - supply_fan_current_sensor
  - supply_fan_power_sensor
  - supply_fan_run_time_accumulator
  uses:
  - supply_fan_run_command
  - supply_fan_run_status

RHM:
  id: "14781568929201389568"
  description: "Return air humidity monitoring."
  is_abstract: true
  implements:
  - MONITORING
  uses:
  - return_air_relative_humidity_sensor

RTM:
  id: "2924673029776605184"
  description: "Return air temperature monitoring"
  implements:
  - MONITORING
  opt_uses:
  - return_air_relative_humidity_sensor
  - return_air_specificenthalpy_sensor
  uses:
  - return_air_temperature_sensor

DTC:
  id: "14404348479943999488"
  description: "Discharge air temperatore control"
  is_abstract: true
  implements:
  - OPERATIONAL
  uses:
  - discharge_air_temperature_setpoint
  - discharge_air_temperature_sensor

STC:
  id: "2204097089397325824"
  description: "Supply air temperature control"
  is_abstract: true
  opt_uses:
  - heating_request_count
  - cooling_request_count
  uses:
  - supply_air_temperature_setpoint
  - supply_air_temperature_sensor
  implements:
  - OPERATIONAL

RTC:
  id: "7486819452302917632"
  description: "Return air temperature control"
  is_abstract: true
  implements:
  - OPERATIONAL
  uses:
  - return_air_temperature_sensor
  - return_air_temperature_setpoint
 

# Rename to OTM
OA:
  id: "15138435219205390336"
  description: "Basic weather station (drybulb temp and humidity)."
  is_abstract: true
  opt_uses:
  - outside_air_relative_humidity_sensor
  - outside_air_dewpoint_temperature_sensor
  - outside_air_wetbulb_temperature_sensor
  - outside_air_specificenthalpy_sensor
  - outside_air_pressure_sensor
  - wind_linearvelocity_sensor
  - wind_direction_angle_sensor
  - outside_air_rain_level_sensor 
  uses:
  - outside_air_temperature_sensor
  implements:
  - MONITORING

ZA:
  id: "3244379125296660480"
  description: "Grouped type for zone air psychrometric conditions (RH and temp)"
  is_abstract: true
  uses:
  - zone_air_temperature_sensor
  - zone_air_relative_humidity_sensor

WDT:
  id: "12148045066631380992"
  description: "Temperature differential across water."
  is_abstract: true
  implements:
  - MONITORING
  uses:
  - return_water_temperature_sensor
  - supply_water_temperature_sensor

CHWDT:
  id: "6815783107824713728"
  description: "Temperature differential across chilled water."
  is_abstract: true
  implements:
  - MONITORING
  uses:
  - chilled_return_water_temperature_sensor
  - chilled_supply_water_temperature_sensor

CHWDPSC:
  id: "9028698692793663488"
  description: "Chilled water valve controlling supply air dewpoint temperature."
  is_abstract: true
  opt_uses:
  - leaving_cooling_coil_temperature_sensor
  - cooling_thermal_power_capacity
  - chilled_supply_water_temperature_sensor
  uses:
  - supply_air_dewpoint_temperature_sensor
  - supply_air_dewpoint_temperature_setpoint
  - chilled_water_valve_percentage_command
  implements:
  - CONTROL

CHWDPSC2X:
  id: "14378975050109812736"
  description: "Chilled water valves (2x) controlling supply air dewpoint temperature."
  is_abstract: true
  opt_uses:
  - leaving_cooling_coil_temperature_sensor
  - cooling_thermal_power_capacity
  uses:
  - supply_air_dewpoint_temperature_sensor
  - supply_air_dewpoint_temperature_setpoint
  - chilled_water_valve_percentage_command_1
  - chilled_water_valve_percentage_command_2
  implements:
  - CONTROL

CWDT:
  id: "16710191489157693440"
  description: "Temperature differential across condenser water."
  is_abstract: true
  implements:
  - MONITORING
  uses:
  - condensing_return_water_temperature_sensor
  - condensing_supply_water_temperature_sensor

# Rename SFN TOTAL_
SWTC:
  id: "3609220173136920576"
  description: "Supply water temperature control."
  is_abstract: true
  implements:
  - OPERATIONAL
  opt_uses:
  - cooling_request_count
  - heating_request_count
  - return_water_temperature_sensor
  - run_command
  uses:
  - supply_water_temperature_setpoint
  - supply_water_temperature_sensor

RWTC:
  id: "4684780039613448192"
  description: "Return water temperature control."
  is_abstract: true
  implements:
  - OPERATIONAL
  opt_uses:
  - supply_water_temperature_sensor
  - run_command
  uses:
  - return_water_temperature_setpoint
  - return_water_temperature_sensor

PSWTC:
  id: "10474579573063286784"
  description: "Process water temperature control."
  is_abstract: true
  opt_uses:
  - process_return_water_temperature_sensor
  uses:
  - process_supply_water_temperature_sensor
  - process_supply_water_temperature_setpoint
  implements:
  - OPERATIONAL

SCHWTC:
  id: "10166461230588362752"
  description: "Supply chilled water temperature control."
  is_abstract: true
  implements:
  - OPERATIONAL
  opt_uses:
  - cooling_request_count
  - chilled_return_water_temperature_sensor
  - cooling_percentage_command
  uses:
  - chilled_supply_water_temperature_setpoint
  - chilled_supply_water_temperature_sensor

WDPC:
  id: "7536359048203993088"
  description: "Differential pressure control in whichever system."
  is_abstract: true
  implements:
  - OPERATIONAL
  opt_uses:
  - pressurization_request_count
  uses:
  - differential_pressure_sensor
  - differential_pressure_setpoint

CGRWTC:
  id: "8601082128077160448"
  description: "Cogeneration return water temperature control."
  is_abstract: true
  implements:
  - OPERATIONAL
  opt_uses:
  - cogeneration_supply_water_temperature_sensor
  uses:
  - cogeneration_return_water_temperature_sensor
  - cogeneration_return_water_temperature_setpoint

WDPC2X:
  id: "14149516868997611520"
  description: "Differential pressure control in whichever system, 2 sensors."
  is_abstract: true
  implements:
  - OPERATIONAL
  opt_uses:
  - pressurization_request_count
  - run_command
  uses:
  - differential_pressure_sensor_1
  - differential_pressure_sensor_2
  - differential_pressure_setpoint

# Change to low_limit_flowrate_setpoint
MINFC:
  id: "16039155144679489536"
  description: "Minimum flow control for entire loop."
  is_abstract: true
  implements:
  - CONTROL
  uses:
  - bypass_valve_percentage_command
  - min_flowrate_setpoint
  - flowrate_sensor

# Rename to CPSS
CPC:
  id: "1722211929268682752"
  description: "Circulation pump control"
  is_abstract: true
  uses:
  - circulation_pump_run_status
  - circulation_pump_run_command


### NET NEW TYPES
ETM:
  id: "13050638559919210496"
  description: "Basic exhaust temperature monitoring."
  is_abstract: true
  uses:
  - exhaust_air_temperature_sensor
  implements:
  - MONITORING

ED:
  id: "8438952541491822592"
  description: "Exhaust air flow control."
  is_abstract: true
  opt_uses:
  - exhaust_air_damper_percentage_sensor
  - exhaust_air_static_pressure_sensor
  uses:
  - exhaust_air_flowrate_setpoint
  - exhaust_air_flowrate_sensor
  - exhaust_air_damper_percentage_command
  implements:
  - CONTROL

RD:
  id: "17662324578346598400"
  description: "Return damper flow control."
  is_abstract: true
  uses:
  - return_air_flowrate_setpoint
  - return_air_flowrate_sensor
  - return_air_damper_percentage_command
  implements:
  - CONTROL

MTM:
  id: "944962761547317248"
  description: "Mixed air temperature monitoring."
  is_abstract: true
  opt_uses:
  - mixed_air_relative_humidity_sensor
  - mixed_air_dewpoint_temperature_sensor
  uses:
  - mixed_air_temperature_sensor
  implements:
  - MONITORING

MTC:
  id: "10168334798402093056"
  description: "Mixed air temperature control."
  is_abstract: true
  uses:
  - mixed_air_temperature_sensor
  - mixed_air_temperature_setpoint
  implements:
  - OPERATIONAL

STM:
  id: "5556648779974705152"
  description: "Basic supply temperature monitoring."
  is_abstract: true
  uses:
  - supply_air_temperature_sensor
  implements:
  - MONITORING

STDSPC:
  id: "14780020816829480960"
  description: "Supply temperature control dual setpoint."
  is_abstract: true
  opt_uses:
  - heating_request_count
  - cooling_request_count
  uses:
  - supply_air_cooling_temperature_setpoint
  - supply_air_heating_temperature_setpoint
  - supply_air_temperature_sensor
  implements:
  - OPERATIONAL

DSPRTC:
  id: "3250805770761011200"
  description: "Dual setpoint return air temp control."
  is_abstract: true
  opt_uses:
  - discharge_air_temperature_sensor
  - return_air_relative_humidity_sensor
  uses:
  - return_air_temperature_sensor
  - return_air_cooling_temperature_setpoint
  - return_air_heating_temperature_setpoint
  implements:
  - OPERATIONAL

ZHC:
  id: "7286031036884975616"
  description: "Zone relative humidity control."
  is_abstract: true
  uses:
  - zone_air_relative_humidity_sensor
  - zone_air_relative_humidity_setpoint
  implements:
  - OPERATIONAL

RHC:
  id: "2169941860192092160"
  description: "Return air relative humidity control."
  is_abstract: true
  uses:
  - return_air_relative_humidity_sensor
  - return_air_relative_humidity_setpoint
  implements:
  - OPERATIONAL

RHDHC:
  id: "18310842924687949824"
  description: "Return humidification/dehumidification control."
  is_abstract: true
  opt_uses:
  - economizer_mode
  - humidification_percentage_command
  uses:
  - return_air_relative_humidity_sensor
  - return_air_relative_humidity_setpoint
  - dehumidification_run_command
  - humidification_run_command
  implements:
  - CONTROL

ZHDHC:
  id: "4475784869405786112"
  description: "Zone humidification/dehumidification control."
  is_abstract: true
  opt_uses:
  - humidification_percentage_command
  uses:
  - zone_air_relative_humidity_sensor
  - zone_air_relative_humidity_setpoint
  - dehumidification_run_command
  - humidification_run_command
  implements:
  - CONTROL

RHHC:
  id: "8019953948913827840"
  description: "Zone humidification control."
  is_abstract: true
  opt_uses:
  - humidification_percentage_command
  uses:
  - humidification_run_command
  - return_air_relative_humidity_setpoint
  - return_air_relative_humidity_sensor

SHC:
  id: "12474177807615787008"
  description: "Supply air relative humidity control."
  is_abstract: true
  opt_uses:
  - humidification_percentage_command
  uses:
  - dehumidification_run_command
  - humidification_run_command
  - supply_air_dehumidification_relative_humidity_setpoint
  - supply_air_humidification_relative_humidity_setpoint
  - supply_air_relative_humidity_sensor
  implements:
  - OPERATIONAL

SHM:
  id: "2378937030399754240"
  description: "Supply air relative humidity monitoring."
  is_abstract: true
  uses:
  - supply_air_relative_humidity_sensor
  implements:
  - MONITORING

REFC:
  id: "3034632988647227392"
  description: "Refrigerant leak control."
  is_abstract: true
  uses:
  - zone_air_refrigerant_concentration_setpoint
  - zone_air_refrigerant_concentration_sensor
  implements:
  - OPERATIONAL

EPC:
  id: "11105083520895156224"
  description: "Exhaust pressure control."
  is_abstract: true
  uses:
  - exhaust_air_static_pressure_sensor
  - exhaust_air_static_pressure_setpoint
  opt_uses:
  - exhaust_air_flowrate_sensor
  implements:
  - OPERATIONAL

CO2M:
  id: "7862491789188399104"
  description: "Basic carbon dioxide monitoring."
  is_abstract: true
  uses:
  - zone_air_co2_concentration_sensor
  implements:
  - MONITORING

VOCM:
  id: "17085863826043174912"
  description: "Volatile organic compound monitoring."
  is_abstract: true
  uses:
  - zone_air_voc_concentration_sensor
  implements:
  - MONITORING

VOCC:
  id: "2097884266154164224"
  description: "Volatile organic compound control."
  is_abstract: true
  uses:
  - zone_air_voc_concentration_setpoint
  - zone_air_voc_concentration_sensor
  implements:
  - OPERATIONAL

RAVOCC:
  description: "Volatile organic compound control for return air from zone."
  is_abstract: true
  uses:
  - return_air_voc_concentration_setpoint
  - return_air_voc_concentration_sensor
  implements:
  - OPERATIONAL
  
VOCPC:
  id: "668891884487180288"
  description: "Volatile organic compound percentage control."
  is_abstract: true
  uses:
  - zone_air_voc_percentage_setpoint
  - zone_air_voc_percentage_sensor
  implements:
  - OPERATIONAL

BFSS:
  id: "11321256303008940032"
  description: "Booster fan start-stop and feedback."
  is_abstract: true
  uses:
  - boost_fan_run_command
  - boost_fan_run_status
  implements:
  - OPERATIONAL

DFHLC:
  id: "3539036146912722944"
  description: "Discharge fan three-speed (high/low/off) speed control."
  is_abstract: true
  opt_uses:
  - discharge_fan_run_status
  - discharge_fan_run_command
  uses:
  - low_discharge_fan_speed_command
  - high_discharge_fan_speed_command
  implements:
  - OPERATIONAL
  - REMAP_REQUIRED

DFHMLC:
  id: "8727182917643534336"
  description: "Discharge fan three-speed (high/medium/low/off) speed control."
  is_abstract: true
  opt_uses:
  - discharge_fan_run_status
  - discharge_fan_run_command
  uses:
  - low_discharge_fan_speed_command
  - medium_discharge_fan_speed_command
  - high_discharge_fan_speed_command
  implements:
  - OPERATIONAL
  - REMAP_REQUIRED

ESPC:
  id: "6709570284581552128"
  description: "Exhaust air static pressure control."
  is_abstract: true
  uses:
  - exhaust_air_damper_percentage_command
  - exhaust_fan_run_command
  - exhaust_fan_run_status
  - exhaust_fan_speed_percentage_command
  - exhaust_air_static_pressure_sensor
  - exhaust_air_static_pressure_setpoint
  implements:
  - OPERATIONAL

SSPM:
  id: "15932942321436327936"
  description: "Supply static pressure monitoring."
  is_abstract: true
  uses:
  - supply_air_static_pressure_sensor
  implements:
  - MONITORING

ZSPC:
  id: "4403727275367858176"
  description: "Zone static pressure control."
  is_abstract: true
  uses:
  - zone_air_static_pressure_setpoint
  - zone_air_static_pressure_sensor
  implements:
  - OPERATIONAL

ZSPM:
  id: "13627099312222633984"
  description: "Zone static pressure monitoring."
  is_abstract: true
  uses:
  - zone_air_static_pressure_sensor
  implements:
  - MONITORING

RSPC:
  id: "9015413293795246080"
  description: "Return air static pressure control."
  is_abstract: true
  uses:
  - return_air_static_pressure_sensor
  - return_air_static_pressure_setpoint
  implements:
  - OPERATIONAL

PWDPC:
  id: "18238785330650021888"
  description: "Process water differential pressure control."
  is_abstract: true
  uses:
  - process_water_differential_pressure_sensor
  - process_water_differential_pressure_setpoint
  implements:
  - OPERATIONAL

PWDT:
  id: "289266803299844096"
  description: "Primary-side water delta-T monitoring."
  is_abstract: true
  uses:
  - primary_supply_water_temperature_sensor
  - primary_return_water_temperature_sensor


CHPM:
  id: "224386821168037888"
  description: "Chiller pressure monitoring."
  is_abstract: true
  uses:
  - evaporator_pressure_sensor
  - condenser_pressure_sensor
  - differential_pressure_sensor # consider removing or renaming, may not be descriptive enough for WCC
  implements:
  - MONITORING

ESFM:
  description: " An Electrostatic filter used to maintain air quality its run status and alarm monitoring"
  is_abstract: true
  uses:
  - electrostatic_filter_run_status
  opt_uses:
  - electrostatic_filter_alarm
  implements:
  - MONITORING

FDPM:
  id: "9447758858022813696"
  description: "Filter pressure monitoring."
  is_abstract: true
  uses:
  - filter_differential_pressure_sensor
  implements:
  - MONITORING

FDPSM:
  id: "5397007388203024384"
  description: "Filter pressure status monitoring."
  is_abstract: true
  uses:
  - filter_differential_pressure_status
  opt_uses:
  - filter_alarm
  implements:
  - MONITORING

# Chilled water valve control

CHWDC:
  id: "16581460667777679360"
  description: "Chilled water valve monitoring on discharge side."
  is_abstract: true
  opt_uses:
  - leaving_cooling_coil_temperature_sensor
  - cooling_thermal_power_capacity
  - chilled_water_valve_percentage_sensor
  - chilled_water_flowrate_sensor
  uses:
  - discharge_air_temperature_sensor
  - discharge_air_temperature_setpoint
  - chilled_water_valve_percentage_command
  implements:
  - CONTROL

CHWSC:
  id: "4836072839595425792"
  description: "Chilled water valve monitoring on supply side."
  is_abstract: true
  opt_uses:
  - leaving_cooling_coil_temperature_sensor
  - cooling_thermal_power_capacity
  - chilled_supply_water_temperature_sensor
  - chilled_water_valve_percentage_sensor
  - cooling_request_count
  - supply_air_relative_humidity_sensor
  uses:
  - supply_air_temperature_sensor
  - supply_air_temperature_setpoint
  - chilled_water_valve_percentage_command
  implements:
  - CONTROL

CHWSDC:
  id: "2207518769582964736"
  description: "Chilled water valve monitoring on supply side."
  is_abstract: true
  opt_uses:
  - leaving_cooling_coil_temperature_sensor
  - cooling_thermal_power_capacity
  - chilled_water_valve_percentage_sensor
  uses:
  - supply_air_temperature_sensor
  - supply_air_heating_temperature_setpoint
  - supply_air_cooling_temperature_setpoint
  - chilled_water_valve_percentage_command
  implements:
  - CONTROL

CHW2XSC:
  id: "14565396147087605760"
  description: "Two chilled water valves."
  is_abstract: true
  opt_uses:
  - leaving_cooling_coil_temperature_sensor
  - cooling_thermal_power_capacity
  - chilled_supply_water_temperature_sensor
  - chilled_water_valve_percentage_sensor
  - cooling_request_count
  uses:
  - supply_air_temperature_sensor
  - supply_air_temperature_setpoint
  - chilled_water_valve_percentage_command_1
  - chilled_water_valve_percentage_command_2
  implements:
  - CONTROL

CHWRC:
  id: "10816853144743444480"
  description: "Chilled water valve monitoring on return side."
  is_abstract: true
  opt_uses:
  - discharge_air_temperature_sensor
  - leaving_cooling_coil_temperature_sensor
  - cooling_thermal_power_capacity
  - return_air_relative_humidity_sensor
  - chilled_water_valve_percentage_sensor
  - chilled_water_flowrate_sensor
  uses:
  - return_air_temperature_setpoint
  - return_air_temperature_sensor
  - chilled_water_valve_percentage_command
  implements:
  - CONTROL

CHWZC:
  id: "2746402612495515648"
  description: "Chilled water valve monitoring on zone side (DSP, CSP)."
  is_abstract: true
  opt_uses:
  - discharge_air_temperature_sensor
  - leaving_cooling_coil_temperature_sensor
  - cooling_thermal_power_capacity
  - chilled_water_valve_percentage_sensor
  - chilled_supply_water_isolation_valve_command
  - chilled_supply_water_isolation_valve_status
  - chilled_supply_water_temperature_sensor
  uses:
  - zone_air_cooling_temperature_setpoint
  - zone_air_temperature_sensor
  - chilled_water_valve_percentage_command
  implements:
  - CONTROL

CHWZTC:
  id: "14203560064526057472"
  description: "Chilled water valve monitoring on zone side (ZTC)."
  is_abstract: true
  opt_uses:
  - discharge_air_temperature_sensor
  - leaving_cooling_coil_temperature_sensor
  - cooling_thermal_power_capacity
  - chilled_water_flowrate_sensor
  - chilled_water_valve_percentage_sensor
  uses:
  - zone_air_temperature_setpoint
  - zone_air_temperature_sensor
  - chilled_water_valve_percentage_command
  implements:
  - CONTROL

CHWPVM:
  id: "10410116305838407680"
  description: "Chilled water pressure valve command and position monitoring (without regard to what controls it)."
  is_abstract: true
  opt_uses:
  - chilled_water_flowrate_sensor
  uses:
  - chilled_water_valve_percentage_sensor
  implements:
  - OPERATIONAL

CHWZTC2X:
  id: "12977168093439590400"
  description: "Chilled water valve control on zone side (ZTC) for two separate zones. Chilled water valve controls to the worst zone."
  is_abstract: true
  opt_uses:
  - discharge_air_temperature_sensor_1
  - discharge_air_temperature_sensor_2
  - leaving_cooling_coil_temperature_sensor
  - cooling_thermal_power_capacity
  - chilled_water_flowrate_sensor
  - chilled_water_valve_percentage_sensor
  uses:
  - zone_air_temperature_setpoint_1
  - zone_air_temperature_setpoint_2
  - zone_air_temperature_sensor_1
  - zone_air_temperature_sensor_2
  - chilled_water_valve_percentage_command
  implements:
  - CONTROL

# DX Control

DXZTC:
  id: "13699156906260561920"
  description: "Compressor run control on zone side (ZTC)."
  is_abstract: true
  opt_uses:
  - discharge_air_temperature_sensor
  - leaving_cooling_coil_temperature_sensor
  - cooling_thermal_power_capacity
  - cooling_percentage_command
  - compressor_speed_percentage_command
  - compressor_run_time_accumulator
  uses:
  - zone_air_temperature_setpoint
  - zone_air_temperature_sensor
  - compressor_run_command
  - compressor_run_status
  implements:
  - CONTROL

DX2ZTC:
  id: "7764960709758156800"
  description: "Compressor run control on zone side (ZTC)."
  is_abstract: true
  opt_uses:
  - discharge_air_temperature_sensor
  - leaving_cooling_coil_temperature_sensor
  - cooling_thermal_power_capacity
  - cooling_percentage_command
  - compressor_speed_percentage_command
  - compressor_run_time_accumulator_1
  - compressor_run_time_accumulator_2   
  uses:
  - zone_air_temperature_setpoint
  - zone_air_temperature_sensor
  - compressor_run_command_1
  - compressor_run_command_2
  - compressor_run_status_1
  - compressor_run_status_2
  implements:
  - CONTROL

DXZC:
  id: "5052245621709209600"
  description: "Compressor run control on zone side (DSP, CSP)."
  is_abstract: true
  opt_uses:
  - discharge_air_temperature_sensor
  - leaving_cooling_coil_temperature_sensor
  - cooling_thermal_power_capacity
  - cooling_percentage_command
  - compressor_speed_percentage_command
  uses:
  - zone_air_cooling_temperature_setpoint
  - zone_air_temperature_sensor
  - compressor_run_command
  - compressor_run_status
  implements:
  - CONTROL


DXDSPRTC:
  id: "13463632719497920512"
  description: "Compressor run control with dual return temp control."
  is_abstract: true
  opt_uses:
  - discharge_air_temperature_sensor
  - leaving_cooling_coil_temperature_sensor
  - cooling_thermal_power_capacity
  - cooling_percentage_command
  - compressor_speed_percentage_command
  uses:
  - return_air_cooling_temperature_setpoint
  - return_air_heating_temperature_setpoint
  - return_air_temperature_sensor
  - compressor_run_command
  - compressor_run_status
  implements:
  - CONTROL


DX2ZC:
  id: "5844879156126416896"
  description: "Two compressor run control on zone side (DSP, CSP)."
  is_abstract: true
  opt_uses:
  - discharge_air_temperature_sensor
  - leaving_cooling_coil_temperature_sensor
  - cooling_thermal_power_capacity
  - cooling_percentage_command
  - compressor_speed_percentage_command
  uses:
  - zone_air_cooling_temperature_setpoint
  - zone_air_temperature_sensor
  - compressor_run_command_1
  - compressor_run_command_2
  - compressor_run_status_1
  - compressor_run_status_2
  implements:
  - CONTROL

DX3ZC:
  id: "14059444876450201600"
  description: "Three compressor run control on zone side."
  is_abstract: true
  opt_uses:
  - discharge_air_temperature_sensor
  - leaving_cooling_coil_temperature_sensor
  - cooling_thermal_power_capacity
  - cooling_percentage_command
  - compressor_speed_percentage_command
  uses:
  - compressor_run_command_1
  - compressor_run_command_2
  - compressor_run_command_3
  - compressor_run_status_1
  - compressor_run_status_2
  - compressor_run_status_3
  - zone_air_temperature_sensor
  - zone_air_cooling_temperature_setpoint
  implements:
  - CONTROL

DX4ZC:
  id: "7395665540313776128"
  description: "Four compressor run control on zone side."
  is_abstract: true
  opt_uses:
  - discharge_air_temperature_sensor
  - leaving_cooling_coil_temperature_sensor
  - cooling_thermal_power_capacity
  - cooling_percentage_command
  - compressor_speed_percentage_command
  uses:
  - compressor_run_command_1
  - compressor_run_command_2
  - compressor_run_command_3
  - compressor_run_command_4
  - compressor_run_status_1
  - compressor_run_status_2
  - compressor_run_status_3
  - compressor_run_status_4
  - zone_air_temperature_sensor
  - zone_air_cooling_temperature_setpoint
  implements:
  - CONTROL

DX2ZC2X:
  id: "2288583562875633664"
  description: "Two compressor run control on zone side (DSP, CSP) with two zone temp sensors."
  is_abstract: true
  opt_uses:
  - discharge_air_temperature_sensor
  - leaving_cooling_coil_temperature_sensor
  - cooling_thermal_power_capacity
  - cooling_percentage_command
  - compressor_speed_percentage_command
  uses:
  - zone_air_cooling_temperature_setpoint
  - zone_air_temperature_sensor_1
  - zone_air_temperature_sensor_2
  - compressor_run_command_1
  - compressor_run_command_2
  - compressor_run_status_1
  - compressor_run_status_2
  implements:
  - CONTROL

DXSC:
  id: "2530229830381731840"
  description: "Compressor run control on supply air side (STC)."
  opt_uses:
  - leaving_cooling_coil_temperature_sensor
  - cooling_thermal_power_capacity
  - cooling_percentage_command #Serves as a duty cycle for single-stage DX sections.
  - compressor_speed_percentage_command
  - cooling_request_count
  uses:
  - compressor_run_status
  - compressor_run_command
  - supply_air_temperature_sensor
  - supply_air_temperature_setpoint
  implements:
  - CONTROL

DX2SC:
  id: "11753601867236507648"
  description: "Two compressor run control on supply air side."
  is_abstract: true
  opt_uses:
  - leaving_cooling_coil_temperature_sensor
  - cooling_thermal_power_capacity
  - cooling_percentage_command
  - compressor_speed_percentage_command
  - cooling_request_count
  uses:
  - compressor_run_command_1
  - compressor_run_command_2
  - compressor_run_status_1
  - compressor_run_status_2
  - supply_air_temperature_sensor
  - supply_air_temperature_setpoint
  implements:
  - CONTROL

DX3SC:
  id: "7141915848809119744"
  description: "Three compressor run control on supply air side."
  is_abstract: true
  opt_uses:
  - leaving_cooling_coil_temperature_sensor
  - cooling_thermal_power_capacity
  - cooling_percentage_command
  - compressor_speed_percentage_command
  - cooling_request_count
  uses:
  - compressor_run_command_1
  - compressor_run_command_2
  - compressor_run_command_3
  - compressor_run_status_1
  - compressor_run_status_2
  - compressor_run_status_3
  - supply_air_temperature_sensor
  - supply_air_temperature_setpoint
  implements:
  - CONTROL

DX4SC:
  id: "16365287885663895552"
  description: "Four compressor run control on supply air side."
  is_abstract: true
  opt_uses:
  - leaving_cooling_coil_temperature_sensor
  - cooling_thermal_power_capacity
  - cooling_percentage_command
  - compressor_speed_percentage_command
  - cooling_request_count
  uses:
  - compressor_run_status_1
  - compressor_run_status_2
  - compressor_run_status_3
  - compressor_run_status_4
  - compressor_run_command_1
  - compressor_run_command_2
  - compressor_run_command_3
  - compressor_run_command_4
  - supply_air_temperature_sensor
  - supply_air_temperature_setpoint
  implements:
  - CONTROL


DX2SDC:
  id: "17195498329471975424"
  description: "Two compressor run control on supply air side (dual temp setpoint)."
  is_abstract: true
  opt_uses:
  - leaving_cooling_coil_temperature_sensor
  - cooling_thermal_power_capacity
  - cooling_percentage_command
  - compressor_speed_percentage_command
  uses:
  - compressor_run_command_1
  - compressor_run_command_2
  - compressor_run_status_1
  - compressor_run_status_2
  - supply_air_temperature_sensor
  - supply_air_heating_temperature_setpoint
  - supply_air_cooling_temperature_setpoint
  implements:
  - CONTROL


DX4SWC:
  id: "1377308325774884864"
  description: "Four compressor run control on supply water side."
  is_abstract: true
  opt_uses:
  - cooling_thermal_power_capacity
  - cooling_percentage_command
  - compressor_speed_percentage_command
  - compressor_speed_percentage_sensor
  uses:
  - compressor_run_command_1
  - compressor_run_command_2
  - compressor_run_command_3
  - compressor_run_command_4
  - compressor_run_status_1
  - compressor_run_status_2
  - compressor_run_status_3
  - compressor_run_status_4
  - supply_water_temperature_sensor
  - supply_water_temperature_setpoint
  implements:
  - CONTROL

DX2SWC:
  id: "8232701752307089408"
  description: "Two compressor run control on supply water side."
  is_abstract: true
  opt_uses:
  - cooling_thermal_power_capacity
  - cooling_percentage_command
  - compressor_speed_percentage_command
  - compressor_speed_percentage_sensor
  uses:
  - compressor_run_command_1
  - compressor_run_command_2
  - compressor_run_status_1
  - compressor_run_status_2
  - supply_water_temperature_sensor
  - supply_water_temperature_setpoint
  implements:
  - CONTROL


DXSWC:
  id: "11457067979271831552"
  description: "Compressor run control on supply water side."
  is_abstract: true
  opt_uses:
  - cooling_thermal_power_capacity
  - cooling_percentage_command
  - compressor_speed_percentage_command
  - compressor_speed_percentage_sensor
  uses:
  - compressor_run_command
  - compressor_run_status
  - supply_water_temperature_sensor
  - supply_water_temperature_setpoint
  implements:
  - CONTROL

DX5SC:
  id: "10600680362629660672"
  description: "Five compressor run control on supply side."
  is_abstract: true
  opt_uses:
  - leaving_cooling_coil_temperature_sensor
  - cooling_thermal_power_capacity
  - cooling_percentage_command
  - compressor_speed_percentage_command
  - cooling_request_count
  uses:
  - compressor_run_command_1
  - compressor_run_command_2
  - compressor_run_command_3
  - compressor_run_command_4
  - compressor_run_command_5
  - compressor_run_status_1
  - compressor_run_status_2
  - compressor_run_status_3
  - compressor_run_status_4
  - compressor_run_status_5
  - supply_air_temperature_sensor
  - supply_air_temperature_setpoint
  implements:
  - CONTROL

DXRC:
  id: "5628706374012633088"
  description: "Compressor run control on return air side (RC)."
  opt_uses:
  - discharge_air_temperature_sensor
  - leaving_cooling_coil_temperature_sensor
  - cooling_thermal_power_capacity
  - cooling_percentage_command
  - compressor_speed_percentage_command
  - compressor_failed_alarm
  uses:
  - return_air_temperature_setpoint
  - return_air_temperature_sensor
  - compressor_run_command
  - compressor_run_status
  implements:
  - CONTROL

DXDC:
  id: "5988994344202272768"
  description: "Compressor run control on discharge air side (DTC)."
  opt_uses:
  - leaving_cooling_coil_temperature_sensor
  - cooling_thermal_power_capacity
  - cooling_percentage_command
  - compressor_speed_percentage_command
  - compressor_run_time_accumulator
  uses:
  - compressor_run_status
  - compressor_run_command
  - discharge_air_temperature_sensor
  - discharge_air_temperature_setpoint
  implements:
  - CONTROL

DX2DC:
  id: "8944903812129226752"
  description: "Two compressor run control on discharge side (DTC)."
  is_abstract: true
  opt_uses:
  - leaving_cooling_coil_temperature_sensor
  - cooling_thermal_power_capacity
  - cooling_percentage_command
  - compressor_speed_percentage_command
  - compressor_run_time_accumulator_1
  - compressor_run_time_accumulator_2  
  uses:
  - discharge_air_temperature_sensor
  - discharge_air_temperature_setpoint
  - compressor_run_command_1
  - compressor_run_command_2
  - compressor_run_status_1
  - compressor_run_status_2
  implements:
  - CONTROL

DX3DC:
  id: "13988935394784182272"
  description: "Three compressor run control on discharge side (DTC)."
  is_abstract: true
  opt_uses:
  - leaving_cooling_coil_temperature_sensor
  - cooling_thermal_power_capacity
  - cooling_percentage_command
  - compressor_speed_percentage_command
  uses:
  - discharge_air_temperature_sensor
  - discharge_air_temperature_setpoint
  - compressor_run_command_1
  - compressor_run_command_2
  - compressor_run_command_3
  - compressor_run_status_1
  - compressor_run_status_2
  - compressor_run_status_3
  implements:
  - CONTROL

HPSC:
  id: "15212366381057048576"
  description: "Supply side heat pump control."
  is_abstract: true
  opt_uses:
  - cooling_thermal_power_capacity
  - heating_thermal_power_capacity
  - compressor_speed_percentage_command
  - cooling_request_count
  - heating_request_count
  uses:
  - supply_air_temperature_sensor
  - supply_air_temperature_setpoint
  - compressor_run_command
  - compressor_run_status
  - reversing_valve_command
  implements:
  - CONTROL

HP2SC:
  id: "3360440274189811712"
  description: "Supply side heat pump control."
  is_abstract: true
  opt_uses:
  - cooling_thermal_power_capacity
  - heating_thermal_power_capacity
  - compressor_speed_percentage_command
  - cooling_request_count
  - heating_request_count
  uses:
  - supply_air_temperature_sensor
  - supply_air_temperature_setpoint
  - compressor_run_command_1
  - compressor_run_command_2
  - compressor_run_status_1
  - compressor_run_status_2
  - reversing_valve_command
  implements:
  - CONTROL

HPDC:
  id: "3683151334988578816"
  description: "Discharge side heat pump control."
  is_abstract: true
  opt_uses:
  - cooling_thermal_power_capacity
  - heating_thermal_power_capacity
  - compressor_speed_percentage_command
  uses:
  - discharge_air_temperature_sensor
  - discharge_air_temperature_setpoint
  - compressor_run_command
  - compressor_run_status
  - reversing_valve_command
  implements:
  - CONTROL

HPZTC:
  id: "4115496899216146432"
  description: "Zone temp heat pump control (ZTC)."
  is_abstract: true
  opt_uses:
  - discharge_air_temperature_sensor
  - cooling_thermal_power_capacity
  - heating_thermal_power_capacity
  - compressor_speed_percentage_command
  uses:
  - zone_air_temperature_setpoint
  - zone_air_temperature_sensor
  - compressor_run_command
  - compressor_run_status
  - reversing_valve_command
  implements:
  - CONTROL

HPZC:
  id: "15428539163170832384"
  description: "Zone temp heat pump control (CSP or DSP)."
  is_abstract: true
  opt_uses:
  - discharge_air_temperature_sensor
  - cooling_thermal_power_capacity
  - heating_thermal_power_capacity
  - compressor_speed_percentage_command
  uses:
  - zone_air_cooling_temperature_setpoint
  - zone_air_heating_temperature_setpoint
  - zone_air_temperature_sensor
  - compressor_run_command
  - compressor_run_status
  - reversing_valve_command
  implements:
  - CONTROL

HP2ZC:
  id: "16221172697588039680"
  description: "Zone temp heat pump control with two compressors."
  is_abstract: true
  opt_uses:
  - discharge_air_temperature_sensor
  - cooling_thermal_power_capacity
  - heating_thermal_power_capacity
  - compressor_speed_percentage_command
  uses:
  - zone_air_cooling_temperature_setpoint
  - zone_air_heating_temperature_setpoint
  - zone_air_temperature_sensor
  - compressor_run_command_1
  - compressor_run_command_2
  - compressor_run_status_1
  - compressor_run_status_2
  - reversing_valve_command
  implements:
  - CONTROL

HWDC:
  id: "16507327195786510336"
  description: "Heating water valve monitoring on discharge air side."
  is_abstract: true
  opt_uses:
  - heating_water_valve_percentage_sensor
  - heating_thermal_power_capacity
  - discharge_air_relative_humidity_sensor
  - heating_water_flowrate_sensor
  uses:
  - heating_water_valve_percentage_command
  - discharge_air_temperature_setpoint
  - discharge_air_temperature_sensor
  implements:
  - CONTROL

HWRC:
  id: "17386253701286461440"
  description: "Heating water valve monitoring on discharge air side."
  is_abstract: true
  opt_uses:
  - heating_water_valve_percentage_sensor
  - heating_thermal_power_capacity
  - discharge_air_relative_humidity_sensor
  - heating_water_flowrate_sensor
  uses:
  - heating_water_valve_percentage_command
  - return_air_temperature_setpoint
  - return_air_temperature_sensor
  implements:
  - CONTROL

HWSC:
  id: "12906523371843354624"
  description: "Heating water valve monitoring on supply air side."
  is_abstract: true
  opt_uses:
  - heating_water_valve_percentage_sensor
  - heating_thermal_power_capacity
  - leaving_heating_coil_temperature_sensor
  - heating_supply_water_temperature_sensor
  - heating_request_count
  uses:
  - heating_water_valve_percentage_command
  - supply_air_temperature_setpoint
  - supply_air_temperature_sensor
  implements:
  - CONTROL

HW2SC:
  id: "15111346551231873024"
  description: "Two heating water valves on supply air side."
  is_abstract: true
  opt_uses:
  - heating_thermal_power_capacity
  - leaving_heating_coil_temperature_sensor
  - heating_request_count
  uses:
  - heating_water_valve_percentage_command_1
  - heating_water_valve_percentage_command_2
  - supply_air_temperature_setpoint
  - supply_air_temperature_sensor
  implements:
  - CONTROL

HWZC:
  id: "12546235401653714944"
  description: "Heating water valve monitoring on zone side (DSP/CSP)."
  is_abstract: true
  opt_uses:
  - discharge_air_temperature_sensor
  - heating_water_valve_percentage_sensor
  - heating_thermal_power_capacity
  - heating_supply_water_isolation_valve_command
  - heating_supply_water_isolation_valve_status
  uses:
  - heating_water_valve_percentage_command
  - zone_air_heating_temperature_setpoint
  - zone_air_temperature_sensor
  implements:
  - CONTROL

HWZTC:
  id: "2674345018457587712"
  description: "Heating water valve monitoring on zone side (ZTC)."
  is_abstract: true
  opt_uses:
  - discharge_air_temperature_sensor
  - heating_water_valve_percentage_sensor
  - heating_thermal_power_capacity
  - heating_water_flowrate_sensor
  uses:
  - heating_water_valve_percentage_command
  - zone_air_temperature_setpoint
  - zone_air_temperature_sensor
  implements:
  - CONTROL

HWSWC:
  id: "8294837353415966720"
  description: "Heating water valve monitoring on supply water side."
  is_abstract: true
  opt_uses:
  - heating_water_valve_percentage_sensor
  - heating_thermal_power_capacity
  - return_water_temperature_sensor
  uses:
  - heating_water_valve_percentage_command
  - supply_water_temperature_setpoint
  - supply_water_temperature_sensor
  implements:
  - CONTROL

PHWSC:
  id: "17518209390270742528"
  description: "Preheating water valve monitoring on supply air side."
  is_abstract: true
  opt_uses:
  - leaving_air_preheating_coil_temperature_sensor
  uses:
  - preheating_water_valve_percentage_command
  - supply_air_temperature_setpoint
  - supply_air_temperature_sensor
  implements:
  - CONTROL
  
HWPVM:
  id: "5829955484802613248"
  description: "Heating water pressure valve command and position monitoring (without regard to what controls it)."
  is_abstract: true
  opt_uses:
  - heating_water_flowrate_sensor
  uses:
  - heating_water_valve_percentage_sensor
  implements:
  - OPERATIONAL
  

HTDC:
  id: "656732385395605504"
  description: "Gas or electric heater control on discharge side."
  is_abstract: true
  opt_uses:
  - heating_thermal_power_capacity
  - heating_percentage_command
  - heater_run_status
  uses:
  - heater_run_command
  - discharge_air_temperature_setpoint
  - discharge_air_temperature_sensor
  implements:
  - CONTROL

HT2DC:
  id: "5268418403822993408"
  description: "Two gas or electric heater control on discharge control."
  is_abstract: true
  opt_uses:
  - heating_thermal_power_capacity
  - heating_percentage_command
  - leaving_heating_coil_temperature_sensor
  uses:
  - heater_run_command_1
  - heater_run_command_2
  - discharge_air_heating_temperature_setpoint
  - discharge_air_temperature_sensor
  implements:
  - CONTROL


HTSC:
  id: "800847573471461376"
  description: "Gas or electric heater control on supply side."
  is_abstract: true
  opt_uses:
  - heating_thermal_power_capacity
  - heating_percentage_command
  - heater_run_status
  - heating_request_count
  uses:
  - heater_run_command
  - supply_air_temperature_setpoint
  - supply_air_temperature_sensor
  implements:
  - CONTROL


HTSDC:
  id: "16700102370461220864"
  description: "Gas or electric heater control on supply side."
  is_abstract: true
  opt_uses:
  - heating_thermal_power_capacity
  - heater_run_status
  - heating_percentage_command
  uses:
  - heater_run_command
  - supply_air_heating_temperature_setpoint
  - supply_air_cooling_temperature_setpoint
  - supply_air_temperature_sensor
  implements:
  - CONTROL



HTRC:
  id: "80271633092182016"
  description: "Gas or electric heater control on return side (RC)."
  is_abstract: true
  opt_uses:
  - heating_thermal_power_capacity
  - discharge_air_temperature_sensor
  - heating_percentage_command
  - heater_run_status
  uses:
  - heater_run_command
  - return_air_temperature_setpoint
  - return_air_temperature_sensor
  implements:
  - CONTROL

HTZC:
  id: "2386114642305875968"
  description: "Gas or electric heater control on zone side (ZC)."
  is_abstract: true
  opt_uses:
  - heating_thermal_power_capacity
  - discharge_air_temperature_sensor
  - heating_percentage_command
  - heater_run_status
  uses:
  - heater_run_command
  - zone_air_heating_temperature_setpoint
  - zone_air_temperature_sensor
  implements:
  - CONTROL

HT2ZC:
  id: "6997800660733263872"
  description: "Two gas or electric heater control on zone side (HSP, DSP)."
  is_abstract: true
  opt_uses:
  - discharge_air_temperature_sensor
  - heating_thermal_power_capacity
  - heating_percentage_command
  uses:
  - heater_run_command_1
  - heater_run_command_2
  - zone_air_heating_temperature_setpoint
  - zone_air_temperature_sensor
  implements:
  - CONTROL

HT2XZTC2X:
  id: "18111271668641955840"
  description: "Two separate heating sections going to two different zones on the device, with independent heating control."
  is_abstract: true
  opt_uses:
  - heating_percentage_command_1
  - discharge_air_temperature_sensor_1
  - heating_percentage_command_2
  - discharge_air_temperature_sensor_2
  uses:
  - zone_air_temperature_setpoint_1
  - zone_air_temperature_sensor_1
  - heater_run_command_1
  - heater_run_status_1
  - zone_air_temperature_setpoint_2
  - zone_air_temperature_sensor_2
  - heater_run_command_2
  - heater_run_status_2
  implements:
  - CONTROL

HT3ZC:
  id: "3504555462265667584"
  description: "Two gas or electric heater control on zone side (HSP, DSP)."
  is_abstract: true
  opt_uses:
  - discharge_air_temperature_sensor
  - heating_thermal_power_capacity
  uses:
  - heater_run_command_1
  - heater_run_command_2
  - heater_run_command_3
  - zone_air_heating_temperature_setpoint
  - zone_air_temperature_sensor
  implements:
  - CONTROL



HTSWC:
  id: "2162764248285970432"
  description: "Two gas or electric heater control on supply water side."
  is_abstract: true
  opt_uses:
  - heating_thermal_power_capacity
  - heating_percentage_command
  uses:
  - heater_run_command
  - supply_water_temperature_sensor
  - supply_water_temperature_setpoint
  implements:
  - CONTROL


HT2SWC:
  id: "10024219610326237184"
  description: "Two gas or electric heater control on supply water side."
  is_abstract: true
  opt_uses:
  - heating_thermal_power_capacity
  - heating_percentage_command
  uses:
  - heater_run_command_1
  - heater_run_command_2
  - supply_water_temperature_sensor
  - supply_water_temperature_setpoint
  implements:
  - CONTROL

HT4SWC:
  id: "15090909928606400512"
  description: "Four gas or electric heater control on supply water side."
  is_abstract: true
  opt_uses:
  - heating_thermal_power_capacity
  - heating_percentage_command
  uses:
  - heater_run_command_1
  - heater_run_command_2
  - heater_run_command_3
  - heater_run_command_4
  - supply_water_temperature_sensor
  - supply_water_temperature_setpoint
  implements:
  - CONTROL


HT2SC:
  id: "5412533591898849280"
  description: "Two gas or electric heater control on supply side."
  is_abstract: true
  opt_uses:
  - heating_thermal_power_capacity
  - heating_percentage_command
  - heating_request_count
  uses:
  - heater_run_command_1
  - heater_run_command_2
  - supply_air_temperature_sensor
  - supply_air_temperature_setpoint
  implements:
  - CONTROL


HT3SC:
  id: "10953790720913178624"
  description: "Three gas or electric heater control on supply side."
  is_abstract: true
  opt_uses:
  - heating_thermal_power_capacity
  - heating_percentage_command
  - heating_request_count
  uses:
  - heater_run_command_1
  - heater_run_command_2
  - heater_run_command_3
  - supply_air_temperature_sensor
  - supply_air_temperature_setpoint
  implements:
  - CONTROL


HT4SC:
  id: "13793873235923697664"
  description: "Four gas or electric heater control on supply side."
  is_abstract: true
  opt_uses:
  - heating_thermal_power_capacity
  - heating_percentage_command
  - heating_request_count
  uses:
  - heater_run_command_1
  - heater_run_command_2
  - heater_run_command_3
  - heater_run_command_4
  - supply_air_temperature_sensor
  - supply_air_temperature_setpoint
  implements:
  - CONTROL

HT2SDC:
  id: "7476730333606445056"
  description: "Two gas or electric heater control on supply side (dual setpoint)."
  is_abstract: true
  opt_uses:
  - heating_thermal_power_capacity
  - heating_percentage_command
  uses:
  - heater_run_command_1
  - heater_run_command_2
  - supply_air_temperature_sensor
  - supply_air_heating_temperature_setpoint
  - supply_air_cooling_temperature_setpoint
  implements:
  - CONTROL

HTVSC:
  id: "14635905628753625088"
  description: "Variable gas to electric control on supply air side."
  is_abstract: true
  opt_uses:
  - heating_thermal_power_capacity
  - heating_request_count
  uses:
  - heater_run_command
  - heater_run_status
  - heating_percentage_command
  - supply_air_temperature_setpoint
  - supply_air_temperature_sensor
  implements:
  - CONTROL

ECON:
  id: "3106690582685155328"
  description: "Economizer mode control"
  is_abstract: true
  opt_uses:
  - low_limit_outside_air_damper_percentage_command
  - supply_air_temperature_sensor
  - outside_air_flowrate_sensor
  - outside_air_flowrate_setpoint
  - return_air_damper_percentage_command
  uses:
  - outside_air_temperature_sensor
  - economizer_mode
  - mixed_air_temperature_sensor
  - supply_air_temperature_setpoint
  - outside_air_damper_percentage_command
  - return_air_temperature_sensor
  implements:
  - CONTROL


ECOND:
  id: "2000353186723921920"
  description: "Economizer mode control - single zone"
  is_abstract: true
  opt_uses:
  - return_air_temperature_sensor
  - outside_air_flowrate_sensor
  - outside_air_flowrate_setpoint
  - mixed_air_temperature_sensor
  - outside_air_damper_percentage_sensor
  - low_limit_outside_air_damper_percentage_command
  - return_air_damper_percentage_command
  uses:
  - outside_air_temperature_sensor
  - economizer_mode
  - discharge_air_temperature_sensor
  - discharge_air_temperature_setpoint
  - outside_air_damper_percentage_command
  implements:
  - CONTROL

ECONM:
  id: "8728731030015442944"
  description: "Economizer mode control"
  is_abstract: true
  opt_uses:
  - outside_air_flowrate_sensor
  - outside_air_flowrate_setpoint
  - supply_air_temperature_sensor
  - outside_air_damper_percentage_sensor
  - low_limit_outside_air_damper_percentage_command
  - return_air_damper_percentage_command
  uses:
  - outside_air_temperature_sensor
  - economizer_mode
  - mixed_air_temperature_sensor
  - mixed_air_temperature_setpoint
  - outside_air_damper_percentage_command
  - return_air_temperature_sensor
  implements:
  - CONTROL

ECONM2X:
  id: "10998545242210172928"
  description: "Economizer mode control"
  is_abstract: true
  opt_uses:
  - outside_air_flowrate_sensor
  - outside_air_flowrate_setpoint
  - supply_air_temperature_sensor
  - outside_air_damper_percentage_sensor
  - low_limit_outside_air_damper_percentage_command
  - return_air_damper_percentage_command
  uses:
  - outside_air_temperature_sensor
  - economizer_mode
  - mixed_air_temperature_sensor_1
  - mixed_air_temperature_sensor_2
  - mixed_air_temperature_setpoint
  - outside_air_damper_percentage_command
  - return_air_temperature_sensor
  implements:
  - CONTROL

ECONMD:
  id: "15646260057656524800"
  description: "Economizer mode control - single zone"
  is_abstract: true
  opt_uses:
  - low_limit_outside_air_damper_percentage_command
  - discharge_air_temperature_sensor
  - outside_air_flowrate_sensor
  - outside_air_flowrate_setpoint
  - return_air_temperature_sensor
  - outside_air_damper_percentage_sensor
  - return_air_damper_percentage_command
  uses:
  - outside_air_temperature_sensor
  - economizer_mode
  - mixed_air_temperature_sensor
  - mixed_air_temperature_setpoint
  - outside_air_damper_percentage_command
  implements:
  - CONTROL

ECONZ:
  id: "10070803718971850752"
  description: "Economizer mode control - single room"
  is_abstract: true
  opt_uses:
  - low_limit_outside_air_damper_percentage_command
  - discharge_air_temperature_sensor
  - outside_air_flowrate_sensor
  - outside_air_relative_humidity_sensor
  - outside_air_flowrate_setpoint
  - return_air_temperature_sensor
  - mixed_air_temperature_sensor
  - outside_air_damper_percentage_sensor
  - return_air_damper_percentage_command
  uses:
  - outside_air_temperature_sensor
  - economizer_mode
  - zone_air_temperature_sensor
  - zone_air_cooling_temperature_setpoint
  - outside_air_damper_percentage_command
  implements:
  - CONTROL
VOADM:
  id: "12330062619539931136"
  description: "Variable outside air damper monitoring."
  is_abstract: true
  opt_uses:
  - economizer_mode
  - mixed_air_temperature_sensor
  - outside_air_damper_percentage_sensor
  - low_limit_outside_air_damper_percentage_command
  uses:
  - outside_air_temperature_sensor
  - outside_air_damper_percentage_command
  implements:
  - MONITORING

BYPDM:
  id: "7718376601112543232"
  description: "Bypass damper monitoring."
  is_abstract: true
  uses:
  - bypass_air_damper_percentage_command
  implements:
  - MONITORING


OAFM:
  id: "7386573678663696384"
  description: "Outside air flow monitoring"
  is_abstract: true
  opt_uses:
  - outside_air_temperature_sensor
  - outside_air_damper_percentage_sensor
  uses:
  - outside_air_flowrate_sensor
  implements:
  - MONITORING

OAFMC:
  id: "16941748637967319040"
  description: "Outside air flow control with minimum setpoint."
  is_abstract: true
  opt_uses:
  - economizer_mode
  - mixed_air_temperature_sensor
  uses:
  - ventilation_outside_air_flowrate_setpoint
  - outside_air_flowrate_sensor
  - outside_air_damper_percentage_command
  implements:
  - CONTROL

OAMC:
  id: "9583248377378766848"
  description: "Outside air flow control."
  is_abstract: true
  opt_uses:
  - outside_air_flowrate_sensor
  uses:
  - outside_air_damper_percentage_sensor
  - outside_air_damper_percentage_command
  implements:
  - CONTROL


OFC:
  id: "18252070729648439296"
  description: "Outside air flow control monitoring (without a damper)."
  is_abstract: true
  uses:
  - outside_air_flowrate_setpoint
  - outside_air_flowrate_sensor
  implements:
  - OPERATIONAL

SFM:
  id: "1953769078078308352"
  description: "Supply air flow monitoring."
  is_abstract: true
  uses:
  - supply_air_flowrate_sensor
  implements:
  - MONITORING

SFC:
  id: "11177141114933084160"
  description: "Supply air flow control."
  is_abstract: true
  uses:
  - supply_air_flowrate_setpoint
  - supply_air_flowrate_sensor
  implements:
  - OPERATIONAL

RFC:
  id: "6565455096505696256"
  description: "Return air flow control."
  is_abstract: true
  uses:
  - return_air_flowrate_setpoint
  - return_air_flowrate_sensor
  implements:
  - OPERATIONAL

SARC:
  id: "15788827133360472064"
  description: "AHU supply air reset control."
  is_abstract: true
  opt_uses:
  - supply_air_flowrate_sensor
  - heating_request_count
  uses:
  - supply_air_temperature_setpoint
  - supply_air_static_pressure_setpoint
  - cooling_request_count
  - pressurization_request_count
  implements:
  - CONTROL

RWISOVPC:
  id: "13482984124146778112"
  description: "Return water isolation valve percentage monitoring."
  is_abstract: true
  opt_uses:
  - run_command
  uses:
  - return_water_valve_percentage_sensor
  - return_water_valve_percentage_command
  implements:
  - OPERATIONAL

CHWISOVM:
  id: "8871298105719390208"
  description: "Chilled water isolation valve monitoring."
  is_abstract: true
  opt_uses:
  - run_command
  uses:
  - chilled_water_isolation_valve_command
  - chilled_water_isolation_valve_status
  implements:
  - MONITORING

CDWISOVM:
  id: "18094670142574166016"
  description: "Condensing water isolation valve monitoring."
  is_abstract: true
  opt_uses:
  - run_command
  uses:
  - condensing_water_isolation_valve_command
  - condensing_water_isolation_valve_status
  implements:
  - MONITORING

CDWISOVPM:
  id: "512617197319749632"
  description: "Condensing water isolation valve percentage monitoring."
  is_abstract: true
  opt_uses:
  - run_command
  uses:
  - condensing_water_isolation_valve_percentage_command
  - condensing_water_isolation_valve_percentage_sensor
  implements:
  - MONITORING

CDWPVM:
  id: "7446747751028621312"
  description: "Condensing water pressure valve command and position monitoring (without regard to what controls it)."
  is_abstract: true
  opt_uses:
  - condensing_water_flowrate_sensor
  uses:
  - condensing_water_valve_percentage_sensor
  implements:
  - OPERATIONAL

CDWFRSM:
  id: "14620379425057800192"
  description: "Condenser water flowrate status monitoring."
  is_abstract: true
  uses:
  - condensing_water_flowrate_status
  implements:
  - OPERATIONAL

BYPVPM:
  id: "9735989234174525440"
  description: "Bypass water valve percentage monitoring."
  is_abstract: true
  opt_uses:
  - bypass_valve_percentage_sensor
  uses:
  - bypass_valve_percentage_command
  implements:
  - MONITORING

MWVPM:
  id: "5124303215747137536"
  description: "Make-up water valve percentage monitoring."
  is_abstract: true
  uses:
  - makeup_water_valve_percentage_command
  implements:
  - MONITORING

HXSWISOVPM:
  id: "11812289399880679424"
  description: "Heat exchanger supply isolation water valve percentage monitoring."
  is_abstract: true
  uses:
  - heat_exchange_supply_water_isolation_valve_percentage_command
  - heat_exchange_supply_water_isolation_valve_percentage_sensor
  implements:
  - MONITORING

HXRWISOVPM:
  id: "14124324858582007808"
  description: "Heat exchanger return isolation water valve percentage monitoring."
  is_abstract: true
  uses:
  - heat_exchange_return_water_isolation_valve_percentage_command
  - heat_exchange_return_water_isolation_valve_percentage_sensor
  implements:
  - MONITORING

HXSWISOVM:
  id: "18037952934766968832"
  description: "Heat exchanger supply isolation water valve monitoring."
  is_abstract: true
  uses:
  - heat_exchange_supply_water_isolation_valve_command
  - heat_exchange_supply_water_isolation_valve_status
  implements:
  - MONITORING

HXRWISOVM:
  id: "9182187217496309760"
  description: "Heat exchanger return isolation water valve monitoring."
  is_abstract: true
  uses:
  - heat_exchange_return_water_isolation_valve_command
  - heat_exchange_return_water_isolation_valve_status
  implements:
  - MONITORING

PWISOVM:
  id: "2818460206533443584"
  description: "Process water iso valve monitoring."
  is_abstract: true
  uses:
  - process_water_isolation_valve_command
  implements:
  - MONITORING

PWVPM:
  id: "12041832243388219392"
  description: "Process water valve percentage monitoring."
  is_abstract: true
  uses:
  - process_water_valve_percentage_command
  implements:
  - MONITORING

CHWBZC:
  id: "16609945715518472192"
  description: "Chilled water valve binary (open/closed) control."
  is_abstract: true
  implements:
  - OPERATIONAL
  uses:
  - chilled_water_valve_command
  - zone_air_temperature_sensor
  - zone_air_cooling_temperature_setpoint

CHWBYPVPM:
  id: "7430146224960831488"
  description: "Chilled water bypass valve percentage monitoring."
  is_abstract: true
  uses:
  - chilled_water_bypass_valve_percentage_sensor
  - chilled_water_bypass_valve_percentage_command
  implements:
  - MONITORING

MXVPM:
  id: "16653518261815607296"
  description: "Mixing valve percent monitoring."
  is_abstract: true
  uses:
  - mixing_valve_percentage_command
  implements:
  - MONITORING

WFRM:
  id: "1665538701926596608"
  description: "Water flowrate monitoring."
  is_abstract: true
  uses:
  - flowrate_sensor
  implements:
  - MONITORING

WFRC:
  id: "10888910738781372416"
  description: "Water flowrate control."
  is_abstract: true
  uses:
  - flowrate_sensor
  - flowrate_setpoint
  implements:
  - OPERATIONAL

MWFRC:
  id: "6277224720353984512"
  description: "Minimum water flowrate control."
  is_abstract: true
  uses:
  - flowrate_sensor
  - low_limit_flowrate_setpoint
  implements:
  - OPERATIONAL

CHWFRM:
  id: "15500596757208760320"
  description: "Chilled water flowrate monitoring."
  is_abstract: true
  uses:
  - chilled_water_flowrate_sensor
  implements:
  - MONITORING

CHWFRSM:
  id: "11667988394339729408"
  description: "Chilled water flowrate status monitoring."
  is_abstract: true
  uses:
  - chilled_water_flowrate_status
  implements:
  - MONITORING

SEPM:
  id: "3971381711140290560"
  description: "Shade extent monitoring."
  is_abstract: true
  uses:
  - shade_extent_percentage_command
  implements:
  - MONITORING

STPM:
  id: "13194753747995066368"
  description: "Shade tilt monitoring."
  is_abstract: true
  uses:
  - shade_tilt_percentage_command
  implements:
  - MONITORING

IGM:
  id: "8583067729567678464"
  description: "Inlet guidevane monitoring."
  is_abstract: true
  uses:
  - inlet_guidevane_percentage_sensor
  implements:
  - OPERATIONAL

CLPM:
  id: "17806439766422454272"
  description: "Cooling thermal monitoring."
  is_abstract: true
  uses:
  - cooling_thermal_power_sensor
  implements:
  - MONITORING

PCLPM:
  id: "1089077949623173120"
  description: "Process cooling thermal monitoring."
  is_abstract: true
  uses:
  - process_cooling_thermal_power_sensor
  implements:
  - MONITORING


### POTENTIALLY ONE-OFF TYPES ###
DDCO:
  id: "10312449986477948928"
  description: "Flow control - dual duct, but only cooling."
  is_abstract: true
  uses:
  - cooling_air_flowrate_setpoint_2
  - cooling_air_flowrate_setpoint_1
  - cooling_air_flowrate_sensor_2
  - cooling_air_flowrate_sensor_1
  - cooling_air_damper_percentage_command_2
  - cooling_air_damper_percentage_command_1
  implements:
  - CONTROL

FDPM2X:
  id: "871492295067697152"
  description: "Filter pressure monitoring (2 sensors)."
  is_abstract: true
  uses:
  - filter_differential_pressure_sensor_1
  - filter_differential_pressure_sensor_2
  implements:
  - MONITORING

FDPSM2X:
  id: "14032659673685950464"
  description: "Filter pressure status monitoring (2 sensors)."
  is_abstract: true
  uses:
  - filter_differential_pressure_status_1
  - filter_differential_pressure_status_2
  opt_uses:
  - filter_alarm_1
  - filter_alarm_2
  implements:
  - MONITORING

FDPM3X:
  id: "16670119787883397120"
  description: "Filter pressure monitoring (3 sensors)."
  is_abstract: true
  uses:
  - filter_differential_pressure_sensor_1
  - filter_differential_pressure_sensor_2
  - filter_differential_pressure_sensor_3
  implements:
  - MONITORING

FDPM4X:
  id: "5700763968050561024"
  description: "Filter pressure monitoring (4 sensors)."
  is_abstract: true
  uses:
  - filter_differential_pressure_sensor_1
  - filter_differential_pressure_sensor_2
  - filter_differential_pressure_sensor_3
  - filter_differential_pressure_sensor_4
  implements:
  - MONITORING

CO2C2X:
  id: "14924136004905336832"
  description: "Carbon dioxide control with dual zone sensors."
  is_abstract: true
  uses:
  - zone_air_co2_concentration_setpoint
  - zone_air_co2_concentration_sensor_1
  - zone_air_co2_concentration_sensor_2
  implements:
  - OPERATIONAL

DSP3X:
  id: "3394920958836867072"
  description: "Dual setpoint zone temp control with 3 temp sensors."
  is_abstract: true
  opt_uses:
  - discharge_air_temperature_sensor
  uses:
  - zone_air_temperature_sensor_1
  - zone_air_temperature_sensor_2
  - zone_air_temperature_sensor_3
  - zone_air_cooling_temperature_setpoint
  - zone_air_heating_temperature_setpoint
  implements:
  - OPERATIONAL


EFSS2X:
  id: "12618292995691642880"
  description: "Exhaust fan start-stop and feedback with two fans."
  is_abstract: true
  opt_uses:
  - exhaust_fan_current_sensor_1
  - exhaust_fan_power_sensor_1
  - exhaust_fan_current_sensor_2
  - exhaust_fan_power_sensor_2
  - exhaust_air_flowrate_capacity
  - exhaust_fan_power_capacity
  uses:
  - exhaust_fan_run_command_1
  - exhaust_fan_run_status_1
  - exhaust_fan_run_command_2
  - exhaust_fan_run_status_2
  implements:
  - OPERATIONAL

EFSS3X:
  id: "8006606977264254976"
  description: "Exhaust fan start-stop and feedback with three fans."
  is_abstract: true
  opt_uses:
  - exhaust_fan_current_sensor_1
  - exhaust_fan_power_sensor_1
  - exhaust_fan_current_sensor_2
  - exhaust_fan_power_sensor_2
  - exhaust_fan_current_sensor_3
  - exhaust_fan_power_sensor_3
  - exhaust_air_flowrate_capacity
  - exhaust_fan_power_capacity
  uses:
  - exhaust_fan_run_command_1
  - exhaust_fan_run_status_1
  - exhaust_fan_run_command_2
  - exhaust_fan_run_status_2
  - exhaust_fan_run_command_3
  - exhaust_fan_run_status_3
  implements:
  - OPERATIONAL

EFSS4X:
  id: "17229979014119030784"
  description: "Exhaust fan start-stop and feedback with four fans."
  is_abstract: true
  opt_uses:
  - exhaust_air_flowrate_capacity
  - exhaust_fan_power_capacity
  - exhaust_fan_current_sensor_1
  - exhaust_fan_power_sensor_1
  - exhaust_fan_current_sensor_2
  - exhaust_fan_power_sensor_2
  - exhaust_fan_current_sensor_3
  - exhaust_fan_power_sensor_3
  - exhaust_fan_current_sensor_4
  - exhaust_fan_power_sensor_4
  uses:
  - exhaust_fan_run_command_1
  - exhaust_fan_run_status_1
  - exhaust_fan_run_command_2
  - exhaust_fan_run_status_2
  - exhaust_fan_run_command_3
  - exhaust_fan_run_status_3
  - exhaust_fan_run_command_4
  - exhaust_fan_run_status_4
  implements:
  - OPERATIONAL

DF2XSS:
  id: "9591874046098669568"
  description: "Discharge fan start-stop and feedback (2 pts)."
  is_abstract: true
  opt_uses:
  - discharge_fan_current_sensor
  - discharge_fan_power_sensor
  uses:
  - discharge_fan_run_status_1
  - discharge_fan_run_status_2
  - discharge_fan_run_command_1
  - discharge_fan_run_command_2
  implements:
  - OPERATIONAL

SFSS2X:
  id: "2241999454230020096"
  description: "Supply fan start-stop and feedback for two fans."
  is_abstract: true
  opt_uses:
  - supply_air_flowrate_capacity
  - supply_fan_power_capacity
  - supply_fan_current_sensor_1
  - supply_fan_current_sensor_2
  - supply_fan_power_sensor_1
  - supply_fan_power_sensor_2
  uses:
  - supply_fan_run_command_1
  - supply_fan_run_status_1
  - supply_fan_run_command_2
  - supply_fan_run_status_2
  implements:
  - OPERATIONAL

SFSS3X:
  id: "11465371491084795904"
  description: "Supply fan start-stop and feedback for three fans."
  is_abstract: true
  opt_uses:
  - supply_air_flowrate_capacity
  - supply_fan_power_capacity
  - supply_fan_current_sensor_1
  - supply_fan_current_sensor_2
  - supply_fan_current_sensor_3
  - supply_fan_power_sensor_1
  - supply_fan_power_sensor_2
  - supply_fan_power_sensor_3
  uses:
  - supply_fan_run_command_1
  - supply_fan_run_status_1
  - supply_fan_run_command_2
  - supply_fan_run_status_2
  - supply_fan_run_command_3
  - supply_fan_run_status_3
  implements:
  - OPERATIONAL

SFSS4X:
  id: "12662092041384099840"
  description: "Supply fan start-stop and feedback for four fans."
  is_abstract: true
  opt_uses:
  - supply_air_flowrate_capacity
  - supply_fan_power_capacity
  - supply_fan_current_sensor_1
  - supply_fan_current_sensor_2
  - supply_fan_current_sensor_3
  - supply_fan_current_sensor_4
  - supply_fan_power_sensor_1
  - supply_fan_power_sensor_2
  - supply_fan_power_sensor_3
  - supply_fan_power_sensor_4
  uses:
  - supply_fan_run_command_1
  - supply_fan_run_status_1
  - supply_fan_run_command_2
  - supply_fan_run_status_2
  - supply_fan_run_command_3
  - supply_fan_run_status_3
  - supply_fan_run_command_4
  - supply_fan_run_status_4
  implements:
  - OPERATIONAL

EFVSC2X:
  id: "6853685472657408000"
  description: "Exhaust fan variable speed control with feedback and sensoring for two fans."
  is_abstract: true
  opt_uses:
  - exhaust_fan_speed_frequency_sensor_1
  - exhaust_fan_speed_percentage_sensor_1
  - exhaust_fan_current_sensor_1
  - exhaust_fan_power_sensor_1
  - exhaust_fan_speed_frequency_sensor_2
  - exhaust_fan_speed_percentage_sensor_2
  - exhaust_fan_current_sensor_2
  - exhaust_fan_power_sensor_2
  uses:
  - exhaust_fan_run_command_1
  - exhaust_fan_run_status_1
  - exhaust_fan_speed_percentage_command_1
  - exhaust_fan_run_command_2
  - exhaust_fan_run_status_2
  - exhaust_fan_speed_percentage_command_2
  implements:
  - OPERATIONAL

EFVSC3X:
  id: "16077057509512183808"
  description: "Exhaust fan variable speed control with feedback and sensoring for three fans."
  is_abstract: true
  opt_uses:
  - exhaust_fan_speed_frequency_sensor_1
  - exhaust_fan_speed_percentage_sensor_1
  - exhaust_fan_current_sensor_1
  - exhaust_fan_power_sensor_1
  - exhaust_fan_speed_frequency_sensor_2
  - exhaust_fan_speed_percentage_sensor_2
  - exhaust_fan_current_sensor_2
  - exhaust_fan_power_sensor_2
  - exhaust_fan_speed_frequency_sensor_3
  - exhaust_fan_speed_percentage_sensor_3
  - exhaust_fan_current_sensor_3
  - exhaust_fan_power_sensor_3
  uses:
  - exhaust_fan_run_command_1
  - exhaust_fan_run_status_1
  - exhaust_fan_speed_percentage_command_1
  - exhaust_fan_run_command_2
  - exhaust_fan_run_status_2
  - exhaust_fan_speed_percentage_command_2
  - exhaust_fan_run_command_3
  - exhaust_fan_run_status_3
  - exhaust_fan_speed_percentage_command_3
  implements:
  - OPERATIONAL

EFVSC4X:
  id: "4547842463443714048"
  description: "Exhaust fan variable speed control with feedback and sensoring for four fans."
  is_abstract: true
  opt_uses:
  - exhaust_fan_speed_frequency_sensor_1
  - exhaust_fan_speed_percentage_sensor_1
  - exhaust_fan_current_sensor_1
  - exhaust_fan_power_sensor_1
  - exhaust_fan_speed_frequency_sensor_2
  - exhaust_fan_speed_percentage_sensor_2
  - exhaust_fan_current_sensor_2
  - exhaust_fan_power_sensor_2
  - exhaust_fan_speed_frequency_sensor_3
  - exhaust_fan_speed_percentage_sensor_3
  - exhaust_fan_current_sensor_3
  - exhaust_fan_power_sensor_3
  - exhaust_fan_speed_frequency_sensor_4
  - exhaust_fan_speed_percentage_sensor_4
  - exhaust_fan_current_sensor_4
  - exhaust_fan_power_sensor_4
  uses:
  - exhaust_fan_run_command_1
  - exhaust_fan_run_status_1
  - exhaust_fan_speed_percentage_command_1
  - exhaust_fan_run_command_2
  - exhaust_fan_run_status_2
  - exhaust_fan_speed_percentage_command_2
  - exhaust_fan_run_command_3
  - exhaust_fan_run_status_3
  - exhaust_fan_speed_percentage_command_3
  - exhaust_fan_run_command_4
  - exhaust_fan_run_status_4
  - exhaust_fan_speed_percentage_command_4
  implements:
  - OPERATIONAL

SFVSC2X:
  id: "13771214500298489856"
  description: "Supply fan variable speed control with feedback and sensoring with two fans."
  is_abstract: true
  opt_uses:
  - supply_fan_speed_frequency_sensor_1
  - supply_fan_speed_percentage_sensor_1
  - supply_fan_current_sensor_1
  - supply_fan_power_sensor_1
  - supply_fan_speed_frequency_sensor_2
  - supply_fan_speed_percentage_sensor_2
  - supply_fan_current_sensor_2
  - supply_fan_power_sensor_2
  uses:
  - supply_fan_run_command_1
  - supply_fan_run_status_1
  - supply_fan_speed_percentage_command_1
  - supply_fan_run_command_2
  - supply_fan_run_status_2
  - supply_fan_speed_percentage_command_2
  implements:
  - OPERATIONAL

SFVSC3X:
  id: "6519182149650743296"
  description: "Supply fan variable speed control with feedback and sensoring with three fans."
  is_abstract: true
  opt_uses:
  - supply_fan_speed_frequency_sensor_1
  - supply_fan_speed_percentage_sensor_1
  - supply_fan_current_sensor_1
  - supply_fan_power_sensor_1
  - supply_fan_speed_frequency_sensor_2
  - supply_fan_speed_percentage_sensor_2
  - supply_fan_current_sensor_2
  - supply_fan_power_sensor_2
  - supply_fan_speed_frequency_sensor_3
  - supply_fan_speed_percentage_sensor_3
  - supply_fan_current_sensor_3
  - supply_fan_power_sensor_3
  - dc_voltage_sensor_1
  - dc_voltage_sensor_2
  - dc_voltage_sensor_3
  - ac_voltage_sensor_1
  - ac_voltage_sensor_2
  - ac_voltage_sensor_3 
  - supply_fan_run_time_accumulator_1
  - supply_fan_run_time_accumulator_2
  - supply_fan_run_time_accumulator_3
  - supply_fan_run_mode_1
  - supply_fan_run_mode_2
  - supply_fan_run_mode_3  
  uses:
  - supply_fan_run_command_1
  - supply_fan_run_status_1
  - supply_fan_speed_percentage_command_1
  - supply_fan_run_command_2
  - supply_fan_run_status_2
  - supply_fan_speed_percentage_command_2
  - supply_fan_run_command_3
  - supply_fan_run_status_3
  - supply_fan_speed_percentage_command_3
  implements:
  - OPERATIONAL

SFVSC4X:
  id: "17733145221803278336"
  description: "Supply fan variable speed control with feedback and sensoring with four fans."
  is_abstract: true
  opt_uses:
  - supply_fan_speed_frequency_sensor_1
  - supply_fan_speed_percentage_sensor_1
  - supply_fan_current_sensor_1
  - supply_fan_power_sensor_1
  - supply_fan_speed_frequency_sensor_2
  - supply_fan_speed_percentage_sensor_2
  - supply_fan_current_sensor_2
  - supply_fan_power_sensor_2
  - supply_fan_speed_frequency_sensor_3
  - supply_fan_speed_percentage_sensor_3
  - supply_fan_current_sensor_3
  - supply_fan_power_sensor_3
  - supply_fan_speed_frequency_sensor_4
  - supply_fan_speed_percentage_sensor_4
  - supply_fan_current_sensor_4
  - supply_fan_power_sensor_4
  uses:
  - supply_fan_run_command_1
  - supply_fan_run_status_1
  - supply_fan_speed_percentage_command_1
  - supply_fan_run_command_2
  - supply_fan_run_status_2
  - supply_fan_speed_percentage_command_2
  - supply_fan_run_command_3
  - supply_fan_run_status_3
  - supply_fan_speed_percentage_command_3
  - supply_fan_run_command_4
  - supply_fan_run_status_4
  - supply_fan_speed_percentage_command_4
  implements:
  - OPERATIONAL

BYPSSPC:
  id: "622251700748550144"
  description: "Supply static pressure control with bypass damper."
  is_abstract: true
  opt_uses:
  - supply_air_flowrate_sensor
  uses:
  - supply_air_static_pressure_sensor
  - supply_air_static_pressure_setpoint
  - supply_fan_run_command
  - supply_fan_run_status
  - bypass_air_damper_percentage_command
  implements:
  - CONTROL

BYPSSPC2X: # Consider virtual point for instances where dampers control to same value.
  id: "7071406367143100416"
  description: "Supply static pressure control with bypass damper."
  is_abstract: true
  opt_uses:
  - supply_air_flowrate_sensor
  uses:
  - supply_air_static_pressure_sensor
  - supply_air_static_pressure_setpoint
  - supply_fan_run_command
  - supply_fan_run_status
  - bypass_air_damper_percentage_command_1
  - bypass_air_damper_percentage_command_2
  implements:
  - CONTROL

SWISOVM:
  id: "5867537891751624704"
  description: "Supply side isolation valve monitoring."
  is_abstract: true
  uses:
  - supply_water_isolation_valve_command
  - supply_water_isolation_valve_status
  implements:
  - MONITORING

SWISOVPM:
  id: "3561694882537930752"
  description: "Supply side isolation valve monitoring."
  is_abstract: true
  uses:
  - supply_water_isolation_valve_percentage_command
  - supply_water_isolation_valve_percentage_sensor
  implements:
  - MONITORING

RWISOVM:
  id: "9884748759366107136"
  description: "Return side isolation valve monitoring."
  is_abstract: true
  uses:
  - return_water_isolation_valve_command
  - return_water_isolation_valve_status
  implements:
  - MONITORING

RWISOVPM:
  id: "5273062740938719232"
  description: "Return side isolation valve monitoring."
  is_abstract: true
  uses:
  - return_water_isolation_valve_percentage_command
  - return_water_isolation_valve_percentage_sensor
  implements:
  - MONITORING

CICHVISOVM3X:
  id: "2503444627617480704"
  description: "Circuit changeover valve for switching between Hot water system and Chiller "
  is_abstract: true
  uses:
  - circulation_changeover_isolation_valve_status_1
  - circulation_changeover_isolation_valve_status_2
  - circulation_changeover_isolation_valve_status_3
  implements:
  - MONITORING

CHWRWISOVPM:
  id: "10432710170277576704"
  description: "Return side isolation valve monitoring."
  is_abstract: true
  uses:
  - chilled_return_water_isolation_valve_percentage_command
  - chilled_return_water_isolation_valve_percentage_sensor
  implements:
  - MONITORING

CHWRWISOVM:
  id: "10538544761520783360"
  description: "Return side isolation valve monitoring."
  is_abstract: true
  uses:
  - chilled_return_water_isolation_valve_command
  - chilled_return_water_isolation_valve_status
  implements:
  - MONITORING


CHWSWISOVPM:
  id: "493265792670892032"
  description: "Supply side isolation valve monitoring."
  is_abstract: true
  uses:
  - chilled_supply_water_isolation_valve_percentage_command
  - chilled_supply_water_isolation_valve_percentage_sensor
  implements:
  - MONITORING

CHWSWISOVM:
  id: "16767023046174179328"
  description: "Supply side isolation valve monitoring."
  is_abstract: true
  uses:
  - chilled_supply_water_isolation_valve_command
  - chilled_supply_water_isolation_valve_status
  implements:
  - MONITORING


PRWDT:
  id: "73094021186060288"
  description: "Temperature differential across process water."
  is_abstract: true
  implements:
  - MONITORING
  opt_uses:
  - process_cooling_thermal_power_sensor
  uses:
  - process_return_water_temperature_sensor
  - process_supply_water_temperature_sensor

PRWDT2X:
  id: "2264658189855227904"
  description: "Temperature differential across 2 process water headers."
  is_abstract: true
  implements:
  - MONITORING
  opt_uses:
  - process_cooling_thermal_power_sensor_1
  - process_cooling_thermal_power_sensor_2
  uses:
  - process_return_water_temperature_sensor_1
  - process_return_water_temperature_sensor_2
  - process_supply_water_temperature_sensor_1
  - process_supply_water_temperature_sensor_2


PWFRM:
  id: "2595109812513538048"
  description: "Flowrate monitoring for process water."
  is_abstract: true
  implements:
  - MONITORING
  uses:
  - process_water_flowrate_sensor

PWFRM2X:
  id: "9296466058040836096"
  description: "Flowrate monitoring for 2 process water headers."
  is_abstract: true
  implements:
  - MONITORING
  uses:
  - process_water_flowrate_sensor_1
  - process_water_flowrate_sensor_2

PWDPM:
  id: "455899989512552448"
  description: "Differential pressure monitoring for process water."
  is_abstract: true
  implements:
  - MONITORING
  uses:
  - process_water_differential_pressure_sensor

PWDPM2X:
  id: "7200603381453291520"
  description: "Differential pressure monitoring for 2 process water headers."
  is_abstract: true
  implements:
  - MONITORING
  uses:
  - process_water_differential_pressure_sensor_1
  - process_water_differential_pressure_sensor_2


CWRISOVPM:
  id: "5821024151850188800"
  description: "Condensing water return isolation monitoring."
  is_abstract: true
  uses:
  - condensing_return_water_isolation_valve_percentage_sensor
  - condensing_return_water_isolation_valve_percentage_command
  implements:
  - MONITORING

CWRISOVM:
  id: "8126867161063882752"
  description: "Condensing water return isolation monitoring."
  is_abstract: true
  uses:
  - condensing_return_water_isolation_valve_status
  - condensing_return_water_isolation_valve_command
  implements:
  - MONITORING


CWSISOVPM:
  id: "9716637829525667840"
  description: "Condensing water supply isolation monitoring."
  is_abstract: true
  uses:
  - condensing_supply_water_isolation_valve_percentage_sensor
  - condensing_supply_water_isolation_valve_percentage_command
  implements:
  - MONITORING

CWSISOVM:
  id: "1779043486285168640"
  description: "Condensing water supply isolation monitoring."
  is_abstract: true
  uses:
  - condensing_supply_water_isolation_valve_status
  - condensing_supply_water_isolation_valve_command
  implements:
  - MONITORING




CHWRISOVPM:
  id: "17456073789161865216"
  description: "Chilled water return isolation monitoring."
  is_abstract: true
  uses:
  - chilled_return_water_isolation_valve_percentage_sensor
  - chilled_return_water_isolation_valve_percentage_command
  implements:
  - MONITORING


WDPM:
  id: "6845381960844443648"
  description: "Differential pressure monitoring."
  is_abstract: true
  uses:
  - differential_pressure_sensor


CHWDPM:
  id: "17350239197918658560"
  description: "Differential pressure monitoring for chilled water."
  is_abstract: true
  uses:
  - chilled_water_differential_pressure_sensor


CHDX4SC:
  id: "5104951811098279936"
  description: "Chiller control."
  is_abstract: true
  opt_uses:
  - chilled_return_water_temperature_sensor
  - cooling_percentage_command
  - compressor_speed_frequency_sensor
  - compressor_speed_percentage_command
  - compressor_speed_percentage_sensor
  uses:
  - compressor_run_command_1
  - compressor_run_command_2
  - compressor_run_command_3
  - compressor_run_command_4
  - compressor_run_status_1
  - compressor_run_status_2
  - compressor_run_status_3
  - compressor_run_status_4
  - chilled_supply_water_temperature_sensor
  - chilled_supply_water_temperature_setpoint

CHDX2SC:
  id: "11002415523139944448"
  description: "Chiller control."
  is_abstract: true
  opt_uses:
  - chilled_return_water_temperature_sensor
  - cooling_percentage_command
  - compressor_speed_frequency_sensor
  - compressor_speed_percentage_command
  - compressor_speed_percentage_sensor
  - cooling_request_count
  uses:
  - compressor_run_command_1
  - compressor_run_command_2
  - compressor_run_status_1
  - compressor_run_status_2
  - chilled_supply_water_temperature_sensor
  - chilled_supply_water_temperature_setpoint


CHDXSC:
  id: "738711972362584064"
  description: "Chiller control single stage."
  is_abstract: true
  opt_uses:
  - chilled_return_water_temperature_sensor
  - cooling_percentage_command
  - compressor_speed_frequency_sensor
  - compressor_speed_percentage_command
  - compressor_speed_percentage_sensor
  uses:
  - compressor_run_command
  - compressor_run_status
  - chilled_supply_water_temperature_sensor
  - chilled_supply_water_temperature_setpoint

CHDXVSC:
  id: "16068753997699219456"
  description: "Variable speed compressor control."
  is_abstract: true
  uses:
  - compressor_speed_percentage_sensor
  - compressor_run_command
  - compressor_run_status
  opt_uses:
  - compressor_current_sensor
  - compressor_voltage_sensor
  - compressor_lost_power_alarm
  - compressor_speed_frequency_sensor
  - compressor_failed_alarm
 
CDWFRM:
  id: "632877381119377408"
  description: "Condenser water flowrate monitoring."
  is_abstract: true
  uses:
  - condensing_water_flowrate_sensor
  implements:
  - MONITORING

REFSM:
  id: "14328323847953055744"
  description: "Refrigerant saturation monitoring."
  is_abstract: true
  opt_uses:
  - refrigerant_discharge_temperature_sensor
  - refrigerant_suction_temperature_sensor
  uses:
  - refrigerant_condenser_saturation_temperature_sensor
  - refrigerant_evaporator_saturation_temperature_sensor
  implements:
  - MONITORING


PDSCV:
  id: "2539113884334161920"
  description: "Pressure-dependent supply damper control for ventilation purposes (CO2 or VOC)."
  is_abstract: true
  uses:
  - supply_air_damper_percentage_command
  - supply_air_damper_percentage_sensor
  implements:
  - CONTROL

SDBPC:
  id: "11762485921188937728"
  description: "Back-pressure controlling supply damper."
  is_abstract: true
  opt_uses:
  - supply_air_flowrate_sensor
  uses:
  - supply_air_static_pressure_sensor
  - supply_air_static_pressure_setpoint
  - supply_air_damper_percentage_command
  - supply_air_damper_percentage_sensor
  implements:
  - MONITORING

HWVM:
  id: "12990740464972857344"
  description: "Heating water valve command and position monitoring (without regard to what controls it)."
  is_abstract: true
  opt_uses:
  - heating_thermal_power_capacity
  - heating_water_flowrate_sensor
  uses:
  - heating_water_valve_percentage_sensor
  - heating_water_valve_percentage_command
  implements:
  - OPERATIONAL

CHWVM:
  id: "16809792948983037952"
  description: "Chilled water valve command and position monitoring (without regard to what controls it)."
  is_abstract: true
  opt_uses:
  - cooling_thermal_power_capacity
  - chilled_water_flowrate_sensor
  - chilled_water_valve_failed_alarm
  uses:
  - chilled_water_valve_percentage_sensor
  - chilled_water_valve_percentage_command
  implements:
  - OPERATIONAL

RMM:
  id: "16071202610094276608"
  description: "Run mode monitoring."
  is_abstract: true
  uses:
  - run_mode

DSPZDHC:
  id: "8195635016311504896"
  description: "Zone dual setpoint humidification/dehumidification control."
  is_abstract: true
  opt_uses:
  - humidification_percentage_command
  uses:
  - zone_air_relative_humidity_sensor
  - zone_air_dehumidification_relative_humidity_setpoint
  - zone_air_humidification_relative_humidity_setpoint
  - dehumidification_run_command
  - humidification_run_command
  implements:
  - CONTROL

EFC:
  id: "9564729303032135680"
  description: "Exhaust air flow control."
  is_abstract: true
  uses:
  - exhaust_air_flowrate_sensor
  - exhaust_air_flowrate_setpoint
  implements:
  - OPERATIONAL

DXDDC:
  id: "14536703291649163264"
  description: "DX cooling dual setpoint control on discharge side"
  is_abstract: true
  opt_uses:
  - cooling_percentage_command
  - compressor_run_status
  uses:
  - compressor_run_command
  - discharge_air_heating_temperature_setpoint
  - discharge_air_cooling_temperature_setpoint
  - discharge_air_temperature_sensor
  implements:
  - CONTROL

HTDDC:
  id: "11978658703302721536"
  description: "gas or electric heating dual setpoint control on discharge side"
  is_abstract: true
  opt_uses:
  - heating_percentage_command
  - heater_run_status
  uses:
  - heater_run_command
  - discharge_air_heating_temperature_setpoint
  - discharge_air_cooling_temperature_setpoint
  - discharge_air_temperature_sensor
  implements:
  - CONTROL

REFSM2X:
  id: "16374171939616325632"
  description: "Refrigerant temperature monitoring for 2 circuits."
  is_abstract: true
  opt_uses:
  - refrigerant_discharge_temperature_sensor_1
  - refrigerant_discharge_temperature_sensor_2
  - refrigerant_suction_temperature_sensor_1
  - refrigerant_suction_temperature_sensor_2
  uses:
  - refrigerant_condenser_saturation_temperature_sensor_1
  - refrigerant_evaporator_saturation_temperature_sensor_1
  - refrigerant_condenser_saturation_temperature_sensor_2
  - refrigerant_evaporator_saturation_temperature_sensor_2
  implements:
  - MONITORING

REFPM:
  id: "5061129675661639680"
  description: "Refrigerant pressure monitoring for single circuits."
  is_abstract: true
  opt_uses:
  - refrigerant_differential_pressure_sensor
  uses:
  - refrigerant_evaporator_pressure_sensor
  - refrigerant_condenser_pressure_sensor
  implements:
  - MONITORING

REFPM2X:
  id: "3800121779997900800"
  description: "Refrigerant pressure monitoring for 2 circuits."
  is_abstract: true
  uses:
  - refrigerant_evaporator_pressure_sensor_1
  - refrigerant_condenser_pressure_sensor_1
  - refrigerant_evaporator_pressure_sensor_2
  - refrigerant_condenser_pressure_sensor_2
  implements:
  - MONITORING

SWPSS:
  id: "14653796881960796160"
  description: "Sweeper pump start stop monitoring."
  is_abstract: true
  uses:
  - sweeper_pump_run_command
  - sweeper_pump_run_status
  implements:
  - OPERATIONAL

DRPM:
  id: "14779975736852742144"
  description: "Drain pump monitoring."
  is_abstract: true
  opt_uses:
  - water_low_level_status
  - water_high_level_status
  - drain_pump_failed_alarm
  - input_motor_power_status
  uses:
  - drain_pump_run_status
  implements:
  - MONITORING

SDM:
  id: "5997878398154702848"
  description: "Supply air damper monitoring."
  is_abstract: true
  uses:
  - supply_air_damper_command
  - supply_air_damper_status

ECDDC:
  id: "17635179835280064512"
  description: "Evaporative cooler control on discharge side."
  is_abstract: true
  opt_uses:
  - evaporative_cooler_run_status
  - cooling_percentage_sensor
  uses:
  - evaporative_cooler_run_command
  - discharge_air_temperature_sensor
  - discharge_air_cooling_temperature_setpoint
  - discharge_air_heating_temperature_setpoint
  implements:
  - CONTROL

DXSDC:
  id: "3007488245580693504"
  description: "Compressor run control on supply side, dual setpoints."
  is_abstract: true
  opt_uses:
  - leaving_cooling_coil_temperature_sensor
  - cooling_thermal_power_capacity
  - cooling_percentage_command #Serves as a duty cycle for single-stage DX sections.
  - compressor_speed_percentage_command
  - compressor_run_status
  uses:
  - compressor_run_command
  - supply_air_cooling_temperature_setpoint
  - supply_air_heating_temperature_setpoint
  - supply_air_temperature_sensor
  implements:
  - CONTROL

ETM4X:
  id: "11771493120443678720"
  description: "Basic exhaust temperature monitoring."
  is_abstract: true
  uses:
  - exhaust_air_temperature_sensor_1
  - exhaust_air_temperature_sensor_2
  - exhaust_air_temperature_sensor_3
  - exhaust_air_temperature_sensor_4
  implements:
  - MONITORING

DX6SC:
  id: "7258886293818441728"
  description: "Six compressor run control on supply air side."
  is_abstract: true
  opt_uses:
  - leaving_cooling_coil_temperature_sensor
  - cooling_thermal_power_capacity
  - cooling_percentage_command
  - compressor_speed_percentage_command
  - cooling_request_count
  uses:
  - compressor_run_status_1
  - compressor_run_status_2
  - compressor_run_status_3
  - compressor_run_status_4
  - compressor_run_status_5
  - compressor_run_status_6
  - compressor_run_command_1
  - compressor_run_command_2
  - compressor_run_command_3
  - compressor_run_command_4
  - compressor_run_command_5
  - compressor_run_command_6
  - supply_air_temperature_sensor
  - supply_air_temperature_setpoint
  implements:
  - CONTROL

DX2DSPRTC:
  id: "3583948997884116992"
  description: "Two-stage compressor run control with dual return temp control."
  is_abstract: true
  opt_uses:
  - leaving_cooling_coil_temperature_sensor
  - cooling_thermal_power_capacity
  - cooling_percentage_command
  - compressor_speed_percentage_command
  - cooling_stage_run_count
  uses:
  - return_air_cooling_temperature_setpoint
  - return_air_heating_temperature_setpoint
  - return_air_temperature_sensor
  - compressor_run_command_1
  - compressor_run_status_1
  - compressor_run_command_2
  - compressor_run_status_2
  implements:
  - CONTROL

DX4DC:
  id: "233270875120467968"
  description: "Compressor run control on discharge air side (DTC)."
  is_abstract: true
  opt_uses:
  - leaving_cooling_coil_temperature_sensor
  - cooling_thermal_power_capacity
  - cooling_percentage_command
  - compressor_speed_percentage_command
  uses:
  - compressor_run_status_1
  - compressor_run_command_1
  - compressor_run_status_2
  - compressor_run_command_2
  - compressor_run_status_3
  - compressor_run_command_3
  - compressor_run_status_4
  - compressor_run_command_4
  - discharge_air_temperature_sensor
  - discharge_air_temperature_setpoint
  implements:
  - CONTROL


DX6SWC:
  id: "10609564416582090752"
  description: "Six compressor run control on supply water side."
  is_abstract: true
  opt_uses:
  - cooling_thermal_power_capacity
  - cooling_percentage_command
  - compressor_speed_percentage_command
  - compressor_speed_percentage_sensor
  uses:
  - compressor_run_command_1
  - compressor_run_status_1
  - compressor_run_command_2
  - compressor_run_status_2
  - compressor_run_command_3
  - compressor_run_status_3
  - compressor_run_command_4
  - compressor_run_status_4
  - compressor_run_command_5
  - compressor_run_status_5
  - compressor_run_command_6
  - compressor_run_status_6
  - supply_water_temperature_sensor
  - supply_water_temperature_setpoint
  implements:
  - CONTROL


DRSM5X:
  id: "7159807102016290816"
  description: "Dryer status monitoring."
  is_abstract: true
  uses:
  - dryer_run_status_1
  - dryer_run_status_2
  - dryer_run_status_3
  - dryer_run_status_4
  - dryer_run_status_5
  implements:
  - MONITORING

DRSM8X:
  id: "4953043284604747776"
  description: "Dryer status monitoring."
  is_abstract: true
  uses:
  - dryer_run_status_1
  - dryer_run_status_2
  - dryer_run_status_3
  - dryer_run_status_4
  - dryer_run_status_5
  - dryer_run_status_6
  - dryer_run_status_7
  - dryer_run_status_8
  implements:
  - MONITORING
  
AHAC:
  id: "529218723387539456"
  description: "Tag to indicate an after hours activation method e.g. push button associated with this device."
  is_abstract: true
  uses:  
  - user_occupancy_override_status
  - zone_occupancy_status
  implements:
  - OPERATIONAL
  
DFFC:
  id: "10094864331922472960"
  description: "Discharge fan flow control"
  is_abstract: true
  uses:
  - discharge_fan_run_command
  - discharge_fan_run_status
  - discharge_fan_speed_percentage_command
  - discharge_air_flowrate_setpoint
  - discharge_air_flowrate_sensor
  implements:
  - CONTROL

EFM:
  id: "1682140227994386432"
  description: "Exhaust air flow monitoring"
  is_abstract: true
  uses:
  - exhaust_air_flowrate_sensor  
  implements:
  - OPERATIONAL

SWTM:
  id: "12058433769456009216"
  description: "Supply water temperature monitoring."
  is_abstract: true
  implements:
  - MONITORING
  opt_uses:
  - cooling_request_count
  - heating_request_count
  - return_water_temperature_sensor
  uses:
  - supply_water_temperature_sensor  

CWDPM:
  id: "16174723828872642560"
  description: "Differential pressure monitoring for condenser water."
  is_abstract: true
  implements:
  - MONITORING
  uses:
  - condensing_water_differential_pressure_sensor

DICM:
  id: "4971562358951378944"
  description: "Damper isolation control and monitoring. "
  is_abstract: true
  uses:
   - supply_air_isolation_damper_closed_status
   - supply_air_isolation_damper_open_status
   - supply_air_isolation_damper_command

UV:
  id: "6143342686997839872"
  description: "Ultraviolet lamp operation."
  is_abstract: true
  opt_uses:
  - ultraviolet_lamp_run_mode
  uses:
  - ultraviolet_lamp_run_command
  - ultraviolet_lamp_run_status

H3X:
  id: "3243024526971240448"
  description: "Heater monitoring."
  is_abstract: true
  implements:
  - MONITORING
  uses:
  - heater_run_status_1
  - heater_run_status_2
  - heater_run_status_3
  - heater_run_command_1
  - heater_run_command_2
  - heater_run_command_3

CHWBRC:
  id: "9602107200818380800"
  description: "Chilled water valve binary (open/closed) monitoring/controlling. Return air temperature control."
  is_abstract: true
  implements:
  - OPERATIONAL
  uses:
  - chilled_water_valve_command
  - return_air_temperature_sensor
  - return_air_temperature_setpoint

CHWISOVPM:
  id: "10952342664099397632"
  description: "Chllled water isolation valve control."
  is_abstract: true
  implements:
  - OPERATIONAL
  uses:
  - chilled_water_isolation_valve_percentage_command
  - chilled_water_isolation_valve_percentage_sensor

CWCS:
  id: "1207397495399776256"
  description: "Condensing water valve control."
  is_abstract: true
  implements:
  - OPERATIONAL
  uses:
  - condensing_water_valve_percentage_command
  - condensing_water_valve_percentage_sensor

DPM:
  id: "14194934395806154752"
  description: "Damper percentage control."
  is_abstract: true
  implements:
    - OPERATIONAL
  uses:
  - damper_percentage_command
  - damper_percentage_sensor

DFVSMC:
  id: "6412714239709937664"
  description: "Variable speed control mode for discharge fans."
  is_abstract: true
  uses:
  - discharge_fan_speed_mode
  - discharge_fan_run_status
  - discharge_fan_run_command
  implements:
  - OPERATIONAL

DFVDSC:
  id: "7493578150278856704"
  description: "Discharge fan control with toggled variable or discrete speed control. This allows the fan to run either VFD or discrete speed stages (LOW/MED/HIGH, etc.) and to switch between the mode."
  is_abstract: true
  uses:
  - discharge_fan_speed_percentage_command
  - discharge_fan_speed_mode
  - discharge_fan_run_status
  - discharge_fan_run_command
  implements:
  - OPERATIONAL

DFVDSFC:
  id: "15636086276564713472"
  description: "Discharge fan control with toggled variable or discrete speed (frequency) control. This allows the fan to run either VFD or discrete speed stages (LOW/MED/HIGH, etc.) and to switch between the mode."
  is_abstract: true
  uses:
  - discharge_fan_speed_frequency_command
  - discharge_fan_speed_mode
  - discharge_fan_run_status
  - discharge_fan_run_command
  implements:
  - OPERATIONAL

SSPCSCM:
  id: "6685507472607674368"
  description: "Supply air static pressure control for supervisor control (Machine learning)."
  is_abstract: true
  uses:
  - supervisor_control_mode
  - supervisor_supply_air_static_pressure_setpoint
  - program_supply_air_static_pressure_setpoint
  - supply_air_static_pressure_setpoint

STCSCM:
  id: "6577421081550782464"
  description: "Supply air temperature control for supervisor control (Machine learning)."
  is_abstract: true
  uses:
  - supervisor_control_mode
  - supervisor_supply_air_temperature_setpoint
  - program_supply_air_temperature_setpoint
  - supply_air_temperature_setpoint

SWTCSCM:
  id: "8591656014892236800"
  description: "Supply water temperature control for supervisor control (Machine learning)."
  is_abstract: true
  uses:
  - supervisor_control_mode
  - supervisor_supply_water_temperature_setpoint
  - program_supply_water_temperature_setpoint
  - supply_water_temperature_setpoint

WDPCSCM:
  id: "11032607012927045632"
  description: "Water differential pressure control for supervisor control (Machine learning)."
  is_abstract: true
  uses:
  - supervisor_control_mode
  - supervisor_differential_pressure_setpoint
  - program_differential_pressure_setpoint
  - differential_pressure_setpoint

CSWIVS:
  id: "359876340523991040"
  description: "Condensing return water isolation valve control."
  is_abstract: true
  implements:
  - OPERATIONAL
  uses:
  - condensing_return_water_isolation_valve_command_1
  - condensing_return_water_isolation_valve_command_2
  - condensing_return_water_isolation_valve_command_3
  - condensing_return_water_isolation_valve_command_4
  - condensing_return_water_isolation_valve_command_5
  - condensing_return_water_isolation_valve_command_6
  - condensing_return_water_isolation_valve_command_7
  - condensing_return_water_isolation_valve_status_1
  - condensing_return_water_isolation_valve_status_2
  - condensing_return_water_isolation_valve_status_3
  - condensing_return_water_isolation_valve_status_4
  - condensing_return_water_isolation_valve_status_5
  - condensing_return_water_isolation_valve_status_6
  - condensing_return_water_isolation_valve_status_7
  - condensing_return_water_isolation_valve_status_8
  - condensing_return_water_isolation_valve_status_9
  - condensing_return_water_isolation_valve_status_10
  - condensing_return_water_isolation_valve_status_11
  - condensing_return_water_isolation_valve_status_12
  - condensing_return_water_isolation_valve_status_13
  - condensing_return_water_isolation_valve_status_14

CRWIVS:
  id: "10755028705425227776"
  description: "Condensing supply water isolation valve control."
  is_abstract: true
  implements:
  - OPERATIONAL
  uses:
  - condensing_supply_water_isolation_valve_command_1
  - condensing_supply_water_isolation_valve_command_2
  - condensing_supply_water_isolation_valve_command_3
  - condensing_supply_water_isolation_valve_command_4
  - condensing_supply_water_isolation_valve_command_5
  - condensing_supply_water_isolation_valve_command_6
  - condensing_supply_water_isolation_valve_command_7
  - condensing_supply_water_isolation_valve_status_1
  - condensing_supply_water_isolation_valve_status_2
  - condensing_supply_water_isolation_valve_status_3
  - condensing_supply_water_isolation_valve_status_4
  - condensing_supply_water_isolation_valve_status_5
  - condensing_supply_water_isolation_valve_status_6
  - condensing_supply_water_isolation_valve_status_7
  - condensing_supply_water_isolation_valve_status_8
  - condensing_supply_water_isolation_valve_status_9
  - condensing_supply_water_isolation_valve_status_10
  - condensing_supply_water_isolation_valve_status_11
  - condensing_supply_water_isolation_valve_status_12
  - condensing_supply_water_isolation_valve_status_13
  - condensing_supply_water_isolation_valve_status_14

CSWTC:
  id: "14772239573039710208"
  description: "Condensing supply water temperature control."
  is_abstract: true
  implements:
  - OPERATIONAL
  uses:
  - condensing_supply_water_temperature_setpoint
  - condensing_supply_water_temperature_sensor

HTWHLSTC:
  id: "5798430287411019776"
  description: "Heat wheel which controls supply temperature using speed control."
  is_abstract: true
  implements:
  - CONTROL
  opt_uses:
  - heat_wheel_speed_percentage_sensor
  - exhaust_air_temperature_sensor
  - return_air_temperature_sensor
  uses:
  - heat_wheel_speed_percentage_command
  - heat_wheel_run_command
  - heat_wheel_run_status
  - outside_air_temperature_sensor
  - supply_air_temperature_sensor
  - supply_air_temperature_setpoint

#New abstracts for CH ZRH EURD
CAM:
  id: "10932006097032052736"
  description: "ztc alarm monitoring based on moisture sensor on coil or in pan."
  is_abstract: true
  implements:
  - MONITORING
  uses:
  - condensate_water_alarm

DPHCC:
  id: "12422697573691686912"
  description: "Two-pipe heating and cooling control. Has a single control
    valve that is fed by two separate headers for heating and cooling water.
    There is an isolation valve for each incoming system and a single control
    valve. Valve and mode control to zone temperature (heating/cooling
    setpoint configuration)."
  is_abstract: true
  opt_uses:
  - chilled_return_water_isolation_valve_percentage_command
  - heating_return_water_isolation_valve_percentage_command
  - heating_supply_water_isolation_valve_percentage_command
  - chilled_supply_water_isolation_valve_percentage_command
  - zone_air_cooling_temperature_setpoint
  - zone_air_heating_temperature_setpoint
  - condensate_water_alarm
  - zone_conditioning_mode
  - supply_water_valve_flowrate_sensor
  uses:
  - supply_water_valve_percentage_command
  - zone_air_temperature_sensor
  - water_riser_mode

HHCDM:
  id: "3582131505163403264"
  description: "Hydronic heating and cooling distribution monitoring"
  is_abstract: true
  implements:
  - MONITORING
  uses:
  - chilled_supply_water_isolation_valve_percentage_command
  - chilled_return_water_isolation_valve_percentage_command
  - heating_supply_water_isolation_valve_percentage_command
  - heating_return_water_isolation_valve_percentage_command
  - heating_request_count
  - cooling_request_count
  opt_uses:
  - average_zone_air_temperature_sensor


HHRU:
  id: "9211631039376523264"
  description: "Hydronic heat recovery unit for ahu's with bypass valve and circulation pump"
  is_abstract: true
  implements:
  - MONITORING
  uses:
  - supply_air_temperature_sensor
  - supply_air_temperature_setpoint
  - return_air_temperature_sensor
  - supply_water_temperature_sensor
  - supply_water_valve_percentage_command
  - supply_water_valve_percentage_sensor
  opt_uses:
  - exhaust_air_temperature_sensor
  - outside_air_temperature_sensor

PHRU:
  id: "5194420171762040832"
  description: "heat recovery unit for ahu's with plate heat exchanger valve and bypass damper"
  is_abstract: true
  implements:
  - MONITORING
  uses:
  - supply_air_temperature_sensor
  - supply_air_temperature_setpoint
  - return_air_temperature_sensor
  - bypass_air_damper_percentage_command
  opt_uses:
  - exhaust_air_temperature_sensor
  - outside_air_temperature_sensor
  - bypass_air_damper_command
  - bypass_air_damper_status
  - bypass_air_damper_percentage_sensor

CHWDT2X:
  id: "17588854111866978304"
  description: "Temperature differential across chilled water with two sets of sensors."
  is_abstract: true
  implements:
  - MONITORING
  uses:
  - chilled_return_water_temperature_sensor_1
  - chilled_supply_water_temperature_sensor_1
  - chilled_return_water_temperature_sensor_2
  - chilled_supply_water_temperature_sensor_2

HLSAFS:
  id: "3550799821818298368"
  description: "Duct VAV type with high and low limit setpoint"
  is_abstract: true
  uses:
  - high_limit_supply_air_flowrate_setpoint
  - low_limit_supply_air_flowrate_setpoint
  - supply_air_flowrate_setpoint
  implements:
  - CONTROL

RHDHS:
  id: "15197108458198401024"
  description: "Return humidification/dehumidification monitor."
  is_abstract: true
  uses:
  - return_air_relative_humidity_sensor
  - return_air_relative_humidity_setpoint
  - dehumidification_run_status
  - humidification_run_status
  implements:
  - MONITORING

CO2DFVSC:
  id: "4574242837138243584"
  description: "Carbon dioxide levels controlled by a variable speed discharge fan."
  uses:
  - zone_air_co2_concentration_sensor
  - zone_air_co2_concentration_setpoint
  - discharge_fan_speed_percentage_command
  implements:
  - CONTROL

RACO2C:
  id: "15503353232859594752"
  description: "Returned air carbon dioxide levels controls."
  uses:
  - return_air_co2_concentration_sensor
  - return_air_co2_concentration_setpoint
  
DX2DDC:
  id: "6446737527519838208"
  description: "Two compressor run control with dual setpoint control on discharge side"
  is_abstract: true
  opt_uses:
  - cooling_percentage_command
  - compressor_speed_percentage_command
  uses:
  - compressor_run_command_1
  - compressor_run_command_2
  - compressor_run_status_1
  - compressor_run_status_2
  - discharge_air_heating_temperature_setpoint
  - discharge_air_cooling_temperature_setpoint
  - discharge_air_temperature_sensor
  implements:
  - CONTROL

HWDT:
  id: "6441530240450691072"
  description: "Temperature differential across heating water for heat recovery chiller."
  is_abstract: true
  implements:
  - MONITORING
  uses:
  - heating_return_water_temperature_sensor
  - heating_supply_water_temperature_sensor

HPDDC:
  id: "5130419798932455424"
  description: "Dual setpoint discharge side heat pump control."
  is_abstract: true
  opt_uses:
  - cooling_thermal_power_capacity
  - heating_thermal_power_capacity
  - compressor_speed_percentage_command
  - cooling_percentage_command
  uses:
  - discharge_air_temperature_sensor
  - discharge_air_cooling_temperature_setpoint
  - discharge_air_heating_temperature_setpoint
  - compressor_run_command
  - compressor_run_status
  - reversing_valve_command
  implements:
  - CONTROL

EC2SC:
  id: "9093587471018491904"
  description: "Evaporative cooler control on supply side."
  is_abstract: true
  opt_uses:
  - evaporative_cooler_run_status_1
  - evaporative_cooler_run_status_2
  - cooling_percentage_sensor
  - cooling_request_count
  uses:
  - evaporative_cooler_run_command_1
  - evaporative_cooler_run_command_2
  - supply_air_temperature_sensor
  - supply_air_temperature_setpoint
  implements:
  - CONTROL

HWDDC:
  id: "5695815066213941248"
  description: "Heating water valve with dual setpoint control on discharge side."
  is_abstract: true
  opt_uses:
  - heating_water_valve_percentage_sensor
  - heating_thermal_power_capacity
  - discharge_air_relative_humidity_sensor
  - heating_water_flowrate_sensor
  uses:
  - heating_water_valve_percentage_command
  - discharge_air_heating_temperature_setpoint
  - discharge_air_temperature_sensor
  implements:
  - CONTROL

CFDPM:
  id: "13838358376871886848"
  description: "Carbon filter pressure monitoring, where specific filter type is required."
  is_abstract: true
  uses:
  - carbon_filter_differential_pressure_sensor
  implements:
  - MONITORING
 
VOADM2X:
  id: "13507343804260155392"
  description: "Variable outside air damper monitoring, where there are two separate, equal sets of dampers that operate in conjunction."
  is_abstract: true
  opt_uses:
  - economizer_mode
  - mixed_air_temperature_sensor
  - outside_air_damper_percentage_sensor_1
  - outside_air_damper_percentage_sensor_2
  - low_limit_outside_air_damper_percentage_command
  - outside_air_flowrate_sensor_1
  - outside_air_flowrate_sensor_2
  uses:
  - outside_air_temperature_sensor
  - outside_air_damper_percentage_command_1
  - outside_air_damper_percentage_command_2
  implements:
  - MONITORING
 
EHHRC:
  id: "3300321589723136"
  description: "Exhaust hydronic heat recovery coil with an isolation valve."
  is_abstract: true
  uses:
  - heat_recovery_water_isolation_valve_command
  - leaving_heat_recovery_coil_temperature_sensor
  - entering_heat_recovery_coil_temperature_sensor
  - exhaust_air_flowrate_sensor
  implements:
  - MONITORING
 
DPBHCC:
  id: "6697901167675965440"
  description: "Two-pipe binary (open/closed) heating and cooling control. There is
  an isolation valve for each incoming system. Valve and mode control to zone temperature
  (heating/cooling setpoint configuration)."
  is_abstract: true
  opt_uses:
  - cooling_request_count
  - heating_request_count
  - zone_air_relative_humidity_sensor
  uses:
  - chilled_supply_water_isolation_valve_command
  - chilled_supply_water_isolation_valve_status
  - heating_supply_water_isolation_valve_command
  - heating_supply_water_isolation_valve_status
  - zone_air_cooling_temperature_setpoint
  - zone_air_heating_temperature_setpoint
  - zone_air_temperature_sensor
  implements:
  - CONTROL
 
FTC:
  id: "18010943431630651392"
  description: "Floor temperature control, where the temperature sensors are embedded in the floor (as opposed to open to the air)."
  is_abstract: true
  uses:
  - zone_floor_temperature_sensor
  - zone_floor_temperature_setpoint
  implements:
  - OPERATIONAL
 
DPCHWHRWSC:
  id: "370343691220418560"
  description: "Two-pipe chilled water and heat recovery water control using the same coils."
  is_abstract: true
  opt_uses:
  - leaving_coil_temperature_sensor
  - chilled_supply_water_temperature_sensor
  - chilled_return_water_temperature_sensor
  - heat_recovery_supply_water_temperature_sensor
  - heat_recovery_return_water_temperature_sensor
  - supply_water_valve_percentage_sensor
  - heat_recovery_return_water_isolation_valve_status
  - heat_recovery_supply_water_isolation_valve_status
  - chilled_return_water_isolation_valve_status
  - chilled_supply_water_isolation_valve_status
  uses:
  - supply_air_temperature_sensor
  - supply_air_temperature_setpoint
  - supply_water_valve_percentage_command
  - heat_recovery_run_command
  - heat_recovery_supply_water_isolation_valve_command
  - chilled_supply_water_isolation_valve_command
  implements:
  - CONTROL

CPVSC2X:
  id: "2309143330803417088"
  description: "Circulation pump variable speed control with 2 circulation pumps."
  is_abstract: true
  uses:
  - circulation_pump_run_command_1
  - circulation_pump_run_status_1
  - circulation_pump_speed_percentage_command_1
  - circulation_pump_run_command_2
  - circulation_pump_run_status_2
  - circulation_pump_speed_percentage_command_2
  implements:
  - OPERATIONAL

HWTTC:
  id: "8895657785832767488"
  description: "Hot water tank temperature control."
  is_abstract: true
  uses:
  - hot_water_tank_temperature_setpoint
  - hot_water_tank_temperature_sensor
  implements:
  - OPERATIONAL

PHWTTC:
  id: "15921273204530741248"
  description: "Preheating water tank temperature control."
  is_abstract: true
  uses:
  - preheating_water_tank_temperature_setpoint
  - preheating_water_tank_temperature_sensor
  implements:
  - OPERATIONAL
  

RCKTM:
  id: "4150552628444528640"
  description: "Refrigeration circuit monitoring for a DX compressor loop."
  is_abstract: true
  uses:
  - refrigerant_discharge_pressure_sensor
  - refrigerant_discharge_temperature_sensor
  - refrigerant_liquid_pressure_sensor
  - refrigerant_liquid_saturation_temperature_sensor
  - refrigerant_liquid_temperature_sensor
  - refrigerant_subcooling_temperature_sensor
  - refrigerant_suction_pressure_sensor
  - refrigerant_suction_saturation_temperature_sensor
  - refrigerant_suction_superheat_temperature_sensor
  - refrigerant_suction_temperature_sensor


RCKTM2X:
  id: "9248627406627930112"
  description: "Refrigeration circuits (2x) monitoring for a DX compressor loop."
  is_abstract: true
  uses:
  - refrigerant_discharge_pressure_sensor_1
  - refrigerant_discharge_temperature_sensor_1
  - refrigerant_liquid_pressure_sensor_1
  - refrigerant_liquid_saturation_temperature_sensor_1
  - refrigerant_liquid_temperature_sensor_1
  - refrigerant_subcooling_temperature_sensor_1
  - refrigerant_suction_pressure_sensor_1
  - refrigerant_suction_saturation_temperature_sensor_1
  - refrigerant_suction_superheat_temperature_sensor_1
  - refrigerant_suction_temperature_sensor_1
  - refrigerant_discharge_pressure_sensor_2
  - refrigerant_discharge_temperature_sensor_2
  - refrigerant_liquid_pressure_sensor_2
  - refrigerant_liquid_saturation_temperature_sensor_2
  - refrigerant_liquid_temperature_sensor_2
  - refrigerant_subcooling_temperature_sensor_2
  - refrigerant_suction_pressure_sensor_2
  - refrigerant_suction_saturation_temperature_sensor_2
  - refrigerant_suction_superheat_temperature_sensor_2
  - refrigerant_suction_temperature_sensor_2


CCM:
  id: "7375129961641803776"
  description: "Compressor current monitoring."
  is_abstract: true
  uses:
  - compressor_run_command
  - compressor_current_sensor

CC2XM:
  id: "15229407711775948800"
  description: "Compressor current monitoring for 2 compressors."
  is_abstract: true
  uses:
  - compressor_run_command_1
  - compressor_current_sensor_1
  - compressor_run_command_2
  - compressor_current_sensor_2

SSSPC:
  id: "12462508690710200320"
  description: "Supply static steam pressure control for steam/water heat exchanger"
  is_abstract: true
  uses:
  - supply_steam_static_pressure_sensor
  - supply_steam_static_pressure_setpoint
  - steam_valve_percentage_command
  implements:
  - CONTROL

SCHWISOVPM:
  id: "428890486376235008"
  description: "Secondary chilled water return side isolation valve percentage monitoring."
  is_abstract: true
  uses:
  - secondary_chilled_return_water_isolation_valve_percentage_command
  - secondary_chilled_return_water_isolation_valve_percentage_sensor
  implements:
  - MONITORING

SCHWDT:
  id: "9593715728075194368"
  description: "Secondary-side chilled water delta-T monitoring."
  is_abstract: true
  implements:
  - MONITORING
  uses:
  - secondary_chilled_supply_water_temperature_sensor
  - secondary_chilled_return_water_temperature_sensor

SHWDT:
  id: "11532515367658192896"
  description: "Secondary-side heating water delta-T monitoring."
  is_abstract: true
  implements:
  - MONITORING
  uses:
  - secondary_heating_supply_water_temperature_sensor
  - secondary_heating_return_water_temperature_sensor

PCHWDT:
  id: "18119029822687543296"
  description: "Temperature differential across primary chilled water loop."
  is_abstract: true
  implements:
  - MONITORING
  uses:
  - primary_chilled_return_water_temperature_sensor
  - primary_chilled_supply_water_temperature_sensor

PHWDT:
  id: "4392058158462271488"
  description: "Temperature differential across primary heating water loop."
  is_abstract: true
  implements:
  - MONITORING
  uses:
  - primary_heating_return_water_temperature_sensor
  - primary_heating_supply_water_temperature_sensor

TDTM:
  id: "9652262523231010816"
  description: "water tank delta-T monitoring."
  is_abstract: true
  uses:
  - leaving_water_tank_temperature_sensor
  - entering_water_tank_temperature_sensor 
  implements:
  - MONITORING

HLPM:
  id: "4982029709647806464"
  description: "Heating thermal power sensor."
  is_abstract: true
  uses:
  - heating_thermal_power_sensor
  implements:
  - MONITORING

CWRWISOVM:
  id: "15646553627261140992"
  description: "Condensing water supply side isolation valve monitoring."
  is_abstract: true
  uses:
  - condensing_return_water_isolation_valve_command
  - condensing_return_water_isolation_valve_status
  implements:
  - MONITORING

CWRWISOVPM:
  id: "7850822672282812416"
  description: "Condensing water return side isolation valve percentage monitoring."
  is_abstract: true
  uses:
  - condensing_return_water_isolation_valve_percentage_command
  - condensing_return_water_isolation_valve_percentage_sensor
  implements:
  - MONITORING

OCWRWISOVM:
  id: "18443288995858219008"
  description: "Open-loop CDW return side isolation valve monitoring."
  is_abstract: true
  uses:
  - outside_condensing_loop_return_water_isolation_valve_command
  - outside_condensing_loop_return_water_isolation_valve_status
  implements:
  - MONITORING

OCWRWISOVPM:
  id: "15705100422416957440"
  description: "Open-loop CDW return side isolation valve monitoring."
  is_abstract: true
  uses:
  - outside_condensing_loop_return_water_isolation_valve_percentage_command
  - outside_condensing_loop_return_water_isolation_valve_percentage_sensor
  implements:
  - MONITORING

HWRWISOVM:
  id: "8729024599620059136"
  description: "Heating return side isolation valve monitoring."
  is_abstract: true
  uses:
  - heating_return_water_isolation_valve_command
  - heating_return_water_isolation_valve_status
  implements:
  - MONITORING

HWSWISOVM:
  id: "4614986340017111040"
  description: "Heating supply side isolation valve monitoring."
  is_abstract: true
  uses:
  - heating_supply_water_isolation_valve_command
  - heating_supply_water_isolation_valve_status
  implements:
  - MONITORING

HWRWISOVPM:
  id: "13399257413203263488"
  description: "Heating return side isolation valve percentage monitoring."
  is_abstract: true
  uses:
  - heating_return_water_isolation_valve_percentage_command
  - heating_return_water_isolation_valve_percentage_sensor
  implements:
  - MONITORING

RCO2M:
  description: "Return air co2 monitoring"
  is_abstract: true
  uses:
  - return_air_co2_concentration_sensor
  implements:
  - MONITORING

VMADC:
  description: "Variable mixed air damper monitoring (for recirculated air in AHU)."
  is_abstract: true
  uses:
  - mixed_air_damper_percentage_command
  - mixed_air_damper_percentage_sensor
  implements:
  - CONTROL

DEFSS:
  id: "8292821948602253312"
  description: "defrost run command and status (start/stop) "
  is_abstract: true
  uses:
  - defrost_run_status
  - defrost_run_command  
  implements:
  - MONITORING

DEFSTC:
  id: "13973831403553423360"
  description: "Defrost temperature control."
  is_abstract: true
  uses:
  - defrost_temperature_sensor
  - defrost_temperature_setpoint  
    
VOADC2X:
  id: "15455797155935027200"
  description: "Variable outside air damper control and monitoring, where there are two separate, equal sets of dampers that operate in conjunction."
  is_abstract: true
  uses:
  - outside_air_damper_percentage_sensor_1
  - outside_air_damper_percentage_sensor_2
  - outside_air_damper_percentage_command_1
  - outside_air_damper_percentage_command_2
  implements:
  - OPERATIONAL  
  
RAIDC:
  id: "8470714133883387904"
  description: "Return air isolation damper control and monitoring."
  is_abstract: true
  uses:
  - return_air_isolation_damper_status
  - return_air_isolation_damper_command
 

RAIDC3X:
  id: "6574698690760409088"
  description: "Return air isolation damper control and monitoring, where there are three separate, equal sets of dampers that operate in conjunction."
  is_abstract: true
  uses:
  - return_air_isolation_damper_status_1
  - return_air_isolation_damper_status_2
  - return_air_isolation_damper_status_3 
  - return_air_isolation_damper_command_1
  - return_air_isolation_damper_command_2
  - return_air_isolation_damper_command_3   
  implements:
  - MONITORING

RAIDC2X:
  id: "11726816664472256512"
  description: "Return air isolation damper control and monitoring, where there are two separate, equal sets of dampers that operate in conjunction."
  is_abstract: true
  uses:
  - return_air_isolation_damper_status_1
  - return_air_isolation_damper_status_2 
  - return_air_isolation_damper_command_1
  - return_air_isolation_damper_command_2  
  implements:
  - MONITORING

RAIDC4X:
  id: "3091164378989330432"
  description: "Return air isolation damper control and monitoring, where there are four separate, equal sets of dampers that operate in conjunction."
  is_abstract: true
  uses:
  - return_air_isolation_damper_status_1
  - return_air_isolation_damper_status_2
  - return_air_isolation_damper_status_3
  - return_air_isolation_damper_status_4
  - return_air_isolation_damper_command_1
  - return_air_isolation_damper_command_2
  - return_air_isolation_damper_command_3 
  - return_air_isolation_damper_command_4  
  implements:
  - MONITORING


SAIDC:
  id: "3926582109866557440"
  description: "isolation damper status monitoring and control on the supply side."
  is_abstract: true
  uses:
  - supply_air_isolation_damper_status
  - supply_air_isolation_damper_command  
  implements:
  - MONITORING

SAIDC2X:
  id: "17694086170738163712"
  description: "isolation damper status monitoring and control on the supply side, where there are two separate, equal sets of dampers that operate in conjunction."
  is_abstract: true
  uses:
  - supply_air_isolation_damper_status_1
  - supply_air_isolation_damper_status_2
  - supply_air_isolation_damper_command_1
  - supply_air_isolation_damper_command_2  
  implements:
  - MONITORING

SAIDC3X:
  id: "15798070727615184896"
  description: "isolation damper status monitoring and control on the supply side, where there are three separate, equal sets of dampers that operate in conjunction."
  is_abstract: true
  uses:
  - supply_air_isolation_damper_status_1
  - supply_air_isolation_damper_status_2
  - supply_air_isolation_damper_status_3
  - supply_air_isolation_damper_command_1
  - supply_air_isolation_damper_command_2
  - supply_air_isolation_damper_command_3  
  implements:
  - MONITORING   
  
SSPC2X:
  id: "7115130646044868608"
  description: "Supply static pressure control via supply fan speed with 2 sensors"
  is_abstract: true
  opt_uses:
  - supply_fan_speed_frequency_sensor
  - supply_fan_run_command
  - supply_fan_run_status
  - pressurization_request_count
  - supply_air_damper_percentage_command
  - supply_air_flowrate_sensor
  - supply_fan_speed_percentage_command
  uses:
  - supply_air_static_pressure_sensor_1
  - supply_air_static_pressure_sensor_2  
  - supply_air_static_pressure_setpoint_1
  - supply_air_static_pressure_setpoint_2  
  implements:
  - OPERATIONAL

SFMSC:
  id: "12314536415844106240"
  description: "Supply fan multi-speed control."
  is_abstract: true
  uses:
  - supply_fan_run_command
  - supply_fan_run_status
  - supply_fan_speed_mode
  - supply_fan_run_mode
  opt_uses:  
  - schedule_run_command

 
MIPVCM:
  id: "10283962739713900544"
  description: "Motor phase-level input current and voltage monitoring."
  is_abstract: true
  implements:
  - MONITORING
  uses:
  - input_phase1_phase3_line_motor_voltage_sensor
  - input_phase1_phase2_line_motor_voltage_sensor
  - input_phase2_phase3_line_motor_voltage_sensor
  - input_phase1_line_motor_current_sensor
  - input_phase2_line_motor_current_sensor
  - input_phase3_line_motor_current_sensor
  opt_uses:
  - average_input_line_motor_current_sensor
  - average_input_inter_line_motor_voltage_sensor

MIPWM:
  id: "2094166817340653568"
  description: "Motor input power monitoring."
  is_abstract: true
  implements:
  - MONITORING
  uses:
  - input_motor_power_sensor
  opt_uses:
  - motor_powerfactor_sensor
  - input_motor_frequency_sensor
  
MSM:
  id: "2084609862272024576"
  description: "Motor speed monitoring for fan."
  is_abstract: true
  implements:
  - MONITORING
  uses:
  - discharge_fan_run_status
  - high_discharge_fan_speed_status
  - low_discharge_fan_speed_status
  opt_uses:
  - discharge_fan_failed_alarm
 

INVOPWM:
  id: "10056530958531690496"
  description: "Inverter (VFD) output power monitoring."
  is_abstract: true
  implements:
  - MONITORING
  uses:
  - output_inverter_power_sensor
  opt_uses:
  - output_inverter_voltage_sensor
  - input_inverter_frequency_sensor

INVIPCM:
  id: "3240332922506444800"
  description: "Inverter (VFD) 3-phase input current monitoring."
  is_abstract: true
  implements:
  - MONITORING
  uses:
  - input_phase1_line_inverter_current_sensor
  - input_phase2_line_inverter_current_sensor
  - input_phase3_line_inverter_current_sensor

CWSWISOVPM:
  id: "14769547968574914560"
  description: "Condensing water supply side isolation valve percentage monitoring."
  is_abstract: true
  uses:
  - condensing_supply_water_isolation_valve_percentage_command
  - condensing_supply_water_isolation_valve_percentage_sensor
  implements:
  - MONITORING

GTWFCISOVM:
  id: "5444844940104302592"
  description: "Geothermal water free-cooling isolation valve monitoring; exclusively using ground as heat sink for building load."
  is_abstract: true  
  uses:
  - chilled_side_ground_supply_economizer_isolation_valve_status
  - chilled_side_ground_return_economizer_isolation_valve_status
  - chilled_side_ground_return_economizer_isolation_valve_command
  implements:
  - MONITORING

GTWGRISOVM:
  id: "12463704959361220608"
  description: "Geothermal water ground-recharge isolation valve monitoring; rejecting ground heat to atmosphere via cooling towers."
  is_abstract: true  
  uses:
  - heating_side_ground_supply_economizer_isolation_valve_status
  - heating_side_ground_return_economizer_isolation_valve_status
  - heating_side_ground_return_economizer_isolation_valve_command
  implements:
  - MONITORING

GTWHEISOVM:
  id: "3366433712072818688"
  description: "Geothermal water heat-extraction isolation valve monitoring; extracting ground heat to to use in building."
  is_abstract: true
  uses:
  - chilled_side_ground_return_water_isolation_valve_status
  - chilled_side_ground_supply_water_isolation_valve_status
  - chilled_side_ground_supply_water_isolation_valve_command
  implements:
  - MONITORING

GTWHRISOVM:
  id: "11317538854195429376"
  description: "Geothermal water heat-rejection isolation valve monitoring; rejecting building heat to ground."
  is_abstract: true  
  uses:
  - heating_side_ground_return_water_isolation_valve_status
  - heating_side_ground_supply_water_isolation_valve_status
  - heating_side_ground_supply_water_isolation_valve_command
  implements:
  - MONITORING
  
COCDSP:
  id: "3620605616042541056"
  description: "Dual setpoint CO concentration control."
  is_abstract: true
  uses:
  - low_limit_zone_air_co_concentration_setpoint
  - high_limit_zone_air_co_concentration_setpoint
  - zone_air_co_concentration_sensor
  implements:
  - CONTROL

NOCDSP:
  id: "10177846673493983232"
  description: "Dual setpoint NO concentration control."
  is_abstract: true
  uses:
  - low_limit_zone_air_no_concentration_setpoint
  - high_limit_zone_air_no_concentration_setpoint
  - zone_air_no_concentration_sensor
  implements:
  - CONTROL

EFHLC:
  id: "16708066133181202432"
  description: "Two-speed exhaust fan (low/high)."
  is_abstract: true
  uses:
  - low_exhaust_fan_speed_command
  - high_exhaust_fan_speed_command
  - low_exhaust_fan_speed_status
  - high_exhaust_fan_speed_status
  implements:
  - OPERATIONAL
  
##Abstracts for sensors

PCM:
  id: "13149954146721333248"
  description: "General particulate matter monitoring."
  is_abstract: true
  uses:
  - particle_concentration_sensor
  implements:
  - MONITORING 

PMM:
  id: "976724353938882560"
  description: "Zone air particulate matter monitoring."
  is_abstract: true
  uses:
  - zone_air_pm2pt5_concentration_sensor
  - zone_air_pm10pt0_concentration_sensor
  implements:
  - MONITORING

PHWTC:
  id: "4268855681546715136"
  description: "potable water temperature monitoring and control."
  is_abstract: true
  uses:
  - potable_hot_water_temperature_sensor  

LM:
  id: "16338502682899644416"
  description: "level monitoring of devices storing media."
  is_abstract: true
  uses:
  - level_status
  - percentage_sensor
 
PLPM:  
  id: "7702850397416718336"
  description: "Pipeline Fluid pressure monitoring"
  is_abstract: true
  uses:
  - line_pressure_sensor

CO2M4X:
  id: "8538268128293945344"
  description: "Basic carbon dioxide monitoring for 4 Zones."
  is_abstract: true
  uses:
  - zone_air_co2_concentration_sensor_1
  - zone_air_co2_concentration_sensor_2
  - zone_air_co2_concentration_sensor_3
  - zone_air_co2_concentration_sensor_4
  implements:
  - MONITORING

CO2M6X:
  id: "10200096390793658368"
  description: "Basic carbon dioxide monitoring for 6 Zones."
  is_abstract: true
  uses:
  - zone_air_co2_concentration_sensor_1
  - zone_air_co2_concentration_sensor_2
  - zone_air_co2_concentration_sensor_3
  - zone_air_co2_concentration_sensor_4
  - zone_air_co2_concentration_sensor_5
  - zone_air_co2_concentration_sensor_6
  implements:
  - MONITORING


  
MIPCVM:
  id: "13492227718401490944"
  description: "Motor phase-level input current and voltage monitoring."
  is_abstract: true
  implements:
  - MONITORING
  uses:
  - average_input_line_motor_current_sensor
  - average_input_inter_line_motor_voltage_sensor
  - input_motor_power_sensor  
  
EPM:
  id: "1350523123010633728"
  description: "Basic Electrical parameter monitoring."
  is_abstract: true

  opt_uses:
  - power_status
  uses:  
  - voltage_sensor
  - current_sensor
  - power_sensor
  - energy_accumulator
  implements:
  - MONITORING


DFRMM:
  id: "16926222434271494144"
  description: "Discharge fan run mode monitoring."
  is_abstract: true
  uses:
  - discharge_fan_run_mode
  implements:
<<<<<<< HEAD
  - MONITORING  
=======

  - MONITORING  

  
>>>>>>> 6e6a987c
<|MERGE_RESOLUTION|>--- conflicted
+++ resolved
@@ -5428,11 +5428,4 @@
   uses:
   - discharge_fan_run_mode
   implements:
-<<<<<<< HEAD
-  - MONITORING  
-=======
-
-  - MONITORING  
-
-  
->>>>>>> 6e6a987c
+  - MONITORING  
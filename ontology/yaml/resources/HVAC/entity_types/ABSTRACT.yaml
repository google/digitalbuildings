# Copyright 2020 Google LLC
#
# Licensed under the Apache License, Version 2.0 (the License);
# you may not use this file except in compliance with the License.
# You may obtain a copy of the License at
#
#    https://www.apache.org/licenses/LICENSE-2.0
#
# Unless required by applicable law or agreed to in writing, software
# distributed under the License is distributed on an AS IS BASIS,
# WITHOUT WARRANTIES OR CONDITIONS OF ANY KIND, either express or implied.
# See the License for the specific language governing permissions and
# limitations under the License.

### ABSTRACT TYPES

# This defines subtypes by function. They are not necessarily specific to any type of equipment.
# TODO: Variable speed compressors?
# TODO: For types which use multiple sensors as control points (e.g. differential_pressure_sensor_1
# and _2) they should be reconstructed using virtual points (and the 2X types should be deprecated).

SD:
  id: "11449987124388954112"
  description: "Single duct VAV type, with basic airflow control."
  is_abstract: true
  opt_uses:
  - run_command
  - supply_air_ventilation_flowrate_requirement
  - supply_air_cooling_flowrate_capacity
  - supply_air_heating_flowrate_capacity
  - cooling_thermal_power_capacity
  - supply_air_temperature_sensor
  uses:
  - supply_air_flowrate_sensor
  - supply_air_flowrate_setpoint
  - supply_air_damper_percentage_command
  implements:
  - CONTROL

DD:
  id: "8927971333061476352"
  description: "Dual duct flow control (hot deck, cold deck)."
  is_abstract: true
  opt_uses:
  - supply_air_ventilation_flowrate_requirement
  - supply_air_cooling_flowrate_capacity
  - supply_air_heating_flowrate_capacity
  - cooling_thermal_power_capacity
  - heating_thermal_power_capacity
  - discharge_air_temperature_sensor
  - run_command
  uses:
  - cooling_air_damper_percentage_command
  - cooling_air_flowrate_sensor
  - cooling_air_flowrate_setpoint
  - heating_air_damper_percentage_command
  - heating_air_flowrate_sensor
  - heating_air_flowrate_setpoint
  implements:
  - CONTROL

# Not deprecated but probably not useful
OADM:
  id: "13985513714598543360"
  description: "Outside air damper monitoring."
  uses:
  - outside_air_damper_command

MOAFC:
  id: "1519549946037010432"
  description: "Minimum (ventilation) outside air flow control."
  is_abstract: true
  opt_uses:
  - economizer_mode
  uses:
  - ventilation_outside_air_damper_percentage_command
  - ventilation_outside_air_flowrate_setpoint
  - ventilation_outside_air_flowrate_sensor
  implements:
  - CONTROL

OAFC:
  id: "12724505818934804480"
  description: "Outside Air Flow Control"
  is_abstract: true
  opt_uses:
  - economizer_mode
  - mixed_air_temperature_sensor
  uses:
  - outside_air_flowrate_setpoint
  - outside_air_flowrate_sensor
  - outside_air_damper_percentage_command
  implements:
  - CONTROL

ZTM:
  id: "5662861603217866752"
  description: "Zone temperature monitoring."
  is_abstract: true
  opt_uses:
  - discharge_air_temperature_sensor
  uses:
  - zone_air_temperature_sensor
  implements:
  - MONITORING

REFM:
  id: "18151343369916252160"
  description: "Refrigerant leak monitoring."
  is_abstract: true
  implements:
  - MONITORING
  uses:
  - zone_air_refrigerant_concentration_sensor

CSP:
  id: "2456298668530073600"
  description: "Single cooling setpoint control (IDF room typically)."
  is_abstract: true
  implements:
  - OPERATIONAL
  opt_uses:
  - zone_air_relative_humidity_sensor
  - discharge_air_temperature_sensor
  uses:
  - zone_air_temperature_sensor
  - zone_air_cooling_temperature_setpoint

ZTC:
  id: "10742921982891786240"
  description: "Single control setpoint with deadband."
  is_abstract: true
  implements:
  - OPERATIONAL
  opt_uses:
  - zone_air_deadband_temperature_setpoint
  - zone_air_relative_humidity_sensor
  uses:
  - zone_air_temperature_setpoint
  - zone_air_temperature_sensor

DSARC:
  id: "9767289031682424832"
  description: "AHU dual supply air reset control."
  is_abstract: true
  opt_uses:
  - supply_air_flowrate_sensor
  - heating_request_count
  uses:
  - supply_air_cooling_temperature_setpoint
  - supply_air_heating_temperature_setpoint
  - supply_air_static_pressure_setpoint
  - cooling_request_count
  - pressurization_request_count
  implements:
  - CONTROL

DFMSS:
  id: "15946227720434745344"
  description: "Discharge fan Start Stop with uneven statuses."
  is_abstract: true
  implements:
  - OPERATIONAL
  opt_uses:
  - discharge_air_flowrate_capacity
  - discharge_fan_power_capacity
  - discharge_fan_current_sensor
  - discharge_fan_power_sensor
  uses:
  - discharge_fan_run_command
  - discharge_fan_run_status_1
  - discharge_fan_run_status_2

DX2RC:
  id: "14529282687673303040"
  description: "Compressor run control on retun side (RC)."
  is_abstract: true
  opt_uses:
  - discharge_air_temperature_sensor
  - leaving_cooling_coil_temperature_sensor
  - cooling_thermal_power_capacity
  - cooling_percentage_command
  - compressor_speed_percentage_command
  uses:
  - return_air_temperature_setpoint
  - return_air_temperature_sensor
  - compressor_run_command_1
  - compressor_run_command_2
  - compressor_run_status_1
  - compressor_run_status_2
  implements:
  - CONTROL

DFSMC:
  id: "2774887660236308480"
  description: "Discharge fan multi-speed control."
  is_abstract: true
  uses:
  - discharge_fan_run_command
  - discharge_fan_speed_mode

DSP:
  id: "8112819800507416576"
  description: "Dual setpoint control (heating/cooling thresholds with deadband in between)."
  is_abstract: true
  implements:
  - OPERATIONAL
  opt_uses:
  - discharge_air_temperature_sensor
  - zone_air_relative_humidity_sensor
  uses:
  - zone_air_temperature_sensor
  - zone_air_cooling_temperature_setpoint
  - zone_air_heating_temperature_setpoint

DDSP:
  id: "15044396188704964608"
  description: "Dual setpoint control (heating/cooling thresholds with deadband in between) with two zone temp sensors."
  is_abstract: true
  implements:
  - OPERATIONAL
  opt_uses:
  - discharge_air_temperature_sensor
  uses:
  - zone_air_temperature_sensor_1
  - zone_air_temperature_sensor_2
  - zone_air_cooling_temperature_setpoint
  - zone_air_heating_temperature_setpoint

CO2C:
  id: "14886233640072642560"
  description: "Carbon dioxide control."
  is_abstract: true
  implements:
  - OPERATIONAL
  uses:
  - zone_air_co2_concentration_sensor
  - zone_air_co2_concentration_setpoint

COC:
  id: "11679670705384849408"
  description: "Carbon monoxide control."
  is_abstract: true
  implements:
  - OPERATIONAL
  uses:
  - zone_air_co_concentration_sensor
  - zone_air_co_concentration_setpoint

BPC:
  id: "16869691043929391104"
  description: "Building pressure control (stand-alone fan)."
  is_abstract: true
  uses:
  - building_air_static_pressure_sensor
  - building_air_static_pressure_setpoint
  implements:
  - OPERATIONAL

EDPM:
  id: "18075318737925308416"
  description: "Exhaust air damper percentage monitoring."
  is_abstract: true
  uses:
  - exhaust_air_damper_percentage_command
  - exhaust_air_damper_percentage_sensor

EDM:
  id: "3621015733879701504"
  description: "Exhaust air damper monitoring."
  is_abstract: true
  uses:
  - exhaust_air_damper_command
  - exhaust_air_damper_status

EDBPC:
  id: "15769475728711614464"
  description: "Building static control with exhaust damper."
  is_abstract: true
  opt_uses:
  - exhaust_air_differential_pressure_sensor
  - exhaust_air_damper_percentage_sensor
  uses:
  - building_air_static_pressure_sensor
  - building_air_static_pressure_setpoint
  - exhaust_air_damper_percentage_command
  implements:
  - CONTROL

EFFC:
  id: "3108154032661725184"
  description: "Exhaust fan flow control."
  is_abstract: true
  uses:
  - speed_percentage_command
  - exhaust_air_flowrate_setpoint
  - exhaust_air_flowrate_sensor
  implements:
  - CONTROL

BSPC:
  id: "6131235964464398336"
  description: "Building static pressure control (as part of a composite device)."
  is_abstract: true
  opt_uses:
  - exhaust_air_damper_percentage_command
  - exhaust_fan_run_status
  uses:
  - building_air_static_pressure_sensor
  - building_air_static_pressure_setpoint
  - exhaust_fan_run_command
  implements:
  - CONTROL

VSC:
  id: "3357018594004172800"
  description: "Variable speed control generic."
  is_abstract: true
  opt_uses:
  - current_sensor
  - speed_percentage_sensor
  - speed_frequency_sensor
  - power_sensor
  - voltage_sensor
  uses:
  - speed_percentage_command
  - run_status
  - run_command
  implements:
  - OPERATIONAL

EFVSC:
  id: "12580390630858948608"
  description: "Variable speed control for exhaust fans."
  is_abstract: true
  opt_uses:
  - exhaust_fan_speed_frequency_sensor
  - exhaust_fan_speed_percentage_sensor
  - exhaust_fan_current_sensor
  - exhaust_fan_power_sensor
  uses:
  - exhaust_fan_run_command
  - exhaust_fan_run_status
  - exhaust_fan_speed_percentage_command
  implements:
  - OPERATIONAL

VSFC:
  id: "17941929285778407424"
  description: "Variable speed control or monitor in frequency"
  is_abstract: true
  uses:
  - speed_frequency_command
  - speed_frequency_sensor
 

SFVSC:
  id: "16291356723812237312"
  description: "Variable speed control for supply fans."
  is_abstract: true
  opt_uses:
  - supply_fan_speed_frequency_sensor
  - supply_fan_speed_percentage_sensor
  - supply_fan_current_sensor
  - supply_fan_power_sensor
  - supply_fan_power_status
  - supply_fan_voltage_sensor
  - supply_fan_failed_alarm
  - supply_fan_energy_accumulator
  uses:
  - supply_fan_run_command
  - supply_fan_run_status
  - supply_fan_speed_percentage_command
  implements:
  - OPERATIONAL

DFVSC:
  id: "3825392955250704384"
  description: "Variable speed control for discharge fans."
  is_abstract: true
  opt_uses:
  - discharge_fan_current_sensor
  - discharge_fan_power_sensor
  - discharge_fan_speed_frequency_sensor
  - discharge_fan_speed_percentage_sensor
  - discharge_fan_lost_power_alarm
  uses:
  - discharge_fan_speed_percentage_command
  - discharge_fan_run_status
  - discharge_fan_run_command
  implements:
  - OPERATIONAL

DFVSC2X:
  id: "2339665773590478848"
  description: "Variable speed control for discharge fans for 2 separate zones."
  is_abstract: true
  opt_uses:
  - discharge_fan_current_sensor_1
  - discharge_fan_power_sensor_1
  - discharge_fan_speed_frequency_sensor_1
  - discharge_fan_speed_percentage_sensor_1
  - discharge_fan_lost_power_alarm_1
  - discharge_fan_current_sensor_2
  - discharge_fan_power_sensor_2
  - discharge_fan_speed_frequency_sensor_2
  - discharge_fan_speed_percentage_sensor_2
  - discharge_fan_lost_power_alarm_2
  uses:
  - discharge_fan_speed_percentage_command_1
  - discharge_fan_run_status_1
  - discharge_fan_run_command_1
  - discharge_fan_speed_percentage_command_2
  - discharge_fan_run_status_2
  - discharge_fan_run_command_2
  implements:
  - OPERATIONAL


DFVSFC:
  id: "3819485279274663936"
  description: "Variable speed control with frequency setting for discharge fans."
  is_abstract: true
  uses:
  - discharge_fan_speed_frequency_command
  - discharge_fan_run_status
  - discharge_fan_run_command
  opt_uses:
  - discharge_fan_speed_frequency_sensor
  implements:
  - OPERATIONAL

DFMSC:
  id: "13122696153957138432"
  description: "Discharge fan multi-speed control."
  is_abstract: true
  uses:
  - discharge_fan_run_command
  - discharge_fan_run_status
  - discharge_fan_speed_mode

ZHM:
  id: "17192076649286336512"
  description: "Zone humidity monitoring."
  is_abstract: true
  implements:
  - MONITORING
  uses:
  - zone_air_relative_humidity_sensor

DTM:
  id: "7968704612431560704"
  description: "Discharge temperature monitoring."
  is_abstract: true
  opt_uses:
  - discharge_air_relative_humidity_sensor
  - discharge_air_specificenthalpy_sensor
  uses:
  - discharge_air_temperature_sensor
  implements:
  - MONITORING

SS:
  id: "2875133433875529728"
  description: "Basic combination of run command and status (start/stop)."
  is_abstract: true
  implements:
  - /SS
  - OPERATIONAL
  opt_uses:
  - power_capacity
  - flowrate_capacity
  - powerfactor_sensor
  - current_sensor
  - power_sensor
  
SSPC:
  id: "10526749200778002432"
  description: "Supply static pressure control via supply fan speed"
  is_abstract: true
  opt_uses:
  - supply_fan_speed_frequency_sensor
  - supply_fan_run_command
  - supply_fan_run_status
  - pressurization_request_count
  - supply_air_damper_percentage_command
  - supply_air_flowrate_sensor
  - supply_fan_speed_percentage_command
  uses:
  - supply_air_static_pressure_sensor
  - supply_air_static_pressure_setpoint
  implements:
  - OPERATIONAL

SPSS:
  id: "8029265712889462784"
  description: "Spray pump start stop monitoring."
  is_abstract: true
  uses:
  - spray_pump_run_command
  - spray_pump_run_status
  implements:
  - OPERATIONAL

EFSS:
  id: "618830020562911232"
  description: "Basic combination of exhaust fan run command and status (start/stop)."
  is_abstract: true
  implements:
  - OPERATIONAL
  opt_uses:
  - exhaust_fan_current_sensor
  - exhaust_fan_power_sensor
  - exhaust_air_flowrate_capacity
  - exhaust_fan_power_capacity
  uses:
  - exhaust_fan_run_command
  - exhaust_fan_run_status

DFSS:
  id: "8437078973678092288"
  description: "Basic combination of discharge fan run command and status (start/stop)."
  is_abstract: true
  implements:
  - OPERATIONAL
  opt_uses:
  - discharge_air_flowrate_capacity
  - discharge_fan_power_capacity
  - discharge_fan_current_sensor
  - discharge_fan_power_sensor
  - discharge_air_static_pressure_sensor
  - discharge_fan_lost_power_alarm
  - schedule_run_command
  - discharge_fan_run_time_accumulator
  uses:
  - discharge_fan_run_command
  - discharge_fan_run_status

HT2RC:
  id: "12331526069516500992"
  description: "Two gas or electric heater control on zone side (HSP, DSP)."
  is_abstract: true
  opt_uses:
  - discharge_air_temperature_sensor
  - heating_thermal_power_capacity
  - heating_percentage_command
  uses:
  - heater_run_command_1
  - heater_run_command_2
  - return_air_temperature_setpoint
  - return_air_temperature_sensor
  implements:
  - CONTROL

HTZTC:
  id: "4417012674366275584"
  description: "Gas or electric heater control on zone side (ZC)."
  is_abstract: true
  opt_uses:
  - heating_thermal_power_capacity
  - discharge_air_temperature_sensor
  - heating_percentage_command
  - heater_run_status
  uses:
  - heater_run_command
  - zone_air_temperature_setpoint
  - zone_air_temperature_sensor
  implements:
  - CONTROL

HT3ZTC:
  id: "5155603013255036928"
  description: "Two gas or electric heater control on zone side (HSP, ZTC)."
  is_abstract: true
  opt_uses:
  - discharge_air_temperature_sensor
  - heating_thermal_power_capacity
  - heating_percentage_command
  uses:
  - heater_run_command_1
  - heater_run_command_2
  - heater_run_command_3
  - zone_air_temperature_setpoint
  - zone_air_temperature_sensor
  implements:
  - CONTROL

HSOUC:
  id: "3000067641604833280"
  description: "Heating occupied/unoccupied setpoint control."
  is_abstract: true
  uses:
  - zone_air_unoccupied_heating_temperature_setpoint
  - zone_air_occupied_heating_temperature_setpoint
  - zone_air_temperature_sensor
  implements:
  - CONTROL

HTZOUC:
  id: "11998259697091084288"
  description: "Gas or electric heater control on zone side (ZC)."
  is_abstract: true
  opt_uses:
  - heater_run_status
  uses:
  - heater_run_command
  - zone_air_unoccupied_heating_temperature_setpoint
  - zone_air_occupied_heating_temperature_setpoint
  - zone_air_temperature_sensor
  implements:
  - CONTROL

LCC:
  id: "7719840051089113088"
  description: "Leaving coil temperature control."
  is_abstract: true
  uses:
  - leaving_cooling_coil_temperature_sensor
  - leaving_cooling_coil_temperature_setpoint
  - chilled_water_valve_percentage_command
  implements:
  - CONTROL

LCC2X:
  id: "13640384711221051392"
  description: "Double valve leaving coil temperature control."
  is_abstract: true
  uses:
  - leaving_cooling_coil_temperature_sensor
  - leaving_cooling_coil_temperature_setpoint
  - chilled_water_valve_percentage_command_1
  - chilled_water_valve_percentage_command_2
  implements:
  - CONTROL

SFSS:
  id: "5180976443089223680"
  description: "Basic combination of supply fan run command and status (start/stop)."
  is_abstract: true
  implements:
  - OPERATIONAL
  opt_uses:
  - supply_air_flowrate_capacity
  - supply_fan_power_capacity
  - supply_fan_current_sensor
  - supply_fan_power_sensor
  - supply_fan_run_time_accumulator
  uses:
  - supply_fan_run_command
  - supply_fan_run_status

RHM:
  id: "14781568929201389568"
  description: "Return air humidity monitoring."
  is_abstract: true
  implements:
  - MONITORING
  uses:
  - return_air_relative_humidity_sensor

RTM:
  id: "2924673029776605184"
  description: "Return air temperature monitoring"
  implements:
  - MONITORING
  opt_uses:
  - return_air_relative_humidity_sensor
  - return_air_specificenthalpy_sensor
  uses:
  - return_air_temperature_sensor

DTC:
  id: "14404348479943999488"
  description: "Discharge air temperatore control"
  is_abstract: true
  implements:
  - OPERATIONAL
  uses:
  - discharge_air_temperature_setpoint
  - discharge_air_temperature_sensor

STC:
  id: "2204097089397325824"
  description: "Supply air temperature control"
  is_abstract: true
  opt_uses:
  - heating_request_count
  - cooling_request_count
  uses:
  - supply_air_temperature_setpoint
  - supply_air_temperature_sensor
  implements:
  - OPERATIONAL

RTC:
  id: "7486819452302917632"
  description: "Return air temperature control"
  is_abstract: true
  implements:
  - OPERATIONAL
  uses:
  - return_air_temperature_sensor
  - return_air_temperature_setpoint

# Rename to OTM
OA:
  id: "15138435219205390336"
  description: "Basic weather station (drybulb temp and humidity)."
  is_abstract: true
  opt_uses:
  - outside_air_relative_humidity_sensor
  - outside_air_dewpoint_temperature_sensor
  - outside_air_wetbulb_temperature_sensor
  - outside_air_specificenthalpy_sensor
  - outside_air_pressure_sensor
  uses:
  - outside_air_temperature_sensor
  implements:
  - MONITORING

ZA:
  id: "3244379125296660480"
  description: "Grouped type for zone air psychrometric conditions (RH and temp)"
  is_abstract: true
  uses:
  - zone_air_temperature_sensor
  - zone_air_relative_humidity_sensor

WDT:
  id: "12148045066631380992"
  description: "Temperature differential across water."
  is_abstract: true
  implements:
  - MONITORING
  uses:
  - return_water_temperature_sensor
  - supply_water_temperature_sensor

CHWDT:
  id: "6815783107824713728"
  description: "Temperature differential across chilled water."
  is_abstract: true
  implements:
  - MONITORING
  uses:
  - chilled_return_water_temperature_sensor
  - chilled_supply_water_temperature_sensor

CHWDPSC:
  id: "9028698692793663488"
  description: "Chilled water valve controlling supply air dewpoint temperature."
  is_abstract: true
  opt_uses:
  - leaving_cooling_coil_temperature_sensor
  - cooling_thermal_power_capacity
  - chilled_supply_water_temperature_sensor
  uses:
  - supply_air_dewpoint_temperature_sensor
  - supply_air_dewpoint_temperature_setpoint
  - chilled_water_valve_percentage_command
  implements:
  - CONTROL

CHWDPSC2X:
  id: "14378975050109812736"
  description: "Chilled water valves (2x) controlling supply air dewpoint temperature."
  is_abstract: true
  opt_uses:
  - leaving_cooling_coil_temperature_sensor
  - cooling_thermal_power_capacity
  uses:
  - supply_air_dewpoint_temperature_sensor
  - supply_air_dewpoint_temperature_setpoint
  - chilled_water_valve_percentage_command_1
  - chilled_water_valve_percentage_command_2
  implements:
  - CONTROL

CWDT:
  id: "16710191489157693440"
  description: "Temperature differential across condenser water."
  is_abstract: true
  implements:
  - MONITORING
  uses:
  - condensing_return_water_temperature_sensor
  - condensing_supply_water_temperature_sensor

# Rename SFN TOTAL_
SWTC:
  id: "3609220173136920576"
  description: "Supply water temperature control."
  is_abstract: true
  implements:
  - OPERATIONAL
  opt_uses:
  - cooling_request_count
  - heating_request_count
  - return_water_temperature_sensor
  - run_command
  uses:
  - supply_water_temperature_setpoint
  - supply_water_temperature_sensor

RWTC:
  id: "4684780039613448192"
  description: "Return water temperature control."
  is_abstract: true
  implements:
  - OPERATIONAL
  opt_uses:
  - supply_water_temperature_sensor
  - run_command
  uses:
  - return_water_temperature_setpoint
  - return_water_temperature_sensor


PSWTC:
  id: "10474579573063286784"
  description: "Process water temperature control."
  is_abstract: true
  opt_uses:
  - process_return_water_temperature_sensor
  uses:
  - process_supply_water_temperature_sensor
  - process_supply_water_temperature_setpoint
  implements:
  - OPERATIONAL

SCHWTC:
  id: "10166461230588362752"
  description: "Supply chilled water temperature control."
  is_abstract: true
  implements:
  - OPERATIONAL
  opt_uses:
  - cooling_request_count
  - chilled_return_water_temperature_sensor
  - cooling_percentage_command
  uses:
  - chilled_supply_water_temperature_setpoint
  - chilled_supply_water_temperature_sensor

WDPC:
  id: "7536359048203993088"
  description: "Differential pressure control in whichever system."
  is_abstract: true
  implements:
  - OPERATIONAL
  opt_uses:
  - pressurization_request_count
  uses:
  - differential_pressure_sensor
  - differential_pressure_setpoint

CGRWTC:
  id: "8601082128077160448"
  description: "Cogeneration return water temperature control."
  is_abstract: true
  implements:
  - OPERATIONAL
  opt_uses:
  - cogeneration_supply_water_temperature_sensor
  uses:
  - cogeneration_return_water_temperature_sensor
  - cogeneration_return_water_temperature_setpoint

WDPC2X:
  id: "14149516868997611520"
  description: "Differential pressure control in whichever system, 2 sensors."
  is_abstract: true
  implements:
  - OPERATIONAL
  opt_uses:
  - pressurization_request_count
  - run_command
  uses:
  - differential_pressure_sensor_1
  - differential_pressure_sensor_2
  - differential_pressure_setpoint

# Change to low_limit_flowrate_setpoint
MINFC:
  id: "16039155144679489536"
  description: "Minimum flow control for entire loop."
  is_abstract: true
  implements:
  - CONTROL
  uses:
  - bypass_valve_percentage_command
  - min_flowrate_setpoint
  - flowrate_sensor

# Rename to CPSS
CPC:
  id: "1722211929268682752"
  description: "Circulation pump control"
  is_abstract: true
  uses:
  - circulation_pump_run_status
  - circulation_pump_run_command


### NET NEW TYPES
ETM:
  id: "13050638559919210496"
  description: "Basic exhaust temperature monitoring."
  is_abstract: true
  uses:
  - exhaust_air_temperature_sensor
  implements:
  - MONITORING

ED:
  id: "8438952541491822592"
  description: "Exhaust air flow control."
  is_abstract: true
  opt_uses:
  - exhaust_air_damper_percentage_sensor
  - exhaust_air_static_pressure_sensor
  uses:
  - exhaust_air_flowrate_setpoint
  - exhaust_air_flowrate_sensor
  - exhaust_air_damper_percentage_command
  implements:
  - CONTROL

RD:
  id: "17662324578346598400"
  description: "Return damper flow control."
  is_abstract: true
  uses:
  - return_air_flowrate_setpoint
  - return_air_flowrate_sensor
  - return_air_damper_percentage_command
  implements:
  - CONTROL

MTM:
  id: "944962761547317248"
  description: "Mixed air temperature monitoring."
  is_abstract: true
  opt_uses:
  - mixed_air_relative_humidity_sensor
  - mixed_air_dewpoint_temperature_sensor
  uses:
  - mixed_air_temperature_sensor
  implements:
  - MONITORING

MTC:
  id: "10168334798402093056"
  description: "Mixed air temperature control."
  is_abstract: true
  uses:
  - mixed_air_temperature_sensor
  - mixed_air_temperature_setpoint
  implements:
  - OPERATIONAL

STM:
  id: "5556648779974705152"
  description: "Basic supply temperature monitoring."
  is_abstract: true
  uses:
  - supply_air_temperature_sensor
  implements:
  - MONITORING

STDSPC:
  id: "14780020816829480960"
  description: "Supply temperature control dual setpoint."
  is_abstract: true
  opt_uses:
  - heating_request_count
  - cooling_request_count
  uses:
  - supply_air_cooling_temperature_setpoint
  - supply_air_heating_temperature_setpoint
  - supply_air_temperature_sensor
  implements:
  - OPERATIONAL

DSPRTC:
  id: "3250805770761011200"
  description: "Dual setpoint return air temp control."
  is_abstract: true
  opt_uses:
  - discharge_air_temperature_sensor
  - return_air_relative_humidity_sensor
  uses:
  - return_air_temperature_sensor
  - return_air_cooling_temperature_setpoint
  - return_air_heating_temperature_setpoint
  implements:
  - OPERATIONAL

ZHC:
  id: "7286031036884975616"
  description: "Zone relative humidity control."
  is_abstract: true
  uses:
  - zone_air_relative_humidity_sensor
  - zone_air_relative_humidity_setpoint
  implements:
  - OPERATIONAL

RHC:
  id: "2169941860192092160"
  description: "Return air relative humidity control."
  is_abstract: true
  uses:
  - return_air_relative_humidity_sensor
  - return_air_relative_humidity_setpoint
  implements:
  - OPERATIONAL

RHDHC:
  id: "18310842924687949824"
  description: "Return humidification/dehumidification control."
  is_abstract: true
  opt_uses:
  - economizer_mode
  - humidification_percentage_command
  uses:
  - return_air_relative_humidity_sensor
  - return_air_relative_humidity_setpoint
  - dehumidification_run_command
  - humidification_run_command
  implements:
  - CONTROL

ZHDHC:
  id: "4475784869405786112"
  description: "Zone humidification/dehumidification control."
  is_abstract: true
  opt_uses:
  - humidification_percentage_command
  uses:
  - zone_air_relative_humidity_sensor
  - zone_air_relative_humidity_setpoint
  - dehumidification_run_command
  - humidification_run_command
  implements:
  - CONTROL

RHHC:
  id: "8019953948913827840"
  description: "Zone humidification control."
  is_abstract: true
  opt_uses:
  - humidification_percentage_command
  uses:
  - humidification_run_command
  - return_air_relative_humidity_setpoint
  - return_air_relative_humidity_sensor

SHC:
  id: "12474177807615787008"
  description: "Supply air relative humidity control."
  is_abstract: true
  opt_uses:
  - humidification_percentage_command
  uses:
  - dehumidification_run_command
  - humidification_run_command
  - supply_air_dehumidification_relative_humidity_setpoint
  - supply_air_humidification_relative_humidity_setpoint
  - supply_air_relative_humidity_sensor
  implements:
  - OPERATIONAL

SHM:
  id: "2378937030399754240"
  description: "Supply air relative humidity monitoring."
  is_abstract: true
  uses:
  - supply_air_relative_humidity_sensor
  implements:
  - MONITORING

REFC:
  id: "3034632988647227392"
  description: "Refrigerant leak control."
  is_abstract: true
  uses:
  - zone_air_refrigerant_concentration_setpoint
  - zone_air_refrigerant_concentration_sensor
  implements:
  - OPERATIONAL

EPC:
  id: "11105083520895156224"
  description: "Exhaust pressure control."
  is_abstract: true
  uses:
  - exhaust_air_static_pressure_sensor
  - exhaust_air_static_pressure_setpoint
  opt_uses:
  - exhaust_air_flowrate_sensor
  implements:
  - OPERATIONAL

CO2M:
  id: "7862491789188399104"
  description: "Basic carbon dioxide monitoring."
  is_abstract: true
  uses:
  - zone_air_co2_concentration_sensor
  implements:
  - MONITORING

VOCM:
  id: "17085863826043174912"
  description: "Volatile organic compound monitoring."
  is_abstract: true
  uses:
  - zone_air_voc_concentration_sensor
  implements:
  - MONITORING

VOCC:
  id: "2097884266154164224"
  description: "Volatile organic compound control."
  is_abstract: true
  uses:
  - zone_air_voc_concentration_setpoint
  - zone_air_voc_concentration_sensor
  implements:
  - OPERATIONAL

VOCPC:
  id: "668891884487180288"
  description: "Volatile organic compound percentage control."
  is_abstract: true
  uses:
  - zone_air_voc_percentage_setpoint
  - zone_air_voc_percentage_sensor
  implements:
  - OPERATIONAL

BFSS:
  id: "11321256303008940032"
  description: "Booster fan start-stop and feedback."
  is_abstract: true
  uses:
  - boost_fan_run_command
  - boost_fan_run_status
  implements:
  - OPERATIONAL

DFHLC:
  id: "3539036146912722944"
  description: "Discharge fan three-speed (high/low/off) speed control."
  is_abstract: true
  opt_uses:
  - discharge_fan_run_status
  - discharge_fan_run_command
  uses:
  - low_discharge_fan_speed_command
  - high_discharge_fan_speed_command
  implements:
  - OPERATIONAL
  - REMAP_REQUIRED

DFHMLC:
  id: "8727182917643534336"
  description: "Discharge fan three-speed (high/medium/low/off) speed control."
  is_abstract: true
  opt_uses:
  - discharge_fan_run_status
  - discharge_fan_run_command
  uses:
  - low_discharge_fan_speed_command
  - medium_discharge_fan_speed_command
  - high_discharge_fan_speed_command
  implements:
  - OPERATIONAL
  - REMAP_REQUIRED

ESPC:
  id: "6709570284581552128"
  description: "Exhaust air static pressure control."
  is_abstract: true
  uses:
  - exhaust_air_damper_percentage_command
  - exhaust_fan_run_command
  - exhaust_fan_run_status
  - exhaust_fan_speed_percentage_command
  - exhaust_air_static_pressure_sensor
  - exhaust_air_static_pressure_setpoint
  implements:
  - OPERATIONAL

SSPM:
  id: "15932942321436327936"
  description: "Supply static pressure monitoring."
  is_abstract: true
  uses:
  - supply_air_static_pressure_sensor
  implements:
  - MONITORING

ZSPC:
  id: "4403727275367858176"
  description: "Zone static pressure control."
  is_abstract: true
  uses:
  - zone_air_static_pressure_setpoint
  - zone_air_static_pressure_sensor
  implements:
  - OPERATIONAL

ZSPM:
  id: "13627099312222633984"
  description: "Zone static pressure monitoring."
  is_abstract: true
  uses:
  - zone_air_static_pressure_sensor
  implements:
  - MONITORING

RSPC:
  id: "9015413293795246080"
  description: "Return air static pressure control."
  is_abstract: true
  uses:
  - return_air_static_pressure_sensor
  - return_air_static_pressure_setpoint
  implements:
  - OPERATIONAL

PWDPC:
  id: "18238785330650021888"
  description: "Process water differential pressure control."
  is_abstract: true
  uses:
  - process_water_differential_pressure_sensor
  - process_water_differential_pressure_setpoint
  implements:
  - OPERATIONAL

PWDT:
  id: "289266803299844096"
  description: "Primary-side water delta-T monitoring."
  is_abstract: true
  uses:
  - primary_supply_water_temperature_sensor
  - primary_return_water_temperature_sensor


CHPM:
  id: "224386821168037888"
  description: "Chiller pressure monitoring."
  is_abstract: true
  uses:
  - evaporator_pressure_sensor
  - condenser_pressure_sensor
  - differential_pressure_sensor # consider removing or renaming, may not be descriptive enough for WCC
  implements:
  - MONITORING

FDPM:
  id: "9447758858022813696"
  description: "Filter pressure monitoring."
  is_abstract: true
  uses:
  - filter_differential_pressure_sensor
  implements:
  - MONITORING

# Chilled water valve control

CHWDC:
  id: "16581460667777679360"
  description: "Chilled water valve monitoring on discharge side."
  is_abstract: true
  opt_uses:
  - leaving_cooling_coil_temperature_sensor
  - cooling_thermal_power_capacity
  - chilled_water_valve_percentage_sensor
  - chilled_water_flowrate_sensor
  uses:
  - discharge_air_temperature_sensor
  - discharge_air_temperature_setpoint
  - chilled_water_valve_percentage_command
  implements:
  - CONTROL

CHWSC:
  id: "4836072839595425792"
  description: "Chilled water valve monitoring on supply side."
  is_abstract: true
  opt_uses:
  - leaving_cooling_coil_temperature_sensor
  - cooling_thermal_power_capacity
  - chilled_supply_water_temperature_sensor
  - chilled_water_valve_percentage_sensor
  - cooling_request_count
  uses:
  - supply_air_temperature_sensor
  - supply_air_temperature_setpoint
  - chilled_water_valve_percentage_command
  implements:
  - CONTROL

CHWSDC:
  id: "2207518769582964736"
  description: "Chilled water valve monitoring on supply side."
  is_abstract: true
  opt_uses:
  - leaving_cooling_coil_temperature_sensor
  - cooling_thermal_power_capacity
  - chilled_water_valve_percentage_sensor
  uses:
  - supply_air_temperature_sensor
  - supply_air_heating_temperature_setpoint
  - supply_air_cooling_temperature_setpoint
  - chilled_water_valve_percentage_command
  implements:
  - CONTROL

CHW2XSC:
  id: "14565396147087605760"
  description: "Two chilled water valves."
  is_abstract: true
  opt_uses:
  - leaving_cooling_coil_temperature_sensor
  - cooling_thermal_power_capacity
  - chilled_supply_water_temperature_sensor
  - chilled_water_valve_percentage_sensor
  - cooling_request_count
  uses:
  - supply_air_temperature_sensor
  - supply_air_temperature_setpoint
  - chilled_water_valve_percentage_command_1
  - chilled_water_valve_percentage_command_2
  implements:
  - CONTROL

CHWRC:
  id: "10816853144743444480"
  description: "Chilled water valve monitoring on return side."
  is_abstract: true
  opt_uses:
  - discharge_air_temperature_sensor
  - leaving_cooling_coil_temperature_sensor
  - cooling_thermal_power_capacity
  - return_air_relative_humidity_sensor
  - chilled_water_valve_percentage_sensor
  - chilled_water_flowrate_sensor
  uses:
  - return_air_temperature_setpoint
  - return_air_temperature_sensor
  - chilled_water_valve_percentage_command
  implements:
  - CONTROL

CHWZC:
  id: "2746402612495515648"
  description: "Chilled water valve monitoring on zone side (DSP, CSP)."
  is_abstract: true
  opt_uses:
  - discharge_air_temperature_sensor
  - leaving_cooling_coil_temperature_sensor
  - cooling_thermal_power_capacity
  - chilled_water_valve_percentage_sensor
  - chilled_supply_water_isolation_valve_command
  - chilled_supply_water_isolation_valve_status
  - chilled_supply_water_temperature_sensor
  uses:
  - zone_air_cooling_temperature_setpoint
  - zone_air_temperature_sensor
  - chilled_water_valve_percentage_command
  implements:
  - CONTROL

CHWZTC:
  id: "14203560064526057472"
  description: "Chilled water valve monitoring on zone side (ZTC)."
  is_abstract: true
  opt_uses:
  - discharge_air_temperature_sensor
  - leaving_cooling_coil_temperature_sensor
  - cooling_thermal_power_capacity
  - chilled_water_flowrate_sensor
  - chilled_water_valve_percentage_sensor
  uses:
  - zone_air_temperature_setpoint
  - zone_air_temperature_sensor
  - chilled_water_valve_percentage_command
  implements:
  - CONTROL

CHWPVM:
  id: "10410116305838407680"
  description: "Chilled water pressure valve command and position monitoring (without regard to what controls it)."
  is_abstract: true
  opt_uses:
  - chilled_water_flowrate_sensor
  uses:
  - chilled_water_valve_percentage_sensor
  implements:
  - OPERATIONAL

CHWZTC2X:
  id: "12977168093439590400"
  description: "Chilled water valve control on zone side (ZTC) for two separate zones. Chilled water valve controls to the worst zone."
  is_abstract: true
  opt_uses:
  - discharge_air_temperature_sensor_1
  - discharge_air_temperature_sensor_2
  - leaving_cooling_coil_temperature_sensor
  - cooling_thermal_power_capacity
  - chilled_water_flowrate_sensor
  - chilled_water_valve_percentage_sensor
  uses:
  - zone_air_temperature_setpoint_1
  - zone_air_temperature_setpoint_2
  - zone_air_temperature_sensor_1
  - zone_air_temperature_sensor_2
  - chilled_water_valve_percentage_command
  implements:
  - CONTROL

# DX Control

DXZTC:
  id: "13699156906260561920"
  description: "Compressor run control on zone side (ZTC)."
  is_abstract: true
  opt_uses:
  - discharge_air_temperature_sensor
  - leaving_cooling_coil_temperature_sensor
  - cooling_thermal_power_capacity
  - cooling_percentage_command
  - compressor_speed_percentage_command
  - compressor_run_time_accumulator
  uses:
  - zone_air_temperature_setpoint
  - zone_air_temperature_sensor
  - compressor_run_command
  - compressor_run_status
  implements:
  - CONTROL

DX2ZTC:
  id: "7764960709758156800"
  description: "Compressor run control on zone side (ZTC)."
  is_abstract: true
  opt_uses:
  - discharge_air_temperature_sensor
  - leaving_cooling_coil_temperature_sensor
  - cooling_thermal_power_capacity
  - cooling_percentage_command
  - compressor_speed_percentage_command
  - compressor_run_time_accumulator_1
  - compressor_run_time_accumulator_2   
  uses:
  - zone_air_temperature_setpoint
  - zone_air_temperature_sensor
  - compressor_run_command_1
  - compressor_run_command_2
  - compressor_run_status_1
  - compressor_run_status_2
  implements:
  - CONTROL

DXZC:
  id: "5052245621709209600"
  description: "Compressor run control on zone side (DSP, CSP)."
  is_abstract: true
  opt_uses:
  - discharge_air_temperature_sensor
  - leaving_cooling_coil_temperature_sensor
  - cooling_thermal_power_capacity
  - cooling_percentage_command
  - compressor_speed_percentage_command
  uses:
  - zone_air_cooling_temperature_setpoint
  - zone_air_temperature_sensor
  - compressor_run_command
  - compressor_run_status
  implements:
  - CONTROL


DXDSPRTC:
  id: "13463632719497920512"
  description: "Compressor run control with dual return temp control."
  is_abstract: true
  opt_uses:
  - discharge_air_temperature_sensor
  - leaving_cooling_coil_temperature_sensor
  - cooling_thermal_power_capacity
  - cooling_percentage_command
  - compressor_speed_percentage_command
  uses:
  - return_air_cooling_temperature_setpoint
  - return_air_heating_temperature_setpoint
  - return_air_temperature_sensor
  - compressor_run_command
  - compressor_run_status
  implements:
  - CONTROL


DX2ZC:
  id: "5844879156126416896"
  description: "Two compressor run control on zone side (DSP, CSP)."
  is_abstract: true
  opt_uses:
  - discharge_air_temperature_sensor
  - leaving_cooling_coil_temperature_sensor
  - cooling_thermal_power_capacity
  - cooling_percentage_command
  - compressor_speed_percentage_command
  uses:
  - zone_air_cooling_temperature_setpoint
  - zone_air_temperature_sensor
  - compressor_run_command_1
  - compressor_run_command_2
  - compressor_run_status_1
  - compressor_run_status_2
  implements:
  - CONTROL

DX3ZC:
  id: "14059444876450201600"
  description: "Three compressor run control on zone side."
  is_abstract: true
  opt_uses:
  - discharge_air_temperature_sensor
  - leaving_cooling_coil_temperature_sensor
  - cooling_thermal_power_capacity
  - cooling_percentage_command
  - compressor_speed_percentage_command
  uses:
  - compressor_run_command_1
  - compressor_run_command_2
  - compressor_run_command_3
  - compressor_run_status_1
  - compressor_run_status_2
  - compressor_run_status_3
  - zone_air_temperature_sensor
  - zone_air_cooling_temperature_setpoint
  implements:
  - CONTROL

DX4ZC:
  id: "7395665540313776128"
  description: "Four compressor run control on zone side."
  is_abstract: true
  opt_uses:
  - discharge_air_temperature_sensor
  - leaving_cooling_coil_temperature_sensor
  - cooling_thermal_power_capacity
  - cooling_percentage_command
  - compressor_speed_percentage_command
  uses:
  - compressor_run_command_1
  - compressor_run_command_2
  - compressor_run_command_3
  - compressor_run_command_4
  - compressor_run_status_1
  - compressor_run_status_2
  - compressor_run_status_3
  - compressor_run_status_4
  - zone_air_temperature_sensor
  - zone_air_cooling_temperature_setpoint
  implements:
  - CONTROL

DX2ZC2X:
  id: "2288583562875633664"
  description: "Two compressor run control on zone side (DSP, CSP) with two zone temp sensors."
  is_abstract: true
  opt_uses:
  - discharge_air_temperature_sensor
  - leaving_cooling_coil_temperature_sensor
  - cooling_thermal_power_capacity
  - cooling_percentage_command
  - compressor_speed_percentage_command
  uses:
  - zone_air_cooling_temperature_setpoint
  - zone_air_temperature_sensor_1
  - zone_air_temperature_sensor_2
  - compressor_run_command_1
  - compressor_run_command_2
  - compressor_run_status_1
  - compressor_run_status_2
  implements:
  - CONTROL

DXSC:
  id: "2530229830381731840"
  description: "Compressor run control on supply air side (STC)."
  opt_uses:
  - leaving_cooling_coil_temperature_sensor
  - cooling_thermal_power_capacity
  - cooling_percentage_command #Serves as a duty cycle for single-stage DX sections.
  - compressor_speed_percentage_command
  - cooling_request_count
  uses:
  - compressor_run_status
  - compressor_run_command
  - supply_air_temperature_sensor
  - supply_air_temperature_setpoint
  implements:
  - CONTROL

DX2SC:
  id: "11753601867236507648"
  description: "Two compressor run control on supply air side."
  is_abstract: true
  opt_uses:
  - leaving_cooling_coil_temperature_sensor
  - cooling_thermal_power_capacity
  - cooling_percentage_command
  - compressor_speed_percentage_command
  - cooling_request_count
  uses:
  - compressor_run_command_1
  - compressor_run_command_2
  - compressor_run_status_1
  - compressor_run_status_2
  - supply_air_temperature_sensor
  - supply_air_temperature_setpoint
  implements:
  - CONTROL

DX3SC:
  id: "7141915848809119744"
  description: "Three compressor run control on supply air side."
  is_abstract: true
  opt_uses:
  - leaving_cooling_coil_temperature_sensor
  - cooling_thermal_power_capacity
  - cooling_percentage_command
  - compressor_speed_percentage_command
  - cooling_request_count
  uses:
  - compressor_run_command_1
  - compressor_run_command_2
  - compressor_run_command_3
  - compressor_run_status_1
  - compressor_run_status_2
  - compressor_run_status_3
  - supply_air_temperature_sensor
  - supply_air_temperature_setpoint
  implements:
  - CONTROL

DX4SC:
  id: "16365287885663895552"
  description: "Four compressor run control on supply air side."
  is_abstract: true
  opt_uses:
  - leaving_cooling_coil_temperature_sensor
  - cooling_thermal_power_capacity
  - cooling_percentage_command
  - compressor_speed_percentage_command
  - cooling_request_count
  uses:
  - compressor_run_status_1
  - compressor_run_status_2
  - compressor_run_status_3
  - compressor_run_status_4
  - compressor_run_command_1
  - compressor_run_command_2
  - compressor_run_command_3
  - compressor_run_command_4
  - supply_air_temperature_sensor
  - supply_air_temperature_setpoint
  implements:
  - CONTROL


DX2SDC:
  id: "17195498329471975424"
  description: "Two compressor run control on supply air side (dual temp setpoint)."
  is_abstract: true
  opt_uses:
  - leaving_cooling_coil_temperature_sensor
  - cooling_thermal_power_capacity
  - cooling_percentage_command
  - compressor_speed_percentage_command
  uses:
  - compressor_run_command_1
  - compressor_run_command_2
  - compressor_run_status_1
  - compressor_run_status_2
  - supply_air_temperature_sensor
  - supply_air_heating_temperature_setpoint
  - supply_air_cooling_temperature_setpoint
  implements:
  - CONTROL


DX4SWC:
  id: "1377308325774884864"
  description: "Four compressor run control on supply water side."
  is_abstract: true
  opt_uses:
  - cooling_thermal_power_capacity
  - cooling_percentage_command
  - compressor_speed_percentage_command
  - compressor_speed_percentage_sensor
  uses:
  - compressor_run_command_1
  - compressor_run_command_2
  - compressor_run_command_3
  - compressor_run_command_4
  - compressor_run_status_1
  - compressor_run_status_2
  - compressor_run_status_3
  - compressor_run_status_4
  - supply_water_temperature_sensor
  - supply_water_temperature_setpoint
  implements:
  - CONTROL

DX2SWC:
  id: "8232701752307089408"
  description: "Two compressor run control on supply water side."
  is_abstract: true
  opt_uses:
  - cooling_thermal_power_capacity
  - cooling_percentage_command
  - compressor_speed_percentage_command
  - compressor_speed_percentage_sensor
  uses:
  - compressor_run_command_1
  - compressor_run_command_2
  - compressor_run_status_1
  - compressor_run_status_2
  - supply_water_temperature_sensor
  - supply_water_temperature_setpoint
  implements:
  - CONTROL


DXSWC:
  id: "11457067979271831552"
  description: "Compressor run control on supply water side."
  is_abstract: true
  opt_uses:
  - cooling_thermal_power_capacity
  - cooling_percentage_command
  - compressor_speed_percentage_command
  - compressor_speed_percentage_sensor
  uses:
  - compressor_run_command
  - compressor_run_status
  - supply_water_temperature_sensor
  - supply_water_temperature_setpoint
  implements:
  - CONTROL

DX5SC:
  id: "10600680362629660672"
  description: "Five compressor run control on supply side."
  is_abstract: true
  opt_uses:
  - leaving_cooling_coil_temperature_sensor
  - cooling_thermal_power_capacity
  - cooling_percentage_command
  - compressor_speed_percentage_command
  - cooling_request_count
  uses:
  - compressor_run_command_1
  - compressor_run_command_2
  - compressor_run_command_3
  - compressor_run_command_4
  - compressor_run_command_5
  - compressor_run_status_1
  - compressor_run_status_2
  - compressor_run_status_3
  - compressor_run_status_4
  - compressor_run_status_5
  - supply_air_temperature_sensor
  - supply_air_temperature_setpoint
  implements:
  - CONTROL

DXRC:
  id: "5628706374012633088"
  description: "Compressor run control on return air side (RC)."
  opt_uses:
  - discharge_air_temperature_sensor
  - leaving_cooling_coil_temperature_sensor
  - cooling_thermal_power_capacity
  - cooling_percentage_command
  - compressor_speed_percentage_command
  uses:
  - return_air_temperature_setpoint
  - return_air_temperature_sensor
  - compressor_run_command
  - compressor_run_status
  implements:
  - CONTROL

DXDC:
  id: "5988994344202272768"
  description: "Compressor run control on discharge air side (DTC)."
  opt_uses:
  - leaving_cooling_coil_temperature_sensor
  - cooling_thermal_power_capacity
  - cooling_percentage_command
  - compressor_speed_percentage_command
  uses:
  - compressor_run_status
  - compressor_run_command
  - discharge_air_temperature_sensor
  - discharge_air_temperature_setpoint
  implements:
  - CONTROL

DX2DC:
  id: "8944903812129226752"
  description: "Two compressor run control on discharge side (DTC)."
  is_abstract: true
  opt_uses:
  - leaving_cooling_coil_temperature_sensor
  - cooling_thermal_power_capacity
  - cooling_percentage_command
  - compressor_speed_percentage_command
  uses:
  - discharge_air_temperature_sensor
  - discharge_air_temperature_setpoint
  - compressor_run_command_1
  - compressor_run_command_2
  - compressor_run_status_1
  - compressor_run_status_2
  implements:
  - CONTROL

DX3DC:
  id: "13988935394784182272"
  description: "Three compressor run control on discharge side (DTC)."
  is_abstract: true
  opt_uses:
  - leaving_cooling_coil_temperature_sensor
  - cooling_thermal_power_capacity
  - cooling_percentage_command
  - compressor_speed_percentage_command
  uses:
  - discharge_air_temperature_sensor
  - discharge_air_temperature_setpoint
  - compressor_run_command_1
  - compressor_run_command_2
  - compressor_run_command_3
  - compressor_run_status_1
  - compressor_run_status_2
  - compressor_run_status_3
  implements:
  - CONTROL

HPSC:
  id: "15212366381057048576"
  description: "Supply side heat pump control."
  is_abstract: true
  opt_uses:
  - cooling_thermal_power_capacity
  - heating_thermal_power_capacity
  - compressor_speed_percentage_command
  - cooling_request_count
  - heating_request_count
  uses:
  - supply_air_temperature_sensor
  - supply_air_temperature_setpoint
  - compressor_run_command
  - compressor_run_status
  - reversing_valve_command
  implements:
  - CONTROL

HP2SC:
  id: "3360440274189811712"
  description: "Supply side heat pump control."
  is_abstract: true
  opt_uses:
  - cooling_thermal_power_capacity
  - heating_thermal_power_capacity
  - compressor_speed_percentage_command
  - cooling_request_count
  - heating_request_count
  uses:
  - supply_air_temperature_sensor
  - supply_air_temperature_setpoint
  - compressor_run_command_1
  - compressor_run_command_2
  - compressor_run_status_1
  - compressor_run_status_2
  - reversing_valve_command
  implements:
  - CONTROL

HPDC:
  id: "3683151334988578816"
  description: "Discharge side heat pump control."
  is_abstract: true
  opt_uses:
  - cooling_thermal_power_capacity
  - heating_thermal_power_capacity
  - compressor_speed_percentage_command
  uses:
  - discharge_air_temperature_sensor
  - discharge_air_temperature_setpoint
  - compressor_run_command
  - compressor_run_status
  - reversing_valve_command
  implements:
  - CONTROL

HPZTC:
  id: "4115496899216146432"
  description: "Zone temp heat pump control (ZTC)."
  is_abstract: true
  opt_uses:
  - discharge_air_temperature_sensor
  - cooling_thermal_power_capacity
  - heating_thermal_power_capacity
  - compressor_speed_percentage_command
  uses:
  - zone_air_temperature_setpoint
  - zone_air_temperature_sensor
  - compressor_run_command
  - compressor_run_status
  - reversing_valve_command
  implements:
  - CONTROL

HPZC:
  id: "15428539163170832384"
  description: "Zone temp heat pump control (CSP or DSP)."
  is_abstract: true
  opt_uses:
  - discharge_air_temperature_sensor
  - cooling_thermal_power_capacity
  - heating_thermal_power_capacity
  - compressor_speed_percentage_command
  uses:
  - zone_air_cooling_temperature_setpoint
  - zone_air_heating_temperature_setpoint
  - zone_air_temperature_sensor
  - compressor_run_command
  - compressor_run_status
  - reversing_valve_command
  implements:
  - CONTROL

HP2ZC:
  id: "16221172697588039680"
  description: "Zone temp heat pump control with two compressors."
  is_abstract: true
  opt_uses:
  - discharge_air_temperature_sensor
  - cooling_thermal_power_capacity
  - heating_thermal_power_capacity
  - compressor_speed_percentage_command
  uses:
  - zone_air_cooling_temperature_setpoint
  - zone_air_heating_temperature_setpoint
  - zone_air_temperature_sensor
  - compressor_run_command_1
  - compressor_run_command_2
  - compressor_run_status_1
  - compressor_run_status_2
  - reversing_valve_command
  implements:
  - CONTROL

HWDC:
  id: "16507327195786510336"
  description: "Heating water valve monitoring on discharge air side."
  is_abstract: true
  opt_uses:
  - heating_water_valve_percentage_sensor
  - heating_thermal_power_capacity
  - discharge_air_relative_humidity_sensor
  - heating_water_flowrate_sensor
  uses:
  - heating_water_valve_percentage_command
  - discharge_air_temperature_setpoint
  - discharge_air_temperature_sensor
  implements:
  - CONTROL

HWRC:
  id: "17386253701286461440"
  description: "Heating water valve monitoring on discharge air side."
  is_abstract: true
  opt_uses:
  - heating_water_valve_percentage_sensor
  - heating_thermal_power_capacity
  - discharge_air_relative_humidity_sensor
  - heating_water_flowrate_sensor
  uses:
  - heating_water_valve_percentage_command
  - return_air_temperature_setpoint
  - return_air_temperature_sensor
  implements:
  - CONTROL

HWSC:
  id: "12906523371843354624"
  description: "Heating water valve monitoring on supply air side."
  is_abstract: true
  opt_uses:
  - heating_water_valve_percentage_sensor
  - heating_thermal_power_capacity
  - leaving_heating_coil_temperature_sensor
  - heating_request_count
  uses:
  - heating_water_valve_percentage_command
  - supply_air_temperature_setpoint
  - supply_air_temperature_sensor
  implements:
  - CONTROL

HW2SC:
  id: "15111346551231873024"
  description: "Two heating water valves on supply air side."
  is_abstract: true
  opt_uses:
  - heating_thermal_power_capacity
  - leaving_heating_coil_temperature_sensor
  - heating_request_count
  uses:
  - heating_water_valve_percentage_command_1
  - heating_water_valve_percentage_command_2
  - supply_air_temperature_setpoint
  - supply_air_temperature_sensor
  implements:
  - CONTROL

HWZC:
  id: "12546235401653714944"
  description: "Heating water valve monitoring on zone side (DSP/CSP)."
  is_abstract: true
  opt_uses:
  - discharge_air_temperature_sensor
  - heating_water_valve_percentage_sensor
  - heating_thermal_power_capacity
  - heating_supply_water_isolation_valve_command
  - heating_supply_water_isolation_valve_status
  uses:
  - heating_water_valve_percentage_command
  - zone_air_heating_temperature_setpoint
  - zone_air_temperature_sensor
  implements:
  - CONTROL

HWZTC:
  id: "2674345018457587712"
  description: "Heating water valve monitoring on zone side (ZTC)."
  is_abstract: true
  opt_uses:
  - discharge_air_temperature_sensor
  - heating_water_valve_percentage_sensor
  - heating_thermal_power_capacity
  - heating_water_flowrate_sensor
  uses:
  - heating_water_valve_percentage_command
  - zone_air_temperature_setpoint
  - zone_air_temperature_sensor
  implements:
  - CONTROL

HWSWC:
  id: "8294837353415966720"
  description: "Heating water valve monitoring on supply water side."
  is_abstract: true
  opt_uses:
  - heating_water_valve_percentage_sensor
  - heating_thermal_power_capacity
  - return_water_temperature_sensor
  uses:
  - heating_water_valve_percentage_command
  - supply_water_temperature_setpoint
  - supply_water_temperature_sensor
  implements:
  - CONTROL

PHWSC:
  id: "17518209390270742528"
  description: "Preheating water valve monitoring on supply air side."
  is_abstract: true
  opt_uses:
  - leaving_air_preheating_coil_temperature_sensor
  uses:
  - preheating_water_valve_percentage_command
  - supply_air_temperature_setpoint
  - supply_air_temperature_sensor
  implements:
  - CONTROL
  
HWPVM:
  id: "5829955484802613248"
  description: "Heating water pressure valve command and position monitoring (without regard to what controls it)."
  is_abstract: true
  opt_uses:
  - heating_water_flowrate_sensor
  uses:
  - heating_water_valve_percentage_sensor
  implements:
  - OPERATIONAL
  

HTDC:
  id: "656732385395605504"
  description: "Gas or electric heater control on discharge side."
  is_abstract: true
  opt_uses:
  - heating_thermal_power_capacity
  - heating_percentage_command
  - heater_run_status
  uses:
  - heater_run_command
  - discharge_air_temperature_setpoint
  - discharge_air_temperature_sensor
  implements:
  - CONTROL

HT2DC:
  id: "5268418403822993408"
  description: "Two gas or electric heater control on discharge control."
  is_abstract: true
  opt_uses:
  - heating_thermal_power_capacity
  - heating_percentage_command
  - leaving_heating_coil_temperature_sensor
  uses:
  - heater_run_command_1
  - heater_run_command_2
  - discharge_air_heating_temperature_setpoint
  - discharge_air_temperature_sensor
  implements:
  - CONTROL


HTSC:
  id: "800847573471461376"
  description: "Gas or electric heater control on supply side."
  is_abstract: true
  opt_uses:
  - heating_thermal_power_capacity
  - heating_percentage_command
  - heater_run_status
  - heating_request_count
  uses:
  - heater_run_command
  - supply_air_temperature_setpoint
  - supply_air_temperature_sensor
  implements:
  - CONTROL


HTSDC:
  id: "16700102370461220864"
  description: "Gas or electric heater control on supply side."
  is_abstract: true
  opt_uses:
  - heating_thermal_power_capacity
  - heater_run_status
  - heating_percentage_command
  uses:
  - heater_run_command
  - supply_air_heating_temperature_setpoint
  - supply_air_cooling_temperature_setpoint
  - supply_air_temperature_sensor
  implements:
  - CONTROL



HTRC:
  id: "80271633092182016"
  description: "Gas or electric heater control on return side (RC)."
  is_abstract: true
  opt_uses:
  - heating_thermal_power_capacity
  - discharge_air_temperature_sensor
  - heating_percentage_command
  - heater_run_status
  uses:
  - heater_run_command
  - return_air_temperature_setpoint
  - return_air_temperature_sensor
  implements:
  - CONTROL

HTZC:
  id: "2386114642305875968"
  description: "Gas or electric heater control on zone side (ZC)."
  is_abstract: true
  opt_uses:
  - heating_thermal_power_capacity
  - discharge_air_temperature_sensor
  - heating_percentage_command
  - heater_run_status
  uses:
  - heater_run_command
  - zone_air_heating_temperature_setpoint
  - zone_air_temperature_sensor
  implements:
  - CONTROL

HT2ZC:
  id: "6997800660733263872"
  description: "Two gas or electric heater control on zone side (HSP, DSP)."
  is_abstract: true
  opt_uses:
  - discharge_air_temperature_sensor
  - heating_thermal_power_capacity
  - heating_percentage_command
  uses:
  - heater_run_command_1
  - heater_run_command_2
  - zone_air_heating_temperature_setpoint
  - zone_air_temperature_sensor
  implements:
  - CONTROL

HT2XZTC2X:
  id: "18111271668641955840"
  description: "Two separate heating sections going to two different zones on the device, with independent heating control."
  is_abstract: true
  opt_uses:
  - heating_percentage_command_1
  - discharge_air_temperature_sensor_1
  - heating_percentage_command_2
  - discharge_air_temperature_sensor_2
  uses:
  - zone_air_temperature_setpoint_1
  - zone_air_temperature_sensor_1
  - heater_run_command_1
  - heater_run_status_1
  - zone_air_temperature_setpoint_2
  - zone_air_temperature_sensor_2
  - heater_run_command_2
  - heater_run_status_2
  implements:
  - CONTROL

HT3ZC:
  id: "3504555462265667584"
  description: "Two gas or electric heater control on zone side (HSP, DSP)."
  is_abstract: true
  opt_uses:
  - discharge_air_temperature_sensor
  - heating_thermal_power_capacity
  uses:
  - heater_run_command_1
  - heater_run_command_2
  - heater_run_command_3
  - zone_air_heating_temperature_setpoint
  - zone_air_temperature_sensor
  implements:
  - CONTROL



HTSWC:
  id: "2162764248285970432"
  description: "Two gas or electric heater control on supply water side."
  is_abstract: true
  opt_uses:
  - heating_thermal_power_capacity
  - heating_percentage_command
  uses:
  - heater_run_command
  - supply_water_temperature_sensor
  - supply_water_temperature_setpoint
  implements:
  - CONTROL


HT2SWC:
  id: "10024219610326237184"
  description: "Two gas or electric heater control on supply water side."
  is_abstract: true
  opt_uses:
  - heating_thermal_power_capacity
  - heating_percentage_command
  uses:
  - heater_run_command_1
  - heater_run_command_2
  - supply_water_temperature_sensor
  - supply_water_temperature_setpoint
  implements:
  - CONTROL

HT4SWC:
  id: "15090909928606400512"
  description: "Four gas or electric heater control on supply water side."
  is_abstract: true
  opt_uses:
  - heating_thermal_power_capacity
  - heating_percentage_command
  uses:
  - heater_run_command_1
  - heater_run_command_2
  - heater_run_command_3
  - heater_run_command_4
  - supply_water_temperature_sensor
  - supply_water_temperature_setpoint
  implements:
  - CONTROL


HT2SC:
  id: "5412533591898849280"
  description: "Two gas or electric heater control on supply side."
  is_abstract: true
  opt_uses:
  - heating_thermal_power_capacity
  - heating_percentage_command
  - heating_request_count
  uses:
  - heater_run_command_1
  - heater_run_command_2
  - supply_air_temperature_sensor
  - supply_air_temperature_setpoint
  implements:
  - CONTROL


HT3SC:
  id: "10953790720913178624"
  description: "Three gas or electric heater control on supply side."
  is_abstract: true
  opt_uses:
  - heating_thermal_power_capacity
  - heating_percentage_command
  - heating_request_count
  uses:
  - heater_run_command_1
  - heater_run_command_2
  - heater_run_command_3
  - supply_air_temperature_sensor
  - supply_air_temperature_setpoint
  implements:
  - CONTROL


HT4SC:
  id: "13793873235923697664"
  description: "Four gas or electric heater control on supply side."
  is_abstract: true
  opt_uses:
  - heating_thermal_power_capacity
  - heating_percentage_command
  - heating_request_count
  uses:
  - heater_run_command_1
  - heater_run_command_2
  - heater_run_command_3
  - heater_run_command_4
  - supply_air_temperature_sensor
  - supply_air_temperature_setpoint
  implements:
  - CONTROL

HT2SDC:
  id: "7476730333606445056"
  description: "Two gas or electric heater control on supply side (dual setpoint)."
  is_abstract: true
  opt_uses:
  - heating_thermal_power_capacity
  - heating_percentage_command
  uses:
  - heater_run_command_1
  - heater_run_command_2
  - supply_air_temperature_sensor
  - supply_air_heating_temperature_setpoint
  - supply_air_cooling_temperature_setpoint
  implements:
  - CONTROL

HTVSC:
  id: "14635905628753625088"
  description: "Variable gas to electric control on supply air side."
  is_abstract: true
  opt_uses:
  - heating_thermal_power_capacity
  - heating_request_count
  uses:
  - heater_run_command
  - heater_run_status
  - heating_percentage_command
  - supply_air_temperature_setpoint
  - supply_air_temperature_sensor
  implements:
  - CONTROL

ECON:
  id: "3106690582685155328"
  description: "Economizer mode control"
  is_abstract: true
  opt_uses:
  - low_limit_outside_air_damper_percentage_command
  - supply_air_temperature_sensor
  - outside_air_flowrate_sensor
  - outside_air_flowrate_setpoint
  - return_air_damper_percentage_command
  uses:
  - outside_air_temperature_sensor
  - economizer_mode
  - mixed_air_temperature_sensor
  - supply_air_temperature_setpoint
  - outside_air_damper_percentage_command
  - return_air_temperature_sensor
  implements:
  - CONTROL


ECOND:
  id: "2000353186723921920"
  description: "Economizer mode control - single zone"
  is_abstract: true
  opt_uses:
  - return_air_temperature_sensor
  - outside_air_flowrate_sensor
  - outside_air_flowrate_setpoint
  - mixed_air_temperature_sensor
  - outside_air_damper_percentage_sensor
  - low_limit_outside_air_damper_percentage_command
  - return_air_damper_percentage_command
  uses:
  - outside_air_temperature_sensor
  - economizer_mode
  - discharge_air_temperature_sensor
  - discharge_air_temperature_setpoint
  - outside_air_damper_percentage_command
  implements:
  - CONTROL

ECONM:
  id: "8728731030015442944"
  description: "Economizer mode control"
  is_abstract: true
  opt_uses:
  - outside_air_flowrate_sensor
  - outside_air_flowrate_setpoint
  - supply_air_temperature_sensor
  - outside_air_damper_percentage_sensor
  - low_limit_outside_air_damper_percentage_command
  - return_air_damper_percentage_command
  uses:
  - outside_air_temperature_sensor
  - economizer_mode
  - mixed_air_temperature_sensor
  - mixed_air_temperature_setpoint
  - outside_air_damper_percentage_command
  - return_air_temperature_sensor
  implements:
  - CONTROL

ECONM2X:
  id: "10998545242210172928"
  description: "Economizer mode control"
  is_abstract: true
  opt_uses:
  - outside_air_flowrate_sensor
  - outside_air_flowrate_setpoint
  - supply_air_temperature_sensor
  - outside_air_damper_percentage_sensor
  - low_limit_outside_air_damper_percentage_command
  - return_air_damper_percentage_command
  uses:
  - outside_air_temperature_sensor
  - economizer_mode
  - mixed_air_temperature_sensor_1
  - mixed_air_temperature_sensor_2
  - mixed_air_temperature_setpoint
  - outside_air_damper_percentage_command
  - return_air_temperature_sensor
  implements:
  - CONTROL

ECONMD:
  id: "15646260057656524800"
  description: "Economizer mode control - single zone"
  is_abstract: true
  opt_uses:
  - low_limit_outside_air_damper_percentage_command
  - discharge_air_temperature_sensor
  - outside_air_flowrate_sensor
  - outside_air_flowrate_setpoint
  - return_air_temperature_sensor
  - outside_air_damper_percentage_sensor
  - return_air_damper_percentage_command
  uses:
  - outside_air_temperature_sensor
  - economizer_mode
  - mixed_air_temperature_sensor
  - mixed_air_temperature_setpoint
  - outside_air_damper_percentage_command
  implements:
  - CONTROL

ECONZ:
  id: "10070803718971850752"
  description: "Economizer mode control - single room"
  is_abstract: true
  opt_uses:
  - low_limit_outside_air_damper_percentage_command
  - discharge_air_temperature_sensor
  - outside_air_flowrate_sensor
  - outside_air_relative_humidity_sensor
  - outside_air_flowrate_setpoint
  - return_air_temperature_sensor
  - mixed_air_temperature_sensor
  - outside_air_damper_percentage_sensor
  - return_air_damper_percentage_command
  uses:
  - outside_air_temperature_sensor
  - economizer_mode
  - zone_air_temperature_sensor
  - zone_air_cooling_temperature_setpoint
  - outside_air_damper_percentage_command
  implements:
  - CONTROL
VOADM:
  id: "12330062619539931136"
  description: "Variable outside air damper monitoring."
  is_abstract: true
  opt_uses:
  - economizer_mode
  - mixed_air_temperature_sensor
  - outside_air_damper_percentage_sensor
  - low_limit_outside_air_damper_percentage_command
  uses:
  - outside_air_temperature_sensor
  - outside_air_damper_percentage_command
  implements:
  - MONITORING

BYPDM:
  id: "7718376601112543232"
  description: "Bypass damper monitoring."
  is_abstract: true
  uses:
  - bypass_air_damper_percentage_command
  implements:
  - MONITORING


OAFM:
  id: "7386573678663696384"
  description: "Outside air flow monitoring"
  is_abstract: true
  opt_uses:
  - outside_air_temperature_sensor
  - outside_air_damper_percentage_sensor
  uses:
  - outside_air_flowrate_sensor
  implements:
  - MONITORING

OAFMC:
  id: "16941748637967319040"
  description: "Outside air flow control with minimum setpoint."
  is_abstract: true
  opt_uses:
  - economizer_mode
  - mixed_air_temperature_sensor
  uses:
  - ventilation_outside_air_flowrate_setpoint
  - outside_air_flowrate_sensor
  - outside_air_damper_percentage_command
  implements:
  - CONTROL

OAMC:
  id: "9583248377378766848"
  description: "Outside air flow control."
  is_abstract: true
  opt_uses:
  - outside_air_flowrate_sensor
  uses:
  - outside_air_damper_percentage_sensor
  - outside_air_damper_percentage_command
  implements:
  - CONTROL


OFC:
  id: "18252070729648439296"
  description: "Outside air flow control monitoring (without a damper)."
  is_abstract: true
  uses:
  - outside_air_flowrate_setpoint
  - outside_air_flowrate_sensor
  implements:
  - OPERATIONAL

SFM:
  id: "1953769078078308352"
  description: "Supply air flow monitoring."
  is_abstract: true
  uses:
  - supply_air_flowrate_sensor
  implements:
  - MONITORING

SFC:
  id: "11177141114933084160"
  description: "Supply air flow control."
  is_abstract: true
  uses:
  - supply_air_flowrate_setpoint
  - supply_air_flowrate_sensor
  implements:
  - OPERATIONAL

RFC:
  id: "6565455096505696256"
  description: "Return air flow control."
  is_abstract: true
  uses:
  - return_air_flowrate_setpoint
  - return_air_flowrate_sensor
  implements:
  - OPERATIONAL

SARC:
  id: "15788827133360472064"
  description: "AHU supply air reset control."
  is_abstract: true
  opt_uses:
  - supply_air_flowrate_sensor
  - heating_request_count
  uses:
  - supply_air_temperature_setpoint
  - supply_air_static_pressure_setpoint
  - cooling_request_count
  - pressurization_request_count
  implements:
  - CONTROL

RWISOVPC:
  id: "13482984124146778112"
  description: "Return water isolation valve percentage monitoring."
  is_abstract: true
  opt_uses:
  - run_command
  uses:
  - return_water_valve_percentage_sensor
  - return_water_valve_percentage_command
  implements:
  - OPERATIONAL

CHWISOVM:
  id: "8871298105719390208"
  description: "Chilled water isolation valve monitoring."
  is_abstract: true
  opt_uses:
  - run_command
  uses:
  - chilled_water_isolation_valve_command
  - chilled_water_isolation_valve_status
  implements:
  - MONITORING

CDWISOVM:
  id: "18094670142574166016"
  description: "Condensing water isolation valve monitoring."
  is_abstract: true
  opt_uses:
  - run_command
  uses:
  - condensing_water_isolation_valve_command
  - condensing_water_isolation_valve_status
  implements:
  - MONITORING

CDWISOVPM:
  id: "512617197319749632"
  description: "Condensing water isolation valve percentage monitoring."
  is_abstract: true
  opt_uses:
  - run_command
  uses:
  - condensing_water_isolation_valve_percentage_command
  - condensing_water_isolation_valve_percentage_sensor
  implements:
  - MONITORING

CDWPVM:
  id: "7446747751028621312"
  description: "Condensing water pressure valve command and position monitoring (without regard to what controls it)."
  is_abstract: true
  opt_uses:
  - condensing_water_flowrate_sensor
  uses:
  - condensing_water_valve_percentage_sensor
  implements:
  - OPERATIONAL

CDWFRSM:
  description: "Condenser water flowrate status monitoring."
  is_abstract: true
  uses:
  - condensing_water_flowrate_status
  implements:
  - OPERATIONAL

BYPVPM:
  id: "9735989234174525440"
  description: "Bypass water valve percentage monitoring."
  is_abstract: true
  opt_uses:
  - bypass_valve_percentage_sensor
  uses:
  - bypass_valve_percentage_command
  implements:
  - MONITORING

MWVPM:
  id: "5124303215747137536"
  description: "Make-up water valve percentage monitoring."
  is_abstract: true
  uses:
  - makeup_water_valve_percentage_command
  implements:
  - MONITORING

HXSWISOVPM:
  id: "11812289399880679424"
  description: "Heat exchanger supply isolation water valve percentage monitoring."
  is_abstract: true
  uses:
  - heat_exchange_supply_water_isolation_valve_percentage_command
  - heat_exchange_supply_water_isolation_valve_percentage_sensor
  implements:
  - MONITORING

HXRWISOVPM:
  id: "14124324858582007808"
  description: "Heat exchanger return isolation water valve percentage monitoring."
  is_abstract: true
  uses:
  - heat_exchange_return_water_isolation_valve_percentage_command
  - heat_exchange_return_water_isolation_valve_percentage_sensor
  implements:
  - MONITORING

HXSWISOVM:
  id: "18037952934766968832"
  description: "Heat exchanger supply isolation water valve monitoring."
  is_abstract: true
  uses:
  - heat_exchange_supply_water_isolation_valve_command
  - heat_exchange_supply_water_isolation_valve_status
  implements:
  - MONITORING

HXRWISOVM:
  id: "9182187217496309760"
  description: "Heat exchanger return isolation water valve monitoring."
  is_abstract: true
  uses:
  - heat_exchange_return_water_isolation_valve_command
  - heat_exchange_return_water_isolation_valve_status
  implements:
  - MONITORING

PWISOVM:
  id: "2818460206533443584"
  description: "Process water iso valve monitoring."
  is_abstract: true
  uses:
  - process_water_isolation_valve_command
  implements:
  - MONITORING

PWVPM:
  id: "12041832243388219392"
  description: "Process water valve percentage monitoring."
  is_abstract: true
  uses:
  - process_water_valve_percentage_command
  implements:
  - MONITORING

CHWBZC:
  id: "16609945715518472192"
  description: "Chilled water valve binary (open/closed) control."
  is_abstract: true
  implements:
  - OPERATIONAL
  uses:
  - chilled_water_valve_command
  - zone_air_temperature_sensor
  - zone_air_cooling_temperature_setpoint

CHWBYPVPM:
  id: "7430146224960831488"
  description: "Chilled water bypass valve percentage monitoring."
  is_abstract: true
  uses:
  - chilled_water_bypass_valve_percentage_sensor
  - chilled_water_bypass_valve_percentage_command
  implements:
  - MONITORING

MXVPM:
  id: "16653518261815607296"
  description: "Mixing valve percent monitoring."
  is_abstract: true
  uses:
  - mixing_valve_percentage_command
  implements:
  - MONITORING

WFRM:
  id: "1665538701926596608"
  description: "Water flowrate monitoring."
  is_abstract: true
  uses:
  - flowrate_sensor
  implements:
  - MONITORING

WFRC:
  id: "10888910738781372416"
  description: "Water flowrate control."
  is_abstract: true
  uses:
  - flowrate_sensor
  - flowrate_setpoint
  implements:
  - OPERATIONAL

MWFRC:
  id: "6277224720353984512"
  description: "Minimum water flowrate control."
  is_abstract: true
  uses:
  - flowrate_sensor
  - low_limit_flowrate_setpoint
  implements:
  - OPERATIONAL

CHWFRM:
  id: "15500596757208760320"
  description: "Chilled water flowrate monitoring."
  is_abstract: true
  uses:
  - chilled_water_flowrate_sensor
  implements:
  - MONITORING

SEPM:
  id: "3971381711140290560"
  description: "Shade extent monitoring."
  is_abstract: true
  uses:
  - shade_extent_percentage_command
  implements:
  - MONITORING

STPM:
  id: "13194753747995066368"
  description: "Shade tilt monitoring."
  is_abstract: true
  uses:
  - shade_tilt_percentage_command
  implements:
  - MONITORING

IGM:
  id: "8583067729567678464"
  description: "Inlet guidevane monitoring."
  is_abstract: true
  uses:
  - inlet_guidevane_percentage_sensor
  implements:
  - OPERATIONAL

CLPM:
  id: "17806439766422454272"
  description: "Cooling thermal monitoring."
  is_abstract: true
  uses:
  - cooling_thermal_power_sensor
  implements:
  - MONITORING

PCLPM:
  id: "1089077949623173120"
  description: "Process cooling thermal monitoring."
  is_abstract: true
  uses:
  - process_cooling_thermal_power_sensor
  implements:
  - MONITORING


### POTENTIALLY ONE-OFF TYPES ###
DDCO:
  id: "10312449986477948928"
  description: "Flow control - dual duct, but only cooling."
  is_abstract: true
  uses:
  - cooling_air_flowrate_setpoint_2
  - cooling_air_flowrate_setpoint_1
  - cooling_air_flowrate_sensor_2
  - cooling_air_flowrate_sensor_1
  - cooling_air_damper_percentage_command_2
  - cooling_air_damper_percentage_command_1
  implements:
  - CONTROL

FDPM2X:
  id: "871492295067697152"
  description: "Filter pressure monitoring (2 sensors)."
  is_abstract: true
  uses:
  - filter_differential_pressure_sensor_1
  - filter_differential_pressure_sensor_2
  implements:
  - MONITORING

FDPM3X:
  id: "16670119787883397120"
  description: "Filter pressure monitoring (3 sensors)."
  is_abstract: true
  uses:
  - filter_differential_pressure_sensor_1
  - filter_differential_pressure_sensor_2
  - filter_differential_pressure_sensor_3
  implements:
  - MONITORING

FDPM4X:
  id: "5700763968050561024"
  description: "Filter pressure monitoring (4 sensors)."
  is_abstract: true
  uses:
  - filter_differential_pressure_sensor_1
  - filter_differential_pressure_sensor_2
  - filter_differential_pressure_sensor_3
  - filter_differential_pressure_sensor_4
  implements:
  - MONITORING

CO2C2X:
  id: "14924136004905336832"
  description: "Carbon dioxide control with dual zone sensors."
  is_abstract: true
  uses:
  - zone_air_co2_concentration_setpoint
  - zone_air_co2_concentration_sensor_1
  - zone_air_co2_concentration_sensor_2
  implements:
  - OPERATIONAL

DSP3X:
  id: "3394920958836867072"
  description: "Dual setpoint zone temp control with 3 temp sensors."
  is_abstract: true
  opt_uses:
  - discharge_air_temperature_sensor
  uses:
  - zone_air_temperature_sensor_1
  - zone_air_temperature_sensor_2
  - zone_air_temperature_sensor_3
  - zone_air_cooling_temperature_setpoint
  - zone_air_heating_temperature_setpoint
  implements:
  - OPERATIONAL


EFSS2X:
  id: "12618292995691642880"
  description: "Exhaust fan start-stop and feedback with two fans."
  is_abstract: true
  opt_uses:
  - exhaust_fan_current_sensor_1
  - exhaust_fan_power_sensor_1
  - exhaust_fan_current_sensor_2
  - exhaust_fan_power_sensor_2
  - exhaust_air_flowrate_capacity
  - exhaust_fan_power_capacity
  uses:
  - exhaust_fan_run_command_1
  - exhaust_fan_run_status_1
  - exhaust_fan_run_command_2
  - exhaust_fan_run_status_2
  implements:
  - OPERATIONAL

EFSS3X:
  id: "8006606977264254976"
  description: "Exhaust fan start-stop and feedback with three fans."
  is_abstract: true
  opt_uses:
  - exhaust_fan_current_sensor_1
  - exhaust_fan_power_sensor_1
  - exhaust_fan_current_sensor_2
  - exhaust_fan_power_sensor_2
  - exhaust_fan_current_sensor_3
  - exhaust_fan_power_sensor_3
  - exhaust_air_flowrate_capacity
  - exhaust_fan_power_capacity
  uses:
  - exhaust_fan_run_command_1
  - exhaust_fan_run_status_1
  - exhaust_fan_run_command_2
  - exhaust_fan_run_status_2
  - exhaust_fan_run_command_3
  - exhaust_fan_run_status_3
  implements:
  - OPERATIONAL

EFSS4X:
  id: "17229979014119030784"
  description: "Exhaust fan start-stop and feedback with four fans."
  is_abstract: true
  opt_uses:
  - exhaust_air_flowrate_capacity
  - exhaust_fan_power_capacity
  - exhaust_fan_current_sensor_1
  - exhaust_fan_power_sensor_1
  - exhaust_fan_current_sensor_2
  - exhaust_fan_power_sensor_2
  - exhaust_fan_current_sensor_3
  - exhaust_fan_power_sensor_3
  - exhaust_fan_current_sensor_4
  - exhaust_fan_power_sensor_4
  uses:
  - exhaust_fan_run_command_1
  - exhaust_fan_run_status_1
  - exhaust_fan_run_command_2
  - exhaust_fan_run_status_2
  - exhaust_fan_run_command_3
  - exhaust_fan_run_status_3
  - exhaust_fan_run_command_4
  - exhaust_fan_run_status_4
  implements:
  - OPERATIONAL

DF2XSS:
  id: "9591874046098669568"
  description: "Discharge fan start-stop and feedback (2 pts)."
  is_abstract: true
  opt_uses:
  - discharge_fan_current_sensor
  - discharge_fan_power_sensor
  uses:
  - discharge_fan_run_status_1
  - discharge_fan_run_status_2
  - discharge_fan_run_command_1
  - discharge_fan_run_command_2
  implements:
  - OPERATIONAL

SFSS2X:
  id: "2241999454230020096"
  description: "Supply fan start-stop and feedback for two fans."
  is_abstract: true
  opt_uses:
  - supply_air_flowrate_capacity
  - supply_fan_power_capacity
  - supply_fan_current_sensor_1
  - supply_fan_current_sensor_2
  - supply_fan_power_sensor_1
  - supply_fan_power_sensor_2
  uses:
  - supply_fan_run_command_1
  - supply_fan_run_status_1
  - supply_fan_run_command_2
  - supply_fan_run_status_2
  implements:
  - OPERATIONAL

SFSS3X:
  id: "11465371491084795904"
  description: "Supply fan start-stop and feedback for three fans."
  is_abstract: true
  opt_uses:
  - supply_air_flowrate_capacity
  - supply_fan_power_capacity
  - supply_fan_current_sensor_1
  - supply_fan_current_sensor_2
  - supply_fan_current_sensor_3
  - supply_fan_power_sensor_1
  - supply_fan_power_sensor_2
  - supply_fan_power_sensor_3
  uses:
  - supply_fan_run_command_1
  - supply_fan_run_status_1
  - supply_fan_run_command_2
  - supply_fan_run_status_2
  - supply_fan_run_command_3
  - supply_fan_run_status_3
  implements:
  - OPERATIONAL

SFSS4X:
  id: "12662092041384099840"
  description: "Supply fan start-stop and feedback for four fans."
  is_abstract: true
  opt_uses:
  - supply_air_flowrate_capacity
  - supply_fan_power_capacity
  - supply_fan_current_sensor_1
  - supply_fan_current_sensor_2
  - supply_fan_current_sensor_3
  - supply_fan_current_sensor_4
  - supply_fan_power_sensor_1
  - supply_fan_power_sensor_2
  - supply_fan_power_sensor_3
  - supply_fan_power_sensor_4
  uses:
  - supply_fan_run_command_1
  - supply_fan_run_status_1
  - supply_fan_run_command_2
  - supply_fan_run_status_2
  - supply_fan_run_command_3
  - supply_fan_run_status_3
  - supply_fan_run_command_4
  - supply_fan_run_status_4
  implements:
  - OPERATIONAL

EFVSC2X:
  id: "6853685472657408000"
  description: "Exhaust fan variable speed control with feedback and sensoring for two fans."
  is_abstract: true
  opt_uses:
  - exhaust_fan_speed_frequency_sensor_1
  - exhaust_fan_speed_percentage_sensor_1
  - exhaust_fan_current_sensor_1
  - exhaust_fan_power_sensor_1
  - exhaust_fan_speed_frequency_sensor_2
  - exhaust_fan_speed_percentage_sensor_2
  - exhaust_fan_current_sensor_2
  - exhaust_fan_power_sensor_2
  uses:
  - exhaust_fan_run_command_1
  - exhaust_fan_run_status_1
  - exhaust_fan_speed_percentage_command_1
  - exhaust_fan_run_command_2
  - exhaust_fan_run_status_2
  - exhaust_fan_speed_percentage_command_2
  implements:
  - OPERATIONAL

EFVSC3X:
  id: "16077057509512183808"
  description: "Exhaust fan variable speed control with feedback and sensoring for three fans."
  is_abstract: true
  opt_uses:
  - exhaust_fan_speed_frequency_sensor_1
  - exhaust_fan_speed_percentage_sensor_1
  - exhaust_fan_current_sensor_1
  - exhaust_fan_power_sensor_1
  - exhaust_fan_speed_frequency_sensor_2
  - exhaust_fan_speed_percentage_sensor_2
  - exhaust_fan_current_sensor_2
  - exhaust_fan_power_sensor_2
  - exhaust_fan_speed_frequency_sensor_3
  - exhaust_fan_speed_percentage_sensor_3
  - exhaust_fan_current_sensor_3
  - exhaust_fan_power_sensor_3
  uses:
  - exhaust_fan_run_command_1
  - exhaust_fan_run_status_1
  - exhaust_fan_speed_percentage_command_1
  - exhaust_fan_run_command_2
  - exhaust_fan_run_status_2
  - exhaust_fan_speed_percentage_command_2
  - exhaust_fan_run_command_3
  - exhaust_fan_run_status_3
  - exhaust_fan_speed_percentage_command_3
  implements:
  - OPERATIONAL

EFVSC4X:
  id: "4547842463443714048"
  description: "Exhaust fan variable speed control with feedback and sensoring for four fans."
  is_abstract: true
  opt_uses:
  - exhaust_fan_speed_frequency_sensor_1
  - exhaust_fan_speed_percentage_sensor_1
  - exhaust_fan_current_sensor_1
  - exhaust_fan_power_sensor_1
  - exhaust_fan_speed_frequency_sensor_2
  - exhaust_fan_speed_percentage_sensor_2
  - exhaust_fan_current_sensor_2
  - exhaust_fan_power_sensor_2
  - exhaust_fan_speed_frequency_sensor_3
  - exhaust_fan_speed_percentage_sensor_3
  - exhaust_fan_current_sensor_3
  - exhaust_fan_power_sensor_3
  - exhaust_fan_speed_frequency_sensor_4
  - exhaust_fan_speed_percentage_sensor_4
  - exhaust_fan_current_sensor_4
  - exhaust_fan_power_sensor_4
  uses:
  - exhaust_fan_run_command_1
  - exhaust_fan_run_status_1
  - exhaust_fan_speed_percentage_command_1
  - exhaust_fan_run_command_2
  - exhaust_fan_run_status_2
  - exhaust_fan_speed_percentage_command_2
  - exhaust_fan_run_command_3
  - exhaust_fan_run_status_3
  - exhaust_fan_speed_percentage_command_3
  - exhaust_fan_run_command_4
  - exhaust_fan_run_status_4
  - exhaust_fan_speed_percentage_command_4
  implements:
  - OPERATIONAL

SFVSC2X:
  id: "13771214500298489856"
  description: "Supply fan variable speed control with feedback and sensoring with two fans."
  is_abstract: true
  opt_uses:
  - supply_fan_speed_frequency_sensor_1
  - supply_fan_speed_percentage_sensor_1
  - supply_fan_current_sensor_1
  - supply_fan_power_sensor_1
  - supply_fan_speed_frequency_sensor_2
  - supply_fan_speed_percentage_sensor_2
  - supply_fan_current_sensor_2
  - supply_fan_power_sensor_2
  uses:
  - supply_fan_run_command_1
  - supply_fan_run_status_1
  - supply_fan_speed_percentage_command_1
  - supply_fan_run_command_2
  - supply_fan_run_status_2
  - supply_fan_speed_percentage_command_2
  implements:
  - OPERATIONAL

SFVSC3X:
  id: "6519182149650743296"
  description: "Supply fan variable speed control with feedback and sensoring with three fans."
  is_abstract: true
  opt_uses:
  - supply_fan_speed_frequency_sensor_1
  - supply_fan_speed_percentage_sensor_1
  - supply_fan_current_sensor_1
  - supply_fan_power_sensor_1
  - supply_fan_speed_frequency_sensor_2
  - supply_fan_speed_percentage_sensor_2
  - supply_fan_current_sensor_2
  - supply_fan_power_sensor_2
  - supply_fan_speed_frequency_sensor_3
  - supply_fan_speed_percentage_sensor_3
  - supply_fan_current_sensor_3
  - supply_fan_power_sensor_3
  uses:
  - supply_fan_run_command_1
  - supply_fan_run_status_1
  - supply_fan_speed_percentage_command_1
  - supply_fan_run_command_2
  - supply_fan_run_status_2
  - supply_fan_speed_percentage_command_2
  - supply_fan_run_command_3
  - supply_fan_run_status_3
  - supply_fan_speed_percentage_command_3
  implements:
  - OPERATIONAL

SFVSC4X:
  id: "17733145221803278336"
  description: "Supply fan variable speed control with feedback and sensoring with four fans."
  is_abstract: true
  opt_uses:
  - supply_fan_speed_frequency_sensor_1
  - supply_fan_speed_percentage_sensor_1
  - supply_fan_current_sensor_1
  - supply_fan_power_sensor_1
  - supply_fan_speed_frequency_sensor_2
  - supply_fan_speed_percentage_sensor_2
  - supply_fan_current_sensor_2
  - supply_fan_power_sensor_2
  - supply_fan_speed_frequency_sensor_3
  - supply_fan_speed_percentage_sensor_3
  - supply_fan_current_sensor_3
  - supply_fan_power_sensor_3
  - supply_fan_speed_frequency_sensor_4
  - supply_fan_speed_percentage_sensor_4
  - supply_fan_current_sensor_4
  - supply_fan_power_sensor_4
  uses:
  - supply_fan_run_command_1
  - supply_fan_run_status_1
  - supply_fan_speed_percentage_command_1
  - supply_fan_run_command_2
  - supply_fan_run_status_2
  - supply_fan_speed_percentage_command_2
  - supply_fan_run_command_3
  - supply_fan_run_status_3
  - supply_fan_speed_percentage_command_3
  - supply_fan_run_command_4
  - supply_fan_run_status_4
  - supply_fan_speed_percentage_command_4
  implements:
  - OPERATIONAL

BYPSSPC:
  id: "622251700748550144"
  description: "Supply static pressure control with bypass damper."
  is_abstract: true
  opt_uses:
  - supply_air_flowrate_sensor
  uses:
  - supply_air_static_pressure_sensor
  - supply_air_static_pressure_setpoint
  - supply_fan_run_command
  - supply_fan_run_status
  - bypass_air_damper_percentage_command
  implements:
  - CONTROL

BYPSSPC2X: # Consider virtual point for instances where dampers control to same value.
  id: "7071406367143100416"
  description: "Supply static pressure control with bypass damper."
  is_abstract: true
  opt_uses:
  - supply_air_flowrate_sensor
  uses:
  - supply_air_static_pressure_sensor
  - supply_air_static_pressure_setpoint
  - supply_fan_run_command
  - supply_fan_run_status
  - bypass_air_damper_percentage_command_1
  - bypass_air_damper_percentage_command_2
  implements:
  - CONTROL

SWISOVM:
  id: "5867537891751624704"
  description: "Supply side isolation valve monitoring."
  is_abstract: true
  uses:
  - supply_water_isolation_valve_command
  - supply_water_isolation_valve_status
  implements:
  - MONITORING

SWISOVPM:
  id: "3561694882537930752"
  description: "Supply side isolation valve monitoring."
  is_abstract: true
  uses:
  - supply_water_isolation_valve_percentage_command
  - supply_water_isolation_valve_percentage_sensor
  implements:
  - MONITORING

RWISOVM:
  id: "9884748759366107136"
  description: "Return side isolation valve monitoring."
  is_abstract: true
  uses:
  - return_water_isolation_valve_command
  - return_water_isolation_valve_status
  implements:
  - MONITORING

RWISOVPM:
  id: "5273062740938719232"
  description: "Return side isolation valve monitoring."
  is_abstract: true
  uses:
  - return_water_isolation_valve_percentage_command
  - return_water_isolation_valve_percentage_sensor
  implements:
  - MONITORING

CICHVISOVM3X:
  description: "Circuit changeover valve for switching between Hot water system and Chiller "
  is_abstract: true
  uses:
  - circulation_changeover_isolation_valve_status_1
  - circulation_changeover_isolation_valve_status_2
  - circulation_changeover_isolation_valve_status_3
  implements:
  - MONITORING

CHWRWISOVPM:
  id: "10432710170277576704"
  description: "Return side isolation valve monitoring."
  is_abstract: true
  uses:
  - chilled_return_water_isolation_valve_percentage_command
  - chilled_return_water_isolation_valve_percentage_sensor
  implements:
  - MONITORING

CHWRWISOVM:
  id: "10538544761520783360"
  description: "Return side isolation valve monitoring."
  is_abstract: true
  uses:
  - chilled_return_water_isolation_valve_command
  - chilled_return_water_isolation_valve_status
  implements:
  - MONITORING


CHWSWISOVPM:
  id: "493265792670892032"
  description: "Supply side isolation valve monitoring."
  is_abstract: true
  uses:
  - chilled_supply_water_isolation_valve_percentage_command
  - chilled_supply_water_isolation_valve_percentage_sensor
  implements:
  - MONITORING

CHWSWISOVM:
  id: "16767023046174179328"
  description: "Supply side isolation valve monitoring."
  is_abstract: true
  uses:
  - chilled_supply_water_isolation_valve_command
  - chilled_supply_water_isolation_valve_status
  implements:
  - MONITORING


PRWDT:
  id: "73094021186060288"
  description: "Temperature differential across process water."
  is_abstract: true
  implements:
  - MONITORING
  opt_uses:
  - process_cooling_thermal_power_sensor
  uses:
  - process_return_water_temperature_sensor
  - process_supply_water_temperature_sensor

PRWDT2X:
  id: "2264658189855227904"
  description: "Temperature differential across 2 process water headers."
  is_abstract: true
  implements:
  - MONITORING
  opt_uses:
  - process_cooling_thermal_power_sensor_1
  - process_cooling_thermal_power_sensor_2
  uses:
  - process_return_water_temperature_sensor_1
  - process_return_water_temperature_sensor_2
  - process_supply_water_temperature_sensor_1
  - process_supply_water_temperature_sensor_2


PWFRM:
  id: "2595109812513538048"
  description: "Flowrate monitoring for process water."
  is_abstract: true
  implements:
  - MONITORING
  uses:
  - process_water_flowrate_sensor

PWFRM2X:
  id: "9296466058040836096"
  description: "Flowrate monitoring for 2 process water headers."
  is_abstract: true
  implements:
  - MONITORING
  uses:
  - process_water_flowrate_sensor_1
  - process_water_flowrate_sensor_2

PWDPM:
  id: "455899989512552448"
  description: "Differential pressure monitoring for process water."
  is_abstract: true
  implements:
  - MONITORING
  uses:
  - process_water_differential_pressure_sensor

PWDPM2X:
  id: "7200603381453291520"
  description: "Differential pressure monitoring for 2 process water headers."
  is_abstract: true
  implements:
  - MONITORING
  uses:
  - process_water_differential_pressure_sensor_1
  - process_water_differential_pressure_sensor_2


CWRISOVPM:
  id: "5821024151850188800"
  description: "Condensing water return isolation monitoring."
  is_abstract: true
  uses:
  - condensing_return_water_isolation_valve_percentage_sensor
  - condensing_return_water_isolation_valve_percentage_command
  implements:
  - MONITORING

CWRISOVM:
  id: "8126867161063882752"
  description: "Condensing water return isolation monitoring."
  is_abstract: true
  uses:
  - condensing_return_water_isolation_valve_status
  - condensing_return_water_isolation_valve_command
  implements:
  - MONITORING


CWSISOVPM:
  id: "9716637829525667840"
  description: "Condensing water supply isolation monitoring."
  is_abstract: true
  uses:
  - condensing_supply_water_isolation_valve_percentage_sensor
  - condensing_supply_water_isolation_valve_percentage_command
  implements:
  - MONITORING

CWSISOVM:
  id: "1779043486285168640"
  description: "Condensing water supply isolation monitoring."
  is_abstract: true
  uses:
  - condensing_supply_water_isolation_valve_status
  - condensing_supply_water_isolation_valve_command
  implements:
  - MONITORING




CHWRISOVPM:
  id: "17456073789161865216"
  description: "Chilled water return isolation monitoring."
  is_abstract: true
  uses:
  - chilled_return_water_isolation_valve_percentage_sensor
  - chilled_return_water_isolation_valve_percentage_command
  implements:
  - MONITORING


WDPM:
  id: "6845381960844443648"
  description: "Differential pressure monitoring."
  is_abstract: true
  uses:
  - differential_pressure_sensor


CHWDPM:
  id: "17350239197918658560"
  description: "Differential pressure monitoring for chilled water."
  is_abstract: true
  uses:
  - chilled_water_differential_pressure_sensor


CHDX4SC:
  id: "5104951811098279936"
  description: "Chiller control."
  is_abstract: true
  opt_uses:
  - chilled_return_water_temperature_sensor
  - cooling_percentage_command
  - compressor_speed_frequency_sensor
  - compressor_speed_percentage_command
  - compressor_speed_percentage_sensor
  uses:
  - compressor_run_command_1
  - compressor_run_command_2
  - compressor_run_command_3
  - compressor_run_command_4
  - compressor_run_status_1
  - compressor_run_status_2
  - compressor_run_status_3
  - compressor_run_status_4
  - chilled_supply_water_temperature_sensor
  - chilled_supply_water_temperature_setpoint

CHDX2SC:
  id: "11002415523139944448"
  description: "Chiller control."
  is_abstract: true
  opt_uses:
  - chilled_return_water_temperature_sensor
  - cooling_percentage_command
  - compressor_speed_frequency_sensor
  - compressor_speed_percentage_command
  - compressor_speed_percentage_sensor
  - cooling_request_count
  uses:
  - compressor_run_command_1
  - compressor_run_command_2
  - compressor_run_status_1
  - compressor_run_status_2
  - chilled_supply_water_temperature_sensor
  - chilled_supply_water_temperature_setpoint


CHDXSC:
  id: "738711972362584064"
  description: "Chiller control single stage."
  is_abstract: true
  opt_uses:
  - chilled_return_water_temperature_sensor
  - cooling_percentage_command
  - compressor_speed_frequency_sensor
  - compressor_speed_percentage_command
  - compressor_speed_percentage_sensor
  uses:
  - compressor_run_command
  - compressor_run_status
  - chilled_supply_water_temperature_sensor
  - chilled_supply_water_temperature_setpoint

CHDXVSC:
  id: "16068753997699219456"
  description: "Variable speed compressor control."
  is_abstract: true
  uses:
  - compressor_speed_percentage_sensor
  - compressor_run_command
  - compressor_run_status

CDWFRM:
  id: "632877381119377408"
  description: "Condenser water flowrate monitoring."
  is_abstract: true
  uses:
  - condensing_water_flowrate_sensor
  implements:
  - MONITORING

REFSM:
  id: "14328323847953055744"
  description: "Refrigerant saturation monitoring."
  is_abstract: true
  opt_uses:
  - refrigerant_discharge_temperature_sensor
  - refrigerant_suction_temperature_sensor
  uses:
  - refrigerant_condenser_saturation_temperature_sensor
  - refrigerant_evaporator_saturation_temperature_sensor
  implements:
  - MONITORING


PDSCV:
  id: "2539113884334161920"
  description: "Pressure-dependent supply damper control for ventilation purposes (CO2 or VOC)."
  is_abstract: true
  uses:
  - supply_air_damper_percentage_command
  - supply_air_damper_percentage_sensor
  implements:
  - CONTROL

SDBPC:
  id: "11762485921188937728"
  description: "Back-pressure controlling supply damper."
  is_abstract: true
  opt_uses:
  - supply_air_flowrate_sensor
  uses:
  - supply_air_static_pressure_sensor
  - supply_air_static_pressure_setpoint
  - supply_air_damper_percentage_command
  - supply_air_damper_percentage_sensor
  implements:
  - MONITORING

HWVM:
  id: "12990740464972857344"
  description: "Heating water valve command and position monitoring (without regard to what controls it)."
  is_abstract: true
  opt_uses:
  - heating_thermal_power_capacity
  - heating_water_flowrate_sensor
  uses:
  - heating_water_valve_percentage_sensor
  - heating_water_valve_percentage_command
  implements:
  - OPERATIONAL

CHWVM:
  id: "16809792948983037952"
  description: "Chilled water valve command and position monitoring (without regard to what controls it)."
  is_abstract: true
  opt_uses:
  - cooling_thermal_power_capacity
  - chilled_water_flowrate_sensor
  - chilled_water_valve_failed_alarm
  uses:
  - chilled_water_valve_percentage_sensor
  - chilled_water_valve_percentage_command
  implements:
  - OPERATIONAL

RMM:
  id: "16071202610094276608"
  description: "Run mode monitoring."
  is_abstract: true
  uses:
  - run_mode

DSPZDHC:
  id: "8195635016311504896"
  description: "Zone dual setpoint humidification/dehumidification control."
  is_abstract: true
  opt_uses:
  - humidification_percentage_command
  uses:
  - zone_air_relative_humidity_sensor
  - zone_air_dehumidification_relative_humidity_setpoint
  - zone_air_humidification_relative_humidity_setpoint
  - dehumidification_run_command
  - humidification_run_command
  implements:
  - CONTROL

EFC:
  id: "9564729303032135680"
  description: "Exhaust air flow control."
  is_abstract: true
  uses:
  - exhaust_air_flowrate_sensor
  - exhaust_air_flowrate_setpoint
  implements:
  - OPERATIONAL

DXDDC:
  id: "14536703291649163264"
  description: "DX cooling dual setpoint control on discharge side"
  is_abstract: true
  opt_uses:
  - cooling_percentage_command
  - compressor_run_status
  uses:
  - compressor_run_command
  - discharge_air_heating_temperature_setpoint
  - discharge_air_cooling_temperature_setpoint
  - discharge_air_temperature_sensor
  implements:
  - CONTROL

HTDDC:
  id: "11978658703302721536"
  description: "gas or electric heating dual setpoint control on discharge side"
  is_abstract: true
  opt_uses:
  - heating_percentage_command
  - heater_run_status
  uses:
  - heater_run_command
  - discharge_air_heating_temperature_setpoint
  - discharge_air_cooling_temperature_setpoint
  - discharge_air_temperature_sensor
  implements:
  - CONTROL

REFSM2X:
  id: "16374171939616325632"
  description: "Refrigerant temperature monitoring for 2 circuits."
  is_abstract: true
  opt_uses:
  - refrigerant_discharge_temperature_sensor_1
  - refrigerant_discharge_temperature_sensor_2
  - refrigerant_suction_temperature_sensor_1
  - refrigerant_suction_temperature_sensor_2
  uses:
  - refrigerant_condenser_saturation_temperature_sensor_1
  - refrigerant_evaporator_saturation_temperature_sensor_1
  - refrigerant_condenser_saturation_temperature_sensor_2
  - refrigerant_evaporator_saturation_temperature_sensor_2
  implements:
  - MONITORING

REFPM:
  id: "5061129675661639680"
  description: "Refrigerant pressure monitoring for single circuits."
  is_abstract: true
  opt_uses:
  - refrigerant_differential_pressure_sensor
  uses:
  - refrigerant_evaporator_pressure_sensor
  - refrigerant_condenser_pressure_sensor
  implements:
  - MONITORING

REFPM2X:
  id: "3800121779997900800"
  description: "Refrigerant pressure monitoring for 2 circuits."
  is_abstract: true
  uses:
  - refrigerant_evaporator_pressure_sensor_1
  - refrigerant_condenser_pressure_sensor_1
  - refrigerant_evaporator_pressure_sensor_2
  - refrigerant_condenser_pressure_sensor_2
  implements:
  - MONITORING

SWPSS:
  id: "14653796881960796160"
  description: "Sweeper pump start stop monitoring."
  is_abstract: true
  uses:
  - sweeper_pump_run_command
  - sweeper_pump_run_status
  implements:
  - OPERATIONAL

SDM:
  id: "5997878398154702848"
  description: "Supply air damper monitoring."
  is_abstract: true
  uses:
  - supply_air_damper_command
  - supply_air_damper_status

ECDDC:
  id: "17635179835280064512"
  description: "Evaporative cooler control on discharge side."
  is_abstract: true
  opt_uses:
  - evaporative_cooler_run_status
  - cooling_percentage_sensor
  uses:
  - evaporative_cooler_run_command
  - discharge_air_temperature_sensor
  - discharge_air_cooling_temperature_setpoint
  - discharge_air_heating_temperature_setpoint
  implements:
  - CONTROL

DXSDC:
  id: "3007488245580693504"
  description: "Compressor run control on supply side, dual setpoints."
  is_abstract: true
  opt_uses:
  - leaving_cooling_coil_temperature_sensor
  - cooling_thermal_power_capacity
  - cooling_percentage_command #Serves as a duty cycle for single-stage DX sections.
  - compressor_speed_percentage_command
  - compressor_run_status
  uses:
  - compressor_run_command
  - supply_air_cooling_temperature_setpoint
  - supply_air_heating_temperature_setpoint
  - supply_air_temperature_sensor
  implements:
  - CONTROL

ETM4X:
  id: "11771493120443678720"
  description: "Basic exhaust temperature monitoring."
  is_abstract: true
  uses:
  - exhaust_air_temperature_sensor_1
  - exhaust_air_temperature_sensor_2
  - exhaust_air_temperature_sensor_3
  - exhaust_air_temperature_sensor_4
  implements:
  - MONITORING

DX6SC:
  id: "7258886293818441728"
  description: "Six compressor run control on supply air side."
  is_abstract: true
  opt_uses:
  - leaving_cooling_coil_temperature_sensor
  - cooling_thermal_power_capacity
  - cooling_percentage_command
  - compressor_speed_percentage_command
  - cooling_request_count
  uses:
  - compressor_run_status_1
  - compressor_run_status_2
  - compressor_run_status_3
  - compressor_run_status_4
  - compressor_run_status_5
  - compressor_run_status_6
  - compressor_run_command_1
  - compressor_run_command_2
  - compressor_run_command_3
  - compressor_run_command_4
  - compressor_run_command_5
  - compressor_run_command_6
  - supply_air_temperature_sensor
  - supply_air_temperature_setpoint
  implements:
  - CONTROL

DX2DSPRTC:
  id: "3583948997884116992"
  description: "Two-stage compressor run control with dual return temp control."
  is_abstract: true
  opt_uses:
  - leaving_cooling_coil_temperature_sensor
  - cooling_thermal_power_capacity
  - cooling_percentage_command
  - compressor_speed_percentage_command
  - cooling_stage_run_count
  uses:
  - return_air_cooling_temperature_setpoint
  - return_air_heating_temperature_setpoint
  - return_air_temperature_sensor
  - compressor_run_command_1
  - compressor_run_status_1
  - compressor_run_command_2
  - compressor_run_status_2
  implements:
  - CONTROL

DX4DC:
  id: "233270875120467968"
  description: "Compressor run control on discharge air side (DTC)."
  is_abstract: true
  opt_uses:
  - leaving_cooling_coil_temperature_sensor
  - cooling_thermal_power_capacity
  - cooling_percentage_command
  - compressor_speed_percentage_command
  uses:
  - compressor_run_status_1
  - compressor_run_command_1
  - compressor_run_status_2
  - compressor_run_command_2
  - compressor_run_status_3
  - compressor_run_command_3
  - compressor_run_status_4
  - compressor_run_command_4
  - discharge_air_temperature_sensor
  - discharge_air_temperature_setpoint
  implements:
  - CONTROL


DX6SWC:
  id: "10609564416582090752"
  description: "Six compressor run control on supply water side."
  is_abstract: true
  opt_uses:
  - cooling_thermal_power_capacity
  - cooling_percentage_command
  - compressor_speed_percentage_command
  - compressor_speed_percentage_sensor
  uses:
  - compressor_run_command_1
  - compressor_run_status_1
  - compressor_run_command_2
  - compressor_run_status_2
  - compressor_run_command_3
  - compressor_run_status_3
  - compressor_run_command_4
  - compressor_run_status_4
  - compressor_run_command_5
  - compressor_run_status_5
  - compressor_run_command_6
  - compressor_run_status_6
  - supply_water_temperature_sensor
  - supply_water_temperature_setpoint
  implements:
  - CONTROL


DRSM5X:
  id: "7159807102016290816"
  description: "Dryer status monitoring."
  is_abstract: true
  uses:
  - dryer_run_status_1
  - dryer_run_status_2
  - dryer_run_status_3
  - dryer_run_status_4
  - dryer_run_status_5
  implements:
  - MONITORING

DRSM8X:
  id: "4953043284604747776"
  description: "Dryer status monitoring."
  is_abstract: true
  uses:
  - dryer_run_status_1
  - dryer_run_status_2
  - dryer_run_status_3
  - dryer_run_status_4
  - dryer_run_status_5
  - dryer_run_status_6
  - dryer_run_status_7
  - dryer_run_status_8
  implements:
  - MONITORING
  
AHAC:
  id: "529218723387539456"
  description: "Tag to indicate an after hours activation method e.g. push button associated with this device."
  is_abstract: true
  uses:  
  - user_occupancy_override_status
  - zone_occupancy_status
  implements:
  - OPERATIONAL
  
DFFC:
  id: "10094864331922472960"
  description: "Discharge fan flow control"
  is_abstract: true
  uses:
  - discharge_fan_run_command
  - discharge_fan_run_status
  - discharge_fan_speed_percentage_command
  - discharge_air_flowrate_setpoint
  - discharge_air_flowrate_sensor
  implements:
  - CONTROL

EFM:
  id: "1682140227994386432"
  description: "Exhaust air flow monitoring"
  is_abstract: true
  uses:
  - exhaust_air_flowrate_sensor  
  implements:
  - OPERATIONAL

SWTM:
  id: "12058433769456009216"
  description: "Supply water temperature monitoring."
  is_abstract: true
  implements:
  - MONITORING
  opt_uses:
  - cooling_request_count
  - heating_request_count
  - return_water_temperature_sensor
  uses:
  - supply_water_temperature_sensor  

CWDPM:
  id: "16174723828872642560"
  description: "Differential pressure monitoring for condenser water."
  is_abstract: true
  implements:
  - MONITORING
  uses:
  - condensing_water_differential_pressure_sensor

DICM:
  id: "4971562358951378944"
  description: "Damper isolation control and monitoring. "
  is_abstract: true
  uses:
   - supply_air_isolation_damper_closed_status
   - supply_air_isolation_damper_open_status
   - supply_air_isolation_damper_command

UV:
  id: "6143342686997839872"
  description: "Ultraviolet lamp operation."
  is_abstract: true
  opt_uses:
  - ultraviolet_lamp_run_mode
  uses:
  - ultraviolet_lamp_run_command
  - ultraviolet_lamp_run_status

H3X:
  id: "3243024526971240448"
  description: "Heater monitoring."
  is_abstract: true
  implements:
  - MONITORING
  uses:
  - heater_run_status_1
  - heater_run_status_2
  - heater_run_status_3
  - heater_run_command_1
  - heater_run_command_2
  - heater_run_command_3

CHWBRC:
  id: "9602107200818380800"
  description: "Chilled water valve binary (open/closed) monitoring/controlling. Return air temperature control."
  is_abstract: true
  implements:
  - OPERATIONAL
  uses:
  - chilled_water_valve_command
  - return_air_temperature_sensor
  - return_air_temperature_setpoint

CHWISOVPM:
  id: "10952342664099397632"
  description: "Chllled water isolation valve control."
  is_abstract: true
  implements:
  - OPERATIONAL
  uses:
  - chilled_water_isolation_valve_percentage_command
  - chilled_water_isolation_valve_percentage_sensor

CWCS:
  id: "1207397495399776256"
  description: "Condensing water valve control."
  is_abstract: true
  implements:
  - OPERATIONAL
  uses:
  - condensing_water_valve_percentage_command
  - condensing_water_valve_percentage_sensor

DPM:
  id: "14194934395806154752"
  description: "Damper percentage control."
  is_abstract: true
  implements:
    - OPERATIONAL
  uses:
  - damper_percentage_command
  - damper_percentage_sensor

DFVSMC:
  id: "6412714239709937664"
  description: "Variable speed control mode for discharge fans."
  is_abstract: true
  uses:
  - discharge_fan_speed_mode
  - discharge_fan_run_status
  - discharge_fan_run_command
  implements:
  - OPERATIONAL

DFVDSC:
  id: "7493578150278856704"
  description: "Discharge fan control with toggled variable or discrete speed control. This allows the fan to run either VFD or discrete speed stages (LOW/MED/HIGH, etc.) and to switch between the mode."
  is_abstract: true
  uses:
  - discharge_fan_speed_percentage_command
  - discharge_fan_speed_mode
  - discharge_fan_run_status
  - discharge_fan_run_command
  implements:
  - OPERATIONAL

DFVDSFC:
  id: "15636086276564713472"
  description: "Discharge fan control with toggled variable or discrete speed (frequency) control. This allows the fan to run either VFD or discrete speed stages (LOW/MED/HIGH, etc.) and to switch between the mode."
  is_abstract: true
  uses:
  - discharge_fan_speed_frequency_command
  - discharge_fan_speed_mode
  - discharge_fan_run_status
  - discharge_fan_run_command
  implements:
  - OPERATIONAL

SSPCSCM:
  id: "6685507472607674368"
  description: "Supply air static pressure control for supervisor control (Machine learning)."
  is_abstract: true
  uses:
  - supervisor_control_mode
  - supervisor_supply_air_static_pressure_setpoint
  - program_supply_air_static_pressure_setpoint
  - supply_air_static_pressure_setpoint

STCSCM:
  id: "6577421081550782464"
  description: "Supply air temperature control for supervisor control (Machine learning)."
  is_abstract: true
  uses:
  - supervisor_control_mode
  - supervisor_supply_air_temperature_setpoint
  - program_supply_air_temperature_setpoint
  - supply_air_temperature_setpoint

SWTCSCM:
  id: "8591656014892236800"
  description: "Supply water temperature control for supervisor control (Machine learning)."
  is_abstract: true
  uses:
  - supervisor_control_mode
  - supervisor_supply_water_temperature_setpoint
  - program_supply_water_temperature_setpoint
  - supply_water_temperature_setpoint

WDPCSCM:
  id: "11032607012927045632"
  description: "Water differential pressure control for supervisor control (Machine learning)."
  is_abstract: true
  uses:
  - supervisor_control_mode
  - supervisor_differential_pressure_setpoint
  - program_differential_pressure_setpoint
  - differential_pressure_setpoint

CSWIVS:
  id: "359876340523991040"
  description: "Condensing return water isolation valve control."
  is_abstract: true
  implements:
  - OPERATIONAL
  uses:
  - condensing_return_water_isolation_valve_command_1
  - condensing_return_water_isolation_valve_command_2
  - condensing_return_water_isolation_valve_command_3
  - condensing_return_water_isolation_valve_command_4
  - condensing_return_water_isolation_valve_command_5
  - condensing_return_water_isolation_valve_command_6
  - condensing_return_water_isolation_valve_command_7
  - condensing_return_water_isolation_valve_status_1
  - condensing_return_water_isolation_valve_status_2
  - condensing_return_water_isolation_valve_status_3
  - condensing_return_water_isolation_valve_status_4
  - condensing_return_water_isolation_valve_status_5
  - condensing_return_water_isolation_valve_status_6
  - condensing_return_water_isolation_valve_status_7
  - condensing_return_water_isolation_valve_status_8
  - condensing_return_water_isolation_valve_status_9
  - condensing_return_water_isolation_valve_status_10
  - condensing_return_water_isolation_valve_status_11
  - condensing_return_water_isolation_valve_status_12
  - condensing_return_water_isolation_valve_status_13
  - condensing_return_water_isolation_valve_status_14

CRWIVS:
  id: "10755028705425227776"
  description: "Condensing supply water isolation valve control."
  is_abstract: true
  implements:
  - OPERATIONAL
  uses:
  - condensing_supply_water_isolation_valve_command_1
  - condensing_supply_water_isolation_valve_command_2
  - condensing_supply_water_isolation_valve_command_3
  - condensing_supply_water_isolation_valve_command_4
  - condensing_supply_water_isolation_valve_command_5
  - condensing_supply_water_isolation_valve_command_6
  - condensing_supply_water_isolation_valve_command_7
  - condensing_supply_water_isolation_valve_status_1
  - condensing_supply_water_isolation_valve_status_2
  - condensing_supply_water_isolation_valve_status_3
  - condensing_supply_water_isolation_valve_status_4
  - condensing_supply_water_isolation_valve_status_5
  - condensing_supply_water_isolation_valve_status_6
  - condensing_supply_water_isolation_valve_status_7
  - condensing_supply_water_isolation_valve_status_8
  - condensing_supply_water_isolation_valve_status_9
  - condensing_supply_water_isolation_valve_status_10
  - condensing_supply_water_isolation_valve_status_11
  - condensing_supply_water_isolation_valve_status_12
  - condensing_supply_water_isolation_valve_status_13
  - condensing_supply_water_isolation_valve_status_14

CSWTC:
  id: "14772239573039710208"
  description: "Condensing supply water temperature control."
  is_abstract: true
  implements:
  - OPERATIONAL
  uses:
  - condensing_supply_water_temperature_setpoint
  - condensing_supply_water_temperature_sensor

HTWHLSTC:
  id: "5798430287411019776"
  description: "Heat wheel which controls supply temperature using speed control."
  is_abstract: true
  implements:
  - CONTROL
  opt_uses:
  - heat_wheel_speed_percentage_sensor
  - exhaust_air_temperature_sensor
  - return_air_temperature_sensor
  uses:
  - heat_wheel_speed_percentage_command
  - heat_wheel_run_command
  - heat_wheel_run_status
  - outside_air_temperature_sensor
  - supply_air_temperature_sensor
  - supply_air_temperature_setpoint

#New abstracts for CH ZRH EURD
CAM:
  id: "10932006097032052736"
  description: "ztc alarm monitoring based on moisture sensor on coil or in pan."
  is_abstract: true
  implements:
  - MONITORING
  uses:
  - condensate_water_alarm

DPHCC:
  id: "12422697573691686912"
  description: "Two-pipe heating and cooling control. Has a single control
    valve that is fed by two separate headers for heating and cooling water.
    There is an isolation valve for each incoming system and a single control
    valve. Valve and mode control to zone temperature (heating/cooling
    setpoint configuration)."
  is_abstract: true
  opt_uses:
  - chilled_return_water_isolation_valve_percentage_command
  - heating_return_water_isolation_valve_percentage_command
  - heating_supply_water_isolation_valve_percentage_command
  - chilled_supply_water_isolation_valve_percentage_command
  - zone_air_cooling_temperature_setpoint
  - zone_air_heating_temperature_setpoint
  - condensate_water_alarm
  - zone_conditioning_mode
  - supply_water_valve_flowrate_sensor
  uses:
  - supply_water_valve_percentage_command
  - zone_air_temperature_sensor
  - water_riser_mode

HHCDM:
  id: "3582131505163403264"
  description: "Hydronic heating and cooling distribution monitoring"
  is_abstract: true
  implements:
  - MONITORING
  uses:
  - chilled_supply_water_isolation_valve_percentage_command
  - chilled_return_water_isolation_valve_percentage_command
  - heating_supply_water_isolation_valve_percentage_command
  - heating_return_water_isolation_valve_percentage_command
  - heating_request_count
  - cooling_request_count
  opt_uses:
  - average_zone_air_temperature_sensor


HHRU:
  id: "9211631039376523264"
  description: "Hydronic heat recovery unit for ahu's with bypass valve and circulation pump"
  is_abstract: true
  implements:
  - MONITORING
  uses:
  - supply_air_temperature_sensor
  - supply_air_temperature_setpoint
  - return_air_temperature_sensor
  - supply_water_temperature_sensor
  - supply_water_valve_percentage_command
  - supply_water_valve_percentage_sensor
  opt_uses:
  - exhaust_air_temperature_sensor
  - outside_air_temperature_sensor

PHRU:
  id: "5194420171762040832"
  description: "heat recovery unit for ahu's with plate heat exchanger valve and bypass damper"
  is_abstract: true
  implements:
  - MONITORING
  uses:
  - supply_air_temperature_sensor
  - supply_air_temperature_setpoint
  - return_air_temperature_sensor
  - bypass_air_damper_percentage_command
  opt_uses:
  - exhaust_air_temperature_sensor
  - outside_air_temperature_sensor
  - bypass_air_damper_command
  - bypass_air_damper_status

CHWDT2X:
  id: "17588854111866978304"
  description: "Temperature differential across chilled water with two sets of sensors."
  is_abstract: true
  implements:
  - MONITORING
  uses:
  - chilled_return_water_temperature_sensor_1
  - chilled_supply_water_temperature_sensor_1
  - chilled_return_water_temperature_sensor_2
  - chilled_supply_water_temperature_sensor_2

HLSAFS:
  id: "3550799821818298368"
  description: "Duct VAV type with high and low limit setpoint"
  is_abstract: true
  uses:
  - high_limit_supply_air_flowrate_setpoint
  - low_limit_supply_air_flowrate_setpoint
  - supply_air_flowrate_setpoint
  implements:
  - CONTROL

RHDHS:
  id: "15197108458198401024"
  description: "Return humidification/dehumidification monitor."
  is_abstract: true
  uses:
  - return_air_relative_humidity_sensor
  - return_air_relative_humidity_setpoint
  - dehumidification_run_status
  - humidification_run_status
  implements:
  - MONITORING

CO2DFVSC:
  id: "4574242837138243584"
  description: "Carbon dioxide levels controlled by a variable speed discharge fan."
  uses:
  - zone_air_co2_concentration_sensor
  - zone_air_co2_concentration_setpoint
  - discharge_fan_speed_percentage_command
  implements:
  - CONTROL

RACO2C:
  id: "15503353232859594752"
  description: "Returned air carbon dioxide levels controls."
  uses:
  - return_air_co2_concentration_sensor
  - return_air_co2_concentration_setpoint
  
DX2DDC:
  id: "6446737527519838208"
  description: "Two compressor run control with dual setpoint control on discharge side"
  is_abstract: true
  opt_uses:
  - cooling_percentage_command
  - compressor_speed_percentage_command
  uses:
  - compressor_run_command_1
  - compressor_run_command_2
  - compressor_run_status_1
  - compressor_run_status_2
  - discharge_air_heating_temperature_setpoint
  - discharge_air_cooling_temperature_setpoint
  - discharge_air_temperature_sensor
  implements:
  - CONTROL

HWDT:
  id: "6441530240450691072"
  description: "Temperature differential across heating water for heat recovery chiller."
  is_abstract: true
  implements:
  - MONITORING
  uses:
  - heating_return_water_temperature_sensor
  - heating_supply_water_temperature_sensor

HPDDC:
  id: "5130419798932455424"
  description: "Dual setpoint discharge side heat pump control."
  is_abstract: true
  opt_uses:
  - cooling_thermal_power_capacity
  - heating_thermal_power_capacity
  - compressor_speed_percentage_command
  - cooling_percentage_command
  uses:
  - discharge_air_temperature_sensor
  - discharge_air_cooling_temperature_setpoint
  - discharge_air_heating_temperature_setpoint
  - compressor_run_command
  - compressor_run_status
  - reversing_valve_command
  implements:
  - CONTROL

EC2SC:
  id: "9093587471018491904"
  description: "Evaporative cooler control on supply side."
  is_abstract: true
  opt_uses:
  - evaporative_cooler_run_status_1
  - evaporative_cooler_run_status_2
  - cooling_percentage_sensor
  - cooling_request_count
  uses:
  - evaporative_cooler_run_command_1
  - evaporative_cooler_run_command_2
  - supply_air_temperature_sensor
  - supply_air_temperature_setpoint
  implements:
  - CONTROL

HWDDC:
  id: "5695815066213941248"
  description: "Heating water valve with dual setpoint control on discharge side."
  is_abstract: true
  opt_uses:
  - heating_water_valve_percentage_sensor
  - heating_thermal_power_capacity
  - discharge_air_relative_humidity_sensor
  - heating_water_flowrate_sensor
  uses:
  - heating_water_valve_percentage_command
  - discharge_air_heating_temperature_setpoint
  - discharge_air_temperature_sensor
  implements:
  - CONTROL

CFDPM:
  id: "13838358376871886848"
  description: "Carbon filter pressure monitoring, where specific filter type is required."
  is_abstract: true
  uses:
  - carbon_filter_differential_pressure_sensor
  implements:
  - MONITORING
 
VOADM2X:
  id: "13507343804260155392"
  description: "Variable outside air damper monitoring, where there are two separate, equal sets of dampers that operate in conjunction."
  is_abstract: true
  opt_uses:
  - economizer_mode
  - mixed_air_temperature_sensor
  - outside_air_damper_percentage_sensor_1
  - outside_air_damper_percentage_sensor_2
  - low_limit_outside_air_damper_percentage_command
  - outside_air_flowrate_sensor_1
  - outside_air_flowrate_sensor_2
  uses:
  - outside_air_temperature_sensor
  - outside_air_damper_percentage_command_1
  - outside_air_damper_percentage_command_2
  implements:
  - MONITORING
 
EHHRC:
  id: "3300321589723136"
  description: "Exhaust hydronic heat recovery coil with an isolation valve."
  is_abstract: true
  uses:
  - heat_recovery_water_isolation_valve_command
  - leaving_heat_recovery_coil_temperature_sensor
  - entering_heat_recovery_coil_temperature_sensor
  - exhaust_air_flowrate_sensor
  implements:
  - MONITORING
 
DPBHCC:
  id: "6697901167675965440"
  description: "Two-pipe binary (open/closed) heating and cooling control. There is
  an isolation valve for each incoming system. Valve and mode control to zone temperature
  (heating/cooling setpoint configuration)."
  is_abstract: true
  opt_uses:
  - cooling_request_count
  - heating_request_count
  - zone_air_relative_humidity_sensor
  uses:
  - chilled_supply_water_isolation_valve_command
  - chilled_supply_water_isolation_valve_status
  - heating_supply_water_isolation_valve_command
  - heating_supply_water_isolation_valve_status
  - zone_air_cooling_temperature_setpoint
  - zone_air_heating_temperature_setpoint
  - zone_air_temperature_sensor
  implements:
  - CONTROL
 
FTC:
  id: "18010943431630651392"
  description: "Floor temperature control, where the temperature sensors are embedded in the floor (as opposed to open to the air)."
  is_abstract: true
  uses:
  - zone_floor_temperature_sensor
  - zone_floor_temperature_setpoint
  implements:
  - OPERATIONAL
 
DPCHWHRWSC:
  id: "370343691220418560"
  description: "Two-pipe chilled water and heat recovery water control using the same coils."
  is_abstract: true
  opt_uses:
  - leaving_coil_temperature_sensor
  - chilled_supply_water_temperature_sensor
  - chilled_return_water_temperature_sensor
  - heat_recovery_supply_water_temperature_sensor
  - heat_recovery_return_water_temperature_sensor
  - supply_water_valve_percentage_sensor
  - heat_recovery_return_water_isolation_valve_status
  - heat_recovery_supply_water_isolation_valve_status
  - chilled_return_water_isolation_valve_status
  - chilled_supply_water_isolation_valve_status
  uses:
  - supply_air_temperature_sensor
  - supply_air_temperature_setpoint
  - supply_water_valve_percentage_command
  - heat_recovery_run_command
  - heat_recovery_supply_water_isolation_valve_command
  - chilled_supply_water_isolation_valve_command
  implements:
  - CONTROL

CPVSC2X:
  id: "2309143330803417088"
  description: "Circulation pump variable speed control with 2 circulation pumps."
  is_abstract: true
  uses:
  - circulation_pump_run_command_1
  - circulation_pump_run_status_1
  - circulation_pump_speed_percentage_command_1
  - circulation_pump_run_command_2
  - circulation_pump_run_status_2
  - circulation_pump_speed_percentage_command_2
  implements:
  - OPERATIONAL

HWTTC:
  id: "8895657785832767488"
  description: "Hot water tank temperature control."
  is_abstract: true
  uses:
  - hot_water_tank_temperature_setpoint
  - hot_water_tank_temperature_sensor
  implements:
  - OPERATIONAL

PHWTTC:
  id: "15921273204530741248"
  description: "Preheating water tank temperature control."
  is_abstract: true
  uses:
  - preheating_water_tank_temperature_setpoint
  - preheating_water_tank_temperature_sensor
  implements:
  - OPERATIONAL
  

RCKTM:
  id: "4150552628444528640"
  description: "Refrigeration circuit monitoring for a DX compressor loop."
  is_abstract: true
  uses:
  - refrigerant_discharge_pressure_sensor
  - refrigerant_discharge_temperature_sensor
  - refrigerant_liquid_pressure_sensor
  - refrigerant_liquid_saturation_temperature_sensor
  - refrigerant_liquid_temperature_sensor
  - refrigerant_subcooling_temperature_sensor
  - refrigerant_suction_pressure_sensor
  - refrigerant_suction_saturation_temperature_sensor
  - refrigerant_suction_superheat_temperature_sensor
  - refrigerant_suction_temperature_sensor


RCKTM2X:
  id: "9248627406627930112"
  description: "Refrigeration circuits (2x) monitoring for a DX compressor loop."
  is_abstract: true
  uses:
  - refrigerant_discharge_pressure_sensor_1
  - refrigerant_discharge_temperature_sensor_1
  - refrigerant_liquid_pressure_sensor_1
  - refrigerant_liquid_saturation_temperature_sensor_1
  - refrigerant_liquid_temperature_sensor_1
  - refrigerant_subcooling_temperature_sensor_1
  - refrigerant_suction_pressure_sensor_1
  - refrigerant_suction_saturation_temperature_sensor_1
  - refrigerant_suction_superheat_temperature_sensor_1
  - refrigerant_suction_temperature_sensor_1
  - refrigerant_discharge_pressure_sensor_2
  - refrigerant_discharge_temperature_sensor_2
  - refrigerant_liquid_pressure_sensor_2
  - refrigerant_liquid_saturation_temperature_sensor_2
  - refrigerant_liquid_temperature_sensor_2
  - refrigerant_subcooling_temperature_sensor_2
  - refrigerant_suction_pressure_sensor_2
  - refrigerant_suction_saturation_temperature_sensor_2
  - refrigerant_suction_superheat_temperature_sensor_2
  - refrigerant_suction_temperature_sensor_2


CCM:
  id: "7375129961641803776"
  description: "Compressor current monitoring."
  is_abstract: true
  uses:
  - compressor_run_command
  - compressor_current_sensor

CC2XM:
  id: "15229407711775948800"
  description: "Compressor current monitoring for 2 compressors."
  is_abstract: true
  uses:
  - compressor_run_command_1
  - compressor_current_sensor_1
  - compressor_run_command_2
  - compressor_current_sensor_2

SSSPC:
  id: "12462508690710200320"
  description: "Supply static steam pressure control for steam/water heat exchanger"
  is_abstract: true
  uses:
  - supply_steam_static_pressure_sensor
  - supply_steam_static_pressure_setpoint
  - steam_valve_percentage_command
  implements:
  - CONTROL

SCHWISOVPM:
  id: "428890486376235008"
  description: "Secondary chilled water return side isolation valve percentage monitoring."
  is_abstract: true
  uses:
  - secondary_chilled_return_water_isolation_valve_percentage_command
  - secondary_chilled_return_water_isolation_valve_percentage_sensor
  implements:
  - MONITORING

SCHWDT:
  id: "9593715728075194368"
  description: "Secondary-side chilled water delta-T monitoring."
  is_abstract: true
  implements:
  - MONITORING
  uses:
  - secondary_chilled_supply_water_temperature_sensor
  - secondary_chilled_return_water_temperature_sensor

SHWDT:
  id: "11532515367658192896"
  description: "Secondary-side heating water delta-T monitoring."
  is_abstract: true
  implements:
  - MONITORING
  uses:
  - secondary_heating_supply_water_temperature_sensor
  - secondary_heating_return_water_temperature_sensor

PCHWDT:
  id: "18119029822687543296"
  description: "Temperature differential across primary chilled water loop."
  is_abstract: true
  implements:
  - MONITORING
  uses:
  - primary_chilled_return_water_temperature_sensor
  - primary_chilled_supply_water_temperature_sensor

PHWDT:
  id: "4392058158462271488"
  description: "Temperature differential across primary heating water loop."
  is_abstract: true
  implements:
  - MONITORING
  uses:
  - primary_heating_return_water_temperature_sensor
  - primary_heating_supply_water_temperature_sensor

TDTM:
  id: "9652262523231010816"
  description: "water tank delta-T monitoring."
  is_abstract: true
  uses:
  - leaving_water_tank_temperature_sensor
  - entering_water_tank_temperature_sensor 
  implements:
  - MONITORING

HLPM:
  id: "4982029709647806464"
  description: "Heating thermal power sensor."
  is_abstract: true
  uses:
  - heating_thermal_power_sensor
  implements:
  - MONITORING

CWRWISOVM:
  id: "15646553627261140992"
  description: "Condensing water supply side isolation valve monitoring."
  is_abstract: true
  uses:
  - condensing_return_water_isolation_valve_command
  - condensing_return_water_isolation_valve_status
  implements:
  - MONITORING

CWRWISOVPM:
  id: "7850822672282812416"
  description: "Condensing water return side isolation valve percentage monitoring."
  is_abstract: true
  uses:
  - condensing_return_water_isolation_valve_percentage_command
  - condensing_return_water_isolation_valve_percentage_sensor
  implements:
  - MONITORING

OCWRWISOVM:
  id: "18443288995858219008"
  description: "Open-loop CDW return side isolation valve monitoring."
  is_abstract: true
  uses:
  - outside_condensing_loop_return_water_isolation_valve_command
  - outside_condensing_loop_return_water_isolation_valve_status
  implements:
  - MONITORING

OCWRWISOVPM:
  id: "15705100422416957440"
  description: "Open-loop CDW return side isolation valve monitoring."
  is_abstract: true
  uses:
  - outside_condensing_loop_return_water_isolation_valve_percentage_command
  - outside_condensing_loop_return_water_isolation_valve_percentage_sensor
  implements:
  - MONITORING

HWRWISOVM:
  id: "8729024599620059136"
  description: "Heating return side isolation valve monitoring."
  is_abstract: true
  uses:
  - heating_return_water_isolation_valve_command
  - heating_return_water_isolation_valve_status
  implements:
  - MONITORING

HWSWISOVM:
  id: "4614986340017111040"
  description: "Heating supply side isolation valve monitoring."
  is_abstract: true
  uses:
  - heating_supply_water_isolation_valve_command
  - heating_supply_water_isolation_valve_status
  implements:
  - MONITORING

HWRWISOVPM:
  id: "13399257413203263488"
  description: "Heating return side isolation valve percentage monitoring."
  is_abstract: true
  uses:
  - heating_return_water_isolation_valve_percentage_command
  - heating_return_water_isolation_valve_percentage_sensor
  implements:

  - MONITORING 

DEFSS:
  id: "8292821948602253312"
  description: "defrost run command and status (start/stop) "
  is_abstract: true
  uses:
  - defrost_run_status
  - defrost_run_command  
  implements:
  - MONITORING
    
VOADC2X:
  description: "Variable outside air damper control and monitoring, where there are two separate, equal sets of dampers that operate in conjunction."
  is_abstract: true
  uses:
  - outside_air_damper_percentage_sensor_1
  - outside_air_damper_percentage_sensor_2
  - outside_air_damper_percentage_command_1
  - outside_air_damper_percentage_command_2
  implements:
  - OPERATIONAL  
  
RAIDC:
  description: "Return air isolation damper control and monitoring."
  is_abstract: true
  uses:
  - return_air_isolation_damper_status
  - return_air_isolation_damper_command
 

RAIDC3X:
  description: "Return air isolation damper control and monitoring, where there are three separate, equal sets of dampers that operate in conjunction."
  is_abstract: true
  uses:
  - return_air_isolation_damper_status_1
  - return_air_isolation_damper_status_2
  - return_air_isolation_damper_status_3 
  - return_air_isolation_damper_command_1
  - return_air_isolation_damper_command_2
  - return_air_isolation_damper_command_3   
  implements:
  - MONITORING

RAIDC2X:
  description: "Return air isolation damper control and monitoring, where there are two separate, equal sets of dampers that operate in conjunction."
  is_abstract: true
  uses:
  - return_air_isolation_damper_status_1
  - return_air_isolation_damper_status_2 
  - return_air_isolation_damper_command_1
  - return_air_isolation_damper_command_2  
  implements:
  - MONITORING

RAIDC4X:
  description: "Return air isolation damper control and monitoring, where there are four separate, equal sets of dampers that operate in conjunction."
  is_abstract: true
  uses:
  - return_air_isolation_damper_status_1
  - return_air_isolation_damper_status_2
  - return_air_isolation_damper_status_3
  - return_air_isolation_damper_status_4
  - return_air_isolation_damper_command_1
  - return_air_isolation_damper_command_2
  - return_air_isolation_damper_command_3 
  - return_air_isolation_damper_command_4  
  implements:
  - MONITORING


SAIDC:
  description: "isolation damper status monitoring and control on the supply side."
  is_abstract: true
  uses:
  - supply_air_isolation_damper_status
  - supply_air_isolation_damper_command  
  implements:
  - MONITORING

SAIDC2X:
  description: "isolation damper status monitoring and control on the supply side, where there are two separate, equal sets of dampers that operate in conjunction."
  is_abstract: true
  uses:
  - supply_air_isolation_damper_status_1
  - supply_air_isolation_damper_status_2
  - supply_air_isolation_damper_command_1
  - supply_air_isolation_damper_command_2  
  implements:
  - MONITORING

SAIDC3X:
  description: "isolation damper status monitoring and control on the supply side, where there are three separate, equal sets of dampers that operate in conjunction."
  is_abstract: true
  uses:
  - supply_air_isolation_damper_status_1
  - supply_air_isolation_damper_status_2
  - supply_air_isolation_damper_status_3
  - supply_air_isolation_damper_command_1
  - supply_air_isolation_damper_command_2
  - supply_air_isolation_damper_command_3  
  implements:
  - MONITORING   
  
SSPC2X:
  description: "Supply static pressure control via supply fan speed with 2 sensors"
  is_abstract: true
  opt_uses:
  - supply_fan_speed_frequency_sensor
  - supply_fan_run_command
  - supply_fan_run_status
  - pressurization_request_count
  - supply_air_damper_percentage_command
  - supply_air_flowrate_sensor
  - supply_fan_speed_percentage_command
  uses:
  - supply_air_static_pressure_sensor_1
  - supply_air_static_pressure_sensor_2  
  - supply_air_static_pressure_setpoint_1
  - supply_air_static_pressure_setpoint_2  
  implements:
  - OPERATIONAL

SFMSC:
  description: "Supply fan multi-speed control."
  is_abstract: true
  uses:
  - supply_fan_run_command
  - supply_fan_run_status
  - supply_fan_speed_mode
  - supply_fan_run_mode
  opt_uses:  
  - schedule_run_command

MIPVCM:
  id: "10283962739713900544"
  description: "Motor phase-level input current and voltage monitoring."
  is_abstract: true
  implements:
  - MONITORING
  uses:
  - input_phase1_phase3_line_motor_voltage_sensor
  - input_phase1_phase2_line_motor_voltage_sensor
  - input_phase2_phase3_line_motor_voltage_sensor
  - input_phase1_line_motor_current_sensor
  - input_phase2_line_motor_current_sensor
  - input_phase3_line_motor_current_sensor
  opt_uses:
  - average_input_line_motor_current_sensor
  - average_input_inter_line_motor_voltage_sensor

MIPWM:
  id: "2094166817340653568"
  description: "Motor input power monitoring."
  is_abstract: true
  implements:
  - MONITORING
  uses:
  - input_motor_power_sensor
  opt_uses:
  - motor_powerfactor_sensor
  - input_motor_frequency_sensor

INVOPWM:
  id: "10056530958531690496"
  description: "Inverter (VFD) output power monitoring."
  is_abstract: true
  implements:
  - MONITORING
  uses:
  - output_inverter_power_sensor
  opt_uses:
  - output_inverter_voltage_sensor
  - input_inverter_frequency_sensor

INVIPCM:
  id: "3240332922506444800"
  description: "Inverter (VFD) 3-phase input current monitoring."
  is_abstract: true
  implements:
  - MONITORING
  uses:
  - input_phase1_line_inverter_current_sensor
  - input_phase2_line_inverter_current_sensor
  - input_phase3_line_inverter_current_sensor

CWSWISOVPM:
  id: "14769547968574914560"
  description: "Condensing water supply side isolation valve percentage monitoring."
  is_abstract: true
  uses:
  - condensing_supply_water_isolation_valve_percentage_command
  - condensing_supply_water_isolation_valve_percentage_sensor
  implements:
  - MONITORING

GTWFCISOVM:
  id: "5444844940104302592"
  description: "Geothermal water free-cooling isolation valve monitoring; exclusively using ground as heat sink for building load."
  is_abstract: true  
  uses:
  - chilled_side_ground_supply_economizer_isolation_valve_status
  - chilled_side_ground_return_economizer_isolation_valve_status
  - chilled_side_ground_return_economizer_isolation_valve_command
  implements:
  - MONITORING

GTWGRISOVM:
  id: "12463704959361220608"
  description: "Geothermal water ground-recharge isolation valve monitoring; rejecting ground heat to atmosphere via cooling towers."
  is_abstract: true  
  uses:
  - heating_side_ground_supply_economizer_isolation_valve_status
  - heating_side_ground_return_economizer_isolation_valve_status
  - heating_side_ground_return_economizer_isolation_valve_command
  implements:
  - MONITORING

GTWHEISOVM:
  id: "3366433712072818688"
  description: "Geothermal water heat-extraction isolation valve monitoring; extracting ground heat to to use in building."
  is_abstract: true
  uses:
  - chilled_side_ground_return_water_isolation_valve_status
  - chilled_side_ground_supply_water_isolation_valve_status
  - chilled_side_ground_supply_water_isolation_valve_command
  implements:
  - MONITORING

GTWHRISOVM:
  id: "11317538854195429376"
  description: "Geothermal water heat-rejection isolation valve monitoring; rejecting building heat to ground."
  is_abstract: true  
  uses:
  - heating_side_ground_return_water_isolation_valve_status
  - heating_side_ground_supply_water_isolation_valve_status
  - heating_side_ground_supply_water_isolation_valve_command
  implements:
  - MONITORING
  
COCDSP:
  id: "3620605616042541056"
  description: "Dual setpoint CO concentration control."
  is_abstract: true
  uses:
  - low_limit_zone_air_co_concentration_setpoint
  - high_limit_zone_air_co_concentration_setpoint
  - zone_air_co_concentration_sensor
  implements:
  - CONTROL

NOCDSP:
  id: "10177846673493983232"
  description: "Dual setpoint NO concentration control."
  is_abstract: true
  uses:
  - low_limit_zone_air_no_concentration_setpoint
  - high_limit_zone_air_no_concentration_setpoint
  - zone_air_no_concentration_sensor
  implements:
  - CONTROL

EFHLC:
  id: "16708066133181202432"
  description: "Two-speed exhaust fan (low/high)."
  is_abstract: true
  uses:
  - low_exhaust_fan_speed_command
  - high_exhaust_fan_speed_command
  - low_exhaust_fan_speed_status
  - high_exhaust_fan_speed_status
  implements:
  - OPERATIONAL
<<<<<<< HEAD

CO2M4X:
  description: "Basic carbon dioxide monitoring for 4 Zones."
  is_abstract: true
  uses:
  - zone_air_co2_concentration_sensor_1
  - zone_air_co2_concentration_sensor_2
  - zone_air_co2_concentration_sensor_3
  - zone_air_co2_concentration_sensor_4
  implements:
  - MONITORING

CO2M6X:
  description: "Basic carbon dioxide monitoring for 6 Zones."
  is_abstract: true
  uses:
  - zone_air_co2_concentration_sensor_1
  - zone_air_co2_concentration_sensor_2
  - zone_air_co2_concentration_sensor_3
  - zone_air_co2_concentration_sensor_4
  - zone_air_co2_concentration_sensor_5
  - zone_air_co2_concentration_sensor_6
=======
  
DFRMM:
  description: "Discharge fan run mode monitoring."
  is_abstract: true
  uses:
  - discharge_fan_run_mode
>>>>>>> a990a7fb
  implements:
  - MONITORING<|MERGE_RESOLUTION|>--- conflicted
+++ resolved
@@ -5127,7 +5127,6 @@
   - high_exhaust_fan_speed_status
   implements:
   - OPERATIONAL
-<<<<<<< HEAD
 
 CO2M4X:
   description: "Basic carbon dioxide monitoring for 4 Zones."
@@ -5150,13 +5149,13 @@
   - zone_air_co2_concentration_sensor_4
   - zone_air_co2_concentration_sensor_5
   - zone_air_co2_concentration_sensor_6
-=======
+  implements:
+  - MONITORING
   
 DFRMM:
   description: "Discharge fan run mode monitoring."
   is_abstract: true
   uses:
   - discharge_fan_run_mode
->>>>>>> a990a7fb
   implements:
   - MONITORING
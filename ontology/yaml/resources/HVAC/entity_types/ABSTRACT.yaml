# Copyright 2020 Google LLC
#
# Licensed under the Apache License, Version 2.0 (the License);
# you may not use this file except in compliance with the License.
# You may obtain a copy of the License at
#
#    https://www.apache.org/licenses/LICENSE-2.0
#
# Unless required by applicable law or agreed to in writing, software
# distributed under the License is distributed on an AS IS BASIS,
# WITHOUT WARRANTIES OR CONDITIONS OF ANY KIND, either express or implied.
# See the License for the specific language governing permissions and
# limitations under the License.

### ABSTRACT TYPES

# This defines subtypes by function. They are not necessarily specific to any type of equipment.
# TODO: Variable speed compressors?
# TODO: For types which use multiple sensors as control points (e.g. differential_pressure_sensor_1
# and _2) they should be reconstructed using virtual points (and the 2X types should be deprecated).

SD:
  guid: "92e24391-7993-4d0b-9fbd-a6e9707e7e20"
  description: "Single duct VAV type, with basic airflow control."
  is_abstract: true
  opt_uses:
  - cooling_thermal_power_capacity
  - run_command
  - supply_air_cooling_flowrate_capacity
  - supply_air_damper_percentage_sensor
  - supply_air_heating_flowrate_capacity
  - supply_air_temperature_sensor
  - supply_air_ventilation_flowrate_requirement
  - high_supply_air_temperature_alarm
  - low_supply_air_temperature_alarm
  - purge_command
  - high_supply_air_flowrate_alarm
  - low_supply_air_flowrate_alarm
  - failed_supply_air_damper_alarm
  - pressurization_request_count
  - zone_air_differential_pressure_sensor
  uses:
  - supply_air_damper_percentage_command
  - supply_air_flowrate_sensor
  - supply_air_flowrate_setpoint
  implements:
  - CONTROL


RDM:
  guid: "9b0b6094-b092-4d27-b894-6dbc299e4833"
  description: "Very basic system run duration monitoring. "
  is_abstract: true
  uses:
  - run_time_accumulator
  implements:
  - MONITORING

DD:
  guid: "5b09f1bd-f526-4d77-b1a3-1fceda2ba041"
  description: "Dual duct flow control (hot deck, cold deck)."
  is_abstract: true
  opt_uses:
  - cooling_thermal_power_capacity
  - discharge_air_temperature_sensor
  - heating_thermal_power_capacity
  - run_command
  - supply_air_cooling_flowrate_capacity
  - supply_air_heating_flowrate_capacity
  - supply_air_ventilation_flowrate_requirement
  - failed_discharge_air_temperature_alarm
  uses:
  - cooling_air_damper_percentage_command
  - cooling_air_flowrate_sensor
  - cooling_air_flowrate_setpoint
  - heating_air_damper_percentage_command
  - heating_air_flowrate_sensor
  - heating_air_flowrate_setpoint
  implements:
  - CONTROL


SRC:
  guid: "0b8da138-b5be-42d1-81ad-13d4196f5352"
  description: "Very basic run scheduling command."
  is_abstract: true
  uses:
  - schedule_run_command
  implements:
  - CONTROL

# Not deprecated but probably not useful
OADM:
  guid: "682fcc2c-ff92-4409-81b3-03a1eb8851b4"
  description: "Outside air damper monitoring."
  is_abstract: true
  opt_uses:
  - failed_outside_air_damper_alarm
  uses:
  - outside_air_damper_command


MOAFC:
  guid: "76994bbd-4395-4a19-914f-d5c9a21fc99b"
  description: "Minimum (ventilation) outside air flow control."
  is_abstract: true
  opt_uses:
  - economizer_mode
  - ventilation_request_count
  - low_ventilation_outside_air_flowrate_alarm
  - failed_ventilation_outside_air_flowrate_alarm
  - failed_ventilation_outside_air_damper_alarm
  - ventilation_outside_air_damper_percentage_sensor
  uses:
  - ventilation_outside_air_damper_percentage_command
  - ventilation_outside_air_flowrate_sensor
  - ventilation_outside_air_flowrate_setpoint
  implements:
  - CONTROL


OAFC:
  guid: "9a39e296-caaa-41d8-a1b2-af9255eb4019"
  description: "Outside Air Flow Control"
  is_abstract: true
  opt_uses:
  - economizer_mode
  - mixed_air_temperature_sensor
  - failed_mixed_air_temperature_alarm
  - high_mixed_air_temperature_alarm
  - low_mixed_air_temperature_alarm
  uses:
  - outside_air_damper_percentage_command
  - outside_air_flowrate_sensor
  - outside_air_flowrate_setpoint
  implements:
  - CONTROL


ZTM:
  guid: "869b8713-9b16-4ca0-b957-630c26e9e506"
  description: "Zone temperature monitoring."
  is_abstract: true
  opt_uses:
  - discharge_air_temperature_sensor
  - failed_discharge_air_temperature_alarm
  - failed_zone_air_temperature_alarm
  - high_zone_air_temperature_alarm
  - low_zone_air_temperature_alarm
  uses:
  - zone_air_temperature_sensor
  implements:
  - MONITORING


REFM:
  guid: "df97ad55-5e8f-4cc2-89b7-c07b7a6f28b4"
  description: "Refrigerant leak monitoring."
  is_abstract: true
  implements:
  - MONITORING
  opt_uses:
  - high_zone_air_refrigerant_concentration_alarm
  - failed_zone_air_refrigerant_concentration_alarm
  uses:
  - zone_air_refrigerant_concentration_sensor


CSP:
  guid: "d741e3d6-4997-4a01-8ac1-07b6ff6d53a7"
  description: "Single cooling setpoint control (IDF room typically)."
  is_abstract: true
  implements:
  - OPERATIONAL
  opt_uses:
  - discharge_air_temperature_sensor
  - high_discharge_air_temperature_alarm
  - low_discharge_air_temperature_alarm
  - zone_air_relative_humidity_sensor
  - zone_occupancy_status
  - failed_discharge_air_temperature_alarm
  - failed_zone_air_temperature_alarm
  - high_zone_air_temperature_alarm
  - low_zone_air_temperature_alarm
  - cooling_request_count
  uses:
  - zone_air_cooling_temperature_setpoint
  - zone_air_temperature_sensor


ZTC:
  guid: "6140021d-52a9-4d7c-8846-ca296ab32aa2"
  description: "Single zone temperature control setpoint with deadband."
  is_abstract: true
  implements:
  - OPERATIONAL
  opt_uses:
  - zone_air_deadband_temperature_setpoint
  - zone_air_relative_humidity_sensor
  - failed_zone_air_temperature_alarm
  - high_zone_air_temperature_alarm
  - low_zone_air_temperature_alarm
  - zone_occupancy_status
  - zone_air_specificenthalpy_sensor
  uses:
  - zone_air_temperature_sensor
  - zone_air_temperature_setpoint


DSARC:
  guid: "d891cb1e-f38c-4bec-ae0f-80cc00e2a346"
  description: "AHU dual supply air reset control."
  is_abstract: true
  opt_uses:
  - heating_request_count
  - supply_air_flowrate_sensor
  uses:
  - cooling_request_count
  - pressurization_request_count
  - supply_air_cooling_temperature_setpoint
  - supply_air_heating_temperature_setpoint
  - supply_air_static_pressure_setpoint
  implements:
  - CONTROL


DFMSS:
  guid: "d2e28e09-b84b-479a-85a6-f3494b50c7d3"
  description: "Discharge fan Start Stop with uneven statuses."
  is_abstract: true
  implements:
  - OPERATIONAL
  opt_uses:
  - discharge_air_flowrate_capacity
  - discharge_fan_current_sensor
  - discharge_fan_power_capacity
  - discharge_fan_power_sensor
  - discharge_fan_lost_power_alarm
  - failed_discharge_fan_alarm_1
  - failed_discharge_fan_alarm_2
  uses:
  - discharge_fan_run_command
  - discharge_fan_run_status_1
  - discharge_fan_run_status_2


DX2RC:
  guid: "3ffa6782-30f3-4e94-9a5d-a6a2fa47c91a"
  description: "Compressor run control on retun side (RC)."
  is_abstract: true
  opt_uses:
  - compressor_speed_percentage_command
  - cooling_percentage_command
  - cooling_thermal_power_capacity
  - cooling_stage_run_count
  - discharge_air_temperature_sensor
  - leaving_cooling_coil_temperature_sensor
  - failed_discharge_air_temperature_alarm
  - high_return_air_temperature_alarm
  - failed_return_air_temperature_alarm
  - low_return_air_temperature_alarm
  uses:
  - compressor_run_command_1
  - compressor_run_command_2
  - compressor_run_status_1
  - compressor_run_status_2
  - return_air_temperature_sensor
  - return_air_temperature_setpoint
  implements:
  - CONTROL


DFSMC:
  guid: "c9972693-cc8b-4191-ba3c-d0306e961ca7"
  description: "Discharge fan multi-speed control."
  is_abstract: true
  uses:
  - discharge_fan_run_command
  - discharge_fan_speed_mode


DSP:
  guid: "662d48d1-95a9-4e23-a6e1-daf2fc80d676"
  description: "Dual zone temperature setpoint control (heating/cooling thresholds with deadband in between)."
  is_abstract: true
  implements:
  - OPERATIONAL
  opt_uses:
  - discharge_air_temperature_sensor
  - zone_air_relative_humidity_sensor
  - failed_zone_air_relative_humidity_alarm
  - high_zone_air_relative_humidity_alarm
  - low_zone_air_relative_humidity_alarm
  - failed_discharge_air_temperature_alarm
  - low_discharge_air_temperature_alarm
  - high_discharge_air_temperature_alarm
  - failed_zone_air_temperature_alarm
  - high_zone_air_temperature_alarm
  - low_zone_air_temperature_alarm
  - zone_occupancy_status
  - cooling_request_count
  - heating_request_count
  uses:
  - zone_air_cooling_temperature_setpoint
  - zone_air_heating_temperature_setpoint
  - zone_air_temperature_sensor


DDSP:
  guid: "079307e1-3bd4-4f90-9c00-66961afbda6a"
  description: "Dual zone temperature setpoint control (heating/cooling thresholds with deadband in between) with two zone temp sensors."
  is_abstract: true
  implements:
  - OPERATIONAL
  opt_uses:
  - discharge_air_temperature_sensor
  - failed_discharge_air_temperature_alarm
  uses:
  - zone_air_cooling_temperature_setpoint
  - zone_air_heating_temperature_setpoint
  - zone_air_temperature_sensor_1
  - zone_air_temperature_sensor_2


CO2C:
  guid: "d2659eb3-d7a4-450a-9152-da9b30c9a267"
  description: "Carbon dioxide control."
  is_abstract: true
  implements:
  - OPERATIONAL
  uses:
  - zone_air_co2_concentration_sensor
  - zone_air_co2_concentration_setpoint
  opt_uses:
  - high_zone_air_co2_concentration_alarm
  - failed_zone_air_co2_concentration_alarm
  - zone_air_co2_deadband_concentration_setpoint


CO2CMAX:
  guid: "6ce30064-7249-44be-8e6b-0f05f1f41715"
  description: "Multi-zone carbon dioxide control to the maximum zone concentration."
  is_abstract: true
  implements:
  - OPERATIONAL
  uses:
  - max_zone_air_co2_concentration_sensor
  - zone_air_co2_concentration_setpoint
  opt_uses:
  - high_zone_air_co2_concentration_alarm
  - failed_zone_air_co2_concentration_alarm

CO2CDSP:
  guid: "668a3a75-e78d-4755-a360-b370bceda3c5"
  description: "Carbon dioxide control with dual setpoint."
  is_abstract: true
  implements:
  - OPERATIONAL
  uses:
  - high_limit_zone_air_co2_concentration_setpoint
  - low_limit_zone_air_co2_concentration_setpoint
  - zone_air_co2_concentration_sensor
  opt_uses:
  - high_zone_air_co2_concentration_alarm
  - failed_zone_air_co2_concentration_alarm


COC:
  guid: "dee7cc87-51cb-460e-8202-eff4001319db"
  description: "Carbon monoxide control."
  is_abstract: true
  implements:
  - OPERATIONAL
  uses:
  - zone_air_co_concentration_sensor
  - zone_air_co_concentration_setpoint
  opt_uses:
  - high_zone_air_co_concentration_alarm
  - failed_zone_air_co_concentration_alarm

COM:
  guid: "bd9a1e2d-0710-4c58-8a56-3890af55f6b3"
  description: "Carbon monoxide monitoring."
  is_abstract: true
  implements:
  - MONITORING
  uses:
  - zone_air_co_concentration_sensor

BPC:
  guid: "8199ef48-de0b-4112-bf7a-15876a4acaff"
  description: "Building pressure control (stand-alone fan)."
  is_abstract: true
  uses:
  - building_air_static_pressure_sensor
  - building_air_static_pressure_setpoint
  implements:
  - OPERATIONAL
  opt_uses:
  - high_building_air_static_pressure_alarm
  - low_building_air_static_pressure_alarm


BPC2X:
  guid: "4c27f34b-0132-44fb-b99a-355ba6a25d6c"
  description: "Building pressure control for two pressure sensors (stand-alone fan)."
  is_abstract: true
  opt_uses:
  - high_building_air_static_pressure_alarm_1
  - high_building_air_static_pressure_alarm_2
  - low_building_air_static_pressure_alarm_1
  - low_building_air_static_pressure_alarm_2
  uses:
  - building_air_static_pressure_sensor_1
  - building_air_static_pressure_sensor_2
  - building_air_static_pressure_setpoint
  implements:
  - OPERATIONAL


EDPM:
  guid: "6051d016-4a78-42f4-aeaf-3701417b8773"
  description: "Exhaust air damper percentage monitoring."
  is_abstract: true
  implements:
  - MONITORING
  opt_uses:
  - failed_exhaust_air_damper_alarm
  uses:
  - exhaust_air_damper_percentage_command
  - exhaust_air_damper_percentage_sensor

EDPM2X:
  guid: "20f6ee70-f651-4c3b-a528-7750ef5f6001"
  description: "Dual exhaust air damper percentage monitoring."
  is_abstract: true
  implements:
  - MONITORING
  opt_uses:
  - failed_exhaust_air_damper_alarm_1
  - failed_exhaust_air_damper_alarm_2
  uses:
  - exhaust_air_damper_percentage_command_1
  - exhaust_air_damper_percentage_command_2
  - exhaust_air_damper_percentage_sensor_1
  - exhaust_air_damper_percentage_sensor_2

EDM:
  guid: "e765d413-988e-4524-99b6-9869cff2f02e"
  description: "Exhaust air damper monitoring."
  is_abstract: true
  uses:
  - exhaust_air_damper_command
  - exhaust_air_damper_status


EDBPC:
  guid: "4e428d76-1f7d-46e9-adc6-2affcd170fb6"
  description: "Building static pressure control with exhaust damper."
  is_abstract: true
  opt_uses:
  - exhaust_air_damper_percentage_sensor
  - failed_exhaust_air_damper_alarm
  - exhaust_air_differential_pressure_sensor
  - high_building_air_static_pressure_alarm
  - low_building_air_static_pressure_alarm
  uses:
  - building_air_static_pressure_sensor
  - building_air_static_pressure_setpoint
  - exhaust_air_damper_percentage_command
  implements:
  - CONTROL


EDRPC:
  guid: "79013451-90f3-412c-bde5-425c455b2de5"
  description: "Return static pressure control with exhaust damper."
  is_abstract: true
  opt_uses:
  - exhaust_air_damper_percentage_sensor
  uses:
  - exhaust_air_damper_percentage_command
  - return_air_static_pressure_sensor
  - return_air_static_pressure_setpoint
  implements:
  - CONTROL


EFFC:
  guid: "45dd6520-570d-43c6-8085-124f1a99196e"
  description: "Exhaust fan flowrate control."
  is_abstract: true
  uses:
  - exhaust_air_flowrate_sensor
  - exhaust_air_flowrate_setpoint
  - speed_percentage_command
  implements:
  - CONTROL


BSPC:
  guid: "78836ff7-b9e6-427d-bbbc-bef212ae6522"
  description: "Building static pressure control (as part of a composite device)."
  is_abstract: true
  opt_uses:
  - exhaust_air_damper_percentage_command
  - exhaust_fan_run_status
  - failed_exhaust_fan_alarm
  - high_building_air_static_pressure_alarm
  - low_building_air_static_pressure_alarm
  uses:
  - building_air_static_pressure_sensor
  - building_air_static_pressure_setpoint
  - exhaust_fan_run_command
  implements:
  - CONTROL


VSC:
  guid: "5ac998b4-d72e-40f1-9c8f-c905ec8b5cc6"
  description: "Variable speed control generic."
  is_abstract: true
  opt_uses:
  - control_mode
  - current_sensor
  - energy_accumulator
  - motor_temperature_sensor
  - power_sensor
  - run_mode
  - run_time_accumulator
  - speed_frequency_sensor
  - speed_mode
  - speed_percentage_sensor
  - torque_sensor
  - voltage_sensor
  - failed_alarm
  - local_override_alarm
  - lost_power_alarm
  - master_alarm
  - failed_inverter_alarm
  uses:
  - run_command
  - run_status
  - speed_percentage_command
  implements:
  - OPERATIONAL

MRVC:
  guid: "5d4ec788-3c4a-47ca-a02b-c9e47ea3a782"
  description: "Rotational velocity control for motors."
  is_abstract: true
  uses:
  - motor_rotationalvelocity_sensor
  - motor_rotationalvelocity_setpoint

EFVSC:
  guid: "dab0bc02-db86-4b2d-be8d-36a4232ef7c0"
  description: "Variable speed control for exhaust fans."
  is_abstract: true
  opt_uses:
  - exhaust_fan_current_sensor
  - exhaust_fan_power_sensor
  - exhaust_fan_torque_sensor
  - exhaust_fan_run_mode
  - exhaust_fan_speed_frequency_sensor
  - exhaust_fan_speed_mode
  - exhaust_fan_speed_percentage_sensor
  - failed_exhaust_fan_alarm
  - exhaust_fan_voltage_sensor
  uses:
  - exhaust_fan_run_command
  - exhaust_fan_run_status
  - exhaust_fan_speed_percentage_command
  implements:
  - OPERATIONAL


VSFC:
  guid: "8dcdc4b0-af94-4468-8346-d28442447f84"
  description: "Variable speed control and monitor in frequency"
  is_abstract: true
  opt_uses:
  - failed_alarm
  uses:
  - speed_frequency_command
  - speed_frequency_sensor

SFVSC:
  guid: "ac42c5d1-24d5-4433-b5e5-4ae8843e9ca8"
  description: "Variable speed control for supply fans."
  is_abstract: true
  opt_uses:
  - control_mode
  - supply_fan_current_sensor
  - supply_fan_energy_accumulator
  - supply_fan_power_sensor
  - supply_fan_power_status
  - supply_fan_run_time_accumulator
  - supply_fan_speed_frequency_sensor
  - supply_fan_speed_mode
  - supply_fan_speed_percentage_sensor
  - supply_fan_torque_sensor
  - supply_fan_voltage_sensor
  - failed_supply_fan_alarm
  - supply_fan_lost_power_alarm
  - failed_inverter_alarm
  uses:
  - supply_fan_run_command
  - supply_fan_run_status
  - supply_fan_speed_percentage_command
  implements:
  - OPERATIONAL


DFVSC:
  guid: "99ebcfbb-f9a5-446f-8faf-ebf61548e2cd"
  description: "Variable speed control for discharge fans."
  is_abstract: true
  opt_uses:
  - control_mode
  - discharge_fan_current_sensor
  - discharge_fan_energy_accumulator
  - discharge_fan_power_sensor
  - discharge_fan_run_time_accumulator
  - discharge_fan_speed_frequency_sensor
  - discharge_fan_speed_mode
  - discharge_fan_speed_percentage_sensor
  - discharge_fan_torque_sensor
  - discharge_fan_voltage_sensor
  - discharge_fan_lost_power_alarm
  - failed_discharge_fan_alarm
  - discharge_air_flowrate_sensor
  - failed_inverter_alarm
  - high_discharge_air_flowrate_alarm
  uses:
  - discharge_fan_run_command
  - discharge_fan_run_status
  - discharge_fan_speed_percentage_command
  implements:
  - OPERATIONAL


DFVSC2X:
  guid: "8d7ed5d3-725a-46d7-99e5-6cfbed564551"
  description: "Variable speed control for discharge fans for 2 separate zones."
  is_abstract: true
  opt_uses:
  - discharge_fan_current_sensor_1
  - discharge_fan_current_sensor_2
  - discharge_fan_power_sensor_1
  - discharge_fan_power_sensor_2
  - discharge_fan_speed_frequency_sensor_1
  - discharge_fan_speed_frequency_sensor_2
  - discharge_fan_speed_percentage_sensor_1
  - discharge_fan_speed_percentage_sensor_2
  - discharge_fan_lost_power_alarm_1
  - discharge_fan_lost_power_alarm_2
  uses:
  - discharge_fan_run_command_1
  - discharge_fan_run_command_2
  - discharge_fan_run_status_1
  - discharge_fan_run_status_2
  - discharge_fan_speed_percentage_command_1
  - discharge_fan_speed_percentage_command_2
  implements:
  - OPERATIONAL


DFVSFC:
  guid: "0f7905ae-ef96-4e44-a52b-10d3fd628de9"
  description: "Variable speed control with frequency setting for discharge fans."
  is_abstract: true
  uses:
  - discharge_fan_run_command
  - discharge_fan_run_status
  - discharge_fan_speed_frequency_command
  opt_uses:
  - discharge_fan_speed_frequency_sensor
  - failed_discharge_fan_alarm
  implements:
  - OPERATIONAL


DFMSC:
  guid: "b9228e0a-91ae-4bcf-911d-f5391941814d"
  description: "Discharge fan multi-speed control."
  is_abstract: true
  uses:
  - discharge_fan_run_command
  - discharge_fan_run_status
  - discharge_fan_speed_mode
  opt_uses:
  - discharge_fan_run_mode
  - schedule_run_command
  - failed_discharge_fan_alarm

DFMSC2X:
  guid: "779eda39-c031-4f09-8fc7-9f95f6338115"
  description: "Dual discharge fan multi-speed control."
  is_abstract: true
  uses:
  - discharge_fan_run_command_1
  - discharge_fan_run_command_2
  - discharge_fan_speed_mode_1
  - discharge_fan_speed_mode_2
  - discharge_fan_run_status_1
  - discharge_fan_run_status_2
  opt_uses:
  - failed_discharge_fan_alarm_1
  - failed_discharge_fan_alarm_2

ZHM:
  guid: "2832f316-151a-489e-9bd5-0ab159edb0d2"
  description: "Zone relative humidity monitoring."
  is_abstract: true
  implements:
  - MONITORING
  uses:
  - zone_air_relative_humidity_sensor
  opt_uses:
  - failed_zone_air_relative_humidity_alarm
  - high_zone_air_relative_humidity_alarm

ZHM2X:
  guid: "1e5c95b5-bbf8-42ab-b68f-08bd3fc7638e"
  description: "Dual sensor zone humidity monitoring."
  is_abstract: true
  implements:
  - MONITORING
  opt_uses:
  - failed_zone_air_relative_humidity_alarm_1
  - failed_zone_air_relative_humidity_alarm_2
  uses:
  - zone_air_relative_humidity_sensor_1
  - zone_air_relative_humidity_sensor_2

DTM:
  guid: "576e2b80-1711-4bac-abed-c54f2db5351d"
  description: "Discharge temperature monitoring."
  is_abstract: true
  opt_uses:
  - discharge_air_relative_humidity_sensor
  - discharge_air_specificenthalpy_sensor
  - failed_discharge_air_temperature_alarm
  - high_discharge_air_temperature_alarm
  - low_discharge_air_temperature_alarm
  uses:
  - discharge_air_temperature_sensor
  implements:
  - MONITORING


SS:
  guid: "5231c7a0-b1bf-48b2-8443-6f37e3b07376"
  description: "Basic combination of run command and status (start/stop)."
  is_abstract: true
  implements:
  - /SS
  - OPERATIONAL
  opt_uses:
  - control_mode
  - current_sensor
  - flowrate_capacity
  - power_capacity
  - power_sensor
  - powerfactor_sensor
  - run_time_accumulator
  - failed_alarm
  - local_override_alarm
  - lost_power_alarm
  - communication_status
  - efficiency_percentage_sensor

DSPC:
  guid: "3f288511-32ca-47ae-a4e0-391620026420"
  description: "Discharge static pressure control via discharge fan speed"
  is_abstract: true
  opt_uses:
  - pressurization_request_count
  - discharge_air_damper_percentage_command
  - discharge_air_flowrate_sensor
  - discharge_fan_run_command
  - discharge_fan_run_status
  - discharge_fan_speed_frequency_sensor
  - discharge_fan_speed_percentage_command
  - failed_discharge_fan_alarm
  - failed_discharge_air_static_pressure_alarm
  - high_discharge_air_static_pressure_alarm
  - low_discharge_air_static_pressure_alarm
  uses:
  - discharge_air_static_pressure_sensor
  - discharge_air_static_pressure_setpoint
  implements:
  - OPERATIONAL

SSPC:
  guid: "7e0a30ec-8a1d-486c-b9f2-96ae60e695cd"
  description: "Supply static pressure control via supply fan speed"
  is_abstract: true
  opt_uses:
  - pressurization_request_count
  - supply_air_damper_percentage_command
  - supply_air_flowrate_sensor
  - supply_fan_run_command
  - supply_fan_run_status
  - supply_fan_speed_frequency_sensor
  - supply_fan_speed_percentage_command
  - failed_supply_fan_alarm
  - failed_supply_air_static_pressure_alarm
  - high_supply_air_static_pressure_alarm
  - low_supply_air_static_pressure_alarm
  uses:
  - supply_air_static_pressure_sensor
  - supply_air_static_pressure_setpoint
  implements:
  - OPERATIONAL

SPSS:
  guid: "0b1c2a43-53d8-4349-883c-8bde722fccb5"
  description: "Spray pump start stop monitoring."
  is_abstract: true
  uses:
  - spray_pump_run_command
  - spray_pump_run_status
  implements:
  - OPERATIONAL

EFSS:
  guid: "1df2cdc8-ef3c-472a-ace0-c85d501e121e"
  description: "Basic combination of exhaust fan run command and status (start/stop)."
  is_abstract: true
  implements:
  - OPERATIONAL
  opt_uses:
  - exhaust_air_flowrate_capacity
  - exhaust_fan_current_sensor
  - exhaust_fan_power_capacity
  - exhaust_fan_power_sensor
  - exhaust_fan_run_mode
  - failed_exhaust_fan_alarm
  uses:
  - exhaust_fan_run_command
  - exhaust_fan_run_status


DFSS:
  guid: "969a750f-d5a3-4d4c-ae74-b810d6ddb774"
  description: "Basic combination of discharge fan run command and status (start/stop)."
  is_abstract: true
  implements:
  - OPERATIONAL
  opt_uses:
  - discharge_air_flowrate_capacity
  - discharge_air_static_pressure_sensor
  - discharge_fan_current_sensor
  - discharge_fan_power_capacity
  - discharge_fan_power_sensor
  - discharge_fan_run_time_accumulator
  - schedule_run_command
  - discharge_fan_lost_power_alarm
  - failed_discharge_fan_alarm
  - overload_discharge_fan_alarm
  uses:
  - discharge_fan_run_command
  - discharge_fan_run_status


DFSS2X:
  guid: "dddfd3fa-86a8-4cf9-b1ca-8026ab54f991"
  description: "Two discharge fan run command and status (start/stop), with dampers"
  is_abstract: true
  implements:
  - OPERATIONAL
  opt_uses:
  - failed_discharge_fan_alarm_1
  - failed_discharge_fan_alarm_2
  uses:
  - discharge_fan_run_command_1
  - discharge_fan_run_command_2
  - discharge_fan_run_status_1
  - discharge_fan_run_status_2


HT2RC:
  guid: "3a770fea-bfb4-4a78-a0a1-c33922871fa2"
  description: "Two gas or electric heater control on return side."
  is_abstract: true
  opt_uses:
  - discharge_air_temperature_sensor
  - heating_percentage_command
  - heating_thermal_power_capacity
  - heating_stage_run_count
  - failed_discharge_air_temperature_alarm
  - high_return_air_temperature_alarm
  - failed_return_air_temperature_alarm
  - low_return_air_temperature_alarm
  uses:
  - heater_run_command_1
  - heater_run_command_2
  - return_air_temperature_sensor
  - return_air_temperature_setpoint
  implements:
  - CONTROL


HTZTC:
  guid: "bb4d6089-64cd-4994-9906-2a5555f9155a"
  description: "Gas or electric heater control on zone side (ZC)."
  is_abstract: true
  opt_uses:
  - discharge_air_temperature_sensor
  - heater_run_status
  - heating_percentage_command
  - heating_percentage_sensor
  - heating_thermal_power_capacity
  - failed_discharge_air_temperature_alarm
  - failed_zone_air_temperature_alarm
  - high_zone_air_temperature_alarm
  - low_zone_air_temperature_alarm
  uses:
  - heater_run_command
  - zone_air_temperature_sensor
  - zone_air_temperature_setpoint
  implements:
  - CONTROL


HT3ZTC:
  guid: "bd9a4e2d-2467-43ad-8398-62af5e487ceb"
  description: "Three gas or electric heater control on zone side (HSP, ZTC)."
  is_abstract: true
  opt_uses:
  - discharge_air_temperature_sensor
  - heating_percentage_command
  - heating_thermal_power_capacity
  - failed_discharge_air_temperature_alarm
  - failed_zone_air_temperature_alarm
  - high_zone_air_temperature_alarm
  - low_zone_air_temperature_alarm
  uses:
  - heater_run_command_1
  - heater_run_command_2
  - heater_run_command_3
  - zone_air_temperature_sensor
  - zone_air_temperature_setpoint
  implements:
  - CONTROL


HSOUC:
  guid: "e64d93ac-29cd-46d6-8e4e-6c54db056eb5"
  description: "Heating occupied/unoccupied setpoint control on zone side (ZC)."
  is_abstract: true
  uses:
  - zone_air_occupied_heating_temperature_setpoint
  - zone_air_temperature_sensor
  - zone_air_unoccupied_heating_temperature_setpoint
  implements:
  - CONTROL
  opt_uses:
  - failed_zone_air_temperature_alarm
  - high_zone_air_temperature_alarm
  - low_zone_air_temperature_alarm


HTZOUC:
  guid: "5407057a-7f34-4bc6-bb9f-3b8fa1149f14"
  description: "Gas or electric occupied/unoccupied heater control on zone side (ZC)."
  is_abstract: true
  opt_uses:
  - heater_run_status
  - failed_zone_air_temperature_alarm
  - high_zone_air_temperature_alarm
  - low_zone_air_temperature_alarm
  uses:
  - heater_run_command
  - zone_air_occupied_heating_temperature_setpoint
  - zone_air_temperature_sensor
  - zone_air_unoccupied_heating_temperature_setpoint
  implements:
  - CONTROL


LCC:
  guid: "f686598b-eac2-4397-bcc5-a11a6a34c071"
  description: "Leaving coil temperature control."
  is_abstract: true
  uses:
  - chilled_water_valve_percentage_command
  - leaving_cooling_coil_temperature_sensor
  - leaving_cooling_coil_temperature_setpoint
  implements:
  - CONTROL


LCC2X:
  guid: "ad8c876b-1c34-4148-9f3c-43d91613bcb3"
  description: "Double valve leaving coil temperature control."
  is_abstract: true
  uses:
  - chilled_water_valve_percentage_command_1
  - chilled_water_valve_percentage_command_2
  - leaving_cooling_coil_temperature_sensor
  - leaving_cooling_coil_temperature_setpoint
  implements:
  - CONTROL


LHC:
  guid: "df1b4263-c5c1-4c30-bf64-04de04f8a013"
  description: "Leaving heating coil temperature control."
  is_abstract: true
  uses:
  - heating_water_valve_percentage_command
  - leaving_heating_coil_temperature_sensor
  - leaving_heating_coil_temperature_setpoint
  implements:
  - CONTROL


SFSS:
  guid: "1e8dd2f7-192a-430b-af2c-db6065664deb"
  description: "Basic combination of supply fan run command and status (start/stop)."
  is_abstract: true
  implements:
  - OPERATIONAL
  opt_uses:
  - supply_air_flowrate_capacity
  - supply_fan_current_sensor
  - supply_fan_power_capacity
  - supply_fan_power_sensor
  - supply_fan_run_mode
  - supply_fan_run_time_accumulator
  - failed_supply_fan_alarm
  - supply_fan_lost_power_alarm
  uses:
  - supply_fan_run_command
  - supply_fan_run_status


RHM:
  guid: "9b13e30c-52b7-45d1-9798-f7c754e959e9"
  description: "Return air humidity monitoring."
  is_abstract: true
  implements:
  - MONITORING
  uses:
  - return_air_relative_humidity_sensor
  opt_uses:
  - high_return_air_relative_humidity_alarm
  - low_return_air_relative_humidity_alarm


RTM:
  guid: "7baf6cba-dc20-47f6-845c-bd71b0fa2ae4"
  description: "Return air temperature monitoring"
  is_abstract: true
  implements:
  - MONITORING
  opt_uses:
  - return_air_relative_humidity_sensor
  - return_air_specificenthalpy_sensor
  - high_return_air_relative_humidity_alarm
  - high_return_air_temperature_alarm
  - failed_return_air_temperature_alarm
  - low_return_air_relative_humidity_alarm
  - low_return_air_temperature_alarm
  uses:
  - return_air_temperature_sensor


HATM2X:
  guid: "9e1b1915-866a-4a9d-b4e2-cc74071f84b7"
  description: "Dual sensor hot aisle temperature monitoring"
  is_abstract: true
  implements:
  - MONITORING
  opt_uses:
  - failed_hot_aisle_air_temperature_alarm_1
  - failed_hot_aisle_air_temperature_alarm_2
  uses:
  - hot_aisle_air_temperature_sensor_1
  - hot_aisle_air_temperature_sensor_2


CATM2X:
  guid: "35cd8ffc-f4c5-433e-9c42-b0127ad841da"
  description: "Dual sensor cold aisle temperature monitoring"
  is_abstract: true
  implements:
  - MONITORING
  opt_uses:
  - failed_cold_aisle_air_temperature_alarm_1
  - failed_cold_aisle_air_temperature_alarm_2
  uses:
  - cold_aisle_air_temperature_sensor_1
  - cold_aisle_air_temperature_sensor_2


DTC:
  guid: "fa2354f6-694c-4fd6-b5b5-6352eff50fe4"
  description: "Discharge air temperature control"
  is_abstract: true
  implements:
  - OPERATIONAL
  uses:
  - discharge_air_temperature_sensor
  - discharge_air_temperature_setpoint
  opt_uses:
  - failed_discharge_air_temperature_alarm


STC:
  guid: "68140147-a50c-4ee9-b560-fa78596fbd94"
  description: "Supply air temperature control"
  is_abstract: true
  opt_uses:
  - cooling_request_count
  - heating_request_count
  - high_supply_air_temperature_alarm
  - low_supply_air_temperature_alarm
  uses:
  - supply_air_temperature_sensor
  - supply_air_temperature_setpoint
  implements:
  - OPERATIONAL


RTC:
  guid: "2145865b-f060-452b-b78b-2fafa6c92b4f"
  description: "Return air temperature control"
  is_abstract: true
  implements:
  - OPERATIONAL
  uses:
  - return_air_temperature_sensor
  - return_air_temperature_setpoint
  opt_uses:
  - high_return_air_temperature_alarm
  - failed_return_air_temperature_alarm
  - low_return_air_temperature_alarm

#TODO: Rename to OTM
OA:
  guid: "f6ecf533-f838-4f16-84b2-8392cbf0da84"
  description: "Basic weather station (drybulb temp and humidity) monitoring."
  is_abstract: true
  opt_uses:
  - outside_air_co2_concentration_sensor
  - outside_air_dewpoint_temperature_sensor
  - outside_air_pressure_sensor
  - outside_air_rain_level_sensor
  - outside_air_relative_humidity_sensor
  - outside_air_specificenthalpy_sensor
  - outside_air_voc_concentration_sensor
  - outside_air_wetbulb_temperature_sensor
  - wind_direction_angle_sensor
  - wind_linearvelocity_sensor
  - ultraviolet_irradiance_sensor
  - outside_air_pm2pt5_density_sensor
  - outside_air_aqi_sensor
  uses:
  - outside_air_temperature_sensor
  implements:
  - MONITORING


ZA:
  guid: "461b178e-e9be-46e6-b8f1-804c138eb17f"
  description: "Grouped type for zone air psychrometric conditions (RH and temp)"
  is_abstract: true
  uses:
  - zone_air_relative_humidity_sensor
  - zone_air_temperature_sensor
  opt_uses:
  - failed_zone_air_temperature_alarm
  - high_zone_air_temperature_alarm
  - low_zone_air_temperature_alarm


WDT:
  guid: "0f31290a-83fd-4526-ba80-8cd9c34ce1f9"
  description: "Temperature differential across water."
  is_abstract: true
  implements:
  - MONITORING
  uses:
  - return_water_temperature_sensor
  - supply_water_temperature_sensor
  opt_uses:
  - high_supply_water_temperature_alarm
  - low_supply_water_temperature_alarm


CMWDT:
  guid: "b9301a06-a6e4-4964-ac81-d18d5e0f142d"
  description: "Common water temperature differential monitoring."
  is_abstract: true
  implements:
  - MONITORING
  uses:
  - common_supply_water_temperature_sensor
  - common_return_water_temperature_sensor
  opt_uses:
  - high_common_supply_water_temperature_alarm
  - low_common_supply_water_temperature_alarm
  - high_common_return_water_temperature_alarm
  - low_common_return_water_temperature_alarm


CHWDT:
  guid: "0960d44f-87ff-43f5-b576-c19f8a7f2b83"
  description: "Temperature differential across chilled water."
  is_abstract: true
  implements:
  - MONITORING
  uses:
  - chilled_return_water_temperature_sensor
  - chilled_supply_water_temperature_sensor
  opt_uses:
  - failed_chilled_supply_water_temperature_alarm
  - failed_chilled_return_water_temperature_alarm
  - high_chilled_return_water_temperature_alarm
  - high_chilled_supply_water_temperature_alarm
  - low_chilled_return_water_temperature_alarm
  - low_chilled_supply_water_temperature_alarm

CHWDPSC:
  guid: "16555397-2e6c-401c-bb6e-3b93affe444e"
  description: "Chilled water valve controlling supply air dewpoint temperature."
  is_abstract: true
  opt_uses:
  - chilled_supply_water_temperature_sensor
  - cooling_thermal_power_capacity
  - leaving_cooling_coil_temperature_sensor
  uses:
  - chilled_water_valve_percentage_command
  - supply_air_dewpoint_temperature_sensor
  - supply_air_dewpoint_temperature_setpoint
  implements:
  - CONTROL


CHWDPSC2X:
  guid: "25b52b13-03b0-4b5b-b241-e088bfdb06c6"
  description: "Chilled water valves (2x) controlling supply air dewpoint temperature."
  is_abstract: true
  opt_uses:
  - cooling_thermal_power_capacity
  - leaving_cooling_coil_temperature_sensor
  uses:
  - chilled_water_valve_percentage_command_1
  - chilled_water_valve_percentage_command_2
  - supply_air_dewpoint_temperature_sensor
  - supply_air_dewpoint_temperature_setpoint
  implements:
  - CONTROL


CWDT:
  guid: "3cf2eb19-0557-4565-a72b-4059950f9ac7"
  description: "Temperature differential across condenser water."
  is_abstract: true
  implements:
  - MONITORING
  opt_uses:
  - high_condensing_return_water_temperature_alarm
  - low_condensing_return_water_temperature_alarm
  uses:
  - condensing_return_water_temperature_sensor
  - condensing_supply_water_temperature_sensor

# Rename SFN TOTAL_
SWTC:
  guid: "7d72e2de-f1db-4be8-852c-210be33b00dd"
  description: "Supply water temperature control."
  is_abstract: true
  implements:
  - OPERATIONAL
  opt_uses:
  - cooling_request_count
  - heating_request_count
  - return_water_temperature_sensor
  - low_return_water_temperature_alarm
  - high_return_water_temperature_alarm
  - run_command
  - cooling_percentage_command
  - heating_percentage_command
  - high_supply_water_temperature_alarm
  - low_supply_water_temperature_alarm
  uses:
  - supply_water_temperature_sensor
  - supply_water_temperature_setpoint

SWCHVVM:
  guid: "c2b7fef9-dd97-4a80-aa70-cdd1ca4bd269"
  description: "Supply changeover water valve monitoring on supply side."
  is_abstract: true
  opt_uses:
  - failed_supply_water_changeover_valve_alarm
  - supply_water_changeover_valve_percentage_sensor
  uses:
  - supply_water_changeover_valve_command
  - supply_water_changeover_valve_status
  implements:
  - MONITORING

RWTC:
  guid: "e6ef58f6-fbda-421d-ac06-d573b093aecd"
  description: "Return water temperature control."
  is_abstract: true
  implements:
  - OPERATIONAL
  opt_uses:
  - run_command
  - supply_water_temperature_sensor
  - high_supply_water_temperature_alarm
  - low_supply_water_temperature_alarm
  uses:
  - return_water_temperature_sensor
  - return_water_temperature_setpoint

RWCHVVM:
  guid: "d17af339-3fbe-447e-9355-9c08a716de40"
  description: "Return changeover water valve monitoring on return side."
  is_abstract: true
  opt_uses:
  - failed_return_water_changeover_valve_alarm
  - return_water_changeover_valve_percentage_sensor
  uses:
  - return_water_changeover_valve_command
  - return_water_changeover_valve_status
  implements:
  - MONITORING

PWRFM:
  guid: "71556a89-b498-433a-9ecf-5a6d56b2d6f6"
  description: "Primary return water flowrate monitoring"
  is_abstract: true
  uses:
  - primary_return_water_flowrate_sensor
  implements:
  - MONITORING

THCWSC:
  guid: "c88d3223-2a56-4a58-84c1-fb19c930af8b"
  description: "Thermally conditioned water valve control on supply air side."
  is_abstract: true
  opt_uses:
  - failed_supply_air_temperature_alarm
  uses:
  - supply_air_temperature_sensor
  - supply_air_temperature_setpoint
  - thermally_conditioned_water_valve_percentage_command
  implements:
  - CONTROL

THCWDPC:
  guid: "116f1d90-4677-4c74-afc0-fb087a269dec"
  description: "Thermally conditioned water differential pressure control."
  is_abstract: true
  opt_uses:
  - high_thermally_conditioned_water_differential_pressure_alarm
  - low_thermally_conditioned_water_differential_pressure_alarm
  uses:
  - thermally_conditioned_water_differential_pressure_sensor
  - thermally_conditioned_water_differential_pressure_setpoint
  implements:
  - OPERATIONAL


PSWTC:
  guid: "3846a514-83b2-4ec3-afde-295c476a5624"
  description: "Process water temperature control."
  is_abstract: true
  opt_uses:
  - process_return_water_temperature_sensor
  - high_process_return_water_temperature_alarm
  - high_process_supply_water_temperature_alarm
  - low_process_return_water_temperature_alarm
  - low_process_supply_water_temperature_alarm
  uses:
  - process_supply_water_temperature_sensor
  - process_supply_water_temperature_setpoint
  implements:
  - OPERATIONAL

SGTC:
  guid: "8ead3288-04f5-49d0-9d96-0a85688a923a"
  description: "Supply glycol temperature control."
  is_abstract: true
  implements:
  - OPERATIONAL
  opt_uses:
  - return_glycol_temperature_sensor
  uses:
  - supply_glycol_temperature_sensor
  - supply_glycol_temperature_setpoint

SCHWTC:
  guid: "d2af9b79-4eb2-4b63-a03a-dc5483372690"
  description: "Supply chilled water temperature control."
  is_abstract: true
  implements:
  - OPERATIONAL
  opt_uses:
  - chilled_return_water_temperature_sensor
  - cooling_percentage_command
  - cooling_request_count
<<<<<<< HEAD
  - cooling_run_status
=======
  - cooling_run_command
  - failed_cooling_alarm
  - failed_chilled_supply_water_temperature_alarm
  - high_chilled_supply_water_temperature_alarm
  - low_chilled_supply_water_temperature_alarm
>>>>>>> 94d5e3e8
  uses:
  - chilled_supply_water_temperature_sensor
  - chilled_supply_water_temperature_setpoint

SCHWFRC:
  guid: "511e9480-619d-4d46-a353-8f0ab45e57b1"
  description: "Supply chilled water flowrate control."
  is_abstract: true
  implements:
  - OPERATIONAL
  opt_uses:
  - chilled_return_water_flowrate_sensor
  uses:
  - chilled_supply_water_flowrate_sensor
  - chilled_supply_water_flowrate_setpoint

SCWFRC:
  guid: "0b3a93ba-1bbb-42a0-b179-92ceab4f1d90"
  description: "Supply condensing water flowrate control."
  is_abstract: true
  implements:
  - OPERATIONAL
  opt_uses:
  - condensing_return_water_flowrate_sensor
  uses:
  - condensing_supply_water_flowrate_sensor
  - condensing_supply_water_flowrate_setpoint

SHWTC:
  guid: "e2231929-0104-4109-aa8a-ce276a82f8a6"
  description: "Supply heating water temperature control."
  is_abstract: true
  implements:
  - OPERATIONAL
  opt_uses:
  - heating_return_water_temperature_sensor
  - heating_percentage_command
  - heating_request_count
  - heating_run_command
  - heating_run_status
  - failed_heating_alarm
  - high_heating_supply_water_temperature_alarm
  - low_heating_supply_water_temperature_alarm
  uses:
  - heating_supply_water_temperature_sensor
  - heating_supply_water_temperature_setpoint

SHWFRC:
  guid: "0f41e9b6-5558-4102-952c-21055a275a03"
  description: "Supply heating water flowrate control."
  is_abstract: true
  implements:
  - OPERATIONAL
  uses:
  - heating_supply_water_flowrate_sensor
  - heating_supply_water_flowrate_setpoint

RCHWTC:
  guid: "6babdc1e-edae-49b3-98e4-ca0b675b7f0f"
  description: "Return chilled water temperature control."
  is_abstract: true
  implements:
  - OPERATIONAL
  opt_uses:
  - chilled_supply_water_temperature_sensor
  - cooling_percentage_command
  - cooling_request_count
  - failed_chilled_return_water_temperature_alarm
  - high_chilled_return_water_temperature_alarm
  - low_chilled_return_water_temperature_alarm
  uses:
  - chilled_return_water_temperature_sensor
  - chilled_return_water_temperature_setpoint

WDPC:
  guid: "86b2c846-0cc3-4828-8648-88c2082c900e"
  description: "Differential pressure control in whichever system."
  is_abstract: true
  implements:
  - OPERATIONAL
  opt_uses:
  - pressurization_request_count
  - high_differential_pressure_alarm
  - low_differential_pressure_alarm
  - suction_pressure_sensor
  uses:
  - differential_pressure_sensor
  - differential_pressure_setpoint

MWDPC:
  guid: "80c5dfcc-c555-42ed-90ff-6807feca1f5f"
  description: "Minimum water differential pressure control."
  is_abstract: true
  uses:
  - differential_pressure_sensor
  - low_limit_differential_pressure_setpoint
  implements:
  - OPERATIONAL
  opt_uses:
  - low_flowrate_alarm
  - low_differential_pressure_alarm

CGRWTC:
  guid: "1672a49a-ab80-4989-9ec6-c300d0f44a9e"
  description: "Cogeneration return water temperature control."
  is_abstract: true
  implements:
  - OPERATIONAL
  opt_uses:
  - cogeneration_supply_water_temperature_sensor
  uses:
  - cogeneration_return_water_temperature_sensor
  - cogeneration_return_water_temperature_setpoint


WDPC2X:
  guid: "6e5ff883-c8e2-4e66-8be4-abb9104090c3"
  description: "Differential pressure control in whichever system, 2 sensors."
  is_abstract: true
  implements:
  - OPERATIONAL
  opt_uses:
  - pressurization_request_count
  - run_command
  uses:
  - differential_pressure_sensor_1
  - differential_pressure_sensor_2
  - differential_pressure_setpoint

#TODO: Change to low_limit_flowrate_setpoint
MINFC:
  guid: "da585ae8-7eda-452c-b0f8-117faaafd85d"
  description: "Minimum flow control for entire loop."
  is_abstract: true
  implements:
  - CONTROL
  uses:
  - bypass_valve_percentage_command
  - flowrate_sensor
  - min_flowrate_setpoint
  opt_uses:
  - low_flowrate_alarm

#TODO: Rename to CPSS
CPC:
  guid: "0dfda014-0c9e-4c4c-8be9-2b303c22e141"
  description: "Circulation pump start/stop control"
  is_abstract: true
  uses:
  - circulation_pump_run_command
  - circulation_pump_run_status
  opt_uses:
  - failed_circulation_pump_alarm

ETM:
  guid: "97fcba06-cb9c-4b09-b8f2-d2b44192b1de"
  description: "Basic exhaust temperature monitoring."
  is_abstract: true
  uses:
  - exhaust_air_temperature_sensor
  implements:
  - MONITORING
  opt_uses:
  - failed_exhaust_air_temperature_alarm


ED:
  guid: "cfc04603-a257-4077-8181-50b564fbdf96"
  description: "Exhaust air flow control."
  is_abstract: true
  opt_uses:
  - exhaust_air_damper_percentage_sensor
  - exhaust_air_static_pressure_sensor
  uses:
  - exhaust_air_damper_percentage_command
  - exhaust_air_flowrate_sensor
  - exhaust_air_flowrate_setpoint
  implements:
  - CONTROL


RD:
  guid: "0aecbeb0-8b01-44a2-a0b6-027a034fb2a5"
  description: "Return damper flow control."
  is_abstract: true
  opt_uses:
  - return_air_damper_percentage_sensor
  - failed_return_air_damper_alarm
  uses:
  - return_air_damper_percentage_command
  - return_air_flowrate_sensor
  - return_air_flowrate_setpoint
  implements:
  - CONTROL


MTM:
  guid: "0d7842e9-2af2-4f9f-b2fe-8ba934925103"
  description: "Mixed air temperature monitoring."
  is_abstract: true
  opt_uses:
  - mixed_air_dewpoint_temperature_sensor
  - mixed_air_relative_humidity_sensor
  - failed_mixed_air_temperature_alarm
  - high_mixed_air_temperature_alarm
  - low_mixed_air_temperature_alarm
  uses:
  - mixed_air_temperature_sensor
  implements:
  - MONITORING


MTC:
  guid: "9f3b733e-0af2-4297-8727-8420b6ae595c"
  description: "Mixed air temperature control."
  is_abstract: true
  uses:
  - mixed_air_temperature_sensor
  - mixed_air_temperature_setpoint
  implements:
  - OPERATIONAL
  opt_uses:
  - failed_mixed_air_temperature_alarm
  - high_mixed_air_temperature_alarm
  - low_mixed_air_temperature_alarm


STM:
  guid: "974c8ef0-da06-41a9-ab19-f2f08b14d14f"
  description: "Basic supply temperature monitoring."
  is_abstract: true
  uses:
  - supply_air_temperature_sensor
  implements:
  - MONITORING
  opt_uses:
  - high_supply_air_temperature_alarm
  - low_supply_air_temperature_alarm

STDSPC:
  guid: "8d61249d-297a-471d-aa62-dda04e1fe8c7"
  description: "Supply temperature dual setpoint control."
  is_abstract: true
  opt_uses:
  - cooling_request_count
  - heating_request_count
  - high_supply_air_temperature_alarm
  - low_supply_air_temperature_alarm
  uses:
  - supply_air_cooling_temperature_setpoint
  - supply_air_heating_temperature_setpoint
  - supply_air_temperature_sensor
  implements:
  - OPERATIONAL


DSPRTC:
  guid: "4dcf4685-9635-473c-aa83-53661d2b55be"
  description: "Dual setpoint return air temp control."
  is_abstract: true
  opt_uses:
  - discharge_air_temperature_sensor
  - return_air_relative_humidity_sensor
  - failed_discharge_air_temperature_alarm
  - high_return_air_relative_humidity_alarm
  - high_return_air_temperature_alarm
  - failed_return_air_temperature_alarm
  - low_return_air_relative_humidity_alarm
  - low_return_air_temperature_alarm
  uses:
  - return_air_cooling_temperature_setpoint
  - return_air_heating_temperature_setpoint
  - return_air_temperature_sensor
  implements:
  - OPERATIONAL


ZHC:
  guid: "88754caa-5420-4224-92a2-a57bbcd865a6"
  description: "Zone relative humidity control."
  is_abstract: true
  uses:
  - zone_air_relative_humidity_sensor
  - zone_air_relative_humidity_setpoint
  opt_uses:
  - failed_zone_air_relative_humidity_alarm
  - high_zone_air_relative_humidity_alarm
  - low_zone_air_relative_humidity_alarm
  implements:
  - OPERATIONAL


RHC:
  guid: "8c138f85-254c-4b40-8e5c-d1183e7985c0"
  description: "Return air relative humidity control."
  is_abstract: true
  opt_uses:
  - humidifier_run_time_accumulator
  - failed_humidifier_alarm
  - high_return_air_relative_humidity_alarm
  - low_return_air_relative_humidity_alarm
  uses:
  - return_air_relative_humidity_sensor
  - return_air_relative_humidity_setpoint
  implements:
  - OPERATIONAL


RHDHC:
  guid: "d2149dc2-ce5c-4589-b7b1-4ceac68cff2c"
  description: "Return humidification/dehumidification control."
  is_abstract: true
  opt_uses:
  - economizer_mode
  - humidification_percentage_command
  - failed_humidifier_alarm
  - high_return_air_relative_humidity_alarm
  - low_return_air_relative_humidity_alarm
  uses:
  - dehumidification_run_command
  - humidification_run_command
  - return_air_relative_humidity_sensor
  - return_air_relative_humidity_setpoint
  implements:
  - CONTROL

DH2XSDPC:
  guid: "2e83d32e-360e-4ac2-afa4-5adb333ded0b"
  description: "Supply air dewpoint temperature dehumidification control on dual cooling coil."
  is_abstract: true
  opt_uses:
  - supply_air_relative_humidity_sensor
  uses:
  - dehumidification_run_command
  - chilled_water_valve_percentage_command_1
  - chilled_water_valve_percentage_command_2
  - supply_air_dewpoint_temperature_sensor
  - supply_air_dewpoint_temperature_setpoint
  implements:
  - CONTROL

ZHDHC:
  guid: "0d8a499a-4934-4860-9d35-277381890e2d"
  description: "Zone humidification/dehumidification control."
  is_abstract: true
  opt_uses:
  - humidification_percentage_command
  - failed_humidifier_alarm
  uses:
  - dehumidification_run_command
  - humidification_run_command
  - zone_air_relative_humidity_sensor
  - zone_air_relative_humidity_setpoint
  implements:
  - CONTROL


RHHC:
  guid: "38ca10af-2a94-4765-be1b-34e9c92ac662"
  description: "Zone humidification control."
  is_abstract: true
  opt_uses:
  - humidification_percentage_command
  - failed_humidifier_alarm
  - high_return_air_relative_humidity_alarm
  - low_return_air_relative_humidity_alarm
  uses:
  - humidification_run_command
  - return_air_relative_humidity_sensor
  - return_air_relative_humidity_setpoint

EDHC:
  guid: "d15d63a4-9fea-49f9-a0eb-9399012cbe93"
  description: "Exhaust air humidification/dehumidification control."
  is_abstract: true
  opt_uses:
  - humidification_percentage_command
  - failed_humidifier_alarm
  uses:
  - dehumidification_run_command
  - humidification_run_command
  - exhaust_air_relative_humidity_sensor
  - exhaust_air_relative_humidity_setpoint
  implements:
  - OPERATIONAL

SHC:
  guid: "c27f33dc-19bc-47f4-937a-eab3293b920f"
  description: "Supply air relative humidity control."
  is_abstract: true
  opt_uses:
  - humidification_percentage_command
  - failed_humidifier_alarm
  uses:
  - dehumidification_run_command
  - humidification_run_command
  - supply_air_dehumidification_relative_humidity_setpoint
  - supply_air_humidification_relative_humidity_setpoint
  - supply_air_relative_humidity_sensor
  implements:
  - OPERATIONAL


SHM:
  guid: "9b5089f5-e0a1-420d-bad9-682ac34d2516"
  description: "Supply air relative humidity monitoring."
  is_abstract: true
  opt_uses:
  - high_supply_air_relative_humidity_alarm
  - low_supply_air_relative_humidity_alarm
  - failed_supply_air_relative_humidity_alarm
  uses:
  - supply_air_relative_humidity_sensor
  implements:
  - MONITORING


REFC:
  guid: "e043f5e2-fcc4-44b1-818f-0f4e7584adf5"
  description: "Refrigerant leak control."
  is_abstract: true
  opt_uses:
  - failed_zone_air_refrigerant_concentration_alarm
  - high_zone_air_refrigerant_concentration_alarm
  uses:
  - zone_air_refrigerant_concentration_sensor
  - zone_air_refrigerant_concentration_setpoint
  implements:
  - OPERATIONAL


CREFM:
  guid: "49e6ea15-b389-4741-9a7a-e85c851442e1"
  description: "Cold Room Refrigerator monitoring."
  is_abstract: true
  opt_uses:
  - compressor_run_status
  - run_status
  - run_time_accumulator
  - compressor_lost_power_alarm
  - failed_alarm
  - failed_compressor_alarm
  - frost_alarm
  - local_override_alarm
  - high_zone_air_temperature_alarm
  - low_zone_air_temperature_alarm
  - failed_zone_air_temperature_alarm
  - overload_compressor_alarm
  - low_refrigerant_level_alarm
  uses:
  - defrost_temperature_sensor
  - zone_air_temperature_sensor


EPC:
  guid: "3d28895c-d30d-4316-bfb6-1dd70b8ad698"
  description: "Exhaust pressure control."
  is_abstract: true
  uses:
  - exhaust_air_static_pressure_sensor
  - exhaust_air_static_pressure_setpoint
  opt_uses:
  - exhaust_air_flowrate_sensor
  - high_exhaust_air_static_pressure_alarm
  - low_exhaust_air_static_pressure_alarm
  implements:
  - OPERATIONAL


CO2M:
  guid: "c73f80ff-e57e-4fe4-8bd6-26e4581b7269"
  description: "Basic carbon dioxide monitoring."
  is_abstract: true
  uses:
  - zone_air_co2_concentration_sensor
  implements:
  - MONITORING
  opt_uses:
  - high_zone_air_co2_concentration_alarm
  - failed_zone_air_co2_concentration_alarm


VOCM:
  guid: "d1d343aa-9b3a-41aa-99fe-850c2ba355a8"
  description: "Volatile organic compound monitoring."
  is_abstract: true
  uses:
  - zone_air_voc_concentration_sensor
  opt_uses:
  - zone_air_formaldehyde_concentration_sensor
  implements:
  - MONITORING


VOCC:
  guid: "6fec3446-7de8-433e-b644-b760190400df"
  description: "Volatile organic compound control."
  is_abstract: true
  uses:
  - zone_air_voc_concentration_sensor
  - zone_air_voc_concentration_setpoint
  implements:
  - OPERATIONAL


RAVOCC:
  guid: "abaa943a-7d39-42cf-a950-4451cd928316"
  description: "Volatile organic compound control for return air from zone."
  is_abstract: true
  uses:
  - return_air_voc_concentration_sensor
  - return_air_voc_concentration_setpoint
  implements:
  - OPERATIONAL


VOCPC:
  guid: "37c7c6e1-7b21-4f76-b8fc-dad5b1380227"
  description: "Volatile organic compound percentage control."
  is_abstract: true
  uses:
  - zone_air_voc_percentage_sensor
  - zone_air_voc_percentage_setpoint
  implements:
  - OPERATIONAL


BFSS:
  guid: "500147cd-91f7-4b7d-837c-bf6e915196a3"
  description: "Booster fan start-stop and feedback."
  is_abstract: true
  uses:
  - boost_fan_run_command
  - boost_fan_run_status
  implements:
  - OPERATIONAL


DFHLC:
  guid: "4e6e6b09-8b8d-4ba6-bda5-69c581c5ab5f"
  description: "Discharge fan two-speed (high/low) control."
  is_abstract: true
  opt_uses:
  - discharge_fan_run_command
  - discharge_fan_run_status
  - failed_discharge_fan_alarm
  uses:
  - high_discharge_fan_speed_command
  - low_discharge_fan_speed_command
  implements:
  - OPERATIONAL
  - REMAP_REQUIRED


DFHMLC:
  guid: "95365c14-2db6-4e80-ae49-38a2b3d2349f"
  description: "Discharge fan three-speed (high/medium/low) control."
  is_abstract: true
  opt_uses:
  - discharge_fan_run_command
  - discharge_fan_run_status
  - failed_discharge_fan_alarm
  uses:
  - high_discharge_fan_speed_command
  - low_discharge_fan_speed_command
  - medium_discharge_fan_speed_command
  implements:
  - OPERATIONAL
  - REMAP_REQUIRED


ESPC:
  guid: "035692f0-48bd-47df-9c7d-53ce80e5e297"
  description: "Exhaust air static pressure control."
  is_abstract: true
  opt_uses:
  - exhaust_fan_speed_percentage_sensor
  - failed_exhaust_fan_alarm
  uses:
  - exhaust_air_damper_percentage_command
  - exhaust_air_static_pressure_sensor
  - exhaust_air_static_pressure_setpoint
  - exhaust_fan_run_command
  - exhaust_fan_run_status
  - exhaust_fan_speed_percentage_command
  implements:
  - OPERATIONAL


SSPM:
  guid: "48f0296b-4fa2-4af8-8edf-3bc7c9ad169b"
  description: "Supply static pressure monitoring."
  is_abstract: true
  uses:
  - supply_air_static_pressure_sensor
  implements:
  - MONITORING
  opt_uses:
  - failed_supply_air_static_pressure_alarm
  - high_supply_air_static_pressure_alarm
  - low_supply_air_static_pressure_alarm

DSPM:
  guid: "7299212e-c70c-4d49-ac2f-004f1e4672e9"
  description: "Discharge static pressure monitoring."
  is_abstract: true
  uses:
  - discharge_air_static_pressure_sensor
  implements:
  - MONITORING
  opt_uses:
  - high_discharge_air_static_pressure_alarm
  - low_discharge_air_static_pressure_alarm

ZSPC:
  guid: "e7494570-617c-4599-a57e-8e09128e0a07"
  description: "Zone static pressure control."
  is_abstract: true
  opt_uses:
  - exhaust_air_damper_percentage_command
  - high_zone_air_static_pressure_alarm
  - low_zone_air_static_pressure_alarm
  uses:
  - zone_air_static_pressure_sensor
  - zone_air_static_pressure_setpoint
  implements:
  - OPERATIONAL


ZSPM:
  guid: "3c3d1d68-4f41-486e-b38c-ff6309f16f2f"
  description: "Zone static pressure monitoring."
  is_abstract: true
  uses:
  - zone_air_static_pressure_sensor
  implements:
  - MONITORING
  opt_uses:
  - high_zone_air_static_pressure_alarm
  - low_zone_air_static_pressure_alarm

MSSPC:
  guid: "bd480ae4-6184-466e-ba95-3bd8bb2f76f3"
  description: "Minimum supply air static pressure control."
  is_abstract: true
  opt_uses:
  - low_supply_air_static_pressure_alarm
  uses:
  - supply_air_static_pressure_sensor
  - low_limit_supply_air_static_pressure_setpoint
  implements:
  - OPERATIONAL

RSPC:
  guid: "5b27a493-430f-4a61-8604-0a672ce3fd55"
  description: "Return air static pressure control."
  is_abstract: true
  opt_uses:
  - return_air_flowrate_sensor
  uses:
  - return_air_static_pressure_sensor
  - return_air_static_pressure_setpoint
  implements:
  - OPERATIONAL


PWDPC:
  guid: "16200082-13a1-4eea-9868-1b2117bb3871"
  description: "Process water differential pressure control."
  is_abstract: true
  uses:
  - process_water_differential_pressure_sensor
  - process_water_differential_pressure_setpoint
  opt_uses:
  - high_process_water_differential_pressure_alarm
  - low_process_water_differential_pressure_alarm
  implements:
  - OPERATIONAL


PWDT:
  guid: "018769f9-995c-4ad7-95fa-eaf02b4c66ee"
  description: "Primary-side water delta-T monitoring."
  is_abstract: true
  uses:
  - primary_return_water_temperature_sensor
  - primary_supply_water_temperature_sensor
  opt_uses:
  - primary_water_heating_thermal_power_sensor
  - high_primary_return_water_temperature_alarm
  - high_primary_supply_water_temperature_alarm
  - low_primary_return_water_temperature_alarm
  - low_primary_supply_water_temperature_alarm

CHPM:
  guid: "83b25b74-a334-4297-89b3-30ce005e12fe"
  description: "Chiller pressure monitoring."
  is_abstract: true
  uses:
  - condenser_pressure_sensor
  - differential_pressure_sensor # consider removing or renaming, may not be descriptive enough for WCC
  - evaporator_pressure_sensor
  implements:
  - MONITORING
  opt_uses:
  - high_differential_pressure_alarm
  - low_differential_pressure_alarm


ESFM:
  guid: "71fbb830-8e92-4a1f-8dff-c3ef78825aad"
  description: " Operation monitoring of an electrostatic filter, used to maintain air quality"
  is_abstract: true
  uses:
  - electrostatic_filter_run_status
  opt_uses:
  - electrostatic_filter_alarm
  implements:
  - MONITORING


FDPM:
  guid: "dc6d8a45-8ce6-4ac1-b5b5-cf9fd5727034"
  description: "Filter pressure monitoring."
  is_abstract: true
  uses:
  - filter_differential_pressure_sensor
  implements:
  - MONITORING

DFDPM:
  guid: "a372c26b-010d-4ea3-aa7b-24c98377d9f4"
  description: "Discharge filter pressure monitoring."
  is_abstract: true
  uses:
  - discharge_air_filter_differential_pressure_sensor
  opt_uses:
  - discharge_air_filter_alarm
  implements:
  - MONITORING

EFDPM:
  guid: "ea54f179-dfed-4d12-a987-f4919931f979"
  description: "Exhaust filter pressure monitoring."
  is_abstract: true
  uses:
  - exhaust_air_filter_differential_pressure_sensor
  opt_uses:
  - exhaust_air_filter_alarm
  implements:
  - MONITORING

FDPSM:
  guid: "9cbbf1cf-51ae-44fd-a5ec-ef9ee7a3fcdf"
  description: "Filter pressure status monitoring."
  is_abstract: true
  uses:
  - filter_differential_pressure_status
  opt_uses:
  - filter_alarm
  implements:
  - MONITORING

# Chilled water valve control

CHWDC:
  guid: "f312b9f0-a690-4d32-97ad-7f59aac34bab"
  description: "Chilled water valve control on discharge side."
  is_abstract: true
  opt_uses:
  - chilled_water_flowrate_sensor
  - chilled_water_valve_percentage_sensor
  - cooling_thermal_power_capacity
  - leaving_cooling_coil_temperature_sensor
  - failed_leaving_cooling_coil_temperature_alarm
  - high_leaving_cooling_coil_temperature_alarm
  - low_leaving_cooling_coil_temperature_alarm
  - failed_discharge_air_temperature_alarm
  - failed_chilled_water_valve_alarm
  - high_discharge_air_temperature_alarm
  - low_discharge_air_temperature_alarm
  - water_leak_alarm
  - frost_alarm
  uses:
  - chilled_water_valve_percentage_command
  - discharge_air_temperature_sensor
  - discharge_air_temperature_setpoint
  implements:
  - CONTROL


CHWSC:
  guid: "63d00128-355e-4e2f-8cdf-b2d940c4168d"
  description: "Chilled water valve control on supply side."
  is_abstract: true
  opt_uses:
  - chilled_supply_water_temperature_sensor
  - failed_chilled_supply_water_temperature_alarm
  - high_chilled_supply_water_temperature_alarm
  - low_chilled_supply_water_temperature_alarm
  - chilled_water_valve_percentage_sensor
  - cooling_request_count
  - cooling_thermal_power_capacity
  - leaving_cooling_coil_temperature_sensor
  - failed_leaving_cooling_coil_temperature_alarm
  - high_leaving_cooling_coil_temperature_alarm
  - low_leaving_cooling_coil_temperature_alarm
  - supply_air_relative_humidity_sensor
  - failed_supply_air_temperature_alarm
  - high_supply_air_temperature_alarm
  - low_supply_air_temperature_alarm
  - water_leak_alarm
  - frost_alarm
  uses:
  - chilled_water_valve_percentage_command
  - supply_air_temperature_sensor
  - supply_air_temperature_setpoint
  implements:
  - CONTROL

CHWSDC:
  guid: "291c8966-a4c3-4329-9d9a-89226e3bb571"
  description: "Chilled water valve dual setpoint control on supply side."
  is_abstract: true
  opt_uses:
  - chilled_water_valve_percentage_sensor
  - cooling_thermal_power_capacity
  - cooling_request_count
  - leaving_cooling_coil_temperature_sensor
  - high_supply_air_temperature_alarm
  - low_supply_air_temperature_alarm
  - water_leak_alarm
  - frost_alarm
  uses:
  - chilled_water_valve_percentage_command
  - supply_air_cooling_temperature_setpoint
  - supply_air_heating_temperature_setpoint
  - supply_air_temperature_sensor
  implements:
  - CONTROL


CHW2XSC:
  guid: "fb42698e-029d-410b-b179-92a25de28ccc"
  description: "Two chilled water valve control on supply side."
  is_abstract: true
  opt_uses:
  - cooling_request_count
  - cooling_thermal_power_capacity
  - chilled_supply_water_temperature_sensor
  - chilled_water_valve_percentage_sensor
  - chilled_water_valve_percentage_sensor_1
  - chilled_water_valve_percentage_sensor_2
  - leaving_cooling_coil_temperature_sensor
  - high_leaving_cooling_coil_temperature_alarm
  - low_leaving_cooling_coil_temperature_alarm
  - leaving_cooling_coil_temperature_sensor_1
  - leaving_cooling_coil_temperature_sensor_2
  - failed_leaving_cooling_coil_temperature_alarm_1
  - failed_leaving_cooling_coil_temperature_alarm_2
  - high_supply_air_temperature_alarm
  - low_supply_air_temperature_alarm
  - failed_supply_air_temperature_alarm
  - frost_alarm
  - water_leak_alarm
  - supply_air_relative_humidity_sensor
  uses:
  - chilled_water_valve_percentage_command_1
  - chilled_water_valve_percentage_command_2
  - supply_air_temperature_sensor
  - supply_air_temperature_setpoint
  implements:
  - CONTROL

CHW2XDC:
  guid: "bf683a14-2a3b-4d4a-bcf5-ef3dab34dd15"
  description: "Dual chilled water valve control to discharge air temperatures."
  is_abstract: true
  opt_uses:
  - discharge_air_relative_humidity_sensor
  - cooling_thermal_power_capacity
  - chilled_supply_water_temperature_sensor
  - chilled_water_valve_percentage_sensor
  - chilled_water_valve_percentage_sensor_1
  - chilled_water_valve_percentage_sensor_2
  - leaving_cooling_coil_temperature_sensor
  - high_leaving_cooling_coil_temperature_alarm
  - low_leaving_cooling_coil_temperature_alarm
  - leaving_cooling_coil_temperature_sensor_1
  - leaving_cooling_coil_temperature_sensor_2
  - failed_leaving_cooling_coil_temperature_alarm_1
  - failed_leaving_cooling_coil_temperature_alarm_2
  - high_discharge_air_temperature_alarm
  - low_discharge_air_temperature_alarm
  - failed_discharge_air_temperature_alarm
  - frost_alarm
  - water_leak_alarm
  uses:
  - chilled_water_valve_percentage_command_1
  - chilled_water_valve_percentage_command_2
  - discharge_air_temperature_sensor
  - discharge_air_temperature_setpoint
  implements:
  - CONTROL

CHWRC:
  guid: "f9bc8b36-ea88-4318-ab5c-703945fcb465"
  description: "Chilled water valve control on return side."
  is_abstract: true
  opt_uses:
  - chilled_water_flowrate_sensor
  - chilled_water_valve_percentage_sensor
  - cooling_thermal_power_capacity
  - discharge_air_temperature_sensor
  - leaving_cooling_coil_temperature_sensor
  - return_air_relative_humidity_sensor
  - failed_discharge_air_temperature_alarm
  - high_return_air_relative_humidity_alarm
  - high_return_air_temperature_alarm
  - failed_return_air_temperature_alarm
  - low_return_air_relative_humidity_alarm
  - low_return_air_temperature_alarm
  - water_leak_alarm
  - frost_alarm
  uses:
  - chilled_water_valve_percentage_command
  - return_air_temperature_sensor
  - return_air_temperature_setpoint
  implements:
  - CONTROL


CHWZC:
  guid: "191ee434-574f-4846-a8eb-7415c277804f"
  description: "Chilled water valve control on zone side (DSP, CSP)."
  is_abstract: true
  opt_uses:
  - chilled_supply_water_isolation_valve_command
  - chilled_supply_water_isolation_valve_status
  - chilled_supply_water_temperature_sensor
  - chilled_water_valve_percentage_sensor
  - cooling_thermal_power_capacity
  - discharge_air_temperature_sensor
  - leaving_cooling_coil_temperature_sensor
  - failed_discharge_air_temperature_alarm
  - failed_zone_air_temperature_alarm
  - failed_chilled_water_valve_alarm
  - high_zone_air_temperature_alarm
  - low_zone_air_temperature_alarm
  - water_leak_alarm
  - frost_alarm
  uses:
  - chilled_water_valve_percentage_command
  - zone_air_cooling_temperature_setpoint
  - zone_air_temperature_sensor
  implements:
  - CONTROL


CHWZTC:
  guid: "5e9244aa-c51e-42bd-a5ed-f3b12a9cf46e"
  description: "Chilled water valve control on zone side (ZTC)."
  is_abstract: true
  opt_uses:
  - chilled_water_flowrate_sensor
  - chilled_water_valve_percentage_sensor
  - cooling_thermal_power_capacity
  - discharge_air_temperature_sensor
  - leaving_cooling_coil_temperature_sensor
  - failed_discharge_air_temperature_alarm
  - failed_zone_air_temperature_alarm
  - high_zone_air_temperature_alarm
  - low_zone_air_temperature_alarm
  - zone_air_deadband_temperature_setpoint
  - water_leak_alarm
  - frost_alarm
  uses:
  - chilled_water_valve_percentage_command
  - zone_air_temperature_sensor
  - zone_air_temperature_setpoint
  implements:
  - CONTROL


CHWPVM:
  guid: "751c1130-6108-49c8-9c55-8bfabb762fa8"
  description: "Chilled water pressure valve command and position monitoring (without regard to what controls it)."
  is_abstract: true
  opt_uses:
  - chilled_water_flowrate_sensor
  uses:
  - chilled_water_valve_percentage_sensor
  implements:
  - OPERATIONAL


CHWZTC2X:
  guid: "d4e628ff-e44c-43fd-b48e-bb53d0aaeb00"
  description: "Chilled water valve control on zone side (ZTC) for two separate zones. Chilled water valve controls to the worst zone."
  is_abstract: true
  opt_uses:
  - chilled_water_flowrate_sensor
  - chilled_water_valve_percentage_sensor
  - cooling_thermal_power_capacity
  - discharge_air_temperature_sensor_1
  - discharge_air_temperature_sensor_2
  - leaving_cooling_coil_temperature_sensor
  uses:
  - chilled_water_valve_percentage_command
  - zone_air_temperature_sensor_1
  - zone_air_temperature_sensor_2
  - zone_air_temperature_setpoint_1
  - zone_air_temperature_setpoint_2
  implements:
  - CONTROL

# DX Control

DXZTC:
  guid: "59bf744f-26b7-4b40-865b-5a8c1bd213f4"
  description: "Compressor run control on zone side (ZTC)."
  is_abstract: true
  opt_uses:
  - compressor_run_time_accumulator
  - compressor_speed_percentage_command
  - cooling_percentage_command
  - cooling_thermal_power_capacity
  - discharge_air_temperature_sensor
  - leaving_cooling_coil_temperature_sensor
  - compressor_lost_power_alarm
  - failed_compressor_alarm
  - failed_discharge_air_temperature_alarm
  - failed_zone_air_temperature_alarm
  - high_zone_air_temperature_alarm
  - low_zone_air_temperature_alarm
  - overload_compressor_alarm
  uses:
  - compressor_run_command
  - compressor_run_status
  - zone_air_temperature_sensor
  - zone_air_temperature_setpoint
  implements:
  - CONTROL


DX2ZTC:
  guid: "9f49badc-8a3f-4374-abcb-80ac70291893"
  description: "Two compressor run control on zone side (ZTC)."
  is_abstract: true
  opt_uses:
  - compressor_run_time_accumulator_1
  - compressor_run_time_accumulator_2
  - compressor_speed_percentage_command
  - cooling_percentage_command
  - cooling_thermal_power_capacity
  - discharge_air_temperature_sensor
  - leaving_cooling_coil_temperature_sensor
  - failed_discharge_air_temperature_alarm
  - failed_zone_air_temperature_alarm
  - high_zone_air_temperature_alarm
  - low_zone_air_temperature_alarm
  uses:
  - compressor_run_command_1
  - compressor_run_command_2
  - compressor_run_status_1
  - compressor_run_status_2
  - zone_air_temperature_sensor
  - zone_air_temperature_setpoint
  implements:
  - CONTROL


DXZC:
  guid: "a4e45116-d36c-45e7-8f45-4d0cf279e6ea"
  description: "Compressor run control on zone side (DSP, CSP)."
  is_abstract: true
  opt_uses:
  - compressor_speed_percentage_command
  - cooling_percentage_command
  - cooling_thermal_power_capacity
  - discharge_air_temperature_sensor
  - leaving_cooling_coil_temperature_sensor
  - compressor_lost_power_alarm
  - failed_compressor_alarm
  - failed_discharge_air_temperature_alarm
  - failed_zone_air_temperature_alarm
  - high_zone_air_temperature_alarm
  - low_zone_air_temperature_alarm
  - overload_compressor_alarm
  - high_discharge_air_temperature_alarm
  - low_discharge_air_temperature_alarm
  uses:
  - compressor_run_command
  - compressor_run_status
  - zone_air_cooling_temperature_setpoint
  - zone_air_temperature_sensor
  implements:
  - CONTROL


DXDSPRTC:
  guid: "27091121-2856-4912-91f0-c3fb7b0db097"
  description: "Compressor run control with dual return temp control."
  is_abstract: true
  opt_uses:
  - compressor_speed_percentage_command
  - cooling_percentage_command
  - cooling_thermal_power_capacity
  - discharge_air_temperature_sensor
  - leaving_cooling_coil_temperature_sensor
  - compressor_lost_power_alarm
  - failed_compressor_alarm
  - failed_discharge_air_temperature_alarm
  - high_return_air_temperature_alarm
  - failed_return_air_temperature_alarm
  - low_return_air_temperature_alarm
  - overload_compressor_alarm
  uses:
  - compressor_run_command
  - compressor_run_status
  - return_air_cooling_temperature_setpoint
  - return_air_heating_temperature_setpoint
  - return_air_temperature_sensor
  implements:
  - CONTROL


DX2ZC:
  guid: "5af2620a-fafd-4c5e-a1ab-338b9a340377"
  description: "Two compressor run control on zone side (DSP, CSP)."
  is_abstract: true
  opt_uses:
  - compressor_speed_percentage_command
  - cooling_percentage_command
  - cooling_thermal_power_capacity
  - discharge_air_temperature_sensor
  - leaving_cooling_coil_temperature_sensor
  - failed_discharge_air_temperature_alarm
  - failed_zone_air_temperature_alarm
  - high_zone_air_temperature_alarm
  - low_zone_air_temperature_alarm
  - discharge_air_specificenthalpy_sensor
  - return_air_specificenthalpy_sensor
  - discharge_air_relative_humidity_sensor
  - high_discharge_air_temperature_alarm
  - low_discharge_air_temperature_alarm
  uses:
  - compressor_run_command_1
  - compressor_run_command_2
  - compressor_run_status_1
  - compressor_run_status_2
  - zone_air_cooling_temperature_setpoint
  - zone_air_temperature_sensor
  implements:
  - CONTROL


DX3ZC:
  guid: "f2c6ea3f-6ac8-41b9-83e7-9050429de6de"
  description: "Three compressor run control on zone side (DSP, CSP)."
  is_abstract: true
  opt_uses:
  - compressor_speed_percentage_command
  - cooling_percentage_command
  - cooling_thermal_power_capacity
  - discharge_air_temperature_sensor
  - leaving_cooling_coil_temperature_sensor
  - failed_discharge_air_temperature_alarm
  - failed_zone_air_temperature_alarm
  - high_zone_air_temperature_alarm
  - low_zone_air_temperature_alarm
  uses:
  - compressor_run_command_1
  - compressor_run_command_2
  - compressor_run_command_3
  - compressor_run_status_1
  - compressor_run_status_2
  - compressor_run_status_3
  - zone_air_cooling_temperature_setpoint
  - zone_air_temperature_sensor
  implements:
  - CONTROL


DX4ZC:
  guid: "0153c2a6-73cc-47f2-aa8d-4b0a5e4c5c57"
  description: "Four compressor run control on zone side (DSP, CSP)."
  is_abstract: true
  opt_uses:
  - compressor_speed_percentage_command
  - cooling_percentage_command
  - cooling_thermal_power_capacity
  - discharge_air_temperature_sensor
  - leaving_cooling_coil_temperature_sensor
  - failed_discharge_air_temperature_alarm
  - failed_zone_air_temperature_alarm
  - high_zone_air_temperature_alarm
  - low_zone_air_temperature_alarm
  - discharge_air_relative_humidity_sensor
  uses:
  - compressor_run_command_1
  - compressor_run_command_2
  - compressor_run_command_3
  - compressor_run_command_4
  - compressor_run_status_1
  - compressor_run_status_2
  - compressor_run_status_3
  - compressor_run_status_4
  - zone_air_cooling_temperature_setpoint
  - zone_air_temperature_sensor
  implements:
  - CONTROL


DX2ZC2X:
  guid: "5170a167-2521-48b8-9728-66f96ecd1af3"
  description: "Two compressor run control on zone side (DSP, CSP) with two zone temp sensors."
  is_abstract: true
  opt_uses:
  - compressor_speed_percentage_command
  - cooling_percentage_command
  - cooling_thermal_power_capacity
  - discharge_air_temperature_sensor
  - leaving_cooling_coil_temperature_sensor
  - failed_discharge_air_temperature_alarm
  uses:
  - compressor_run_command_1
  - compressor_run_command_2
  - compressor_run_status_1
  - compressor_run_status_2
  - zone_air_cooling_temperature_setpoint
  - zone_air_temperature_sensor_1
  - zone_air_temperature_sensor_2
  implements:
  - CONTROL


DXSC:
  guid: "eb52924b-0813-41ac-aca7-471017f7a5f9"
  description: "Compressor run control on supply air side (STC)."
  is_abstract: true
  opt_uses:
  - compressor_speed_percentage_command
  - cooling_percentage_command #Serves as a duty cycle for single-stage DX sections.
  - cooling_request_count
  - cooling_thermal_power_capacity
  - leaving_cooling_coil_temperature_sensor
  - compressor_lost_power_alarm
  - failed_compressor_alarm
  - high_supply_air_temperature_alarm
  - low_supply_air_temperature_alarm
  - overload_compressor_alarm
  uses:
  - compressor_run_command
  - compressor_run_status
  - supply_air_temperature_sensor
  - supply_air_temperature_setpoint
  implements:
  - CONTROL


DX2SC:
  guid: "a58cf1c3-9a2f-4d92-a7ca-54538c642031"
  description: "Two compressor run control on supply air side."
  is_abstract: true
  opt_uses:
  - compressor_speed_percentage_command
  - compressor_speed_percentage_command_1
  - compressor_speed_percentage_command_2
  - cooling_percentage_command
  - cooling_request_count
  - cooling_thermal_power_capacity
  - leaving_cooling_coil_temperature_sensor
  - high_supply_air_temperature_alarm
  - low_supply_air_temperature_alarm
  uses:
  - compressor_run_command_1
  - compressor_run_command_2
  - compressor_run_status_1
  - compressor_run_status_2
  - supply_air_temperature_sensor
  - supply_air_temperature_setpoint
  implements:
  - CONTROL


DX3SC:
  guid: "da5a00a2-6ea1-4838-9bf7-21d695cd21b4"
  description: "Three compressor run control on supply air side."
  is_abstract: true
  opt_uses:
  - compressor_speed_percentage_command
  - cooling_percentage_command
  - cooling_request_count
  - cooling_thermal_power_capacity
  - leaving_cooling_coil_temperature_sensor
  - high_supply_air_temperature_alarm
  - low_supply_air_temperature_alarm
  - supply_air_specificenthalpy_sensor
  - return_air_specificenthalpy_sensor
  - supply_air_relative_humidity_sensor
  uses:
  - compressor_run_command_1
  - compressor_run_command_2
  - compressor_run_command_3
  - compressor_run_status_1
  - compressor_run_status_2
  - compressor_run_status_3
  - supply_air_temperature_sensor
  - supply_air_temperature_setpoint
  implements:
  - CONTROL


DX4SC:
  guid: "0d19ab0e-9df1-4dbd-85d9-e1ac214f0882"
  description: "Four compressor run control on supply air side."
  is_abstract: true
  opt_uses:
  - compressor_speed_percentage_command
  - compressor_speed_percentage_command_1
  - compressor_speed_percentage_command_2
  - compressor_speed_percentage_command_3
  - compressor_speed_percentage_command_4
  - cooling_percentage_command
  - cooling_request_count
  - cooling_thermal_power_capacity
  - leaving_cooling_coil_temperature_sensor
  - high_supply_air_temperature_alarm
  - low_supply_air_temperature_alarm
  - supply_air_specificenthalpy_sensor
  - return_air_specificenthalpy_sensor
  - supply_air_relative_humidity_sensor
  uses:
  - compressor_run_command_1
  - compressor_run_command_2
  - compressor_run_command_3
  - compressor_run_command_4
  - compressor_run_status_1
  - compressor_run_status_2
  - compressor_run_status_3
  - compressor_run_status_4
  - supply_air_temperature_sensor
  - supply_air_temperature_setpoint
  implements:
  - CONTROL


DX2SDC:
  guid: "4eca020e-b08e-4da5-9dd0-0c9cf8407c4b"
  description: "Two compressor run control on supply air side (dual temp setpoint)."
  is_abstract: true
  opt_uses:
  - compressor_speed_percentage_command
  - cooling_percentage_command
  - cooling_thermal_power_capacity
  - leaving_cooling_coil_temperature_sensor
  - high_supply_air_temperature_alarm
  - low_supply_air_temperature_alarm
  uses:
  - compressor_run_command_1
  - compressor_run_command_2
  - compressor_run_status_1
  - compressor_run_status_2
  - supply_air_cooling_temperature_setpoint
  - supply_air_heating_temperature_setpoint
  - supply_air_temperature_sensor
  implements:
  - CONTROL


DX4SWC:
  guid: "beb1f5d7-7ccf-4bb6-8f4e-494d3624589d"
  description: "Four compressor run control on supply water side."
  is_abstract: true
  opt_uses:
  - compressor_speed_percentage_command
  - compressor_speed_percentage_sensor
  - cooling_percentage_command
  - cooling_thermal_power_capacity
  - high_supply_water_temperature_alarm
  - low_supply_water_temperature_alarm
  uses:
  - compressor_run_command_1
  - compressor_run_command_2
  - compressor_run_command_3
  - compressor_run_command_4
  - compressor_run_status_1
  - compressor_run_status_2
  - compressor_run_status_3
  - compressor_run_status_4
  - supply_water_temperature_sensor
  - supply_water_temperature_setpoint
  implements:
  - CONTROL


DX2SWC:
  guid: "2b9f2e5b-20f2-45bc-b2f8-68818b02b3ac"
  description: "Two compressor run control on supply water side."
  is_abstract: true
  opt_uses:
  - compressor_speed_percentage_command
  - compressor_speed_percentage_sensor
  - compressor_speed_frequency_sensor
  - cooling_percentage_command
  - cooling_thermal_power_capacity
  - high_supply_water_temperature_alarm
  - low_supply_water_temperature_alarm
  uses:
  - compressor_run_command_1
  - compressor_run_command_2
  - compressor_run_status_1
  - compressor_run_status_2
  - supply_water_temperature_sensor
  - supply_water_temperature_setpoint
  implements:
  - CONTROL


DXSWC:
  guid: "bf02fdd1-5c65-4f62-b552-b629fdace9fb"
  description: "Compressor run control on supply water side."
  is_abstract: true
  opt_uses:
  - compressor_speed_percentage_command
  - compressor_speed_percentage_sensor
  - cooling_percentage_command
  - cooling_thermal_power_capacity
  - compressor_lost_power_alarm
  - failed_compressor_alarm
  - high_supply_water_temperature_alarm
  - low_supply_water_temperature_alarm
  - overload_compressor_alarm
  uses:
  - compressor_run_command
  - compressor_run_status
  - supply_water_temperature_sensor
  - supply_water_temperature_setpoint
  implements:
  - CONTROL


DX5SC:
  guid: "225b9056-c352-4aa7-9613-c97675e97fcd"
  description: "Five compressor run control on supply side."
  is_abstract: true
  opt_uses:
  - compressor_speed_percentage_command
  - cooling_percentage_command
  - cooling_request_count
  - cooling_thermal_power_capacity
  - leaving_cooling_coil_temperature_sensor
  - high_supply_air_temperature_alarm
  - low_supply_air_temperature_alarm
  uses:
  - compressor_run_command_1
  - compressor_run_command_2
  - compressor_run_command_3
  - compressor_run_command_4
  - compressor_run_command_5
  - compressor_run_status_1
  - compressor_run_status_2
  - compressor_run_status_3
  - compressor_run_status_4
  - compressor_run_status_5
  - supply_air_temperature_sensor
  - supply_air_temperature_setpoint
  implements:
  - CONTROL


DXRC:
  guid: "58a6126f-413f-4f11-b88d-a44d8395a10d"
  description: "Compressor run control on return air side (RC)."
  is_abstract: true
  opt_uses:
  - compressor_run_time_accumulator
  - compressor_speed_percentage_command
  - cooling_percentage_command
  - cooling_thermal_power_capacity
  - discharge_air_temperature_sensor
  - leaving_cooling_coil_temperature_sensor
  - compressor_lost_power_alarm
  - failed_compressor_alarm
  - failed_discharge_air_temperature_alarm
  - high_return_air_temperature_alarm
  - failed_return_air_temperature_alarm
  - low_return_air_temperature_alarm
  - overload_compressor_alarm
  uses:
  - compressor_run_command
  - compressor_run_status
  - return_air_temperature_sensor
  - return_air_temperature_setpoint
  implements:
  - CONTROL


DXDC:
  guid: "db862405-dadc-4c5b-8fcd-520cb40439ec"
  description: "Compressor run control on discharge air side (DTC)."
  is_abstract: true
  opt_uses:
  - compressor_run_time_accumulator
  - compressor_speed_percentage_command
  - cooling_percentage_command
  - cooling_thermal_power_capacity
  - leaving_cooling_coil_temperature_sensor
  - compressor_lost_power_alarm
  - failed_compressor_alarm
  - failed_discharge_air_temperature_alarm
  - overload_compressor_alarm
  uses:
  - compressor_run_command
  - compressor_run_status
  - discharge_air_temperature_sensor
  - discharge_air_temperature_setpoint
  implements:
  - CONTROL


DX2DC:
  guid: "1e397d80-ffc8-4b31-97fb-db086b95400d"
  description: "Two compressor run control on discharge side (DTC)."
  is_abstract: true
  opt_uses:
  - compressor_run_time_accumulator_1
  - compressor_run_time_accumulator_2
  - compressor_speed_percentage_command
  - cooling_percentage_command
  - cooling_thermal_power_capacity
  - leaving_cooling_coil_temperature_sensor
  - failed_discharge_air_temperature_alarm
  uses:
  - compressor_run_command_1
  - compressor_run_command_2
  - compressor_run_status_1
  - compressor_run_status_2
  - discharge_air_temperature_sensor
  - discharge_air_temperature_setpoint
  implements:
  - CONTROL


DX3DC:
  guid: "5958d6ee-4e00-4dbe-a9e7-9faf649ebd54"
  description: "Three compressor run control on discharge side (DTC)."
  is_abstract: true
  opt_uses:
  - compressor_speed_percentage_command
  - cooling_percentage_command
  - cooling_thermal_power_capacity
  - leaving_cooling_coil_temperature_sensor
  - failed_discharge_air_temperature_alarm
  uses:
  - compressor_run_command_1
  - compressor_run_command_2
  - compressor_run_command_3
  - compressor_run_status_1
  - compressor_run_status_2
  - compressor_run_status_3
  - discharge_air_temperature_sensor
  - discharge_air_temperature_setpoint
  implements:
  - CONTROL


HPSC:
  guid: "3b23d237-5e53-48f7-a6b7-2279e6c57384"
  description: "Supply side heat pump control."
  is_abstract: true
  opt_uses:
  - compressor_speed_percentage_command
  - cooling_request_count
  - cooling_thermal_power_capacity
  - heating_request_count
  - heating_thermal_power_capacity
  - compressor_lost_power_alarm
  - failed_compressor_alarm
  - high_supply_air_temperature_alarm
  - low_supply_air_temperature_alarm
  - overload_compressor_alarm
  uses:
  - compressor_run_command
  - compressor_run_status
  - reversing_valve_command
  - supply_air_temperature_sensor
  - supply_air_temperature_setpoint
  implements:
  - CONTROL


HP2SC:
  guid: "69544987-6f30-47e2-80be-84cf8a3aecd2"
  description: "Supply side heat pump control with two compressors."
  is_abstract: true
  opt_uses:
  - compressor_speed_percentage_command
  - cooling_request_count
  - cooling_thermal_power_capacity
  - heating_request_count
  - heating_thermal_power_capacity
  - high_supply_air_temperature_alarm
  - low_supply_air_temperature_alarm
  uses:
  - compressor_run_command_1
  - compressor_run_command_2
  - compressor_run_status_1
  - compressor_run_status_2
  - reversing_valve_command
  - supply_air_temperature_sensor
  - supply_air_temperature_setpoint
  implements:
  - CONTROL


HPDC:
  guid: "bf9ceadd-45a6-41f3-859c-f67e82348130"
  description: "Discharge side heat pump control."
  is_abstract: true
  opt_uses:
  - compressor_speed_percentage_command
  - cooling_thermal_power_capacity
  - heating_thermal_power_capacity
  - compressor_lost_power_alarm
  - failed_compressor_alarm
  - failed_discharge_air_temperature_alarm
  - overload_compressor_alarm
  uses:
  - compressor_run_command
  - compressor_run_status
  - discharge_air_temperature_sensor
  - discharge_air_temperature_setpoint
  - reversing_valve_command
  implements:
  - CONTROL


HPZTC:
  guid: "0506375b-4a48-4d5d-92ba-5bd1e9ef087b"
  description: "Zone temp heat pump control (ZTC)."
  is_abstract: true
  opt_uses:
  - compressor_speed_percentage_command
  - cooling_thermal_power_capacity
  - discharge_air_temperature_sensor
  - heating_thermal_power_capacity
  - compressor_lost_power_alarm
  - failed_compressor_alarm
  - failed_discharge_air_temperature_alarm
  - failed_zone_air_temperature_alarm
  - high_zone_air_temperature_alarm
  - low_zone_air_temperature_alarm
  - overload_compressor_alarm
  uses:
  - compressor_run_command
  - compressor_run_status
  - reversing_valve_command
  - zone_air_temperature_sensor
  - zone_air_temperature_setpoint
  implements:
  - CONTROL


HPZC:
  guid: "725460fe-6984-4443-9e16-baaa55076649"
  description: "Zone temp heat pump control (CSP or DSP)."
  is_abstract: true
  opt_uses:
  - compressor_speed_percentage_command
  - cooling_thermal_power_capacity
  - discharge_air_temperature_sensor
  - heating_thermal_power_capacity
  - compressor_lost_power_alarm
  - failed_compressor_alarm
  - failed_discharge_air_temperature_alarm
  - failed_zone_air_temperature_alarm
  - high_zone_air_temperature_alarm
  - low_zone_air_temperature_alarm
  - overload_compressor_alarm
  uses:
  - compressor_run_command
  - compressor_run_status
  - reversing_valve_command
  - zone_air_cooling_temperature_setpoint
  - zone_air_heating_temperature_setpoint
  - zone_air_temperature_sensor
  implements:
  - CONTROL

HPHCZC:
  guid: "3108c18d-afd1-464a-a12a-a80e72e0da18"
  description: "Zone temperature cooling and heating heat pump control."
  is_abstract: true
  opt_uses:
  - discharge_air_temperature_sensor
  - failed_discharge_air_temperature_alarm
  - high_discharge_air_temperature_alarm
  - low_discharge_air_temperature_alarm
  - failed_compressor_alarm
  - failed_zone_air_temperature_alarm
  - high_zone_air_temperature_alarm
  - low_zone_air_temperature_alarm
  uses:
  - cooling_run_command
  - heating_run_command
  - compressor_run_status
  - zone_air_cooling_temperature_setpoint
  - zone_air_heating_temperature_setpoint
  - zone_air_temperature_sensor
  implements:
  - CONTROL

HP2ZC:
  guid: "d0e2eb84-4844-4c2a-a8a8-20c40ee94284"
  description: "Zone temp heat pump control with two compressors."
  is_abstract: true
  opt_uses:
  - compressor_speed_percentage_command
  - cooling_thermal_power_capacity
  - discharge_air_temperature_sensor
  - heating_thermal_power_capacity
  - failed_discharge_air_temperature_alarm
  - failed_zone_air_temperature_alarm
  - high_zone_air_temperature_alarm
  - low_zone_air_temperature_alarm
  uses:
  - compressor_run_command_1
  - compressor_run_command_2
  - compressor_run_status_1
  - compressor_run_status_2
  - reversing_valve_command
  - zone_air_cooling_temperature_setpoint
  - zone_air_heating_temperature_setpoint
  - zone_air_temperature_sensor
  implements:
  - CONTROL

HP3ZC:
  guid: "bffa568b-5f69-4b08-8d8c-1377cd74d36e"
  description: "Zone temp heat pump control with three compressors."
  is_abstract: true
  opt_uses:
  - compressor_speed_percentage_command
  - cooling_thermal_power_capacity
  - discharge_air_temperature_sensor
  - heating_thermal_power_capacity
  - failed_discharge_air_temperature_alarm
  - failed_zone_air_temperature_alarm
  - high_zone_air_temperature_alarm
  - low_zone_air_temperature_alarm
  uses:
  - compressor_run_command_1
  - compressor_run_command_2
  - compressor_run_command_3
  - compressor_run_status_1
  - compressor_run_status_2
  - compressor_run_status_3
  - reversing_valve_command
  - zone_air_cooling_temperature_setpoint
  - zone_air_heating_temperature_setpoint
  - zone_air_temperature_sensor
  implements:
  - CONTROL


HWDC:
  guid: "353bd503-92eb-4f72-8a82-ec1a91413f89"
  description: "Heating water valve control on discharge air side."
  is_abstract: true
  opt_uses:
  - discharge_air_relative_humidity_sensor
  - heating_thermal_power_capacity
  - heating_water_flowrate_sensor
  - heating_water_valve_percentage_sensor
  - failed_discharge_air_temperature_alarm
  - failed_heating_water_valve_alarm
  - high_discharge_air_temperature_alarm
  - low_discharge_air_temperature_alarm
  uses:
  - discharge_air_temperature_sensor
  - discharge_air_temperature_setpoint
  - heating_water_valve_percentage_command
  implements:
  - CONTROL


HWRC:
  guid: "ad089040-996c-4000-aaac-b66c923e8376"
  description: "Heating water valve control on return air side."
  is_abstract: true
  opt_uses:
  - discharge_air_relative_humidity_sensor
  - heating_thermal_power_capacity
  - heating_water_flowrate_sensor
  - heating_water_valve_percentage_sensor
  - high_return_air_temperature_alarm
  - failed_return_air_temperature_alarm
  - low_return_air_temperature_alarm
  uses:
  - heating_water_valve_percentage_command
  - return_air_temperature_sensor
  - return_air_temperature_setpoint
  implements:
  - CONTROL


HWSC:
  guid: "c74d0eb6-c5b8-4099-9b18-f5880760df44"
  description: "Heating water valve control on supply air side."
  is_abstract: true
  opt_uses:
  - heating_supply_water_temperature_sensor
  - heating_request_count
  - heating_thermal_power_capacity
  - heating_water_valve_percentage_sensor
  - leaving_heating_coil_temperature_sensor
  - failed_supply_air_temperature_alarm
  - high_supply_air_temperature_alarm
  - low_supply_air_temperature_alarm
  uses:
  - heating_water_valve_percentage_command
  - supply_air_temperature_sensor
  - supply_air_temperature_setpoint
  implements:
  - CONTROL


HW2SC:
  guid: "6fed45fd-aa9b-4613-baaa-ed5c44c64f12"
  description: "Two heating water valve control on supply air side."
  is_abstract: true
  opt_uses:
  - heating_request_count
  - heating_thermal_power_capacity
  - leaving_heating_coil_temperature_sensor
  - high_supply_air_temperature_alarm
  - low_supply_air_temperature_alarm
  uses:
  - heating_water_valve_percentage_command_1
  - heating_water_valve_percentage_command_2
  - supply_air_temperature_sensor
  - supply_air_temperature_setpoint
  implements:
  - CONTROL


HWZC:
  guid: "c0a7f2ca-171a-4cff-b397-99f8506a8409"
  description: "Heating water valve control on zone side (DSP/CSP)."
  is_abstract: true
  opt_uses:
  - discharge_air_temperature_sensor
  - heating_supply_water_isolation_valve_command
  - heating_supply_water_isolation_valve_status
  - heating_thermal_power_capacity
  - heating_water_valve_percentage_sensor
  - failed_discharge_air_temperature_alarm
  - failed_zone_air_temperature_alarm
  - high_zone_air_temperature_alarm
  - low_zone_air_temperature_alarm
  - failed_heating_water_valve_alarm
  - high_discharge_air_temperature_alarm
  - low_discharge_air_temperature_alarm
  uses:
  - heating_water_valve_percentage_command
  - zone_air_heating_temperature_setpoint
  - zone_air_temperature_sensor
  implements:
  - CONTROL


HWZTC:
  guid: "fd0e4588-d368-4399-a356-78c8082b282b"
  description: "Heating water valve control on zone side (ZTC)."
  is_abstract: true
  opt_uses:
  - discharge_air_temperature_sensor
  - heating_thermal_power_capacity
  - heating_water_flowrate_sensor
  - heating_water_valve_percentage_sensor
  - failed_discharge_air_temperature_alarm
  - failed_zone_air_temperature_alarm
  - high_zone_air_temperature_alarm
  - low_zone_air_temperature_alarm
  - zone_air_deadband_temperature_setpoint
  uses:
  - heating_water_valve_percentage_command
  - zone_air_temperature_sensor
  - zone_air_temperature_setpoint
  implements:
  - CONTROL

HWBZC:
  guid: "5e92815b-5fe8-485c-ad47-1749aa085bf6"
  description: "Heating water valve command on zone side (ZTC)."
  is_abstract: true
  opt_uses:
  - heating_water_valve_status
  uses:
  - heating_water_valve_command
  - zone_air_temperature_sensor
  - zone_air_temperature_setpoint
  implements:
  - CONTROL

HWSWC:
  guid: "9e892876-39ed-40ac-befb-c68d96bbb81b"
  description: "Heating water valve control on supply water side."
  is_abstract: true
  opt_uses:
  - heating_thermal_power_capacity
  - heating_water_valve_percentage_sensor
  - return_water_temperature_sensor
  - high_supply_water_temperature_alarm
  - low_supply_water_temperature_alarm
  uses:
  - heating_water_valve_percentage_command
  - supply_water_temperature_sensor
  - supply_water_temperature_setpoint
  implements:
  - CONTROL

HWRWC:
  guid: "1805f8ee-1425-4b51-9a3d-563be38c7c13"
  description: "Heating water valve monitoring on return water side."
  is_abstract: true
  opt_uses:
  - heating_thermal_power_capacity
  - heating_water_valve_percentage_sensor
  - supply_water_temperature_sensor
  - high_return_water_temperature_alarm
  - low_return_water_temperature_alarm
  uses:
  - heating_water_valve_percentage_command
  - return_water_temperature_sensor
  - return_water_temperature_setpoint
  implements:
  - CONTROL

PHWSC:
  guid: "0f2f9a53-6aab-4c9c-801f-bb11b021e42a"
  description: "Preheating water valve control on supply air side."
  is_abstract: true
  opt_uses:
  - heating_request_count
  - leaving_air_preheating_coil_temperature_sensor
  - high_supply_air_temperature_alarm
  - low_supply_air_temperature_alarm
  - preheating_run_command
  uses:
  - preheating_water_valve_percentage_command
  - supply_air_temperature_sensor
  - supply_air_temperature_setpoint
  implements:
  - CONTROL

PHSC:
  guid: "9fd93443-7815-4f71-a8b7-cbb864b2b14b"
  description: "Preheating steam control to leaving coil air temperature."
  is_abstract: true
  opt_uses:
  - failed_leaving_air_preheating_coil_temperature_alarm
  - high_leaving_air_preheating_coil_temperature_alarm
  - low_leaving_air_preheating_coil_temperature_alarm
  uses:
  - preheating_steam_valve_percentage_command
  - leaving_air_preheating_coil_temperature_sensor
  - leaving_air_preheating_coil_temperature_setpoint
  implements:
  - CONTROL

HWPVM:
  guid: "0a51d47f-2d53-4a3b-aa9a-f218394b55a7"
  description: "Heating water pressure valve command and position monitoring (without regard to what controls it)."
  is_abstract: true
  opt_uses:
  - heating_water_flowrate_sensor
  uses:
  - heating_water_valve_percentage_sensor
  implements:
  - OPERATIONAL


HTDC:
  guid: "f88f5021-03fa-4aed-a131-c81cac1e354d"
  description: "Gas or electric heater control on discharge side."
  is_abstract: true
  opt_uses:
  - heater_run_status
  - heating_percentage_command
  - heating_thermal_power_capacity
  - failed_discharge_air_temperature_alarm
  - failed_heater_alarm
  - low_discharge_air_temperature_alarm
  - high_discharge_air_temperature_alarm
  uses:
  - discharge_air_temperature_sensor
  - discharge_air_temperature_setpoint
  - heater_run_command
  implements:
  - CONTROL


HT2DC:
  guid: "6ca8cf93-24b1-4479-9cbc-d3506a496d3b"
  description: "Two gas or electric heater control on discharge side."
  is_abstract: true
  opt_uses:
  - heating_percentage_command
  - heating_thermal_power_capacity
  - leaving_heating_coil_temperature_sensor
  - failed_discharge_air_temperature_alarm
  uses:
  - discharge_air_heating_temperature_setpoint
  - discharge_air_temperature_sensor
  - heater_run_command_1
  - heater_run_command_2
  implements:
  - CONTROL


HTSC:
  guid: "bf18254f-acb9-4497-9d54-a7920879f5e5"
  description: "Gas or electric heater control on supply side."
  is_abstract: true
  opt_uses:
  - heater_run_status
  - heating_percentage_command
  - heating_request_count
  - heating_thermal_power_capacity
  - high_supply_air_temperature_alarm
  - low_supply_air_temperature_alarm
  uses:
  - heater_run_command
  - supply_air_temperature_sensor
  - supply_air_temperature_setpoint
  implements:
  - CONTROL

HTSDC:
  guid: "d394c55c-af3d-4956-a3b4-9324e4f32ae9"
  description: "Gas or electric heater dual setpoint control on supply side."
  is_abstract: true
  opt_uses:
  - heater_run_status
  - heating_percentage_command
  - heating_request_count
  - heating_thermal_power_capacity
  - high_supply_air_temperature_alarm
  - low_supply_air_temperature_alarm
  uses:
  - heater_run_command
  - supply_air_cooling_temperature_setpoint
  - supply_air_heating_temperature_setpoint
  - supply_air_temperature_sensor
  implements:
  - CONTROL


HTRC:
  guid: "e51bab3a-ba94-4ef9-892e-3d85dfd53ee1"
  description: "Gas or electric heater control on return side (RC)."
  is_abstract: true
  opt_uses:
  - discharge_air_temperature_sensor
  - heater_run_status
  - heater_run_time_accumulator
  - heating_percentage_command
  - heating_thermal_power_capacity
  - failed_discharge_air_temperature_alarm
  - high_return_air_temperature_alarm
  - failed_return_air_temperature_alarm
  - low_return_air_temperature_alarm
  uses:
  - heater_run_command
  - return_air_temperature_sensor
  - return_air_temperature_setpoint
  implements:
  - CONTROL


HTZC:
  guid: "35464e33-c1ee-4d66-a2da-aaee5d9713bf"
  description: "Gas or electric heater control on zone side (ZC)."
  is_abstract: true
  opt_uses:
  - discharge_air_temperature_sensor
  - heater_run_status
  - heating_percentage_command
  - heating_thermal_power_capacity
  - failed_discharge_air_temperature_alarm
  - failed_zone_air_temperature_alarm
  - high_zone_air_temperature_alarm
  - low_zone_air_temperature_alarm
  - failed_heater_alarm
  uses:
  - heater_run_command
  - zone_air_heating_temperature_setpoint
  - zone_air_temperature_sensor
  implements:
  - CONTROL


HT2ZC:
  guid: "bcf4b945-b158-4009-9cb9-7cc01dbbe119"
  description: "Two gas or electric heater control on zone side (HSP, DSP)."
  is_abstract: true
  opt_uses:
  - discharge_air_temperature_sensor
  - heating_percentage_command
  - heating_thermal_power_capacity
  - failed_discharge_air_temperature_alarm
  - failed_zone_air_temperature_alarm
  - high_zone_air_temperature_alarm
  - low_zone_air_temperature_alarm
  uses:
  - heater_run_command_1
  - heater_run_command_2
  - zone_air_heating_temperature_setpoint
  - zone_air_temperature_sensor
  implements:
  - CONTROL


HT2XZTC2X:
  guid: "7e2c5241-7e53-4857-ac00-2aec02430150"
  description: "Two separate heating sections going to two different zones on the device, with independent heating control."
  is_abstract: true
  opt_uses:
  - discharge_air_temperature_sensor_1
  - discharge_air_temperature_sensor_2
  - heating_percentage_command_1
  - heating_percentage_command_2
  uses:
  - heater_run_command_1
  - heater_run_command_2
  - heater_run_status_1
  - heater_run_status_2
  - zone_air_temperature_sensor_1
  - zone_air_temperature_sensor_2
  - zone_air_temperature_setpoint_1
  - zone_air_temperature_setpoint_2
  implements:
  - CONTROL


HT3ZC:
  guid: "ec69793a-e539-4b5c-bf30-b092ce59cce5"
  description: "Three gas or electric heater control on zone side (HSP, DSP)."
  is_abstract: true
  opt_uses:
  - discharge_air_temperature_sensor
  - heating_thermal_power_capacity
  - failed_discharge_air_temperature_alarm
  - failed_zone_air_temperature_alarm
  - high_zone_air_temperature_alarm
  - low_zone_air_temperature_alarm
  uses:
  - heater_run_command_1
  - heater_run_command_2
  - heater_run_command_3
  - zone_air_heating_temperature_setpoint
  - zone_air_temperature_sensor
  implements:
  - CONTROL


HTSWC:
  guid: "d38fd0c3-d7b8-48c7-9ea2-93211ff4c59e"
  description: "Gas or electric heater control on supply water side."
  is_abstract: true
  opt_uses:
  - heating_percentage_command
  - heating_thermal_power_capacity
  - high_supply_water_temperature_alarm
  - low_supply_water_temperature_alarm
  - heater_run_status
  uses:
  - heater_run_command
  - supply_water_temperature_sensor
  - supply_water_temperature_setpoint
  implements:
  - CONTROL

HTRWC:
  guid: "4a0b5a76-9432-4572-832c-2ce41d70a587"
  description: "Gas or electric heater control on return water side."
  is_abstract: true
  opt_uses:
  - heating_percentage_command
  - heating_thermal_power_capacity
  - high_return_water_temperature_alarm
  - low_return_water_temperature_alarm
  - heater_run_status
  uses:
  - heater_run_command
  - return_water_temperature_sensor
  - return_water_temperature_setpoint
  implements:
  - CONTROL

HT2SWC:
  guid: "cc630fcd-8a18-4fbb-a34b-3eae05b8b49b"
  description: "Two gas or electric heater control on supply water side."
  is_abstract: true
  opt_uses:
  - heating_percentage_command
  - heating_thermal_power_capacity
  - high_supply_water_temperature_alarm
  - low_supply_water_temperature_alarm
  - heater_run_status_1
  - heater_run_status_2
  - failed_alarm_1
  - failed_alarm_2
  uses:
  - heater_run_command_1
  - heater_run_command_2
  - supply_water_temperature_sensor
  - supply_water_temperature_setpoint
  implements:
  - CONTROL


HT4SWC:
  guid: "e8633b6d-6096-4824-a4e0-3cf06f0e2170"
  description: "Four gas or electric heater control on supply water side."
  is_abstract: true
  opt_uses:
  - heating_percentage_command
  - heating_thermal_power_capacity
  - high_supply_water_temperature_alarm
  - low_supply_water_temperature_alarm
  uses:
  - heater_run_command_1
  - heater_run_command_2
  - heater_run_command_3
  - heater_run_command_4
  - supply_water_temperature_sensor
  - supply_water_temperature_setpoint
  implements:
  - CONTROL


HT2SC:
  guid: "5d89ecdf-caaa-4238-8796-1d95a875a81a"
  description: "Two gas or electric heater control on supply side."
  is_abstract: true
  opt_uses:
  - heating_percentage_command
  - heating_request_count
  - heating_thermal_power_capacity
  - high_supply_air_temperature_alarm
  - low_supply_air_temperature_alarm
  uses:
  - heater_run_command_1
  - heater_run_command_2
  - supply_air_temperature_sensor
  - supply_air_temperature_setpoint
  implements:
  - CONTROL


HT3SC:
  guid: "82b35b25-776f-4829-ada6-42691628d84b"
  description: "Three gas or electric heater control on supply side."
  is_abstract: true
  opt_uses:
  - heating_percentage_command
  - heating_request_count
  - heating_thermal_power_capacity
  - high_supply_air_temperature_alarm
  - low_supply_air_temperature_alarm
  uses:
  - heater_run_command_1
  - heater_run_command_2
  - heater_run_command_3
  - supply_air_temperature_sensor
  - supply_air_temperature_setpoint
  implements:
  - CONTROL


HT4SC:
  guid: "211e7507-1925-48ca-a46a-852ca4284c3f"
  description: "Four gas or electric heater control on supply side."
  is_abstract: true
  opt_uses:
  - heating_percentage_command
  - heating_request_count
  - heating_thermal_power_capacity
  - high_supply_air_temperature_alarm
  - low_supply_air_temperature_alarm
  uses:
  - heater_run_command_1
  - heater_run_command_2
  - heater_run_command_3
  - heater_run_command_4
  - supply_air_temperature_sensor
  - supply_air_temperature_setpoint
  implements:
  - CONTROL


HT2SDC:
  guid: "ac906e4b-6e44-445c-90f7-2c6968022b31"
  description: "Two gas or electric heater control on supply side (dual setpoint)."
  is_abstract: true
  opt_uses:
  - heating_percentage_command
  - heating_thermal_power_capacity
  - high_supply_air_temperature_alarm
  - low_supply_air_temperature_alarm
  uses:
  - heater_run_command_1
  - heater_run_command_2
  - supply_air_cooling_temperature_setpoint
  - supply_air_heating_temperature_setpoint
  - supply_air_temperature_sensor
  implements:
  - CONTROL


HTVSC:
  guid: "c2e9d73d-949b-4fcf-8f93-47c25ec15a5e"
  description: "Variable gas to electric control on supply air side."
  is_abstract: true
  opt_uses:
  - heating_request_count
  - heating_thermal_power_capacity
  - high_supply_air_temperature_alarm
  - low_supply_air_temperature_alarm
  uses:
  - heater_run_command
  - heater_run_status
  - heating_percentage_command
  - supply_air_temperature_sensor
  - supply_air_temperature_setpoint
  implements:
  - CONTROL


ECON:
  guid: "d4285023-3238-443e-bd85-2d91e1706b48"
  description: "Economizer mode control on supply side"
  is_abstract: true
  opt_uses:
  - low_limit_outside_air_damper_percentage_command
  - outside_air_damper_percentage_sensor
  - failed_outside_air_damper_alarm
  - failed_outside_air_flowrate_alarm
  - outside_air_flowrate_sensor
  - outside_air_flowrate_setpoint
  - outside_air_relative_humidity_sensor
  - outside_air_specificenthalpy_sensor
  - return_air_damper_percentage_command
  - return_air_damper_percentage_sensor
  - supply_air_temperature_sensor
  - failed_mixed_air_temperature_alarm
  - high_mixed_air_temperature_alarm
  - low_mixed_air_temperature_alarm
  - high_return_air_temperature_alarm
  - failed_return_air_temperature_alarm
  - high_supply_air_temperature_alarm
  - low_return_air_temperature_alarm
  - low_supply_air_temperature_alarm
  - failed_outside_air_temperature_alarm
  uses:
  - economizer_mode
  - mixed_air_temperature_sensor
  - outside_air_damper_percentage_command
  - outside_air_temperature_sensor
  - return_air_temperature_sensor
  - supply_air_temperature_setpoint
  implements:
  - CONTROL


ECOND:
  guid: "2640d584-7b8e-4523-b894-beaf4b13e4c0"
  description: "Economizer mode control on discharge side - single zone"
  is_abstract: true
  opt_uses:
  - low_limit_outside_air_damper_percentage_command
  - mixed_air_temperature_sensor
  - outside_air_damper_percentage_sensor
  - outside_air_flowrate_sensor
  - outside_air_flowrate_setpoint
  - return_air_damper_percentage_command
  - return_air_temperature_sensor
  - failed_discharge_air_temperature_alarm
  - failed_mixed_air_temperature_alarm
  - high_mixed_air_temperature_alarm
  - low_mixed_air_temperature_alarm
  - high_return_air_temperature_alarm
  - failed_return_air_temperature_alarm
  - low_return_air_temperature_alarm
  - failed_outside_air_temperature_alarm
  uses:
  - discharge_air_temperature_sensor
  - discharge_air_temperature_setpoint
  - economizer_mode
  - outside_air_damper_percentage_command
  - outside_air_temperature_sensor
  implements:
  - CONTROL


ECONM:
  guid: "729bb0f5-4323-46c6-bfce-176bd4b55869"
  description: "Economizer mode control by mixed air"
  is_abstract: true
  opt_uses:
  - low_limit_outside_air_damper_percentage_command
  - outside_air_damper_percentage_sensor
  - outside_air_flowrate_sensor
  - outside_air_flowrate_setpoint
  - outside_air_relative_humidity_sensor
  - outside_air_specificenthalpy_sensor
  - return_air_damper_percentage_command
  - supply_air_temperature_sensor
  - failed_mixed_air_temperature_alarm
  - failed_outside_air_damper_alarm
  - high_mixed_air_temperature_alarm
  - low_mixed_air_temperature_alarm
  - high_return_air_temperature_alarm
  - failed_return_air_temperature_alarm
  - high_supply_air_temperature_alarm
  - low_return_air_temperature_alarm
  - low_supply_air_temperature_alarm
  - failed_outside_air_temperature_alarm
  uses:
  - economizer_mode
  - mixed_air_temperature_sensor
  - mixed_air_temperature_setpoint
  - outside_air_damper_percentage_command
  - outside_air_temperature_sensor
  - return_air_temperature_sensor
  implements:
  - CONTROL

ECONM2X:
  guid: "ebde3e58-1637-466e-9737-934e07bcd807"
  description: "Economizer mode control by dual mixed air sensors"
  is_abstract: true
  opt_uses:
  - low_limit_outside_air_damper_percentage_command
  - outside_air_damper_percentage_sensor
  - outside_air_flowrate_sensor
  - outside_air_flowrate_setpoint
  - return_air_damper_percentage_command
  - supply_air_temperature_sensor
  - high_return_air_temperature_alarm
  - failed_return_air_temperature_alarm
  - high_supply_air_temperature_alarm
  - low_return_air_temperature_alarm
  - low_supply_air_temperature_alarm
  - average_mixed_air_temperature_sensor
  - failed_mixed_air_temperature_alarm_1
  - failed_mixed_air_temperature_alarm_2
  - high_mixed_air_temperature_alarm_1
  - low_mixed_air_temperature_alarm_1
  - high_mixed_air_temperature_alarm_2
  - low_mixed_air_temperature_alarm_2
  - failed_outside_air_temperature_alarm
  uses:
  - economizer_mode
  - mixed_air_temperature_sensor_1
  - mixed_air_temperature_sensor_2
  - mixed_air_temperature_setpoint
  - outside_air_damper_percentage_command
  - outside_air_temperature_sensor
  - return_air_temperature_sensor
  implements:
  - CONTROL


ECONMD:
  guid: "d19e9024-ddb9-4f1a-8598-f30d52f0beb6"
  description: "Economizer mode control by mixed air - single zone"
  is_abstract: true
  opt_uses:
  - discharge_air_temperature_sensor
  - low_limit_outside_air_damper_percentage_command
  - outside_air_damper_percentage_sensor
  - outside_air_flowrate_sensor
  - outside_air_flowrate_setpoint
  - return_air_damper_percentage_command
  - return_air_temperature_sensor
  - failed_discharge_air_temperature_alarm
  - failed_mixed_air_temperature_alarm
  - high_mixed_air_temperature_alarm
  - low_mixed_air_temperature_alarm
  - high_return_air_temperature_alarm
  - failed_return_air_temperature_alarm
  - low_return_air_temperature_alarm
  - failed_outside_air_temperature_alarm
  uses:
  - economizer_mode
  - mixed_air_temperature_sensor
  - mixed_air_temperature_setpoint
  - outside_air_damper_percentage_command
  - outside_air_temperature_sensor
  implements:
  - CONTROL


ECONZ:
  guid: "a0c19e08-9bb2-4dc3-a65c-4ee050111d65"
  description: "Economizer mode control - single room"
  is_abstract: true
  opt_uses:
  - discharge_air_temperature_sensor
  - low_limit_outside_air_damper_percentage_command
  - mixed_air_temperature_sensor
  - outside_air_damper_percentage_sensor
  - outside_air_flowrate_sensor
  - outside_air_flowrate_setpoint
  - outside_air_relative_humidity_sensor
  - return_air_damper_percentage_command
  - return_air_temperature_sensor
  - failed_discharge_air_temperature_alarm
  - failed_mixed_air_temperature_alarm
  - high_mixed_air_temperature_alarm
  - low_mixed_air_temperature_alarm
  - failed_zone_air_temperature_alarm
  - high_return_air_temperature_alarm
  - failed_return_air_temperature_alarm
  - high_zone_air_temperature_alarm
  - low_return_air_temperature_alarm
  - low_zone_air_temperature_alarm
  - failed_outside_air_temperature_alarm
  uses:
  - economizer_mode
  - outside_air_damper_percentage_command
  - outside_air_temperature_sensor
  - zone_air_cooling_temperature_setpoint
  - zone_air_temperature_sensor
  implements:
  - CONTROL


VOADM:
  guid: "cfb7089c-d3b6-4afd-829a-aeeb05b6ff15"
  description: "Variable outside air damper monitoring."
  is_abstract: true
  opt_uses:
  - economizer_mode
  - low_limit_outside_air_damper_percentage_command
  - mixed_air_temperature_sensor
  - outside_air_damper_percentage_sensor
  - failed_mixed_air_temperature_alarm
  - high_mixed_air_temperature_alarm
  - low_mixed_air_temperature_alarm
  - failed_outside_air_damper_alarm
  - failed_outside_air_temperature_alarm
  uses:
  - outside_air_damper_percentage_command
  - outside_air_temperature_sensor
  implements:
  - MONITORING


BYPDM:
  guid: "b26b31a9-5a4a-4bd8-87d0-97260e739f32"
  description: "Bypass damper monitoring."
  is_abstract: true
  uses:
  - bypass_air_damper_percentage_command
  implements:
  - MONITORING


OAFM:
  guid: "4d6c951b-f9a2-445d-93d7-a8ab2aa523ad"
  description: "Outside air flow monitoring"
  is_abstract: true
  opt_uses:
  - outside_air_damper_percentage_sensor
  - outside_air_temperature_sensor
  - failed_outside_air_flowrate_alarm
  uses:
  - outside_air_flowrate_sensor
  implements:
  - MONITORING


OAFMC:
  guid: "a33ca954-5287-490f-89bc-c3e2b53ceee5"
  description: "Outside air flow control with minimum setpoint."
  is_abstract: true
  opt_uses:
  - economizer_mode
  - mixed_air_temperature_sensor
  - failed_mixed_air_temperature_alarm
  - high_mixed_air_temperature_alarm
  - low_mixed_air_temperature_alarm
  - ventilation_request_count
  uses:
  - outside_air_damper_percentage_command
  - outside_air_flowrate_sensor
  - ventilation_outside_air_flowrate_setpoint
  implements:
  - CONTROL


OAMC:
  guid: "48885f9d-2f9e-4c67-be4f-e558f801e02f"
  description: "Outside air flow control."
  is_abstract: true
  opt_uses:
  - outside_air_flowrate_sensor
  uses:
  - outside_air_damper_percentage_command
  - outside_air_damper_percentage_sensor
  implements:
  - CONTROL


OFC:
  guid: "9e54468c-0ab4-453c-a0e3-a9e70330fef1"
  description: "Outside air flow control monitoring (without a damper)."
  is_abstract: true
  uses:
  - outside_air_flowrate_sensor
  - outside_air_flowrate_setpoint
  implements:
  - OPERATIONAL


SFM:
  guid: "3dcbf69b-ae92-46e8-9b06-4bbb2b16a71f"
  description: "Supply air flow monitoring."
  is_abstract: true
  opt_uses:
  - high_supply_air_flowrate_alarm
  - low_supply_air_flowrate_alarm
  uses:
  - supply_air_flowrate_sensor
  implements:
  - MONITORING


DFM:
  guid: "fcf4568f-324c-49d3-8a57-c1d4fad24973"
  description: "Discharge air flow monitoring."
  is_abstract: true
  uses:
  - discharge_air_flowrate_sensor
  implements:
  - MONITORING
  opt_uses:
  - low_discharge_air_flowrate_alarm


SFC:
  guid: "53328995-5e0c-4929-af9f-052104076d11"
  description: "Supply air flow control."
  is_abstract: true
  uses:
  - supply_air_flowrate_sensor
  - supply_air_flowrate_setpoint
  implements:
  - OPERATIONAL


RFC:
  guid: "a8ff3d29-506c-4d34-aead-af60c4b68cb9"
  description: "Return air flow control."
  is_abstract: true
  uses:
  - return_air_flowrate_sensor
  - return_air_flowrate_setpoint
  implements:
  - OPERATIONAL


SARC:
  guid: "8802aca2-e086-43b1-8be2-1df1104a3f5d"
  description: "AHU supply air reset control."
  is_abstract: true
  opt_uses:
  - heating_request_count
  - supply_air_flowrate_sensor
  uses:
  - cooling_request_count
  - pressurization_request_count
  - supply_air_static_pressure_setpoint
  - supply_air_temperature_setpoint
  implements:
  - CONTROL


RWISOVPC:
  guid: "8741bbd4-d41e-4313-9c71-85995078216d"
  description: "Return water isolation valve percentage control."
  is_abstract: true
  opt_uses:
  - run_command
  uses:
  - return_water_valve_percentage_command
  - return_water_valve_percentage_sensor
  implements:
  - OPERATIONAL


CHWISOVM:
  guid: "9d50a373-7c09-49e0-8739-4f1fb18b18b5"
  description: "Chilled water isolation valve control."
  is_abstract: true
  opt_uses:
  - run_command
  uses:
  - chilled_water_isolation_valve_command
  - chilled_water_isolation_valve_status
  implements:
  - MONITORING


CDWISOVM:
  guid: "a90ebfb9-d964-4bc7-aebf-67a72866fd38"
  description: "Condensing water isolation valve control."
  is_abstract: true
  opt_uses:
  - run_command
  uses:
  - condensing_water_isolation_valve_command
  - condensing_water_isolation_valve_status
  implements:
  - MONITORING


CDWISOVPM:
  guid: "8308f584-0b61-4124-abb9-d8f5ca71e880"
  description: "Condensing water isolation valve percentage control."
  is_abstract: true
  opt_uses:
  - run_command
  - local_override_isolation_valve_alarm
  uses:
  - condensing_water_isolation_valve_percentage_command
  - condensing_water_isolation_valve_percentage_sensor
  implements:
  - MONITORING


CDWPVM:
  guid: "588692e6-84a9-4a31-8cc6-09eb599cbe54"
  description: "Condensing water pressure valve command and position monitoring (without regard to what controls it)."
  is_abstract: true
  opt_uses:
  - condensing_water_flowrate_sensor
  uses:
  - condensing_water_valve_percentage_sensor
  implements:
  - OPERATIONAL


CDWFRSM:
  guid: "2a153a56-29ae-403e-9b4d-9b16b3a4794c"
  description: "Condenser water flowrate status monitoring."
  is_abstract: true
  uses:
  - condensing_water_flowrate_status
  implements:
  - OPERATIONAL


BYPVPM:
  guid: "57766034-a856-4dfe-b070-fd65673d8dd0"
  description: "Bypass water valve percentage monitoring."
  is_abstract: true
  opt_uses:
  - bypass_valve_percentage_sensor
  - failed_bypass_valve_alarm
  - economizer_mode
  uses:
  - bypass_valve_percentage_command
  implements:
  - MONITORING


MWVPM:
  guid: "bd83e820-585d-4e03-9142-7d4355b41574"
  description: "Make-up water valve percentage control."
  is_abstract: true
  uses:
  - makeup_water_valve_percentage_command
  implements:
  - MONITORING


HXSWISOVPM:
  guid: "04a7805d-e8ff-4b53-9513-d88ede4635ff"
  description: "Heat exchanger supply isolation water valve percentage control."
  is_abstract: true
  uses:
  - heat_exchange_supply_water_isolation_valve_percentage_command
  - heat_exchange_supply_water_isolation_valve_percentage_sensor
  implements:
  - MONITORING


HXRWISOVPM:
  guid: "789cd63d-8168-43fe-9245-c54a8527482c"
  description: "Heat exchanger return isolation water valve percentage control."
  is_abstract: true
  uses:
  - heat_exchange_return_water_isolation_valve_percentage_command
  - heat_exchange_return_water_isolation_valve_percentage_sensor
  implements:
  - MONITORING


HXSWISOVM:
  guid: "3a617a80-2ab5-4eb5-9cf5-c327359a03c6"
  description: "Heat exchanger supply isolation water valve control."
  is_abstract: true
  uses:
  - heat_exchange_supply_water_isolation_valve_command
  - heat_exchange_supply_water_isolation_valve_status
  implements:
  - MONITORING


HXRWISOVM:
  guid: "48cee686-e728-4996-be87-0a280ecf9733"
  description: "Heat exchanger return isolation water valve control."
  is_abstract: true
  uses:
  - heat_exchange_return_water_isolation_valve_command
  - heat_exchange_return_water_isolation_valve_status
  implements:
  - MONITORING

PWECVC:
  guid: "c7d64d95-0215-4c9a-b422-a4fb7004f3e3"
  description: "Process water electricconductivity drain valve control."
  is_abstract: true
  uses:
  - drain_water_valve_command
  - process_water_electricconductivity_sensor
  - process_water_electricconductivity_setpoint
  implements:
  - OPERATIONAL

PWISOVM:
  guid: "f4ea38d8-031e-48cd-be80-43883419ed55"
  description: "Process water iso valve control."
  is_abstract: true
  uses:
  - process_water_isolation_valve_command
  implements:
  - MONITORING

PWVPM:
  guid: "2335c3b8-b27f-4ef0-b15b-7df5e8d25e4a"
  description: "Process water valve percentage control."
  is_abstract: true
  uses:
  - process_water_valve_percentage_command
  implements:
  - MONITORING

PWDVPM:
  guid: "2a424fbc-d5d8-4675-842a-996996344180"
  description: "Process water diverting valve percentage control."
  is_abstract: true
  opt_uses:
  - failed_process_water_diverting_valve_alarm
  uses:
  - process_water_diverting_valve_percentage_command
  - process_water_diverting_valve_percentage_sensor
  implements:
  - MONITORING

CHWBZC:
  guid: "cbdecbaf-5ddb-4f77-b85f-2fbd92970a70"
  description: "Chilled water valve binary (open/closed) control on zone side."
  is_abstract: true
  implements:
  - OPERATIONAL
  uses:
  - chilled_water_valve_command
  - zone_air_cooling_temperature_setpoint
  - zone_air_temperature_sensor
  opt_uses:
  - failed_chilled_water_valve_alarm
  - failed_zone_air_temperature_alarm
  - high_zone_air_temperature_alarm
  - low_zone_air_temperature_alarm
  - chilled_water_valve_status

CHWBYPVPM:
  guid: "68cd5104-bf2e-48f3-8b88-c12192509393"
  description: "Chilled water bypass valve percentage control."
  is_abstract: true
  opt_uses:
  - failed_chilled_water_bypass_valve_alarm
  uses:
  - chilled_water_bypass_valve_percentage_command
  - chilled_water_bypass_valve_percentage_sensor
  implements:
  - MONITORING

CHWBYPVBC:
  guid: "38064bbf-cd53-430d-af16-bf77d7e565a1"
  description: "Chilled water bypass valve binary (open/closed) control."
  is_abstract: true
  implements:
  - OPERATIONAL
  uses:
  - chilled_water_bypass_valve_command
  - chilled_water_bypass_valve_status

MXVPM:
  guid: "4bb25777-d661-4fd3-9f8f-a84b349ada87"
  description: "Mixing valve percent control."
  is_abstract: true
  opt_uses:
  - mixing_valve_percentage_sensor
  uses:
  - mixing_valve_percentage_command
  implements:
  - MONITORING


WFRM:
  guid: "f92ea2a3-9bbf-4559-b26d-2864a0a9f973"
  description: "Water flowrate monitoring."
  is_abstract: true
  uses:
  - flowrate_sensor
  implements:
  - MONITORING
  opt_uses:
  - low_flowrate_alarm


CMSWFRM:
  guid: "cbf519aa-fef1-4cb1-bfb5-6bded3b5dbf6"
  description: "Common supply water flowrate monitoring."
  is_abstract: true
  implements:
  - MONITORING
  uses:
  - common_supply_water_flowrate_sensor


WFRC:
  guid: "55e5d148-7001-40e2-b082-d17cafb3309a"
  description: "Water flowrate control."
  is_abstract: true
  uses:
  - flowrate_sensor
  - flowrate_setpoint
  implements:
  - OPERATIONAL
  opt_uses:
  - low_flowrate_alarm


MWFRC:
  guid: "b98a5846-1b69-47e4-8913-87beb392ddcb"
  description: "Minimum water flowrate control."
  is_abstract: true
  uses:
  - flowrate_sensor
  - low_limit_flowrate_setpoint
  implements:
  - OPERATIONAL
  opt_uses:
  - low_flowrate_alarm


CHWFRM:
  guid: "3a9f9c94-7d1e-4ed2-839f-66ce995e58fd"
  description: "Chilled water flowrate monitoring."
  is_abstract: true
  uses:
  - chilled_water_flowrate_sensor
  implements:
  - MONITORING


CHWFRSM:
  guid: "b980da9b-c3de-4aab-b6de-8ab6cbc53178"
  description: "Chilled water flowrate status monitoring."
  is_abstract: true
  uses:
  - chilled_water_flowrate_status
  implements:
  - MONITORING


SEPM:
  guid: "a4c57915-39de-47ef-ae66-643b4e12b180"
  description: "Shade extent control."
  is_abstract: true
  uses:
  - shade_extent_percentage_command
  implements:
  - MONITORING


STPM:
  guid: "8221a52f-102f-486e-8ae2-1c5eee8c31d0"
  description: "Shade tilt control."
  is_abstract: true
  uses:
  - shade_tilt_percentage_command
  implements:
  - MONITORING


IGM:
  guid: "ae569be0-3ab9-4f9e-904e-6839aca72b72"
  description: "Inlet guidevane monitoring."
  is_abstract: true
  uses:
  - inlet_guidevane_percentage_sensor
  implements:
  - OPERATIONAL


CLPM:
  guid: "603cc89d-c8f4-4ab6-bba2-447a2bd2bbab"
  description: "Cooling thermal monitoring."
  is_abstract: true
  uses:
  - cooling_thermal_power_sensor
  opt_uses:
  - cooling_thermal_energy_accumulator
  - cooling_thermalefficiency_sensor
  - power_sensor
  implements:
  - MONITORING


PCLPM:
  guid: "876a8eaa-b0a3-4af7-bdf8-fbef6a93aca5"
  description: "Process cooling thermal monitoring."
  is_abstract: true
  uses:
  - process_cooling_thermal_power_sensor
  implements:
  - MONITORING

### POTENTIALLY ONE-OFF TYPES ###
DDCO:
  guid: "0a322cf2-ad41-40f5-9d2f-d2ed8c4d67a8"
  description: "Flow control - dual duct, but only cooling."
  is_abstract: true
  uses:
  - cooling_air_damper_percentage_command_1
  - cooling_air_damper_percentage_command_2
  - cooling_air_flowrate_sensor_1
  - cooling_air_flowrate_sensor_2
  - cooling_air_flowrate_setpoint_1
  - cooling_air_flowrate_setpoint_2
  implements:
  - CONTROL


FDPM2X:
  guid: "7ac01e64-eadc-4690-8c12-1bd9f48cd9b3"
  description: "Filter pressure monitoring (2 sensors)."
  is_abstract: true
  uses:
  - filter_differential_pressure_sensor_1
  - filter_differential_pressure_sensor_2
  implements:
  - MONITORING


FDPSM2X:
  guid: "2d883683-d3fc-47c3-8efd-163df172ae9c"
  description: "Filter pressure status monitoring (2 sensors)."
  is_abstract: true
  uses:
  - filter_differential_pressure_status_1
  - filter_differential_pressure_status_2
  opt_uses:
  - filter_alarm_1
  - filter_alarm_2
  implements:
  - MONITORING


FDPSM4X:
  guid: "1f150c97-8cd5-436c-ba94-f249c076f498"
  description: "Filter pressure status monitoring (4 sensors)."
  is_abstract: true
  uses:
  - filter_differential_pressure_status_1
  - filter_differential_pressure_status_2
  - filter_differential_pressure_status_3
  - filter_differential_pressure_status_4
  opt_uses:
  - filter_alarm_1
  - filter_alarm_2
  - filter_alarm_3
  - filter_alarm_4
  implements:
  - MONITORING


FDPM3X:
  guid: "6b97820b-c413-4c11-ae60-00da68a99b2a"
  description: "Filter pressure monitoring (3 sensors)."
  is_abstract: true
  uses:
  - filter_differential_pressure_sensor_1
  - filter_differential_pressure_sensor_2
  - filter_differential_pressure_sensor_3
  implements:
  - MONITORING


FDPM4X:
  guid: "8d9c1975-d7e4-4e90-829c-8d8454b4bb9d"
  description: "Filter pressure monitoring (4 sensors)."
  is_abstract: true
  uses:
  - filter_differential_pressure_sensor_1
  - filter_differential_pressure_sensor_2
  - filter_differential_pressure_sensor_3
  - filter_differential_pressure_sensor_4
  implements:
  - MONITORING


CO2C2X:
  guid: "4f712687-0690-485d-9e73-4880d30eebf4"
  description: "Carbon dioxide control with dual zone sensors."
  is_abstract: true
  uses:
  - zone_air_co2_concentration_sensor_1
  - zone_air_co2_concentration_sensor_2
  - zone_air_co2_concentration_setpoint
  implements:
  - OPERATIONAL


DSP3X:
  guid: "c3a47cb2-1af2-4bc0-ac17-59fcb019d09f"
  description: "Dual setpoint zone temp control with 3 temp sensors."
  is_abstract: true
  opt_uses:
  - discharge_air_temperature_sensor
  - failed_discharge_air_temperature_alarm
  uses:
  - zone_air_cooling_temperature_setpoint
  - zone_air_heating_temperature_setpoint
  - zone_air_temperature_sensor_1
  - zone_air_temperature_sensor_2
  - zone_air_temperature_sensor_3
  implements:
  - OPERATIONAL


EFSS2X:
  guid: "2088a8dd-7821-4782-be8c-6396601bff6e"
  description: "Exhaust fan start-stop and feedback with two fans."
  is_abstract: true
  opt_uses:
  - exhaust_air_flowrate_capacity
  - exhaust_fan_current_sensor_1
  - exhaust_fan_current_sensor_2
  - exhaust_fan_power_capacity
  - exhaust_fan_power_sensor_1
  - exhaust_fan_power_sensor_2
  - failed_exhaust_fan_alarm_1
  - failed_exhaust_fan_alarm_2
  uses:
  - exhaust_fan_run_command_1
  - exhaust_fan_run_command_2
  - exhaust_fan_run_status_1
  - exhaust_fan_run_status_2
  implements:
  - OPERATIONAL


EFSS3X:
  guid: "48635fa0-7a1a-4266-96a1-af3a61f172b8"
  description: "Exhaust fan start-stop and feedback with three fans."
  is_abstract: true
  opt_uses:
  - exhaust_air_flowrate_capacity
  - exhaust_fan_current_sensor_1
  - exhaust_fan_current_sensor_2
  - exhaust_fan_current_sensor_3
  - exhaust_fan_power_capacity
  - exhaust_fan_power_sensor_1
  - exhaust_fan_power_sensor_2
  - exhaust_fan_power_sensor_3
  uses:
  - exhaust_fan_run_command_1
  - exhaust_fan_run_command_2
  - exhaust_fan_run_command_3
  - exhaust_fan_run_status_1
  - exhaust_fan_run_status_2
  - exhaust_fan_run_status_3
  implements:
  - OPERATIONAL


EFSS4X:
  guid: "fd0fd629-4909-4bbe-aaae-3210ba66c6fb"
  description: "Exhaust fan start-stop and feedback with four fans."
  is_abstract: true
  opt_uses:
  - exhaust_air_flowrate_capacity
  - exhaust_fan_current_sensor_1
  - exhaust_fan_current_sensor_2
  - exhaust_fan_current_sensor_3
  - exhaust_fan_current_sensor_4
  - exhaust_fan_power_capacity
  - exhaust_fan_power_sensor_1
  - exhaust_fan_power_sensor_2
  - exhaust_fan_power_sensor_3
  - exhaust_fan_power_sensor_4
  uses:
  - exhaust_fan_run_command_1
  - exhaust_fan_run_command_2
  - exhaust_fan_run_command_3
  - exhaust_fan_run_command_4
  - exhaust_fan_run_status_1
  - exhaust_fan_run_status_2
  - exhaust_fan_run_status_3
  - exhaust_fan_run_status_4
  implements:
  - OPERATIONAL


DF2XSS:
  guid: "d869bbc9-3715-498f-a923-94f436664cd0"
  description: "Discharge fan start-stop and feedback (2 pts)."
  is_abstract: true
  opt_uses:
  - discharge_fan_current_sensor
  - discharge_fan_power_sensor
  - discharge_fan_lost_power_alarm
  uses:
  - discharge_fan_run_command_1
  - discharge_fan_run_command_2
  - discharge_fan_run_status_1
  - discharge_fan_run_status_2
  implements:
  - OPERATIONAL


SFSS2X:
  guid: "85ace121-6411-41f7-aea0-03440c7d1352"
  description: "Supply fan start-stop and feedback for two fans."
  is_abstract: true
  opt_uses:
  - supply_air_flowrate_capacity
  - supply_fan_current_sensor_1
  - supply_fan_current_sensor_2
  - supply_fan_power_capacity
  - supply_fan_power_sensor_1
  - supply_fan_power_sensor_2
  - failed_supply_fan_alarm_1
  - failed_supply_fan_alarm_2
  uses:
  - supply_fan_run_command_1
  - supply_fan_run_command_2
  - supply_fan_run_status_1
  - supply_fan_run_status_2
  implements:
  - OPERATIONAL

SFSS3X:
  guid: "e1fba819-60f4-459e-ad37-5da8828618dd"
  description: "Supply fan start-stop and feedback for three fans."
  is_abstract: true
  opt_uses:
  - supply_air_flowrate_capacity
  - supply_fan_current_sensor_1
  - supply_fan_current_sensor_2
  - supply_fan_current_sensor_3
  - supply_fan_power_capacity
  - supply_fan_power_sensor_1
  - supply_fan_power_sensor_2
  - supply_fan_power_sensor_3
  uses:
  - supply_fan_run_command_1
  - supply_fan_run_command_2
  - supply_fan_run_command_3
  - supply_fan_run_status_1
  - supply_fan_run_status_2
  - supply_fan_run_status_3
  implements:
  - OPERATIONAL


SFSS4X:
  guid: "beae050d-0e1e-4a46-a10e-70cf833126a2"
  description: "Supply fan start-stop and feedback for four fans."
  is_abstract: true
  opt_uses:
  - supply_air_flowrate_capacity
  - supply_fan_current_sensor_1
  - supply_fan_current_sensor_2
  - supply_fan_current_sensor_3
  - supply_fan_current_sensor_4
  - supply_fan_power_capacity
  - supply_fan_power_sensor_1
  - supply_fan_power_sensor_2
  - supply_fan_power_sensor_3
  - supply_fan_power_sensor_4
  - failed_supply_fan_alarm_1
  - failed_supply_fan_alarm_2
  - failed_supply_fan_alarm_3
  - failed_supply_fan_alarm_4
  uses:
  - supply_fan_run_command_1
  - supply_fan_run_command_2
  - supply_fan_run_command_3
  - supply_fan_run_command_4
  - supply_fan_run_status_1
  - supply_fan_run_status_2
  - supply_fan_run_status_3
  - supply_fan_run_status_4
  implements:
  - OPERATIONAL


EFVSC2X:
  guid: "71c4f49c-a3be-4f1b-bbf2-dbbda9a13ec2"
  description: "Exhaust fan variable speed control with feedback and sensoring for two fans."
  is_abstract: true
  opt_uses:
  - exhaust_fan_current_sensor_1
  - exhaust_fan_current_sensor_2
  - exhaust_fan_power_sensor_1
  - exhaust_fan_power_sensor_2
  - exhaust_fan_speed_frequency_sensor_1
  - exhaust_fan_speed_frequency_sensor_2
  - exhaust_fan_speed_percentage_sensor_1
  - exhaust_fan_speed_percentage_sensor_2
  uses:
  - exhaust_fan_run_command_1
  - exhaust_fan_run_command_2
  - exhaust_fan_run_status_1
  - exhaust_fan_run_status_2
  - exhaust_fan_speed_percentage_command_1
  - exhaust_fan_speed_percentage_command_2
  implements:
  - OPERATIONAL


EFVSC3X:
  guid: "d199dfe8-97a9-4f29-aa27-9f48dafef3fd"
  description: "Exhaust fan variable speed control with feedback and sensoring for three fans."
  is_abstract: true
  opt_uses:
  - exhaust_fan_current_sensor_1
  - exhaust_fan_current_sensor_2
  - exhaust_fan_current_sensor_3
  - exhaust_fan_power_sensor_1
  - exhaust_fan_power_sensor_2
  - exhaust_fan_power_sensor_3
  - exhaust_fan_speed_frequency_sensor_1
  - exhaust_fan_speed_frequency_sensor_2
  - exhaust_fan_speed_frequency_sensor_3
  - exhaust_fan_speed_percentage_sensor_1
  - exhaust_fan_speed_percentage_sensor_2
  - exhaust_fan_speed_percentage_sensor_3
  uses:
  - exhaust_fan_run_command_1
  - exhaust_fan_run_command_2
  - exhaust_fan_run_command_3
  - exhaust_fan_run_status_1
  - exhaust_fan_run_status_2
  - exhaust_fan_run_status_3
  - exhaust_fan_speed_percentage_command_1
  - exhaust_fan_speed_percentage_command_2
  - exhaust_fan_speed_percentage_command_3
  implements:
  - OPERATIONAL


EFVSC4X:
  guid: "5c932992-91c9-4184-9f5f-24d62a99e559"
  description: "Exhaust fan variable speed control with feedback and sensoring for four fans."
  is_abstract: true
  opt_uses:
  - exhaust_fan_current_sensor_1
  - exhaust_fan_current_sensor_2
  - exhaust_fan_current_sensor_3
  - exhaust_fan_current_sensor_4
  - exhaust_fan_power_sensor_1
  - exhaust_fan_power_sensor_2
  - exhaust_fan_power_sensor_3
  - exhaust_fan_power_sensor_4
  - exhaust_fan_speed_frequency_sensor_1
  - exhaust_fan_speed_frequency_sensor_2
  - exhaust_fan_speed_frequency_sensor_3
  - exhaust_fan_speed_frequency_sensor_4
  - exhaust_fan_speed_percentage_sensor_1
  - exhaust_fan_speed_percentage_sensor_2
  - exhaust_fan_speed_percentage_sensor_3
  - exhaust_fan_speed_percentage_sensor_4
  uses:
  - exhaust_fan_run_command_1
  - exhaust_fan_run_command_2
  - exhaust_fan_run_command_3
  - exhaust_fan_run_command_4
  - exhaust_fan_run_status_1
  - exhaust_fan_run_status_2
  - exhaust_fan_run_status_3
  - exhaust_fan_run_status_4
  - exhaust_fan_speed_percentage_command_1
  - exhaust_fan_speed_percentage_command_2
  - exhaust_fan_speed_percentage_command_3
  - exhaust_fan_speed_percentage_command_4
  implements:
  - OPERATIONAL


SFVSC2X:
  guid: "4ec491a2-e832-4994-8496-e1034006495e"
  description: "Supply fan variable speed control with feedback and sensoring with two fans."
  is_abstract: true
  opt_uses:
  - supply_fan_current_sensor_1
  - supply_fan_current_sensor_2
  - supply_fan_power_sensor_1
  - supply_fan_power_sensor_2
  - supply_fan_speed_frequency_sensor_1
  - supply_fan_speed_frequency_sensor_2
  - supply_fan_speed_percentage_sensor_1
  - supply_fan_speed_percentage_sensor_2
  - supply_fan_torque_sensor_1
  - supply_fan_torque_sensor_2
  - supply_fan_voltage_sensor_1
  - supply_fan_voltage_sensor_2
  uses:
  - supply_fan_run_command_1
  - supply_fan_run_command_2
  - supply_fan_run_status_1
  - supply_fan_run_status_2
  - supply_fan_speed_percentage_command_1
  - supply_fan_speed_percentage_command_2
  implements:
  - OPERATIONAL


SFVSC3X:
  guid: "d60c4c55-8265-4ce8-b7a0-b63b93e2c11e"
  description: "Supply fan variable speed control with feedback and sensoring with three fans."
  is_abstract: true
  opt_uses:
  - ac_voltage_sensor_1
  - ac_voltage_sensor_2
  - ac_voltage_sensor_3
  - dc_voltage_sensor_1
  - dc_voltage_sensor_2
  - dc_voltage_sensor_3
  - supply_fan_current_sensor_1
  - supply_fan_current_sensor_2
  - supply_fan_current_sensor_3
  - supply_fan_power_sensor_1
  - supply_fan_power_sensor_2
  - supply_fan_power_sensor_3
  - supply_fan_run_mode_1
  - supply_fan_run_mode_2
  - supply_fan_run_mode_3
  - supply_fan_run_time_accumulator_1
  - supply_fan_run_time_accumulator_2
  - supply_fan_run_time_accumulator_3
  - supply_fan_speed_frequency_sensor_1
  - supply_fan_speed_frequency_sensor_2
  - supply_fan_speed_frequency_sensor_3
  - supply_fan_speed_percentage_sensor_1
  - supply_fan_speed_percentage_sensor_2
  - supply_fan_speed_percentage_sensor_3
  uses:
  - supply_fan_run_command_1
  - supply_fan_run_command_2
  - supply_fan_run_command_3
  - supply_fan_run_status_1
  - supply_fan_run_status_2
  - supply_fan_run_status_3
  - supply_fan_speed_percentage_command_1
  - supply_fan_speed_percentage_command_2
  - supply_fan_speed_percentage_command_3
  implements:
  - OPERATIONAL


SFVSC4X:
  guid: "8649a013-b152-4412-bfa6-f681d8a962df"
  description: "Supply fan variable speed control with feedback and sensoring with four fans."
  is_abstract: true
  opt_uses:
  - supply_fan_current_sensor_1
  - supply_fan_current_sensor_2
  - supply_fan_current_sensor_3
  - supply_fan_current_sensor_4
  - supply_fan_voltage_sensor_1
  - supply_fan_voltage_sensor_2
  - supply_fan_voltage_sensor_3
  - supply_fan_voltage_sensor_4
  - supply_fan_power_sensor_1
  - supply_fan_power_sensor_2
  - supply_fan_power_sensor_3
  - supply_fan_power_sensor_4
  - supply_fan_energy_accumulator_1
  - supply_fan_energy_accumulator_2
  - supply_fan_energy_accumulator_3
  - supply_fan_energy_accumulator_4
  - supply_fan_run_time_accumulator_1
  - supply_fan_run_time_accumulator_2
  - supply_fan_run_time_accumulator_3
  - supply_fan_run_time_accumulator_4
  - supply_fan_speed_frequency_sensor_1
  - supply_fan_speed_frequency_sensor_2
  - supply_fan_speed_frequency_sensor_3
  - supply_fan_speed_frequency_sensor_4
  - supply_fan_speed_percentage_sensor_1
  - supply_fan_speed_percentage_sensor_2
  - supply_fan_speed_percentage_sensor_3
  - supply_fan_speed_percentage_sensor_4
  - supply_fan_rotationalvelocity_sensor_1
  - supply_fan_rotationalvelocity_sensor_2
  - supply_fan_rotationalvelocity_sensor_3
  - supply_fan_rotationalvelocity_sensor_4
  uses:
  - supply_fan_run_command_1
  - supply_fan_run_command_2
  - supply_fan_run_command_3
  - supply_fan_run_command_4
  - supply_fan_run_status_1
  - supply_fan_run_status_2
  - supply_fan_run_status_3
  - supply_fan_run_status_4
  - supply_fan_speed_percentage_command_1
  - supply_fan_speed_percentage_command_2
  - supply_fan_speed_percentage_command_3
  - supply_fan_speed_percentage_command_4
  implements:
  - OPERATIONAL


BYPSSPC:
  guid: "1811cdec-15d7-4d1d-b819-f7673aa694c2"
  description: "Supply static pressure control with bypass damper."
  is_abstract: true
  opt_uses:
  - supply_air_flowrate_sensor
  - failed_supply_fan_alarm
  - failed_supply_air_static_pressure_alarm
  - high_supply_air_static_pressure_alarm
  - low_supply_air_static_pressure_alarm
  uses:
  - bypass_air_damper_percentage_command
  - supply_air_static_pressure_sensor
  - supply_air_static_pressure_setpoint
  - supply_fan_run_command
  - supply_fan_run_status
  implements:
  - CONTROL


BYPSSPC2X: # Consider virtual point for instances where dampers control to same value.
  guid: "f4de1232-617b-49c9-adc9-be8810631dbc"
  description: "Supply static pressure control with two bypass dampers."
  is_abstract: true
  opt_uses:
  - supply_air_flowrate_sensor
  - failed_supply_fan_alarm
  - failed_supply_air_static_pressure_alarm
  - high_supply_air_static_pressure_alarm
  - low_supply_air_static_pressure_alarm
  uses:
  - bypass_air_damper_percentage_command_1
  - bypass_air_damper_percentage_command_2
  - supply_air_static_pressure_sensor
  - supply_air_static_pressure_setpoint
  - supply_fan_run_command
  - supply_fan_run_status
  implements:
  - CONTROL


SWISOVM:
  guid: "650f3451-5e49-4161-b257-cfc578fb54b4"
  description: "Supply side isolation valve control."
  is_abstract: true
  uses:
  - supply_water_isolation_valve_command
  - supply_water_isolation_valve_status
  implements:
  - MONITORING
  opt_uses:
  - failed_isolation_valve_alarm
  - failed_supply_water_isolation_valve_alarm
  - supply_water_isolation_valve_percentage_sensor
  - local_override_isolation_valve_alarm

CHWRWDVPM:
  guid: "ac21d1e5-1e01-4612-af36-e71f0a0b58b2"
  description: "Chilled return water diverting valve percentage monitoring."
  is_abstract: true
  opt_uses:
  - failed_chilled_return_water_diverting_valve_alarm
  uses:
  - chilled_return_water_diverting_valve_percentage_command
  - chilled_return_water_diverting_valve_percentage_sensor
  implements:
  - MONITORING

SWDVPM:
  guid: "4a848219-0fdd-4f99-ae7d-5604cbf27bd9"
  description: "Supply water diverting valve percentage monitoring."
  is_abstract: true
  opt_uses:
  - failed_supply_water_diverting_valve_alarm
  uses:
  - supply_water_diverting_valve_percentage_command
  - supply_water_diverting_valve_percentage_sensor
  implements:
  - MONITORING

SWISOVPM:
  guid: "33856563-ebe5-42ee-a928-e8b46d81772d"
  description: "Supply side isolation valve percentage control."
  is_abstract: true
  opt_uses:
  - failed_supply_water_isolation_valve_alarm
  uses:
  - supply_water_isolation_valve_percentage_command
  - supply_water_isolation_valve_percentage_sensor
  implements:
  - MONITORING


RWISOVM:
  guid: "2d35bbb0-bcad-4f36-a8cb-0c9031d81886"
  description: "Return side isolation valve control."
  is_abstract: true
  opt_uses:
  - failed_return_water_isolation_valve_alarm
  - return_water_isolation_valve_percentage_sensor
  uses:
  - return_water_isolation_valve_command
  - return_water_isolation_valve_status
  implements:
  - MONITORING


RWISOVPM:
  guid: "a20fce9d-f8c0-4324-9ffd-8aaa3729b32d"
  description: "Return side isolation valve percentage control."
  is_abstract: true
  opt_uses:
  - failed_return_water_isolation_valve_alarm
  uses:
  - return_water_isolation_valve_percentage_command
  - return_water_isolation_valve_percentage_sensor
  implements:
  - MONITORING


CICHVISOVM3X:
  guid: "2fb6be93-58f7-4544-ad33-bae7bf47ff0a"
  description: "Circuit changeover valve for switching between Hot water system and Chiller "
  is_abstract: true
  uses:
  - circulation_changeover_isolation_valve_status_1
  - circulation_changeover_isolation_valve_status_2
  - circulation_changeover_isolation_valve_status_3
  implements:
  - MONITORING


CHWRWISOVPM:
  guid: "0a8333ee-fdc9-440b-9ebc-fb0e19e8cf5c"
  description: "Chilled water return side isolation valve percentage control."
  is_abstract: true
  opt_uses:
  - failed_chilled_return_water_isolation_valve_alarm
  uses:
  - chilled_return_water_isolation_valve_percentage_command
  - chilled_return_water_isolation_valve_percentage_sensor
  implements:
  - MONITORING


CHWRWISOVM:
  guid: "e9680821-b425-4b3f-bef2-b89795524460"
  description: "Chilled water return side isolation valve control."
  is_abstract: true
  opt_uses:
  - failed_chilled_return_water_isolation_valve_alarm
  - chilled_return_water_isolation_valve_percentage_sensor
  uses:
  - chilled_return_water_isolation_valve_command
  - chilled_return_water_isolation_valve_status
  implements:
  - MONITORING


CHWSWISOVPM:
  guid: "5f1963bf-1148-4881-8c6f-a20b39600e7e"
  description: "Chilled water supply side isolation valve percentage control."
  is_abstract: true
  opt_uses:
  - failed_chilled_supply_water_isolation_valve_alarm
  uses:
  - chilled_supply_water_isolation_valve_percentage_command
  - chilled_supply_water_isolation_valve_percentage_sensor
  implements:
  - MONITORING


CHWSWISOVM:
  guid: "1a187792-767f-4132-9333-161c6db07ce4"
  description: "Chilled water supply side isolation valve control."
  is_abstract: true
  opt_uses:
  - failed_chilled_supply_water_isolation_valve_alarm
  - chilled_supply_water_isolation_valve_percentage_sensor
  uses:
  - chilled_supply_water_isolation_valve_command
  - chilled_supply_water_isolation_valve_status
  implements:
  - MONITORING


PRWDT:
  guid: "cc3605dc-b8bc-4e50-a97c-6a450040bda1"
  description: "Temperature differential across process water."
  is_abstract: true
  implements:
  - MONITORING
  opt_uses:
  - process_cooling_thermal_power_sensor
  uses:
  - process_return_water_temperature_sensor
  - process_supply_water_temperature_sensor


PRWDT2X:
  guid: "a84edaa6-abe2-4496-9d44-9d5210573b13"
  description: "Temperature differential across 2 process water headers."
  is_abstract: true
  implements:
  - MONITORING
  opt_uses:
  - process_cooling_thermal_power_sensor_1
  - process_cooling_thermal_power_sensor_2
  uses:
  - process_return_water_temperature_sensor_1
  - process_return_water_temperature_sensor_2
  - process_supply_water_temperature_sensor_1
  - process_supply_water_temperature_sensor_2


PWFRM:
  guid: "617bdc3e-24b2-4e1f-b03e-9a179ce4fccd"
  description: "Flowrate monitoring for process water."
  is_abstract: true
  implements:
  - MONITORING
  uses:
  - process_water_flowrate_sensor


PWFRM2X:
  guid: "7ee01573-42e1-4b4b-9dae-8c4950ce6e29"
  description: "Flowrate monitoring for 2 process water headers."
  is_abstract: true
  implements:
  - MONITORING
  uses:
  - process_water_flowrate_sensor_1
  - process_water_flowrate_sensor_2


PWDPM:
  guid: "f6ba0e90-e329-4170-96db-1b0ea822db23"
  description: "Differential pressure monitoring for process water."
  is_abstract: true
  implements:
  - MONITORING
  uses:
  - process_water_differential_pressure_sensor


PWDPM2X:
  guid: "95241eea-6d22-400c-aa92-c0e7caf8a4d1"
  description: "Differential pressure monitoring for 2 process water headers."
  is_abstract: true
  implements:
  - MONITORING
  uses:
  - process_water_differential_pressure_sensor_1
  - process_water_differential_pressure_sensor_2


CWRISOVPM:
  guid: "ec4e3b78-417d-47a3-bbbf-d031f31d2d3d"
  description: "Condensing water return isolation valve percentage control."
  is_abstract: true
  opt_uses:
  - failed_condensing_return_water_isolation_valve_alarm
  uses:
  - condensing_return_water_isolation_valve_percentage_command
  - condensing_return_water_isolation_valve_percentage_sensor
  implements:
  - MONITORING


CWRISOVM:
  guid: "cb8b8c1e-30c2-48fc-b6c0-44d73468d994"
  description: "Condensing water return isolation valve control."
  is_abstract: true
  opt_uses:
  - failed_condensing_return_water_isolation_valve_alarm
  uses:
  - condensing_return_water_isolation_valve_command
  - condensing_return_water_isolation_valve_status
  implements:
  - MONITORING


CWSISOVPM:
  guid: "3221aa75-8df4-4964-82dd-9a5c59c3a73b"
  description: "Condensing water supply isolation valve percentage control."
  is_abstract: true
  opt_uses:
  - failed_condensing_supply_water_isolation_valve_alarm
  uses:
  - condensing_supply_water_isolation_valve_percentage_command
  - condensing_supply_water_isolation_valve_percentage_sensor
  implements:
  - MONITORING


CWSISOVM:
  guid: "6284c4c0-1261-44f7-bebb-ab6aa11443ca"
  description: "Condensing water supply isolation valve control."
  is_abstract: true
  opt_uses:
  - failed_condensing_supply_water_isolation_valve_alarm
  uses:
  - condensing_supply_water_isolation_valve_command
  - condensing_supply_water_isolation_valve_status
  implements:
  - MONITORING


CHWRISOVPM:
  guid: "e9fd8609-a3da-4c2a-bd3b-df8692285add"
  description: "Chilled water return isolation valve percentage control."
  is_abstract: true
  uses:
  - chilled_return_water_isolation_valve_percentage_command
  - chilled_return_water_isolation_valve_percentage_sensor
  opt_uses:
  - failed_chilled_return_water_isolation_valve_alarm
  implements:
  - MONITORING


WDPM:
  guid: "417a56f9-4c22-454a-8aa9-e6764d9fea8e"
  description: "Differential pressure monitoring."
  is_abstract: true
  uses:
  - differential_pressure_sensor
  opt_uses:
  - high_differential_pressure_alarm
  - low_differential_pressure_alarm

GDPM:
  guid: "5b7cc033-05fc-473c-832a-6164a82059dd"
  description: "Differential pressure monitoring for glycol."
  is_abstract: true
  uses:
  - glycol_differential_pressure_sensor
  opt_uses:
  - supply_glycol_pressure_sensor

CHWDPM:
  guid: "dcdb66fc-576b-4475-a1cd-f143e16edcde"
  description: "Differential pressure monitoring for chilled water."
  is_abstract: true
  uses:
  - chilled_water_differential_pressure_sensor

CHWDPC:
  guid: "ea883ebb-51f0-4ea3-9f6c-e3dae016e325"
  description: "Differential pressure control for chilled water."
  is_abstract: true
  uses:
  - chilled_water_differential_pressure_sensor
  - chilled_water_differential_pressure_setpoint

CHWDTC:
  guid: "0ebb5fa0-c205-4238-8f73-296667e7169c"
  description: "Differential temperature control for chilled water."
  is_abstract: true
  implements:
  - CONTROL
  uses:
  - chilled_water_differential_temperature_sensor
  - chilled_water_differential_temperature_setpoint

CHDX4SC:
  guid: "52c7a4a2-d587-46d5-96c9-d1bdf60daa81"
  description: "Chiller control on supply side with 4 compressors."
  is_abstract: true
  opt_uses:
  - chilled_return_water_temperature_sensor
  - compressor_speed_frequency_sensor
  - compressor_speed_percentage_command
  - compressor_speed_percentage_sensor
  - cooling_percentage_command
  uses:
  - chilled_supply_water_temperature_sensor
  - chilled_supply_water_temperature_setpoint
  - compressor_run_command_1
  - compressor_run_command_2
  - compressor_run_command_3
  - compressor_run_command_4
  - compressor_run_status_1
  - compressor_run_status_2
  - compressor_run_status_3
  - compressor_run_status_4


CHDX2SC:
  guid: "7383de4b-4fcd-4504-b91a-3fd2576845fb"
  description: "Chiller control on supply side with 2 compressors."
  is_abstract: true
  opt_uses:
  - chilled_return_water_temperature_sensor
  - compressor_speed_frequency_sensor
  - compressor_speed_percentage_command
  - compressor_speed_percentage_sensor
  - cooling_percentage_command
  - cooling_request_count
  uses:
  - chilled_supply_water_temperature_sensor
  - chilled_supply_water_temperature_setpoint
  - compressor_run_command_1
  - compressor_run_command_2
  - compressor_run_status_1
  - compressor_run_status_2


CHDXSC:
  guid: "cc5a8afe-0752-4b8d-846a-5848bf056ddd"
  description: "Chiller control on supply side, single stage."
  is_abstract: true
  opt_uses:
  - chilled_return_water_temperature_sensor
  - compressor_speed_frequency_sensor
  - compressor_speed_percentage_command
  - compressor_speed_percentage_sensor
  - cooling_percentage_command
  - compressor_lost_power_alarm
  - failed_compressor_alarm
  - overload_compressor_alarm
  uses:
  - chilled_supply_water_temperature_sensor
  - chilled_supply_water_temperature_setpoint
  - compressor_run_command
  - compressor_run_status


CHDXVSC:
  guid: "7a5e238a-a1b2-4aac-88e3-cffc18960489"
  description: "Variable speed compressor control."
  is_abstract: true
  uses:
  - compressor_run_command
  - compressor_run_status
  - compressor_speed_percentage_sensor
  opt_uses:
  - compressor_current_sensor
  - compressor_speed_frequency_sensor
  - compressor_voltage_sensor
  - compressor_lost_power_alarm
  - failed_compressor_alarm
  - overload_compressor_alarm

CHDXVSC2X:
  guid: "cddb43aa-3122-44e2-96f7-906259bb3e8c"
  description: "Dual compressor variable speed control."
  is_abstract: true
  uses:
  - compressor_run_command_1
  - compressor_run_command_2
  - compressor_run_status_1
  - compressor_run_status_2
  - compressor_speed_percentage_sensor_1
  - compressor_speed_percentage_sensor_2
  opt_uses:
  - compressor_speed_frequency_sensor_1
  - compressor_speed_frequency_sensor_2

CDWFRM:
  guid: "b4cd6a63-df02-4c7b-bf81-3902cd827241"
  description: "Condenser water flowrate monitoring."
  is_abstract: true
  uses:
  - condensing_water_flowrate_sensor
  implements:
  - MONITORING


REFSM:
  guid: "dfcadf28-6b6f-405b-b6f9-c6ac4f445e96"
  description: "Refrigerant saturation monitoring."
  is_abstract: true
  opt_uses:
  - refrigerant_discharge_temperature_sensor
  - refrigerant_suction_temperature_sensor
  uses:
  - refrigerant_condenser_saturation_temperature_sensor
  - refrigerant_evaporator_saturation_temperature_sensor
  implements:
  - MONITORING


PDSCV:
  guid: "b1eac019-247c-4669-bd66-f70f262f9af7"
  description: "Pressure-dependent supply damper control for ventilation purposes (CO2 or VOC)."
  is_abstract: true
  uses:
  - supply_air_damper_percentage_command
  - supply_air_damper_percentage_sensor
  implements:
  - CONTROL


SDBPC:
  guid: "881f3d79-d107-4268-83c6-f16e3ae7fb5a"
  description: "Back-pressure controlling supply damper."
  is_abstract: true
  opt_uses:
  - supply_air_flowrate_sensor
  - failed_supply_air_static_pressure_alarm
  - high_supply_air_static_pressure_alarm
  - low_supply_air_static_pressure_alarm
  uses:
  - supply_air_damper_percentage_command
  - supply_air_damper_percentage_sensor
  - supply_air_static_pressure_sensor
  - supply_air_static_pressure_setpoint
  implements:
  - MONITORING


HWVM:
  guid: "9e86fa93-01d8-4536-815b-1b031b165f3f"
  description: "Heating water valve command and position monitoring (without regard to what controls it)."
  is_abstract: true
  opt_uses:
  - heating_thermal_power_capacity
  - heating_water_flowrate_sensor
  uses:
  - heating_water_valve_percentage_command
  - heating_water_valve_percentage_sensor
  implements:
  - OPERATIONAL


CHWVM:
  guid: "73411f3e-5c42-40cb-8d6c-82f1e2358844"
  description: "Chilled water valve command and position monitoring (without regard to what controls it)."
  is_abstract: true
  opt_uses:
  - chilled_water_flowrate_sensor
  - cooling_thermal_power_capacity
  - failed_chilled_water_valve_alarm
  - frost_alarm
  uses:
  - chilled_water_valve_percentage_command
  - chilled_water_valve_percentage_sensor
  implements:
  - OPERATIONAL


RMM:
  guid: "162df361-7593-4e36-bf41-e7fa667244dd"
  description: "Run mode monitoring."
  is_abstract: true
  uses:
  - run_mode


DSPZDHC:
  guid: "365e7bc0-cc71-4fdd-937c-c8be0011636e"
  description: "Zone dual setpoint humidification/dehumidification control."
  is_abstract: true
  opt_uses:
  - humidification_percentage_command
  - failed_humidifier_alarm
  uses:
  - dehumidification_run_command
  - humidification_run_command
  - zone_air_dehumidification_relative_humidity_setpoint
  - zone_air_humidification_relative_humidity_setpoint
  - zone_air_relative_humidity_sensor
  implements:
  - CONTROL


EFC:
  guid: "12587490-2e23-4c9c-9b4f-6980f855ed41"
  description: "Exhaust air flow control."
  is_abstract: true
  uses:
  - exhaust_air_flowrate_sensor
  - exhaust_air_flowrate_setpoint
  implements:
  - OPERATIONAL


DXDDC:
  guid: "a3f8ff4c-3cfc-4832-a0f3-1526c82b4e9e"
  description: "DX cooling dual setpoint control on discharge side"
  is_abstract: true
  opt_uses:
  - compressor_run_status
  - cooling_percentage_command
  - compressor_lost_power_alarm
  - failed_compressor_alarm
  - failed_discharge_air_temperature_alarm
  - overload_compressor_alarm
  uses:
  - compressor_run_command
  - discharge_air_cooling_temperature_setpoint
  - discharge_air_heating_temperature_setpoint
  - discharge_air_temperature_sensor
  implements:
  - CONTROL


HTDDC:
  guid: "9e35fc23-e57e-461a-8ad0-09d91a86bb78"
  description: "Gas or electric heating dual setpoint control on discharge side"
  is_abstract: true
  opt_uses:
  - heater_run_status
  - heating_percentage_command
  - failed_discharge_air_temperature_alarm
  uses:
  - discharge_air_cooling_temperature_setpoint
  - discharge_air_heating_temperature_setpoint
  - discharge_air_temperature_sensor
  - heater_run_command
  implements:
  - CONTROL


REFSM2X:
  guid: "4690aaf5-e70c-43e0-aabb-38d209b8c2aa"
  description: "Refrigerant temperature monitoring for 2 circuits."
  is_abstract: true
  opt_uses:
  - refrigerant_discharge_temperature_sensor_1
  - refrigerant_discharge_temperature_sensor_2
  - refrigerant_suction_temperature_sensor_1
  - refrigerant_suction_temperature_sensor_2
  uses:
  - refrigerant_condenser_saturation_temperature_sensor_1
  - refrigerant_condenser_saturation_temperature_sensor_2
  - refrigerant_evaporator_saturation_temperature_sensor_1
  - refrigerant_evaporator_saturation_temperature_sensor_2
  implements:
  - MONITORING


REFPM:
  guid: "a2aeaac3-35be-4e06-89fe-560d7ec5935e"
  description: "Refrigerant pressure monitoring for a single circuit."
  is_abstract: true
  opt_uses:
  - refrigerant_differential_pressure_sensor
  - refrigerant_high_pressure_status
  - refrigerant_low_pressure_status
  uses:
  - refrigerant_condenser_pressure_sensor
  - refrigerant_evaporator_pressure_sensor
  implements:
  - MONITORING


REFPM2X:
  guid: "6f2fadec-2b16-4410-8fb5-f6e52c6f13e4"
  description: "Refrigerant pressure monitoring for 2 circuits."
  is_abstract: true
  opt_uses:
  - refrigerant_differential_pressure_sensor_1
  - refrigerant_differential_pressure_sensor_2
  uses:
  - refrigerant_condenser_pressure_sensor_1
  - refrigerant_condenser_pressure_sensor_2
  - refrigerant_evaporator_pressure_sensor_1
  - refrigerant_evaporator_pressure_sensor_2
  implements:
  - MONITORING


SWPSS:
  guid: "0647053a-4f19-483a-9ad4-4dc4d1472775"
  description: "Sweeper pump start stop monitoring."
  is_abstract: true
  uses:
  - sweeper_pump_run_command
  - sweeper_pump_run_status
  implements:
  - OPERATIONAL


DRPM:
  guid: "ae1c0c1a-981c-4a56-9640-afd961cf0f9a"
  description: "Drain pump monitoring."
  is_abstract: true
  opt_uses:
  - input_motor_power_status
  - water_high_level_status
  - water_low_level_status
  - failed_drain_pump_alarm
  uses:
  - drain_pump_run_status
  implements:
  - MONITORING


SDM:
  guid: "40dc57c7-1efd-483d-a2c0-46077595b2b8"
  description: "Supply air damper monitoring."
  is_abstract: true
  opt_uses:
  - failed_supply_air_damper_alarm
  uses:
  - supply_air_damper_command
  - supply_air_damper_status


ECDDC:
  guid: "4874434d-75fd-4a18-aca5-70851c77ea0b"
  description: "Evaporative cooler control on discharge side."
  is_abstract: true
  opt_uses:
  - cooling_percentage_sensor
  - evaporative_cooler_run_status
  - failed_discharge_air_temperature_alarm
  uses:
  - discharge_air_cooling_temperature_setpoint
  - discharge_air_heating_temperature_setpoint
  - discharge_air_temperature_sensor
  - evaporative_cooler_run_command
  implements:
  - CONTROL


DXSDC:
  guid: "ea721fc2-16b9-4bb9-9b59-09c9e1ae1362"
  description: "Compressor run control on supply side, dual setpoints."
  is_abstract: true
  opt_uses:
  - compressor_run_status
  - compressor_speed_percentage_command
  - cooling_percentage_command #Serves as a duty cycle for single-stage DX sections.
  - cooling_thermal_power_capacity
  - leaving_cooling_coil_temperature_sensor
  - compressor_lost_power_alarm
  - failed_compressor_alarm
  - high_supply_air_temperature_alarm
  - low_supply_air_temperature_alarm
  - overload_compressor_alarm
  uses:
  - compressor_run_command
  - supply_air_cooling_temperature_setpoint
  - supply_air_heating_temperature_setpoint
  - supply_air_temperature_sensor
  implements:
  - CONTROL


ETM4X:
  guid: "56fb8b0b-74c6-47be-ad97-189b89c4c78a"
  description: "Basic exhaust temperature monitoring."
  is_abstract: true
  uses:
  - exhaust_air_temperature_sensor_1
  - exhaust_air_temperature_sensor_2
  - exhaust_air_temperature_sensor_3
  - exhaust_air_temperature_sensor_4
  implements:
  - MONITORING


DX6SC:
  guid: "f2fed45c-84e5-4905-b01d-5397cffb7a0e"
  description: "Six compressor run control on supply air side."
  is_abstract: true
  opt_uses:
  - compressor_speed_percentage_command
  - cooling_percentage_command
  - cooling_request_count
  - cooling_thermal_power_capacity
  - leaving_cooling_coil_temperature_sensor
  - high_supply_air_temperature_alarm
  - low_supply_air_temperature_alarm
  uses:
  - compressor_run_command_1
  - compressor_run_command_2
  - compressor_run_command_3
  - compressor_run_command_4
  - compressor_run_command_5
  - compressor_run_command_6
  - compressor_run_status_1
  - compressor_run_status_2
  - compressor_run_status_3
  - compressor_run_status_4
  - compressor_run_status_5
  - compressor_run_status_6
  - supply_air_temperature_sensor
  - supply_air_temperature_setpoint
  implements:
  - CONTROL


DX2DSPRTC:
  guid: "d0ac0571-5f48-464c-bd43-dc58ac879fa9"
  description: "Two-stage compressor run control with dual return temp control."
  is_abstract: true
  opt_uses:
  - compressor_speed_percentage_command
  - cooling_percentage_command
  - cooling_stage_run_count
  - cooling_thermal_power_capacity
  - leaving_cooling_coil_temperature_sensor
  - high_return_air_temperature_alarm
  - failed_return_air_temperature_alarm
  - low_return_air_temperature_alarm
  uses:
  - compressor_run_command_1
  - compressor_run_command_2
  - compressor_run_status_1
  - compressor_run_status_2
  - return_air_cooling_temperature_setpoint
  - return_air_heating_temperature_setpoint
  - return_air_temperature_sensor
  implements:
  - CONTROL


HPDSPRTC:
  guid: "211fecae-8082-4a69-b27d-e39cdaf65362"
  description: "Heat pump run control with dual return temp control."
  is_abstract: true
  opt_uses:
  - compressor_speed_percentage_command
  - cooling_percentage_command
  - cooling_thermal_power_capacity
  - discharge_air_temperature_sensor
  - leaving_cooling_coil_temperature_sensor
  - compressor_lost_power_alarm
  - failed_compressor_alarm
  - failed_discharge_air_temperature_alarm
  - high_return_air_temperature_alarm
  - failed_return_air_temperature_alarm
  - low_return_air_temperature_alarm
  - overload_compressor_alarm
  uses:
  - compressor_run_command
  - compressor_run_status
  - reversing_valve_command
  - return_air_cooling_temperature_setpoint
  - return_air_heating_temperature_setpoint
  - return_air_temperature_sensor
  implements:
  - CONTROL


DX4DC:
  guid: "f833b8eb-fdb9-4680-893f-77f87a0a991e"
  description: "Four stage compressor run control on discharge air side (DTC)."
  is_abstract: true
  opt_uses:
  - compressor_speed_percentage_command
  - cooling_percentage_command
  - cooling_thermal_power_capacity
  - leaving_cooling_coil_temperature_sensor
  - failed_discharge_air_temperature_alarm
  uses:
  - compressor_run_command_1
  - compressor_run_command_2
  - compressor_run_command_3
  - compressor_run_command_4
  - compressor_run_status_1
  - compressor_run_status_2
  - compressor_run_status_3
  - compressor_run_status_4
  - discharge_air_temperature_sensor
  - discharge_air_temperature_setpoint
  implements:
  - CONTROL


DX6SWC:
  guid: "8b0ee974-bc6c-445f-9f5a-25b311e80740"
  description: "Six compressor run control on supply water side."
  is_abstract: true
  opt_uses:
  - compressor_speed_percentage_command
  - compressor_speed_percentage_sensor
  - cooling_percentage_command
  - cooling_thermal_power_capacity
  - high_supply_water_temperature_alarm
  - low_supply_water_temperature_alarm
  uses:
  - compressor_run_command_1
  - compressor_run_command_2
  - compressor_run_command_3
  - compressor_run_command_4
  - compressor_run_command_5
  - compressor_run_command_6
  - compressor_run_status_1
  - compressor_run_status_2
  - compressor_run_status_3
  - compressor_run_status_4
  - compressor_run_status_5
  - compressor_run_status_6
  - supply_water_temperature_sensor
  - supply_water_temperature_setpoint
  implements:
  - CONTROL


DRSM3X:
  guid: "c944d990-d8a9-4e04-a9f0-d0490fe5bce4"
  description: "Dryer status monitoring with 3 dryer_run_status points."
  is_abstract: true
  uses:
  - dryer_run_status_1
  - dryer_run_status_2
  - dryer_run_status_3
  implements:
  - MONITORING


DRSM5X:
  guid: "24163e23-9488-4804-9d07-9a40ae3f693e"
  description: "Dryer status monitoring with 5 dryer_run_status points."
  is_abstract: true
  uses:
  - dryer_run_status_1
  - dryer_run_status_2
  - dryer_run_status_3
  - dryer_run_status_4
  - dryer_run_status_5
  implements:
  - MONITORING


DRSM8X:
  guid: "69f3f878-0bf0-4544-adbc-2192ac3b6138"
  description: "Dryer status monitoring with 8 dryer_run_status points."
  is_abstract: true
  uses:
  - dryer_run_status_1
  - dryer_run_status_2
  - dryer_run_status_3
  - dryer_run_status_4
  - dryer_run_status_5
  - dryer_run_status_6
  - dryer_run_status_7
  - dryer_run_status_8
  implements:
  - MONITORING

DRSM2X:
  guid: "60984796-4324-4f1f-9afb-fbb69f86a91c"
  description: "Dryer status monitoring with 2 dryer_run_status points."
  is_abstract: true
  uses:
  - dryer_run_status_1
  - dryer_run_status_2
  implements:
  - MONITORING

AHAC:
  guid: "f34854e7-cf5e-4477-baaa-e72f80a28bcd"
  description: "Tag to indicate an after hours activation method e.g. push button associated with this device."
  is_abstract: true
  uses:
  - user_occupancy_override_status
  - zone_occupancy_status
  implements:
  - OPERATIONAL


DFFC:
  guid: "118449f6-f7e1-4c5b-ab15-fe67d43a2718"
  description: "Discharge fan flow control"
  is_abstract: true
  uses:
  - discharge_air_flowrate_sensor
  - discharge_air_flowrate_setpoint
  - discharge_fan_run_command
  - discharge_fan_run_status
  - discharge_fan_speed_percentage_command
  implements:
  - CONTROL
  opt_uses:
  - failed_discharge_fan_alarm
  - low_discharge_air_flowrate_alarm


EFM:
  guid: "2dba33f6-54ef-47eb-93ca-d8892ee84a06"
  description: "Exhaust air flow monitoring"
  is_abstract: true
  uses:
  - exhaust_air_flowrate_sensor
  implements:
  - OPERATIONAL


SWTM:
  guid: "353200de-deca-44b5-a664-e725c857a24f"
  description: "Supply water temperature monitoring."
  is_abstract: true
  implements:
  - MONITORING
  opt_uses:
  - cooling_request_count
  - heating_request_count
  - return_water_temperature_sensor
  - high_supply_water_temperature_alarm
  - low_supply_water_temperature_alarm
  uses:
  - supply_water_temperature_sensor

SWTM2X:
  guid: "5fe10f00-bfb6-4493-b8bd-0d58f47a88b4"
  description: "Dual supply water temperature monitoring."
  is_abstract: true
  implements:
  - MONITORING
  opt_uses:
  - cooling_request_count_1
  - heating_request_count_1
  - return_water_temperature_sensor_1
  - high_supply_water_temperature_alarm_1
  - low_supply_water_temperature_alarm_1
  - cooling_request_count_2
  - heating_request_count_2
  - return_water_temperature_sensor_2
  - high_supply_water_temperature_alarm_2
  - low_supply_water_temperature_alarm_2
  uses:
  - supply_water_temperature_sensor_1
  - supply_water_temperature_sensor_2

RWTM:
  guid: "c317c88d-f090-4cd9-9289-6e03e24e496f"
  description: "Return water temperature monitoring."
  is_abstract: true
  implements:
  - MONITORING
  opt_uses:
  - cooling_request_count
  - heating_request_count
  - high_return_water_temperature_alarm
  - low_return_water_temperature_alarm
  uses:
  - return_water_temperature_sensor


WSERWTM:
  guid: "132824f4-213b-4e8f-85f9-fdad8a194146"
  description: "Water side economizer return water temperature monitoring."
  is_abstract: true
  implements:
  - MONITORING
  uses:
  - economizer_return_water_temperature_sensor
  opt_uses:
  - high_economizer_return_water_temperature_alarm
  - low_economizer_return_water_temperature_alarm


CWDPM:
  guid: "d71e1e0d-35d6-4b53-a570-2e12959c951b"
  description: "Differential pressure monitoring for condenser water."
  is_abstract: true
  implements:
  - MONITORING
  uses:
  - condensing_water_differential_pressure_sensor

CWDTC:
  guid: "a9c672e6-0a06-4b6b-a67f-557288ba38cc"
  description: "Differential temperature control for condenser water."
  is_abstract: true
  implements:
  - CONTROL
  uses:
  - condensing_water_differential_temperature_sensor
  - condensing_water_differential_temperature_setpoint

DICM:
  guid: "0c42ee3c-eb6c-4624-a4ab-4f8f0f483778"
  description: "Damper isolation control and monitoring. "
  is_abstract: true
  uses:
  - supply_air_isolation_damper_closed_status
  - supply_air_isolation_damper_command
  - supply_air_isolation_damper_open_status


UV:
  guid: "6f7a15ff-40b1-4c49-b70b-18e409db171b"
  description: "Ultraviolet lamp operation."
  is_abstract: true
  opt_uses:
  - ultraviolet_lamp_run_mode
  - failed_ultraviolet_lamp_alarm
  uses:
  - ultraviolet_lamp_run_command
  - ultraviolet_lamp_run_status


H3X:
  guid: "dd956d92-525a-4970-86f8-c48ed8e5282a"
  description: "Triple heater monitoring."
  is_abstract: true
  implements:
  - MONITORING
  uses:
  - heater_run_command_1
  - heater_run_command_2
  - heater_run_command_3
  - heater_run_status_1
  - heater_run_status_2
  - heater_run_status_3


CHWBRC:
  guid: "4732dcec-2cab-418e-8c7c-d805f86905e7"
  description: "Chilled water valve binary (open/closed) monitoring/controlling. Return air temperature control."
  is_abstract: true
  implements:
  - OPERATIONAL
  uses:
  - chilled_water_valve_command
  - return_air_temperature_sensor
  - return_air_temperature_setpoint
  opt_uses:
  - failed_chilled_water_valve_alarm
  - high_return_air_temperature_alarm
  - failed_return_air_temperature_alarm
  - low_return_air_temperature_alarm


CHWISOVPM:
  guid: "d9f7e2fd-391e-48cf-9483-f3f6e19b1b6d"
  description: "Chllled water isolation valve percentage control."
  is_abstract: true
  implements:
  - OPERATIONAL
  uses:
  - chilled_water_isolation_valve_percentage_command
  - chilled_water_isolation_valve_percentage_sensor


CWCS:
  guid: "e186aea0-5702-4c18-b384-0d95851764c2"
  description: "Condensing water valve percentage control."
  is_abstract: true
  implements:
  - OPERATIONAL
  uses:
  - condensing_water_valve_percentage_command
  - condensing_water_valve_percentage_sensor


DPM:
  guid: "b848804b-3954-4982-9333-5232eae0bd00"
  description: "Damper percentage control."
  is_abstract: true
  implements:
  - OPERATIONAL
  uses:
  - damper_percentage_command
  - damper_percentage_sensor


DFVSMC:
  guid: "1e59e4d6-d645-4685-b1a5-e113d5e2100f"
  description: "Multi-speed control mode for discharge fans."
  is_abstract: true
  uses:
  - discharge_fan_run_command
  - discharge_fan_run_status
  - discharge_fan_speed_mode
  implements:
  - OPERATIONAL
  opt_uses:
  - failed_discharge_fan_alarm


DFVDSC:
  guid: "38648763-53c2-4464-9133-b42d40dcead3"
  description: "Discharge fan control with toggled variable or discrete speed control. This allows the fan to run either VFD or discrete speed stages (LOW/MED/HIGH, etc.) and to switch between the mode."
  is_abstract: true
  uses:
  - discharge_fan_run_command
  - discharge_fan_run_status
  - discharge_fan_speed_mode
  - discharge_fan_speed_percentage_command
  implements:
  - OPERATIONAL
  opt_uses:
  - failed_discharge_fan_alarm


DFVDSFC:
  guid: "a59a9de7-dd3b-4503-b4fe-49a747fd4a32"
  description: "Discharge fan control with toggled variable or discrete speed (frequency) control. This allows the fan to run either VFD or discrete speed stages (LOW/MED/HIGH, etc.) and to switch between the mode."
  is_abstract: true
  uses:
  - discharge_fan_run_command
  - discharge_fan_run_status
  - discharge_fan_speed_frequency_command
  - discharge_fan_speed_mode
  implements:
  - OPERATIONAL
  opt_uses:
  - failed_discharge_fan_alarm


SSPCSCM:
  guid: "68f3b34c-09a7-45d5-ad58-79ae6bd78e0b"
  description: "Supply air static pressure control for supervisor control (Machine learning)."
  is_abstract: true
  uses:
  - program_supply_air_static_pressure_setpoint
  - supervisor_control_mode
  - supervisor_supply_air_static_pressure_setpoint
  - supply_air_static_pressure_setpoint
  opt_uses:
  - supervisor_alarm


STCSCM:
  guid: "73c2d23e-eb23-41eb-8b1e-f657a2e6fc89"
  description: "Supply air temperature control for supervisor control (Machine learning)."
  is_abstract: true
  uses:
  - program_supply_air_temperature_setpoint
  - supervisor_control_mode
  - supervisor_supply_air_temperature_setpoint
  - supply_air_temperature_setpoint
  opt_uses:
  - supervisor_alarm


SWTCSCM:
  guid: "f612f2d0-4b59-4036-ba7d-c1398d12de27"
  description: "Supply water temperature control for supervisor control (Machine learning)."
  is_abstract: true
  uses:
  - program_supply_water_temperature_setpoint
  - supervisor_control_mode
  - supervisor_supply_water_temperature_setpoint
  - supply_water_temperature_setpoint
  opt_uses:
  - supervisor_alarm


SESWTC:
  guid: "ac0191bf-f1ba-4dd9-ba81-d31515589c2c"
  description: "Secondary loop supply water temperature control."
  is_abstract: true
  implements:
  - OPERATIONAL
  opt_uses:
  - cooling_request_count
  - heating_request_count
  - secondary_return_water_temperature_sensor
  - high_secondary_return_water_temperature_alarm
  - low_secondary_return_water_temperature_alarm
  - run_command
  - high_secondary_supply_water_temperature_alarm
  - low_secondary_supply_water_temperature_alarm
  - secondary_water_heating_thermal_power_sensor
  uses:
  - secondary_supply_water_temperature_sensor
  - secondary_supply_water_temperature_setpoint


SEWDPC:
  guid: "6b3687c0-a8c1-4df4-8f2b-05eaccfbdf45"
  description: "Secondary water loop differential pressure control."
  is_abstract: true
  implements:
  - OPERATIONAL
  opt_uses:
  - high_secondary_water_differential_pressure_alarm
  - low_secondary_water_differential_pressure_alarm
  uses:
  - secondary_water_differential_pressure_sensor
  - secondary_water_differential_pressure_setpoint


WDPCSCM:
  guid: "40d1d42d-50b9-4c13-8213-fa836e3069de"
  description: "Water differential pressure control for supervisor control (Machine learning)."
  is_abstract: true
  uses:
  - differential_pressure_setpoint
  - program_differential_pressure_setpoint
  - supervisor_control_mode
  - supervisor_differential_pressure_setpoint
  opt_uses:
  - supervisor_alarm


CSWIVS:
  guid: "e1e35fec-c621-4346-9992-4c85d31acaac"
  description: "Condensing return water isolation valve control."
  is_abstract: true
  implements:
  - OPERATIONAL
  uses:
  - condensing_return_water_isolation_valve_command_1
  - condensing_return_water_isolation_valve_command_2
  - condensing_return_water_isolation_valve_command_3
  - condensing_return_water_isolation_valve_command_4
  - condensing_return_water_isolation_valve_command_5
  - condensing_return_water_isolation_valve_command_6
  - condensing_return_water_isolation_valve_command_7
  - condensing_return_water_isolation_valve_status_1
  - condensing_return_water_isolation_valve_status_10
  - condensing_return_water_isolation_valve_status_11
  - condensing_return_water_isolation_valve_status_12
  - condensing_return_water_isolation_valve_status_13
  - condensing_return_water_isolation_valve_status_14
  - condensing_return_water_isolation_valve_status_2
  - condensing_return_water_isolation_valve_status_3
  - condensing_return_water_isolation_valve_status_4
  - condensing_return_water_isolation_valve_status_5
  - condensing_return_water_isolation_valve_status_6
  - condensing_return_water_isolation_valve_status_7
  - condensing_return_water_isolation_valve_status_8
  - condensing_return_water_isolation_valve_status_9


CRWIVS:
  guid: "8ea0f73c-6a13-4196-a63d-f68011597239"
  description: "Condensing supply water isolation valve control."
  is_abstract: true
  implements:
  - OPERATIONAL
  uses:
  - condensing_supply_water_isolation_valve_command_1
  - condensing_supply_water_isolation_valve_command_2
  - condensing_supply_water_isolation_valve_command_3
  - condensing_supply_water_isolation_valve_command_4
  - condensing_supply_water_isolation_valve_command_5
  - condensing_supply_water_isolation_valve_command_6
  - condensing_supply_water_isolation_valve_command_7
  - condensing_supply_water_isolation_valve_status_1
  - condensing_supply_water_isolation_valve_status_10
  - condensing_supply_water_isolation_valve_status_11
  - condensing_supply_water_isolation_valve_status_12
  - condensing_supply_water_isolation_valve_status_13
  - condensing_supply_water_isolation_valve_status_14
  - condensing_supply_water_isolation_valve_status_2
  - condensing_supply_water_isolation_valve_status_3
  - condensing_supply_water_isolation_valve_status_4
  - condensing_supply_water_isolation_valve_status_5
  - condensing_supply_water_isolation_valve_status_6
  - condensing_supply_water_isolation_valve_status_7
  - condensing_supply_water_isolation_valve_status_8
  - condensing_supply_water_isolation_valve_status_9


CSWTC:
  guid: "1e4bca21-e4df-42e2-86ac-d3b2db91e7d2"
  description: "Condensing supply water temperature control."
  is_abstract: true
  implements:
  - OPERATIONAL
  uses:
  - condensing_supply_water_temperature_sensor
  - condensing_supply_water_temperature_setpoint


HTWHLSTC:
  guid: "f05a9fca-0e82-41d5-bee2-2db157b5630b"
  description: "Heat wheel which controls supply temperature using speed control."
  is_abstract: true
  implements:
  - CONTROL
  opt_uses:
  - leaving_heat_wheel_temperature_sensor
  - high_leaving_heat_wheel_temperature_alarm
  - low_leaving_heat_wheel_temperature_alarm
  - exhaust_air_temperature_sensor
  - heat_wheel_speed_percentage_sensor
  - return_air_temperature_sensor
  - failed_exhaust_air_temperature_alarm
  - high_return_air_temperature_alarm
  - failed_return_air_temperature_alarm
  - high_supply_air_temperature_alarm
  - low_return_air_temperature_alarm
  - low_supply_air_temperature_alarm
  - failed_outside_air_temperature_alarm
  uses:
  - heat_wheel_run_command
  - heat_wheel_run_status
  - heat_wheel_speed_percentage_command
  - outside_air_temperature_sensor
  - supply_air_temperature_sensor
  - supply_air_temperature_setpoint

CAM:
  guid: "c37a0e19-19c0-4246-8a8b-f376aa089d56"
  description: "ztc alarm monitoring based on moisture sensor on coil or in pan."
  is_abstract: true
  implements:
  - MONITORING
  uses:
  - condensate_water_alarm


DPHCC:
  guid: "4719b91a-9a90-4336-a6cb-8d2109d8e572"
  description: "Two-pipe heating and cooling control. Has a single control valve
    that is fed by two separate headers for heating and cooling water. There is an
    isolation valve for each incoming system and a single control valve. Valve and
    mode control to zone temperature (heating/cooling setpoint configuration)."
  is_abstract: true
  opt_uses:
  - chilled_return_water_isolation_valve_percentage_command
  - chilled_supply_water_isolation_valve_percentage_command
  - heating_return_water_isolation_valve_percentage_command
  - heating_supply_water_isolation_valve_percentage_command
  - supply_water_valve_flowrate_sensor
  - zone_air_cooling_temperature_setpoint
  - zone_air_heating_temperature_setpoint
  - zone_conditioning_mode
  - condensate_water_alarm
  - failed_zone_air_temperature_alarm
  - high_zone_air_temperature_alarm
  - low_zone_air_temperature_alarm
  uses:
  - supply_water_valve_percentage_command
  - water_riser_mode
  - zone_air_temperature_sensor


HHCDM:
  guid: "60e8ae3a-2331-40e2-828c-e9b61a560352"
  description: "Hydronic heating and cooling distribution monitoring"
  is_abstract: true
  implements:
  - MONITORING
  uses:
  - chilled_return_water_isolation_valve_percentage_command
  - chilled_supply_water_isolation_valve_percentage_command
  - cooling_request_count
  - heating_request_count
  - heating_return_water_isolation_valve_percentage_command
  - heating_supply_water_isolation_valve_percentage_command
  opt_uses:
  - average_zone_air_temperature_sensor


HHRU:
  guid: "29f20adc-716d-43ce-81a7-3a8af3bc039d"
  description: "Hydronic heat recovery unit for ahu's with bypass valve and circulation pump"
  is_abstract: true
  implements:
  - MONITORING
  uses:
  - return_air_temperature_sensor
  - supply_air_temperature_sensor
  - supply_air_temperature_setpoint
  - supply_water_temperature_sensor
  - supply_water_valve_percentage_command
  - supply_water_valve_percentage_sensor
  opt_uses:
  - exhaust_air_temperature_sensor
  - outside_air_temperature_sensor
  - failed_exhaust_air_temperature_alarm
  - high_return_air_temperature_alarm
  - failed_return_air_temperature_alarm
  - high_supply_air_temperature_alarm
  - high_supply_water_temperature_alarm
  - low_return_air_temperature_alarm
  - low_supply_air_temperature_alarm
  - low_supply_water_temperature_alarm


PHRU:
  guid: "708f68a9-f6f6-4563-b3a0-9d8f17637ced"
  description: "heat recovery unit for ahu's with plate heat exchanger valve and  bypass damper"
  is_abstract: true
  implements:
  - MONITORING
  uses:
  - bypass_air_damper_percentage_command
  - return_air_temperature_sensor
  - supply_air_temperature_sensor
  - supply_air_temperature_setpoint
  opt_uses:
  - bypass_air_damper_command
  - bypass_air_damper_status
  - bypass_air_damper_percentage_sensor
  - exhaust_air_temperature_sensor
  - outside_air_temperature_sensor
  - failed_exhaust_air_temperature_alarm
  - high_return_air_temperature_alarm
  - failed_return_air_temperature_alarm
  - high_supply_air_temperature_alarm
  - low_return_air_temperature_alarm
  - low_supply_air_temperature_alarm

PHRUD:
  guid: "a43c1a7c-ec35-4eb8-8c3a-b6291ef79d31"
  description: "single zone heat recovery unit for ahu's with plate heat exchanger valve and bypass damper"
  is_abstract: true
  implements:
  - MONITORING
  uses:
  - bypass_air_damper_percentage_command
  - return_air_temperature_sensor
  - discharge_air_temperature_sensor
  - discharge_air_temperature_setpoint
  opt_uses:
  - bypass_air_damper_command
  - bypass_air_damper_status
  - bypass_air_damper_percentage_sensor
  - exhaust_air_temperature_sensor
  - outside_air_temperature_sensor
  - failed_exhaust_air_temperature_alarm
  - high_return_air_temperature_alarm
  - failed_return_air_temperature_alarm
  - high_discharge_air_temperature_alarm
  - low_return_air_temperature_alarm
  - low_discharge_air_temperature_alarm

CHWDT2X:
  guid: "956a597b-e5e5-4c1c-9c06-834b7b8d28b4"
  description: "Temperature differential across chilled water with two sets of sensors."
  is_abstract: true
  implements:
  - MONITORING
  uses:
  - chilled_return_water_temperature_sensor_1
  - chilled_return_water_temperature_sensor_2
  - chilled_supply_water_temperature_sensor_1
  - chilled_supply_water_temperature_sensor_2


HLSAFS:
  guid: "15bc5aa4-939f-420f-9146-17f6835badc0"
  description: "Duct VAV type with high and low limit setpoint"
  is_abstract: true
  uses:
  - high_limit_supply_air_flowrate_setpoint
  - low_limit_supply_air_flowrate_setpoint
  - supply_air_flowrate_setpoint
  implements:
  - CONTROL


RHDHS:
  guid: "8b06668f-b1c3-4cda-9fc6-967d06239ae8"
  description: "Return humidification/dehumidification monitor."
  is_abstract: true
  uses:
  - dehumidification_run_status
  - humidification_run_status
  - return_air_relative_humidity_sensor
  - return_air_relative_humidity_setpoint
  implements:
  - MONITORING
  opt_uses:
  - failed_humidifier_alarm
  - high_return_air_relative_humidity_alarm
  - low_return_air_relative_humidity_alarm


CO2DFVSC:
  guid: "e52dd216-585b-447a-9f30-2efe9639f949"
  description: "Carbon dioxide levels controlled by a variable speed discharge fan."
  is_abstract: true
  uses:
  - discharge_fan_speed_percentage_command
  - zone_air_co2_concentration_sensor
  - zone_air_co2_concentration_setpoint
  implements:
  - CONTROL
  opt_uses:
  - high_zone_air_co2_concentration_alarm
  - failed_zone_air_co2_concentration_alarm


CO2EFVSC:
  guid: "9100a54f-3a01-439a-b009-7b4df6bedc1c"
  description: "Carbon dioxide levels controlled by a variable speed exhaust fan."
  is_abstract: true
  opt_uses:
  - exhaust_fan_speed_percentage_sensor
  - high_zone_air_co2_concentration_alarm
  - failed_zone_air_co2_concentration_alarm
  uses:
  - exhaust_fan_speed_percentage_command
  - zone_air_co2_concentration_sensor
  - zone_air_co2_concentration_setpoint
  implements:
  - CONTROL


RACO2C:
  guid: "38ba1a66-8aa5-4c79-b755-734804901626"
  description: "Returned air carbon dioxide levels controls."
  is_abstract: true
  uses:
  - return_air_co2_concentration_sensor
  - return_air_co2_concentration_setpoint


DX2DDC:
  guid: "fbee3bb9-dc8b-4a49-a3eb-97439d0851bc"
  description: "Two compressor run control with dual setpoint control on discharge side"
  is_abstract: true
  opt_uses:
  - compressor_speed_percentage_command
  - cooling_percentage_command
  - failed_discharge_air_temperature_alarm
  uses:
  - compressor_run_command_1
  - compressor_run_command_2
  - compressor_run_status_1
  - compressor_run_status_2
  - discharge_air_cooling_temperature_setpoint
  - discharge_air_heating_temperature_setpoint
  - discharge_air_temperature_sensor
  implements:
  - CONTROL


HWDT:
  guid: "197d48e2-b069-492d-8ae4-4545b844e3a8"
  description: "Temperature differential across heating water for heat recovery chiller."
  is_abstract: true
  implements:
  - MONITORING
  uses:
  - heating_return_water_temperature_sensor
  - heating_supply_water_temperature_sensor


HPDDC:
  guid: "002edb3a-e58d-4802-9c4b-6dc924d261dc"
  description: "Dual setpoint discharge side heat pump control."
  is_abstract: true
  opt_uses:
  - compressor_speed_percentage_command
  - cooling_percentage_command
  - cooling_thermal_power_capacity
  - heating_thermal_power_capacity
  - compressor_lost_power_alarm
  - failed_compressor_alarm
  - failed_discharge_air_temperature_alarm
  - overload_compressor_alarm
  uses:
  - compressor_run_command
  - compressor_run_status
  - discharge_air_cooling_temperature_setpoint
  - discharge_air_heating_temperature_setpoint
  - discharge_air_temperature_sensor
  - reversing_valve_command
  implements:
  - CONTROL


EC2SC:
  guid: "6bf5cfa7-5659-4919-8c34-d60c8e931492"
  description: "Evaporative cooler control on supply side."
  is_abstract: true
  opt_uses:
  - cooling_percentage_sensor
  - cooling_request_count
  - evaporative_cooler_run_status_1
  - evaporative_cooler_run_status_2
  - high_supply_air_temperature_alarm
  - low_supply_air_temperature_alarm
  uses:
  - evaporative_cooler_run_command_1
  - evaporative_cooler_run_command_2
  - supply_air_temperature_sensor
  - supply_air_temperature_setpoint
  implements:
  - CONTROL


HWDDC:
  guid: "b257d777-1ff2-41d7-8230-58a18d568f40"
  description: "Heating water valve with dual setpoint control on discharge side."
  is_abstract: true
  opt_uses:
  - discharge_air_relative_humidity_sensor
  - heating_thermal_power_capacity
  - heating_water_flowrate_sensor
  - heating_water_valve_percentage_sensor
  - failed_discharge_air_temperature_alarm
  uses:
  - discharge_air_heating_temperature_setpoint
  - discharge_air_temperature_sensor
  - heating_water_valve_percentage_command
  implements:
  - CONTROL


CHWDDC:
  guid: "6361fa56-7585-4bc1-995c-dbd92ccf8834"
  description: "Chilled water valve with dual setpoint control on discharge side."
  is_abstract: true
  opt_uses:
  - discharge_air_relative_humidity_sensor
  - cooling_thermal_power_capacity
  - chilled_water_flowrate_sensor
  - chilled_water_valve_percentage_sensor
  - high_discharge_air_temperature_alarm
  - low_discharge_air_temperature_alarm
  - failed_discharge_air_temperature_alarm
  uses:
  - discharge_air_cooling_temperature_setpoint
  - discharge_air_temperature_sensor
  - chilled_water_valve_percentage_command
  implements:
  - CONTROL


CFDPM:
  guid: "be3e3bc0-e927-46a1-9b63-62717fa740ca"
  description: "Carbon filter pressure monitoring, where specific filter type is required."
  is_abstract: true
  uses:
  - carbon_filter_differential_pressure_sensor
  implements:
  - MONITORING


VOADM2X:
  guid: "bce9e194-e5cc-459f-be23-d73af8394b25"
  description: "Variable outside air damper monitoring, where there are two separate, equal sets of dampers that operate in conjunction."
  is_abstract: true
  opt_uses:
  - economizer_mode
  - low_limit_outside_air_damper_percentage_command
  - mixed_air_temperature_sensor
  - outside_air_damper_percentage_sensor_1
  - outside_air_damper_percentage_sensor_2
  - outside_air_flowrate_sensor_1
  - outside_air_flowrate_sensor_2
  - failed_mixed_air_temperature_alarm
  - high_mixed_air_temperature_alarm
  - low_mixed_air_temperature_alarm
  - failed_outside_air_temperature_alarm
  uses:
  - outside_air_damper_percentage_command_1
  - outside_air_damper_percentage_command_2
  - outside_air_temperature_sensor
  implements:
  - MONITORING


EHHRC:
  guid: "350243a7-bac9-45b8-b614-6ada6cf48ef6"
  description: "Exhaust hydronic heat recovery coil with an isolation valve."
  is_abstract: true
  uses:
  - entering_heat_recovery_coil_temperature_sensor
  - exhaust_air_flowrate_sensor
  - heat_recovery_water_isolation_valve_command
  - leaving_heat_recovery_coil_temperature_sensor
  implements:
  - MONITORING


DPBHCC:
  guid: "064adc2f-b5aa-4bc6-bd8e-4d72bed60070"
  description: "Two-pipe binary (open/closed) heating and cooling control. There
    is an isolation valve for each incoming system. Valve and mode control to zone
    temperature (heating/cooling setpoint configuration)."
  is_abstract: true
  opt_uses:
  - cooling_request_count
  - heating_request_count
  - zone_air_relative_humidity_sensor
  - failed_zone_air_temperature_alarm
  - high_zone_air_temperature_alarm
  - low_zone_air_temperature_alarm
  uses:
  - chilled_supply_water_isolation_valve_command
  - chilled_supply_water_isolation_valve_status
  - heating_supply_water_isolation_valve_command
  - heating_supply_water_isolation_valve_status
  - zone_air_cooling_temperature_setpoint
  - zone_air_heating_temperature_setpoint
  - zone_air_temperature_sensor
  implements:
  - CONTROL


FTC:
  guid: "26877aed-9bea-44a8-afca-c7dea27d9b35"
  description: "Floor temperature control, where the temperature sensors are embedded in the floor (as opposed to open to the air)."
  is_abstract: true
  uses:
  - zone_floor_temperature_sensor
  - zone_floor_temperature_setpoint
  implements:
  - OPERATIONAL


DPCHWHRWSC:
  guid: "e7feffef-9d26-4393-b02c-8b5a26be97d6"
  description: "Two-pipe chilled water and heat recovery water control using the same coils."
  is_abstract: true
  opt_uses:
  - chilled_return_water_isolation_valve_status
  - chilled_return_water_temperature_sensor
  - chilled_supply_water_isolation_valve_status
  - chilled_supply_water_temperature_sensor
  - heat_recovery_return_water_isolation_valve_status
  - heat_recovery_return_water_temperature_sensor
  - heat_recovery_supply_water_isolation_valve_status
  - heat_recovery_supply_water_temperature_sensor
  - leaving_coil_temperature_sensor
  - supply_water_valve_percentage_sensor
  - high_supply_air_temperature_alarm
  - low_supply_air_temperature_alarm
  uses:
  - chilled_supply_water_isolation_valve_command
  - heat_recovery_run_command
  - heat_recovery_supply_water_isolation_valve_command
  - supply_air_temperature_sensor
  - supply_air_temperature_setpoint
  - supply_water_valve_percentage_command
  implements:
  - CONTROL

CPVSC2X:
  guid: "1be3e1ba-1a25-4b9a-9784-e4bbd9313db5"
  description: "Circulation pump variable speed control with 2 circulation pumps."
  is_abstract: true
  opt_uses:
  - circulation_pump_speed_frequency_sensor_1
  - circulation_pump_speed_frequency_sensor_2
  uses:
  - circulation_pump_run_command_1
  - circulation_pump_run_command_2
  - circulation_pump_run_status_1
  - circulation_pump_run_status_2
  - circulation_pump_speed_percentage_command_1
  - circulation_pump_speed_percentage_command_2
  implements:
  - OPERATIONAL

HWTTC:
  guid: "141c33da-9691-4e45-a572-3b06402a54d7"
  description: "Hot water tank temperature control."
  is_abstract: true
  opt_uses:
  - high_water_temperature_alarm
  uses:
  - hot_water_tank_temperature_sensor
  - hot_water_tank_temperature_setpoint
  implements:
  - OPERATIONAL


PHWTTC:
  guid: "8da5a38c-e6de-43c1-9888-689c7cd35ff2"
  description: "Preheating water tank temperature control."
  is_abstract: true
  uses:
  - preheating_water_tank_temperature_sensor
  - preheating_water_tank_temperature_setpoint
  implements:
  - OPERATIONAL


RCKTM:
  guid: "8ea49daa-0f94-46fe-a919-8614752b1f9f"
  description: "Refrigeration circuit monitoring for a DX compressor loop."
  is_abstract: true
  uses:
  - refrigerant_discharge_pressure_sensor
  - refrigerant_discharge_temperature_sensor
  - refrigerant_liquid_pressure_sensor
  - refrigerant_liquid_saturation_temperature_sensor
  - refrigerant_liquid_temperature_sensor
  - refrigerant_subcooling_temperature_sensor
  - refrigerant_suction_pressure_sensor
  - refrigerant_suction_saturation_temperature_sensor
  - refrigerant_suction_superheat_temperature_sensor
  - refrigerant_suction_temperature_sensor


RCKTM2X:
  guid: "c8303789-9f0f-4a0f-9f27-474771b554a3"
  description: "Refrigeration circuits (2x) monitoring for a DX compressor loop."
  is_abstract: true
  uses:
  - refrigerant_discharge_pressure_sensor_1
  - refrigerant_discharge_pressure_sensor_2
  - refrigerant_discharge_temperature_sensor_1
  - refrigerant_discharge_temperature_sensor_2
  - refrigerant_liquid_pressure_sensor_1
  - refrigerant_liquid_pressure_sensor_2
  - refrigerant_liquid_saturation_temperature_sensor_1
  - refrigerant_liquid_saturation_temperature_sensor_2
  - refrigerant_liquid_temperature_sensor_1
  - refrigerant_liquid_temperature_sensor_2
  - refrigerant_subcooling_temperature_sensor_1
  - refrigerant_subcooling_temperature_sensor_2
  - refrigerant_suction_pressure_sensor_1
  - refrigerant_suction_pressure_sensor_2
  - refrigerant_suction_saturation_temperature_sensor_1
  - refrigerant_suction_saturation_temperature_sensor_2
  - refrigerant_suction_superheat_temperature_sensor_1
  - refrigerant_suction_superheat_temperature_sensor_2
  - refrigerant_suction_temperature_sensor_1
  - refrigerant_suction_temperature_sensor_2


CCM:
  guid: "4690242f-f5fe-47cb-9340-771cfc6cecb3"
  description: "Compressor current monitoring."
  is_abstract: true
  uses:
  - compressor_current_sensor
  - compressor_run_command


CC2XM:
  guid: "6eabfba1-1cc6-43d7-a46a-baaaeb0782d5"
  description: "Compressor current monitoring for 2 compressors."
  is_abstract: true
  uses:
  - compressor_current_sensor_1
  - compressor_current_sensor_2
  - compressor_run_command_1
  - compressor_run_command_2

CFCM:
  guid: "6e4901e4-67f5-44d9-8239-84a1a2379419"
  description: "Condenser fan current monitoring for a single fan."
  is_abstract: true
  uses:
  - condensing_fan_current_sensor
  
CFCM4X:
  guid: "3b5df213-0616-400f-a025-69e72cda4d7b"
  description: "Condenser fan current monitoring for 4 fans."
  is_abstract: true
  uses:
  - condensing_fan_current_sensor_1
  - condensing_fan_current_sensor_2
  - condensing_fan_current_sensor_3
  - condensing_fan_current_sensor_4

CFCM6X:
  guid: "47dcd13d-d95c-44bf-988b-ce8ec32cebe2"
  description: "Condenser fan current monitoring for 6 fans."
  is_abstract: true
  uses:
  - condensing_fan_current_sensor_1
  - condensing_fan_current_sensor_2
  - condensing_fan_current_sensor_3
  - condensing_fan_current_sensor_4
  - condensing_fan_current_sensor_5
  - condensing_fan_current_sensor_6

SSSPC:
  guid: "f933f42e-faf1-4039-801a-83f3eff24461"
  description: "Supply static steam pressure control for steam/water heat exchanger"
  is_abstract: true
  uses:
  - steam_valve_percentage_command
  - supply_steam_static_pressure_sensor
  - supply_steam_static_pressure_setpoint
  implements:
  - CONTROL


SCHWISOVPM:
  guid: "39e76027-e924-48af-a507-dd33948e455b"
  description: "Secondary chilled water return side isolation valve percentage monitoring."
  is_abstract: true
  uses:
  - secondary_chilled_return_water_isolation_valve_percentage_command
  - secondary_chilled_return_water_isolation_valve_percentage_sensor
  implements:
  - MONITORING


SCHWDT:
  guid: "bafc8c7a-fd40-4cd6-8b95-e3beb268eac9"
  description: "Secondary-side chilled water delta-T monitoring."
  is_abstract: true
  implements:
  - MONITORING
  uses:
  - secondary_chilled_return_water_temperature_sensor
  - secondary_chilled_supply_water_temperature_sensor


SHWDT:
  guid: "6dd5a198-e339-406e-9f43-f2682218bd9c"
  description: "Secondary-side heating water delta-T monitoring."
  is_abstract: true
  implements:
  - MONITORING
  uses:
  - secondary_heating_return_water_temperature_sensor
  - secondary_heating_supply_water_temperature_sensor


PCHWDT:
  guid: "cfb74347-2e51-4034-8e5d-0015bdbe59a5"
  description: "Temperature differential across primary chilled water loop."
  is_abstract: true
  implements:
  - MONITORING
  uses:
  - primary_chilled_return_water_temperature_sensor
  - primary_chilled_supply_water_temperature_sensor


PHWDT:
  guid: "06e84e2c-8935-4c9a-80cb-f08890005f4a"
  description: "Temperature differential across primary heating water loop."
  is_abstract: true
  implements:
  - MONITORING
  uses:
  - primary_heating_return_water_temperature_sensor
  - primary_heating_supply_water_temperature_sensor


TDTM:
  guid: "5c4a89f4-a163-4b73-9064-aa3dfd8361e7"
  description: "water tank delta-T monitoring."
  is_abstract: true
  uses:
  - entering_water_tank_temperature_sensor
  - leaving_water_tank_temperature_sensor
  implements:
  - MONITORING


OTPM:
  guid: "109dc354-15b3-4dc5-86ff-30bb586d7d93"
  description: "Oil temperature and pressure monitoring."
  is_abstract: true
  opt_uses:
  - oil_differential_pressure_sensor
  uses:
  - oil_temperature_sensor
  - oil_pressure_sensor
  implements:
  - MONITORING


HLPM:
  guid: "ae617b98-6deb-4c17-8d63-4504feea2988"
  description: "Heating thermal power sensor."
  is_abstract: true
  uses:
  - heating_thermal_power_sensor
  implements:
  - MONITORING


CWRWISOVM:
  guid: "857f28d7-c853-41bb-929c-23b942bcb5b8"
  description: "Condensing water supply side isolation valve monitoring."
  is_abstract: true
  uses:
  - condensing_return_water_isolation_valve_command
  - condensing_return_water_isolation_valve_status
  implements:
  - MONITORING


CWRWISOVPM:
  guid: "f9c6f9f6-aad8-4ea8-ab7d-fbd343a53830"
  description: "Condensing water return side isolation valve percentage monitoring."
  is_abstract: true
  uses:
  - condensing_return_water_isolation_valve_percentage_command
  - condensing_return_water_isolation_valve_percentage_sensor
  implements:
  - MONITORING


OCWRWISOVM:
  guid: "daec7559-f465-4117-9606-92353b8a1ae1"
  description: "Open-loop CDW return side isolation valve control."
  is_abstract: true
  uses:
  - outside_condensing_loop_return_water_isolation_valve_command
  - outside_condensing_loop_return_water_isolation_valve_status
  implements:
  - MONITORING


OCWRWISOVPM:
  guid: "16a303e1-ab6a-49d1-8c3b-6e02c6a78cca"
  description: "Open-loop CDW return side isolation valve percentage control."
  is_abstract: true
  uses:
  - outside_condensing_loop_return_water_isolation_valve_percentage_command
  - outside_condensing_loop_return_water_isolation_valve_percentage_sensor
  implements:
  - MONITORING

OCWSWISOVPM:
  guid: "751499e7-56c7-4ec2-8edd-d642c8e9d653"
  description: "Open-loop CDW supply side isolation valve percentage control."
  is_abstract: true
  uses:
  - outside_condensing_loop_supply_water_isolation_valve_percentage_command
  - outside_condensing_loop_supply_water_isolation_valve_percentage_sensor
  implements:
  - MONITORING

HWRWISOVM:
  guid: "a2ca0c24-c44d-44ea-95cb-728da67d7c78"
  description: "Heating return side isolation valve control."
  is_abstract: true
  opt_uses:
  - failed_heating_return_water_isolation_valve_alarm
  - heating_return_water_isolation_valve_percentage_sensor
  uses:
  - heating_return_water_isolation_valve_command
  - heating_return_water_isolation_valve_status
  implements:
  - MONITORING


HWSWISOVM:
  guid: "1f0a45f0-b5fd-47b3-a870-bd11dccb7239"
  description: "Heating supply side isolation valve control."
  is_abstract: true
  opt_uses:
  - heating_supply_water_isolation_valve_percentage_sensor
  uses:
  - heating_supply_water_isolation_valve_command
  - heating_supply_water_isolation_valve_status
  implements:
  - MONITORING


HWRWISOVPM:
  guid: "b02b1e0e-ca30-4fb0-8700-84225bf8d635"
  description: "Heating return side isolation valve percentage control."
  is_abstract: true
  uses:
  - heating_return_water_isolation_valve_percentage_command
  - heating_return_water_isolation_valve_percentage_sensor
  implements:
  - MONITORING


DEFSS:
  guid: "7102dc2c-4f27-4bbb-a9a4-965e71f3ac79"
  description: "defrost run command and status (start/stop) "
  is_abstract: true
  uses:
  - defrost_run_command
  - defrost_run_status
  implements:
  - MONITORING
  opt_uses:
  - frost_alarm


DEFSTC:
  guid: "c52e2a01-3e72-449c-9215-93d4af12ffc6"
  description: "Defrost temperature control."
  is_abstract: true
  uses:
  - defrost_temperature_sensor
  - defrost_temperature_setpoint
  opt_uses:
  - frost_alarm


VOADC2X:
  guid: "c3072c9a-71f4-41e8-a728-c2730f327fc6"
  description: "Variable outside air damper control and monitoring, where there are two separate, equal sets of dampers that operate in conjunction."
  is_abstract: true
  uses:
  - outside_air_damper_percentage_command_1
  - outside_air_damper_percentage_command_2
  - outside_air_damper_percentage_sensor_1
  - outside_air_damper_percentage_sensor_2
  implements:
  - OPERATIONAL

IDPC:
  guid: "10d271bb-1e25-47a8-ac62-920ba534ca5e"
  description: "Isolation damper percentage control."
  is_abstract: true
  uses:
  - isolation_damper_percentage_command
  - isolation_damper_percentage_sensor
  implements:
  - MONITORING
  opt_uses:
  - failed_isolation_damper_alarm

DAIDPC:
  guid: "45f04010-0a4c-4f08-9a77-e02dc94402ff"
  description: "Discharge air isolation damper percentage control."
  is_abstract: true
  uses:
  - discharge_air_isolation_damper_percentage_command
  - discharge_air_isolation_damper_percentage_sensor
  implements:
  - MONITORING
  opt_uses:
  - failed_discharge_air_isolation_damper_alarm

RAIDC:
  guid: "07b8b6ca-5fb7-471d-a50e-2ad266eb4a31"
  description: "Return air isolation damper control and monitoring."
  is_abstract: true
  uses:
  - return_air_isolation_damper_command
  - return_air_isolation_damper_status
  opt_uses:
  - failed_return_air_isolation_damper_alarm


RAIDC3X:
  guid: "8d678b8d-244a-41b3-9e2b-e72fd5dd1778"
  description: "Return air isolation damper control and monitoring, where there are three separate, equal sets of dampers that operate in conjunction."
  is_abstract: true
  uses:
  - return_air_isolation_damper_command_1
  - return_air_isolation_damper_command_2
  - return_air_isolation_damper_command_3
  - return_air_isolation_damper_status_1
  - return_air_isolation_damper_status_2
  - return_air_isolation_damper_status_3
  implements:
  - MONITORING


RAIDC2X:
  guid: "a75ae9d1-c1bd-4fb5-9908-cc59f6b2f321"
  description: "Return air isolation damper control and monitoring, where there are two separate, equal sets of dampers that operate in conjunction."
  is_abstract: true
  uses:
  - return_air_isolation_damper_command_1
  - return_air_isolation_damper_command_2
  - return_air_isolation_damper_status_1
  - return_air_isolation_damper_status_2
  implements:
  - MONITORING


DAIDC2X:
  guid: "a31bfc83-51f3-4c0f-8f60-eb21bf9e5688"
  description: "Discharge air isolation damper control and monitoring, where there are two separate, equal sets of dampers that operate in conjunction."
  is_abstract: true
  uses:
  - discharge_air_isolation_damper_command_1
  - discharge_air_isolation_damper_command_2
  - discharge_air_isolation_damper_status_1
  - discharge_air_isolation_damper_status_2
  implements:
  - MONITORING


DAIDC:
  guid: "35f6ae55-3f74-4fcc-bfb2-3412670f8d60"
  description: "Discharge air isolation damper control and monitoring."
  is_abstract: true
  uses:
  - discharge_air_isolation_damper_command
  - discharge_air_isolation_damper_status
  implements:
  - MONITORING
  opt_uses:
  - failed_discharge_air_isolation_damper_alarm


RAIDC4X:
  guid: "2a234621-dfb8-4aab-a825-49e3bfc107b6"
  description: "Return air isolation damper control and monitoring, where there are four separate, equal sets of dampers that operate in conjunction."
  is_abstract: true
  uses:
  - return_air_isolation_damper_command_1
  - return_air_isolation_damper_command_2
  - return_air_isolation_damper_command_3
  - return_air_isolation_damper_command_4
  - return_air_isolation_damper_status_1
  - return_air_isolation_damper_status_2
  - return_air_isolation_damper_status_3
  - return_air_isolation_damper_status_4
  implements:
  - MONITORING


SAIDC:
  guid: "9c0ec280-99e6-4f44-9b67-7ea5f4bdfeba"
  description: "isolation damper status monitoring and control on the supply side."
  is_abstract: true
  uses:
  - supply_air_isolation_damper_command
  - supply_air_isolation_damper_status
  implements:
  - MONITORING
  opt_uses:
  - failed_supply_air_isolation_damper_alarm


SAIDC2X:
  guid: "2fd14ae4-e0c5-4057-a998-9fe72d27a494"
  description: "isolation damper status monitoring and control on the supply side, where there are two separate, equal sets of dampers that operate in conjunction."
  is_abstract: true
  uses:
  - supply_air_isolation_damper_command_1
  - supply_air_isolation_damper_command_2
  - supply_air_isolation_damper_status_1
  - supply_air_isolation_damper_status_2
  implements:
  - MONITORING


SAIDC3X:
  guid: "2ad5c08c-1d77-4df3-af6b-92aecc5b8eaa"
  description: "isolation damper status monitoring and control on the supply side, where there are three separate, equal sets of dampers that operate in conjunction."
  is_abstract: true
  uses:
  - supply_air_isolation_damper_command_1
  - supply_air_isolation_damper_command_2
  - supply_air_isolation_damper_command_3
  - supply_air_isolation_damper_status_1
  - supply_air_isolation_damper_status_2
  - supply_air_isolation_damper_status_3
  implements:
  - MONITORING


SSPC2X:
  guid: "52328bf9-1e7e-42b3-a66d-fbdeabf1105f"
  description: "Supply static pressure control via supply fan speed with 2 sensors"
  is_abstract: true
  opt_uses:
  - average_supply_air_static_pressure_sensor
  - pressurization_request_count
  - supply_air_damper_percentage_command
  - supply_air_flowrate_sensor
  - supply_fan_run_command
  - supply_fan_run_status
  - supply_fan_speed_frequency_sensor
  - supply_fan_speed_percentage_command
  - failed_supply_fan_alarm
  - failed_supply_air_static_pressure_alarm_1
  - failed_supply_air_static_pressure_alarm_2
  - high_supply_air_static_pressure_alarm_1
  - high_supply_air_static_pressure_alarm_2
  uses:
  - supply_air_static_pressure_sensor_1
  - supply_air_static_pressure_sensor_2
  - supply_air_static_pressure_setpoint_1
  - supply_air_static_pressure_setpoint_2
  implements:
  - OPERATIONAL


SFMSC:
  guid: "b95a77b1-35fd-4447-8a8a-f156f6b363b6"
  description: "Supply fan multi-speed control."
  is_abstract: true
  uses:
  - supply_fan_run_command
  - supply_fan_run_mode
  - supply_fan_run_status
  - supply_fan_speed_mode
  opt_uses:
  - schedule_run_command
  - failed_supply_fan_alarm


MIPVCM:
  guid: "59c2ed91-daa7-4f30-916d-78ac67105014"
  description: "Motor phase-level input current and voltage monitoring."
  is_abstract: true
  implements:
  - MONITORING
  uses:
  - input_phase1_line_motor_current_sensor
  - input_phase1_phase2_line_motor_voltage_sensor
  - input_phase1_phase3_line_motor_voltage_sensor
  - input_phase2_line_motor_current_sensor
  - input_phase2_phase3_line_motor_voltage_sensor
  - input_phase3_line_motor_current_sensor
  opt_uses:
  - average_input_inter_line_motor_voltage_sensor
  - average_input_line_motor_current_sensor
  - load_percentage_sensor


MIPWM:
  guid: "c859ef99-c44d-4f64-9fa7-461af73ede05"
  description: "Motor input power monitoring."
  is_abstract: true
  implements:
  - MONITORING
  uses:
  - input_motor_power_sensor
  opt_uses:
  - input_motor_frequency_sensor
  - motor_powerfactor_sensor

MSM:
  guid: "6994d3a0-7a74-44df-b5d6-88ea384fa22a"
  description: "Motor speed monitoring for fan."
  is_abstract: true
  implements:
  - MONITORING
  uses:
  - discharge_fan_run_status
  - high_discharge_fan_speed_status
  - low_discharge_fan_speed_status
  opt_uses:
  - failed_discharge_fan_alarm


INVOPWM:
  guid: "3fe50f00-5db3-4fea-9838-111e78ce489f"
  description: "Inverter (VFD) output power monitoring."
  is_abstract: true
  implements:
  - MONITORING
  uses:
  - output_inverter_power_sensor
  opt_uses:
  - input_inverter_frequency_sensor
  - output_inverter_voltage_sensor


INVOPWM2X:
  guid: "14d07b5f-bb1e-43ca-be08-d3a59454e49e"
  description: "Dual inverter (VFD) output power monitoring."
  is_abstract: true
  implements:
  - MONITORING
  uses:
  - output_inverter_power_sensor_1
  - output_inverter_power_sensor_2
  opt_uses:
  - input_inverter_frequency_sensor_1
  - input_inverter_frequency_sensor_2
  - output_inverter_voltage_sensor_1
  - output_inverter_voltage_sensor_2


INVIPWM2X:
  guid: "9fd6b127-7925-427e-ae1b-3736fbec1e21"
  description: "Dual inverter (VFD) input power monitoring."
  is_abstract: true
  implements:
  - MONITORING
  uses:
  - input_inverter_power_sensor_1
  - input_inverter_power_sensor_2
  opt_uses:
  - input_inverter_frequency_sensor_1
  - input_inverter_frequency_sensor_2

INVIPCM:
  guid: "d830e49e-08d3-4ae6-a741-7ac12f5215e8"
  description: "Inverter (VFD) 3-phase input current monitoring."
  is_abstract: true
  implements:
  - MONITORING
  uses:
  - input_phase1_line_inverter_current_sensor
  - input_phase2_line_inverter_current_sensor
  - input_phase3_line_inverter_current_sensor


CWSWISOVPM:
  guid: "70698046-b9b1-462c-bb75-3c06d9b7628c"
  description: "Condensing water supply side isolation valve percentage control."
  is_abstract: true
  uses:
  - condensing_supply_water_isolation_valve_percentage_command
  - condensing_supply_water_isolation_valve_percentage_sensor
  implements:
  - MONITORING


GTWFCISOVM:
  guid: "649fa2ba-7374-49a7-8989-6b6ac728178e"
  description: "Geothermal water free-cooling isolation valve control; exclusively using ground as heat sink for building load."
  is_abstract: true
  uses:
  - chilled_side_ground_return_economizer_isolation_valve_command
  - chilled_side_ground_return_economizer_isolation_valve_status
  - chilled_side_ground_supply_economizer_isolation_valve_status
  implements:
  - MONITORING


GTWGRISOVM:
  guid: "a323f1e9-8722-4126-a5be-d8e9c2e27f7d"
  description: "Geothermal water ground-recharge isolation valve control; rejecting ground heat to atmosphere via cooling towers."
  is_abstract: true
  uses:
  - heating_side_ground_return_economizer_isolation_valve_command
  - heating_side_ground_return_economizer_isolation_valve_status
  - heating_side_ground_supply_economizer_isolation_valve_status
  implements:
  - MONITORING


GTWHEISOVM:
  guid: "0568720c-dc0f-404a-8139-af79401d0c43"
  description: "Geothermal water heat-extraction isolation valve control; extracting ground heat to to use in building."
  is_abstract: true
  uses:
  - chilled_side_ground_return_water_isolation_valve_status
  - chilled_side_ground_supply_water_isolation_valve_command
  - chilled_side_ground_supply_water_isolation_valve_status
  implements:
  - MONITORING


GTWHRISOVM:
  guid: "c17a6215-3493-4693-bef1-52e8d079742f"
  description: "Geothermal water heat-rejection isolation valve control; rejecting building heat to ground."
  is_abstract: true
  uses:
  - heating_side_ground_return_water_isolation_valve_status
  - heating_side_ground_supply_water_isolation_valve_command
  - heating_side_ground_supply_water_isolation_valve_status
  implements:
  - MONITORING


COCDSP:
  guid: "c4c91584-0506-4ba5-95ad-f49d57eb3c67"
  description: "Dual setpoint CO concentration control."
  is_abstract: true
  uses:
  - high_limit_zone_air_co_concentration_setpoint
  - low_limit_zone_air_co_concentration_setpoint
  - zone_air_co_concentration_sensor
  implements:
  - CONTROL
  opt_uses:
  - high_zone_air_co_concentration_alarm


NOCDSP:
  guid: "df6c124a-fdd8-4422-b33d-56f46d66dbc8"
  description: "Dual setpoint NO concentration control."
  is_abstract: true
  uses:
  - high_limit_zone_air_no_concentration_setpoint
  - low_limit_zone_air_no_concentration_setpoint
  - zone_air_no_concentration_sensor
  implements:
  - CONTROL


EFHLC:
  guid: "6951a8f3-40e6-461a-a225-70041409441f"
  description: "Two-speed exhaust fan control (low/high)."
  is_abstract: true
  uses:
  - high_exhaust_fan_speed_command
  - high_exhaust_fan_speed_status
  - low_exhaust_fan_speed_command
  - low_exhaust_fan_speed_status
  implements:
  - OPERATIONAL

HLC:
  guid: "c225f8c3-1bd8-4f59-aabe-012c1eb992b5"
  description: "Two-speed motor control (high/low)."
  is_abstract: true
  opt_uses:
  - high_speed_status
  - low_speed_status
  uses:
  - high_speed_command
  - low_speed_command
  implements:
  - OPERATIONAL

HMLC:
  guid: "4a29db5c-6391-4c48-b9a4-73899b24ac88"
  description: "Three-speed motor (high/medium/low)."
  is_abstract: true
  opt_uses:
  - high_speed_status
  - low_speed_status
  - medium_speed_status
  uses:
  - high_speed_command
  - low_speed_command
  - medium_speed_command
  implements:
  - OPERATIONAL

SWCM:
  guid: "b82c4b84-96ae-48ee-a36b-29f274f6a41a"
  description: "Solenoid water valve control and monitoring."
  is_abstract: true
  uses:
  - valve_command
  - valve_status

SCRSS:
  guid: "636b1262-b08b-4e1b-b130-e1a510b79a0c"
  description: "Scurbber start stop control."
  is_abstract: true
  opt_uses:
  - bypass_air_damper_percentage_command
  - bypass_air_damper_percentage_sensor
  - differential_pressure_sensor
  - differential_pressure_setpoint
  - scrubber_run_mode
  - filter_alarm
  - fire_alarm
  - high_differential_pressure_alarm
  - low_differential_pressure_alarm
  uses:
  - scrubber_run_command
  - scrubber_run_status
  implements:
  - OPERATIONAL

PCM:
  guid: "b661d7aa-4f70-41c8-817a-7514a74ccebc"
  description: "General particulate matter monitoring."
  is_abstract: true
  uses:
  - particle_concentration_sensor
  implements:
  - MONITORING


PMM:
  guid: "9c7fa9be-b9ec-46e1-8986-8e70b4ab04e3"
  description: "Zone air particulate matter monitoring."
  is_abstract: true
  uses:
  - zone_air_pm10pt0_concentration_sensor
  - zone_air_pm2pt5_concentration_sensor
  implements:
  - MONITORING


PHWTC:
  guid: "f2d309b1-dc35-4aa3-8cf8-dc986cc05a79"
  description: "potable water temperature monitoring."
  is_abstract: true
  uses:
  - potable_hot_water_temperature_sensor


LM:
  guid: "debce299-ec12-4d13-86fd-93e0cf10102e"
  description: "level monitoring of devices storing media."
  is_abstract: true
  uses:
  - level_status
  - percentage_sensor


LHLM:
  guid: "647a4576-b503-43cd-b3b7-e1a9c6856695"
  description: "High and Low Level Monitoring for tanks."
  is_abstract: true
  uses:
  - water_high_level_status
  - water_low_level_status


LHLM2X:
  guid: "dbd0f972-f56f-4455-a8e5-4a4cb99c9a0a"
  description: "Dual High and Low Level Monitoring for tanks."
  is_abstract: true
  uses:
  - water_high_level_status_1
  - water_low_level_status_1
  - water_high_level_status_2
  - water_low_level_status_2


PLPM:
  guid: "87da5960-a441-49a1-8f80-05acdbf32426"
  description: "Pipeline Fluid pressure monitoring"
  is_abstract: true
  uses:
  - line_pressure_sensor


CO2M4X:
  guid: "860e4db3-a171-4575-ad91-0002b01ea783"
  description: "Basic carbon dioxide monitoring for 4 Zones."
  is_abstract: true
  uses:
  - zone_air_co2_concentration_sensor_1
  - zone_air_co2_concentration_sensor_2
  - zone_air_co2_concentration_sensor_3
  - zone_air_co2_concentration_sensor_4
  implements:
  - MONITORING


CO2M6X:
  guid: "3bea6d49-a70b-42c4-bd0c-592991dbf0f5"
  description: "Basic carbon dioxide monitoring for 6 Zones."
  is_abstract: true
  opt_uses:
  - average_zone_air_co2_concentration_sensor
  - max_zone_air_co2_concentration_sensor
  uses:
  - zone_air_co2_concentration_sensor_1
  - zone_air_co2_concentration_sensor_2
  - zone_air_co2_concentration_sensor_3
  - zone_air_co2_concentration_sensor_4
  - zone_air_co2_concentration_sensor_5
  - zone_air_co2_concentration_sensor_6
  implements:
  - MONITORING

MIPCVM:
  guid: "17630266-40d3-4bc5-a9cd-9d70f10ef839"
  description: "Motor phase-level input current and voltage monitoring."
  is_abstract: true
  implements:
  - MONITORING
  uses:
  - average_input_inter_line_motor_voltage_sensor
  - average_input_line_motor_current_sensor
  - input_motor_power_sensor


EPM:
  guid: "5976839e-9e26-48ef-8d7f-24106a6b7f97"
  description: "Basic Electrical parameter monitoring."
  is_abstract: true
  opt_uses:
  - power_status
  uses:
  - current_sensor
  - energy_accumulator
  - power_sensor
  - voltage_sensor
  implements:
  - MONITORING


DFRMM:
  guid: "055a7881-d815-4bcd-aba5-2fac9a0d8e42"
  description: "Discharge fan run mode monitoring."
  is_abstract: true
  uses:
  - discharge_fan_run_mode
  implements:
  - MONITORING


RDC:
  guid: "ca7914b6-f639-4d67-a6fc-22f5a4e613ff"
  description: "Return air damper percentage monitoring"
  is_abstract: true
  opt_uses:
  - failed_return_air_damper_alarm
  uses:
  - return_air_damper_percentage_command
  - return_air_damper_percentage_sensor
  implements:
  - MONITORING


RFSS:
  guid: "2ca79174-7d36-4341-a820-0db83cd9470c"
  description: "Basic combination of return fan run command and status (start/stop)."
  is_abstract: true
  opt_uses:
  - return_fan_current_sensor
  - return_fan_power_sensor
  - failed_return_fan_alarm
  uses:
  - return_fan_run_command
  - return_fan_run_status
  implements:
  - OPERATIONAL


RFSS2X:
  guid: "8a0e3c63-308e-49d1-bab5-2780998cc6ac"
  description: "Return fan start-stop and feedback with two fan."
  is_abstract: true
  opt_uses:
  - return_fan_current_sensor_1
  - return_fan_current_sensor_2
  - return_fan_power_sensor_1
  - return_fan_power_sensor_2
  - failed_return_fan_alarm_1
  - failed_return_fan_alarm_2
  uses:
  - return_fan_run_command_1
  - return_fan_run_command_2
  - return_fan_run_status_1
  - return_fan_run_status_2
  implements:
  - OPERATIONAL

RFSS3X:
  guid: "f5b9e0b4-e561-469e-a74f-99e849747191"
  description: "Return fan start-stop and feedback with three fans."
  is_abstract: true
  opt_uses:
  - return_fan_current_sensor_1
  - return_fan_current_sensor_2
  - return_fan_current_sensor_3
  - return_fan_power_sensor_1
  - return_fan_power_sensor_2
  - return_fan_power_sensor_3
  - failed_return_fan_alarm_1
  - failed_return_fan_alarm_2
  - failed_return_fan_alarm_3
  uses:
  - return_fan_run_command_1
  - return_fan_run_command_2
  - return_fan_run_command_3
  - return_fan_run_status_1
  - return_fan_run_status_2
  - return_fan_run_status_3
  implements:
  - OPERATIONAL

RFSS4X:
  guid: "e8713c4f-b156-4158-99c6-2ad49702fd80"
  description: "Return fan start-stop and feedback with four fans."
  is_abstract: true
  opt_uses:
  - return_fan_current_sensor_1
  - return_fan_current_sensor_2
  - return_fan_current_sensor_3
  - return_fan_current_sensor_4
  - return_fan_power_sensor_1
  - return_fan_power_sensor_2
  - return_fan_power_sensor_3
  - return_fan_power_sensor_4
  - failed_return_fan_alarm_1
  - failed_return_fan_alarm_2
  - failed_return_fan_alarm_3
  - failed_return_fan_alarm_4
  uses:
  - return_fan_run_command_1
  - return_fan_run_command_2
  - return_fan_run_command_3
  - return_fan_run_command_4
  - return_fan_run_status_1
  - return_fan_run_status_2
  - return_fan_run_status_3
  - return_fan_run_status_4
  implements:
  - OPERATIONAL

RFVSC:
  guid: "e36cc2ed-5694-4171-94b0-d32a94bb271c"
  description: "Variable speed control for a return fan."
  is_abstract: true
  opt_uses:
  - return_fan_current_sensor
  - return_fan_power_sensor
  - return_fan_voltage_sensor
  - return_fan_torque_sensor
  - return_fan_speed_frequency_sensor
  - return_fan_speed_percentage_sensor
  uses:
  - return_fan_run_command
  - return_fan_run_status
  - return_fan_speed_percentage_command
  implements:
  - OPERATIONAL

RFVSC2X:
  guid: "3326bd01-506e-4dba-a410-9a34252b2d59"
  description: "Return fan variable speed control with feedback and sensoring for two fans."
  is_abstract: true
  opt_uses:
  - return_fan_current_sensor_1
  - return_fan_current_sensor_2
  - return_fan_power_sensor_1
  - return_fan_power_sensor_2
  - return_fan_voltage_sensor_1
  - return_fan_voltage_sensor_2
  - return_fan_torque_sensor_1
  - return_fan_torque_sensor_2
  - return_fan_speed_frequency_sensor_1
  - return_fan_speed_frequency_sensor_2
  - return_fan_speed_percentage_sensor_1
  - return_fan_speed_percentage_sensor_2
  uses:
  - return_fan_run_command_1
  - return_fan_run_command_2
  - return_fan_run_status_1
  - return_fan_run_status_2
  - return_fan_speed_percentage_command_1
  - return_fan_speed_percentage_command_2
  implements:
  - OPERATIONAL

RFVSC3X:
  guid: "01199f72-169f-4a2d-a53e-068b52070f31"
  description: "Return fan variable speed control with feedback and sensoring for three fans."
  is_abstract: true
  opt_uses:
  - return_fan_current_sensor_1
  - return_fan_current_sensor_2
  - return_fan_current_sensor_3
  - return_fan_power_sensor_1
  - return_fan_power_sensor_2
  - return_fan_power_sensor_3
  - return_fan_speed_frequency_sensor_1
  - return_fan_speed_frequency_sensor_2
  - return_fan_speed_frequency_sensor_3
  - return_fan_speed_percentage_sensor_1
  - return_fan_speed_percentage_sensor_2
  - return_fan_speed_percentage_sensor_3
  uses:
  - return_fan_run_command_1
  - return_fan_run_command_2
  - return_fan_run_command_3
  - return_fan_run_status_1
  - return_fan_run_status_2
  - return_fan_run_status_3
  - return_fan_speed_percentage_command_1
  - return_fan_speed_percentage_command_2
  - return_fan_speed_percentage_command_3
  implements:
  - OPERATIONAL

RFVSC4X:
  guid: "9083ed68-61cb-4261-bea4-b62dd617904c"
  description: "Return fan variable speed control with feedback and sensoring for four fans."
  is_abstract: true
  opt_uses:
  - return_fan_current_sensor_1
  - return_fan_current_sensor_2
  - return_fan_current_sensor_3
  - return_fan_current_sensor_4
  - return_fan_power_sensor_1
  - return_fan_power_sensor_2
  - return_fan_power_sensor_3
  - return_fan_power_sensor_4
  - return_fan_speed_frequency_sensor_1
  - return_fan_speed_frequency_sensor_2
  - return_fan_speed_frequency_sensor_3
  - return_fan_speed_frequency_sensor_4
  - return_fan_speed_percentage_sensor_1
  - return_fan_speed_percentage_sensor_2
  - return_fan_speed_percentage_sensor_3
  - return_fan_speed_percentage_sensor_4
  uses:
  - return_fan_run_command_1
  - return_fan_run_command_2
  - return_fan_run_command_3
  - return_fan_run_command_4
  - return_fan_run_status_1
  - return_fan_run_status_2
  - return_fan_run_status_3
  - return_fan_run_status_4
  - return_fan_speed_percentage_command_1
  - return_fan_speed_percentage_command_2
  - return_fan_speed_percentage_command_3
  - return_fan_speed_percentage_command_4
  implements:
  - OPERATIONAL

SEWTM:
  guid: "bca463b0-2ecb-41df-8ad9-aab7690751d7"
  description: "Secondary water temperature monitoring"
  opt_uses:
  - secondary_supply_water_temperature_sensor
  uses:
  - secondary_return_water_temperature_sensor
  implements:
  - MONITORING

EXTOR:
  guid: "6f650a5a-06d3-4316-af26-7d4b8241aecf"
  description: "shade control with extension monitoring based on outside illuminance"
  is_abstract: true
  uses:
  - shade_extent_percentage_command
  - outside_illuminance_sensor
  - low_limit_illuminance_setpoint
  - high_limit_illuminance_setpoint

DPHC2:
  guid: "6393d7b6-c538-4f2c-a43e-224f6f36ca6c"
  description: "Two-pipe heating and cooling control for radiant panels"
  is_abstract: true
  opt_uses:
  - supply_water_temperature_sensor
  - return_water_temperature_sensor
  uses:
  - water_riser_mode
  - supply_water_valve_percentage_command

DPHC4:
  guid: "3d81e58b-2596-4a8a-97d2-8ef62de6b823"
  description: "Four pipe heating and cooling controls for radiant panels"
  is_abstract: true
  opt_uses:
  - heating_supply_water_temperature_sensor
  - heating_return_water_temperature_sensor
  - chilled_supply_water_temperature_sensor
  - chilled_return_water_temperature_sensor
  uses:
  - cooling_output_percentage_command
  - heating_output_percentage_command

HHCD42:
  guid: "994cd48f-ef49-4aa6-8be6-98f05d17c0b7"
  description: "Hydronic heating and cooling distribution monitoring for change over group with a heat and a cold exchanger. Primary side: Four-pipe installation 
                with flow control valves for cooling and heating. Two pipe installation with isolation valves on the secondary side towards the radiant panels. 
                Heating or cooling only"
  is_abstract: true
  implements:
  - MONITORING
  uses:
  - heating_supply_water_isolation_valve_status
  - heating_return_water_isolation_valve_status
  - chilled_supply_water_isolation_valve_status
  - chilled_return_water_isolation_valve_status
  - chilled_water_valve_percentage_command
  - heating_water_valve_percentage_command
  - secondary_heating_supply_water_temperature_sensor
  - secondary_heating_return_water_temperature_sensor
  - secondary_chilled_supply_water_temperature_sensor
  - secondary_chilled_return_water_temperature_sensor
  - heating_request_count
  - cooling_request_count
  opt_uses:
  - average_zone_air_temperature_sensor
  - primary_chilled_supply_water_temperature_sensor
  - primary_heating_supply_water_temperature_sensor

HHCD44:
  guid: "da375227-c57b-4818-91ab-c7e9060ad1cc"
  description: "Hydronic heating and cooling distribution monitoring for change over group with a heat and a cold exchanger. Primary side: Four-pipe installation 
                with flow control valves for cooling and heating. Four pipe installation with isolation valves on the secondary side towards the radiant panels.
                Heating and cooling in parallel"
  is_abstract: true
  implements:
  - MONITORING
  uses:
  - heating_supply_water_isolation_valve_status
  - heating_return_water_isolation_valve_status
  - chilled_supply_water_isolation_valve_status
  - chilled_return_water_isolation_valve_status
  - chilled_water_valve_percentage_command
  - heating_water_valve_percentage_command
  - secondary_heating_supply_water_temperature_sensor
  - secondary_heating_return_water_temperature_sensor
  - secondary_chilled_supply_water_temperature_sensor
  - secondary_chilled_return_water_temperature_sensor
  - heating_request_count
  - cooling_request_count
  opt_uses:
  - average_zone_air_temperature_sensor
  - primary_chilled_supply_water_temperature_sensor
  - primary_heating_supply_water_temperature_sensor

RCO2M:
  guid: "09a6c4bb-9bb3-4318-aa43-8ad379493788"
  description: "Return air co2 monitoring"
  is_abstract: true
  uses:
  - return_air_co2_concentration_sensor
  implements:
  - MONITORING

ECO2M:
  guid: "1cc242b5-427b-416a-b9be-4bdc706415db"
  description: "Exhaust air co2 monitoring"
  is_abstract: true
  uses:
  - exhaust_air_co2_concentration_sensor
  implements:
  - MONITORING

VMADC:
  guid: "796e1551-7648-40cf-962d-9bbb28c8056b"
  description: "Variable mixed air damper control (for recirculated air in AHU)."
  is_abstract: true
  uses:
  - mixed_air_damper_percentage_command
  - mixed_air_damper_percentage_sensor
  implements:
  - CONTROL

MDSDC:
  guid: "1ee9e02c-1ad9-4451-aa55-7b6655bfdc50"
  description: "Motion-dependent supply damper control."
  is_abstract: true
  uses:
  - motion_status
  - supply_air_damper_percentage_command
  - supply_air_damper_percentage_sensor
  implements:
  - CONTROL

OAQM:
  guid: "99e4f482-278e-40ee-9524-9f687c41ba22"
  description: "Outside air quality monitoring (particulates and gases)"
  is_abstract: true
  uses:
  - outside_air_pm1pt0_density_sensor
  - outside_air_pm2pt5_density_sensor
  - outside_air_pm10pt0_density_sensor
  - outside_air_no_density_sensor
  - outside_air_no2_density_sensor
  - outside_air_so2_density_sensor
  - outside_air_co_concentration_sensor
  opt_uses:
  - outside_air_co2_concentration_sensor
  implements:
  - MONITORING

UDEC:
  guid: "8755e46b-4e3a-40a1-8abb-778bf309c8f8"
  description: "Up and down extension control for shades."
  is_abstract: true
  uses:
  - shade_up_command
  - shade_down_command
  opt_uses:
  - shade_extent_percentage_sensor

VSMC:
  guid: "6ff088d6-002e-4842-85a1-c40d3aef52a3"
  description: "Variable speed control mode."
  is_abstract: true
  uses:
  - speed_mode
  - run_command
  - run_status
  opt_uses:
  - low_speed_status
  - high_speed_status
  - schedule_run_command

CO2DSPMADC:
  guid: "316d6473-f187-45ce-9b0e-35b8149e83ce"
  description: "Dual setpoint CO2 control with mixed air damper (for recirculated air in AHU)."
  is_abstract: true
  uses:
  - mixed_air_damper_open_command
  - mixed_air_damper_closed_command
  - low_limit_return_air_co2_concentration_setpoint
  - high_limit_return_air_co2_concentration_setpoint
  - return_air_co2_concentration_sensor
  implements:
  - CONTROL

HTWHLZTC:
  guid: "0d063fbc-57cc-4678-9516-d9372e9ccf15"
  description: "Heat wheel which controls zone temperature using speed control."
  is_abstract: true
  implements:
  - CONTROL
  opt_uses:
  - exhaust_air_temperature_sensor
  - heat_wheel_speed_percentage_sensor
  - return_air_temperature_sensor
  - supply_air_temperature_sensor
  - failed_exhaust_air_temperature_alarm
  - high_return_air_temperature_alarm
  - failed_return_air_temperature_alarm
  - high_supply_air_temperature_alarm
  - low_return_air_temperature_alarm
  - low_supply_air_temperature_alarm
  - failed_outside_air_temperature_alarm
  uses:
  - heat_wheel_run_command
  - heat_wheel_run_status
  - heat_wheel_speed_percentage_command
  - outside_air_temperature_sensor
  - zone_air_temperature_sensor
  - zone_air_temperature_setpoint

SDM2X:
  guid: "b56e4a52-c988-448a-847d-25710ae4aaef"
  description: "Supply air damper control, dual status fields."
  is_abstract: true
  opt_uses:
  - low_supply_air_static_pressure_alarm
  uses:
  - supply_air_damper_command
  - supply_air_damper_status_1
  - supply_air_damper_status_2

EDM2X:
  guid: "101126df-f75d-4346-9aa7-d0b1f84fb22d"
  description: "Exhaust air damper control, dual status fields."
  is_abstract: true
  opt_uses:
  - low_exhaust_air_static_pressure_alarm
  uses:
  - exhaust_air_damper_command
  - exhaust_air_damper_status_1
  - exhaust_air_damper_status_2

ACO2C:
  guid: "155dae96-5a12-4062-a9e4-ba911d17d036"
  description: "Average zone CO2 control."
  is_abstract: true
  uses:
  - average_zone_air_co2_concentration_sensor
  - average_zone_air_co2_concentration_setpoint

ZOC:
  guid: "822b78b6-1eb4-4d4b-9f4e-089ef57011aa"
  description: "Occupancy counter monitoring"
  is_abstract: true
  uses:
  - zone_occupancy_count
  implements:
  - MONITORING

SPLM:
  guid: "d92998e1-1091-4291-a1f9-b8cc0e3aa334"
  description: "Sound pressure level monitoring"
  is_abstract: true
  uses:
  - soundpressurelevel_sensor
  implements:
  - MONITORING

ZAQIM:
  guid: "3ce06a65-9e5c-4862-9571-a2d59792c86a"
  description: "Zone air quality indexes monitoring"
  is_abstract: true
  uses:
  - zone_air_aqi_sensor
  opt_uses:
  - zone_air_voc_aqi_sensor
  - zone_air_smoke_aqi_sensor
  - zone_air_nox_aqi_sensor
  implements:
  - MONITORING

PMDM:
  guid: "8247354f-bedb-4ccd-8f62-238c025277bc"
  description: "Particulate matter density monitoring"
  is_abstract: true
  uses:
  - zone_air_pm2pt5_density_sensor
  - zone_air_pm10pt0_density_sensor
  opt_uses:
  - zone_air_pm1pt0_density_sensor
  - zone_air_pm4pt0_density_sensor
  implements:
  - MONITORING

HSWTC:
  guid: "d9cf672c-8081-4e2b-9bba-599d8ac2bbd2"
  description: "Heating supply water temperature control."
  is_abstract: true
  opt_uses:
  - heating_supply_water_valve_percentage_sensor
  - heating_return_water_temperature_sensor
  - failed_heating_supply_water_valve_alarm
  uses:
  - heating_supply_water_valve_percentage_command
  - heating_supply_water_temperature_sensor
  - heating_supply_water_temperature_setpoint
  implements:
  - CONTROL

WSEBYPVPM:
  guid: "70e5c471-4b14-4d81-8bf2-ec8dcfbb29dd"
  description: "Water side economizer bypass valve monitoring."
  is_abstract: true
  opt_uses:
  - economizer_mode
  - sync_economizer_mechanical_cooling_mode
  - economizer_bypass_valve_percentage_sensor
  - failed_economizer_bypass_valve_alarm
  uses:
  - economizer_bypass_valve_percentage_command
  implements:
  - MONITORING

FSWISOVM:
  guid: "58f0a5fb-fc3e-4384-91b1-ba7db225ec6c"
  description: "Filtration supply isolation valve monitoring."
  is_abstract: true
  uses:
  - filtration_supply_water_isolation_valve_command
  implements:
  - MONITORING

FRWISOVM:
  guid: "6d8a9548-5879-493a-a991-cd3ed3eb80ac"
  description: "Filtration return isolation valve monitoring."
  is_abstract: true
  uses:
  - filtration_return_water_isolation_valve_command
  implements:
  - MONITORING

PRWFRM:
  guid: "d24ca9da-2897-42ba-9010-59b65971613d"
  description: "Primary supply water flowrate monitoring"
  uses:
  - primary_supply_water_flowrate_sensor
  implements:
  - MONITORING

SEWFRM:
  guid: "de0de0fc-e634-4bbc-8ecc-4d413614c84d"
  description: "Secondary supply water flowrate monitoring"
  uses:
  - secondary_supply_water_flowrate_sensor
  implements:
  - MONITORING

SERWFRM:
  guid: "f2e172dd-e0f5-46e5-97ee-6510610b0794"
  description: "Secondary return water flowrate monitoring"
  uses:
  - secondary_return_water_flowrate_sensor
  implements:
  - MONITORING

MWFRM:
  guid: "c7683a09-8379-4951-aa1e-e5edc4e098cb"
  description: "Make-up water flowrate monitoring."
  is_abstract: true
  opt_uses:
  - failed_makeup_water_flowrate_alarm
  - makeup_water_volume_accumulator
  uses:
  - makeup_water_flowrate_sensor
  implements:
  - MONITORING

BWFRM:
  guid: "2be49785-9467-4ddb-8aa8-9c2b77277d29"
  description: "Blowdown water flowrate monitoring."
  is_abstract: true
  opt_uses:
  - failed_blowdown_water_flowrate_alarm
  uses:
  - blowdown_water_flowrate_sensor
  implements:
  - MONITORING

BWECVC:
  guid: "2ebf7b84-a26f-4238-90c0-a630c753883b"
  description: "Blowdown water electricconductivity drain valve control."
  is_abstract: true
  opt_uses:
  - high_blowdown_water_electricconductivity_alarm
  uses:
  - drain_water_valve_command
  - blowdown_water_electricconductivity_sensor
  - blowdown_water_electricconductivity_setpoint
  implements:
  - OPERATIONAL

DX3SCHWC:
  guid: "917e4514-ed4d-468c-8a81-44d29a143935"
  description: "Three compressor run control on chilled supply water side."
  is_abstract: true
  uses:
  - compressor_run_command_1
  - compressor_run_command_2
  - compressor_run_command_3
  - compressor_run_status_1
  - compressor_run_status_2
  - compressor_run_status_3
  - chilled_supply_water_temperature_sensor
  - chilled_supply_water_temperature_setpoint
  implements:
  - CONTROL

CWBYPVPM:
  guid: "88212fc0-0ddb-4cd9-99a3-e646dd20d528"
  description: "Condensing water bypass valve percentage monitoring."
  is_abstract: true
  opt_uses:
  - failed_condensing_water_bypass_valve_alarm
  uses:
  - condensing_water_bypass_valve_percentage_command
  - condensing_water_bypass_valve_percentage_sensor
  implements:
  - MONITORING

CWBYPVBC:
  guid: "2cf8239f-7da4-4df7-8125-8f70e5962def"
  description: "Condensing water bypass valve binary (open/closed) control."
  is_abstract: true
  implements:
  - OPERATIONAL
  uses:
  - condensing_water_bypass_valve_command
  - condensing_water_bypass_valve_status

HWBYPVPM:
  guid: "38b01712-d458-4e5c-bf41-71107ebe8ecd"
  description: "Heating water bypass valve percentage control."
  is_abstract: true
  opt_uses:
  - failed_heating_water_bypass_valve_alarm
  uses:
  - heating_water_bypass_valve_percentage_command
  - heating_water_bypass_valve_percentage_sensor
  implements:
  - MONITORING

HWBYPVM:
  guid: "c4a7009c-1ccb-4162-8761-fd1e0acc5169"
  description: "Heating water bypass valve control."
  is_abstract: true
  opt_uses:
  - failed_heating_water_bypass_valve_alarm
  uses:
  - heating_water_bypass_valve_command
  - heating_water_bypass_valve_status
  implements:
  - MONITORING

HWDPC:
  guid: "46009d2e-eee4-4e0a-a775-157fa7193983"
  description: "Heating water differential pressure control."
  is_abstract: true
  uses:
  - heating_water_differential_pressure_sensor
  - heating_water_differential_pressure_setpoint
  implements:
  - OPERATIONAL

HWDPM:
  guid: "7931fcc6-6dee-4f8c-8da9-af8ad4a77561"
  description: "Heating water differential pressure monitoring."
  is_abstract: true
  uses:
  - heating_water_differential_pressure_sensor
  implements:
  - OPERATIONAL

HWDTC:
  guid: "2a057240-61ba-46d5-b5d6-66d847218d43"
  description: "Differential temperature control for heating water."
  is_abstract: true
  implements:
  - CONTROL
  uses:
  - heating_water_differential_temperature_sensor
  - heating_water_differential_temperature_setpoint

HP6SWC:
  guid: "5d2c6d94-ad64-41ef-bce0-78a9b40532b1"
  description: "Six-compressor heat pump control on supply water side."
  is_abstract: true
  opt_uses:
  - heating_percentage_command
  - heating_thermal_power_capacity
  - high_supply_water_temperature_alarm
  - low_supply_water_temperature_alarm
  uses:
  - compressor_run_command_1
  - compressor_run_command_2
  - compressor_run_command_3
  - compressor_run_command_4
  - compressor_run_command_5
  - compressor_run_command_6
  - compressor_run_status_1
  - compressor_run_status_2
  - compressor_run_status_3
  - compressor_run_status_4
  - compressor_run_status_5
  - compressor_run_status_6
  - supply_water_temperature_sensor
  - supply_water_temperature_setpoint
  implements:
  - CONTROL

CPC2X:
  guid: "a45b771d-0bc2-49a4-8a4f-5e3287f65ff0"
  description: "Circulation control for 2 pumps."
  is_abstract: true
  uses:
  - circulation_pump_run_command_1
  - circulation_pump_run_status_1
  - circulation_pump_run_command_2
  - circulation_pump_run_status_2
  opt_uses:
  - failed_circulation_pump_alarm_1
  - failed_circulation_pump_alarm_2

OCWCPC2X:
  guid: "c1a4812d-d458-48ae-9fb9-cb92048ab6c9"
  description: "Circulation control for 2 open loop condenser water pumps."
  is_abstract: true
  uses:
  - outside_condensing_loop_water_circulation_pump_run_command_1
  - outside_condensing_loop_water_circulation_pump_run_command_2
  - outside_condensing_loop_water_circulation_pump_run_status_1
  - outside_condensing_loop_water_circulation_pump_run_status_2

SDHC:
  guid: "de065843-b1a9-4d2e-b751-31d7af8e8991"
  description: "Supply dehumidification control with a temperature setpoint."
  is_abstract: true
  opt_uses:
  - dehumidification_percentage_command
  - zone_air_dewpoint_temperature_sensor
  - supply_air_relative_humidity_sensor
  - failed_dehumidifier_alarm
  uses:
  - dehumidification_run_command
  - leaving_dehumidifier_temperature_sensor
  - leaving_dehumidifier_temperature_setpoint
  implements:
  - CONTROL  

FPHC:
  guid: "bdd89332-3303-420d-a13c-ee38c398d9ff"
  description: "Four pipe heating and cooling control for radiant panels."
  is_abstract: true
  opt_uses:
  - heating_supply_water_isolation_valve_command
  - chilled_supply_water_isolation_valve_command
  - heating_water_valve_percentage_sensor
  - chilled_water_valve_percentage_sensor
  uses:
  - heating_water_valve_percentage_command
  - chilled_water_valve_percentage_command

SSTC:
  guid: "3aefe568-b8eb-485e-a3d9-38ac3bb9906d"
  description: "Supply steam valve monitoring to control water temperature on supply side for steam exchanger."
  is_abstract: true
  opt_uses:
  - supply_steam_valve_percentage_sensor
  uses:
  - supply_steam_valve_percentage_command
  - heating_supply_water_temperature_sensor
  - heating_supply_water_temperature_setpoint

SSVC:
  guid: "cb7bb427-b108-478f-97b5-3a8b925acec0"
  description: "Steam valve control to supply air temperature."
  is_abstract: true
  opt_uses:
  - heating_request_count
  uses:
  - steam_valve_percentage_command
  - supply_air_temperature_sensor
  - supply_air_temperature_setpoint
  implements:
  - CONTROL

DSVC:
  guid: "45b08e9e-d8a1-49a1-b182-c245edc543cc"
  description: "Steam valve control to discharge air temperature."
  is_abstract: true
  uses:
  - steam_valve_percentage_command
  - discharge_air_temperature_sensor
  - discharge_air_temperature_setpoint
  implements:
  - CONTROL

COC2XDSP:
  guid: "fa7cba8d-be4d-4968-a5bf-f55429006b77"
  description: "Dual setpoint CO concentration control with 2 sensors."
  is_abstract: true
  uses:
  - high_limit_zone_air_co_concentration_setpoint
  - low_limit_zone_air_co_concentration_setpoint
  - zone_air_co_concentration_sensor_1
  - zone_air_co_concentration_sensor_2
  implements:
  - CONTROL

NO2C2XDSP:
  guid: "7a76fa65-88d2-4cea-8297-3bdb4ca507e4"
  description: "Dual setpoint NO2 concentration control with 2 sensors."
  is_abstract: true
  uses:
  - high_limit_zone_air_no2_concentration_setpoint
  - low_limit_zone_air_no2_concentration_setpoint
  - zone_air_no2_concentration_sensor_1
  - zone_air_no2_concentration_sensor_2
  implements:
  - CONTROL

POTHWSC:
  guid: "ef91c1f1-cc85-4690-b4dd-69a4678f7cb3"
  description: "Potable hot water with return monitoring and supply water control."
  is_abstract: true
  opt_uses:
  - low_potable_supply_water_temperature_alarm
  - potable_hot_return_water_temperature_sensor
  uses:
  - potable_hot_supply_water_temperature_sensor
  - potable_hot_supply_water_temperature_setpoint
  implements:
  - CONTROL

HCPC2X:
  guid: "67a960f5-65e7-400f-b64e-ab4ef1ae9035"
  description: "Circulation control for 2 onboard heating water pumps."
  is_abstract: true
  uses:
  - heating_water_circulation_pump_run_status_1
  - heating_water_circulation_pump_run_status_2
  - heating_water_circulation_pump_run_command_1
  - heating_water_circulation_pump_run_command_2

CHCPC:
  guid: "ffd344fd-12ad-4633-ace7-79ae3987e9af"
  description: "Circulation control for onboard chilled water pump."
  is_abstract: true
  opt_uses:
  - failed_chilled_water_circulation_pump_alarm
  uses:
  - chilled_water_circulation_pump_run_status
  - chilled_water_circulation_pump_run_command

CHCPC2X:
  guid: "688f6f6a-c79a-4f1f-8a1e-4463d610276d"
  description: "Circulation control for 2 onboard chilled water pumps."
  is_abstract: true
  uses:
  - chilled_water_circulation_pump_run_status_1
  - chilled_water_circulation_pump_run_status_2
  - chilled_water_circulation_pump_run_command_1
  - chilled_water_circulation_pump_run_command_2

CDCPC:
  guid: "80262436-bf4a-43ef-a037-9ceaccbaaf76"
  description: "Circulation control for onboard condenser water pump."
  is_abstract: true
  uses:
  - condensing_water_circulation_pump_run_status
  - condensing_water_circulation_pump_run_command

ESM2X:
  guid: "3d2d7498-e741-4690-aab6-f2e14e11cfeb"
  description: "Dual electrostatic scrubber monitoring."
  is_abstract: true
  opt_uses:
  - failed_electrostatic_scrubber_alarm_1
  - failed_electrostatic_scrubber_alarm_2
  uses:
  - electrostatic_scrubber_run_command_1
  - electrostatic_scrubber_run_command_2
  - electrostatic_scrubber_run_status_1
  - electrostatic_scrubber_run_status_2
  implements:
  - MONITORING

DTPM:
  guid: "898b43c5-c051-4fbf-8366-4c1fefda40b6"
  description: "Detergent pump monitoring."
  is_abstract: true
  opt_uses:
  - low_detergent_alarm
  uses:
  - detergent_pump_run_status
  - detergent_pump_run_command
  implements:
  - MONITORING

ETM3X:
  guid: "4e9f481d-25d2-419f-974b-88aa7d6fd20e"
  description: "Basic exhaust temperature monitoring with three sensor."
  is_abstract: true
  opt_uses:
  - failed_exhaust_air_temperature_alarm_1
  - failed_exhaust_air_temperature_alarm_2
  - failed_exhaust_air_temperature_alarm_3
  uses:
  - exhaust_air_temperature_sensor_1
  - exhaust_air_temperature_sensor_2
  - exhaust_air_temperature_sensor_3
  implements:
  - MONITORING

EFM3X:
  guid: "8de8cf27-f721-4ce8-91cd-9481ac103477"
  description: "Exhaust air flow monitoring with three sensors."
  is_abstract: true
  uses:
  - exhaust_air_flowrate_sensor_1
  - exhaust_air_flowrate_sensor_2
  - exhaust_air_flowrate_sensor_3
  implements:
  - MONITORING

EDPM3X:
  guid: "4cf314cb-1695-450c-aa4f-ab4542935509"
  description: "Triple exhaust air damper percentage monitoring."
  is_abstract: true
  uses:
  - exhaust_air_damper_percentage_sensor_1
  - exhaust_air_damper_percentage_sensor_2
  - exhaust_air_damper_percentage_sensor_3
  implements:
  - MONITORING

CFVSC:
  guid: "b4aa442f-e7fa-4bc6-811a-fe2925e7255f"
  description: "Variable speed control for condensing fan."
  is_abstract: true
  uses:
  - condensing_fan_run_command
  - condensing_fan_run_status
  - condensing_fan_speed_percentage_command

RVINJM2X:
  guid: "4bcc49eb-6a3c-450a-8357-5dd1f5a8ce4d"
  description: "Refrigerant vapor injection monitoring for two circuits."
  is_abstract: true
  uses:
  - refrigerant_condenser_pressure_sensor_1
  - refrigerant_condenser_pressure_sensor_2
  - refrigerant_discharge_temperature_sensor_1
  - refrigerant_discharge_temperature_sensor_2
  - refrigerant_evaporator_pressure_sensor_1
  - refrigerant_evaporator_pressure_sensor_2
  - refrigerant_injection_pressure_sensor_1
  - refrigerant_injection_pressure_sensor_2
  - refrigerant_injection_suction_superheat_temperature_sensor_1
  - refrigerant_injection_suction_superheat_temperature_sensor_2
  - refrigerant_injection_suction_temperature_sensor_1
  - refrigerant_injection_suction_temperature_sensor_2
  - refrigerant_liquid_temperature_sensor_1
  - refrigerant_liquid_temperature_sensor_2

ZWVDM:
  guid: "58921c49-ae96-48f9-a3fb-faa389d37322"
  description: "Water vapor density monitoring, equivalent to absolute humidity monitoring"
  uses:
  - zone_air_water_vapor_density_sensor
  implements:
  - MONITORING

WTM:
  guid: "ca4109bc-cfb6-424f-9ff5-ad232c448dd4"
  description: "Basic water temperature monitoring."
  is_abstract: true
  implements:
  - MONITORING
  uses:
  - water_temperature_sensor

SWPC:
  guid: "0344cf63-8ac8-48d1-80d3-f54a0c49d8be"
  description: "Water Pressure Control."
  is_abstract: true
  implements:
  - CONTROL
  opt_uses:
  - return_water_pressure_sensor
  uses:
  - supply_water_pressure_sensor
  - supply_water_pressure_setpoint

CHWPM:
  guid: "03ecc605-9f20-48ea-9f0b-0ac97a48e225"
  description: "Chilled Water Pressure Monitoring."
  is_abstract: true
  implements:
  - CONTROL
  opt_uses:
  - chilled_return_water_pressure_sensor
  uses:
  - chilled_supply_water_pressure_sensor

HWPM:
  guid: "635287df-7305-4620-8346-22d69136bf40"
  description: "Hot Water Pressure Monitoring."
  is_abstract: true
  implements:
  - OPERATIONAL
  opt_uses:
  - heating_return_water_pressure_sensor
  uses:
  - heating_supply_water_pressure_sensor<|MERGE_RESOLUTION|>--- conflicted
+++ resolved
@@ -1407,15 +1407,12 @@
   - chilled_return_water_temperature_sensor
   - cooling_percentage_command
   - cooling_request_count
-<<<<<<< HEAD
+  - cooling_run_command
   - cooling_run_status
-=======
-  - cooling_run_command
   - failed_cooling_alarm
   - failed_chilled_supply_water_temperature_alarm
   - high_chilled_supply_water_temperature_alarm
   - low_chilled_supply_water_temperature_alarm
->>>>>>> 94d5e3e8
   uses:
   - chilled_supply_water_temperature_sensor
   - chilled_supply_water_temperature_setpoint

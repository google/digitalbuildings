--- conflicted
+++ resolved
@@ -340,18 +340,15 @@
   - speed_frequency_sensor
   - power_sensor
   - voltage_sensor
-<<<<<<< HEAD
   - speed_mode
   - run_mode
   - energy_accumulator
-=======
   - run_time_accumulator
   - energy_accumulator
   - lost_power_alarm
   - torque_sensor
   - failed_alarm
   - control_mode
->>>>>>> ecd6a564
   uses:
   - speed_percentage_command
   - run_status

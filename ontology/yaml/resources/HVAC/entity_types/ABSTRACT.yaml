# Copyright 2020 Google LLC
#
# Licensed under the Apache License, Version 2.0 (the License);
# you may not use this file except in compliance with the License.
# You may obtain a copy of the License at
#
#    https://www.apache.org/licenses/LICENSE-2.0
#
# Unless required by applicable law or agreed to in writing, software
# distributed under the License is distributed on an AS IS BASIS,
# WITHOUT WARRANTIES OR CONDITIONS OF ANY KIND, either express or implied.
# See the License for the specific language governing permissions and
# limitations under the License.

### ABSTRACT TYPES

# This defines subtypes by function. They are not necessarily specific to any type of equipment.
# TODO: Variable speed compressors?
# TODO: For types which use multiple sensors as control points (e.g. differential_pressure_sensor_1
# and _2) they should be reconstructed using virtual points (and the 2X types should be deprecated).

SD:
  guid: "92e24391-7993-4d0b-9fbd-a6e9707e7e20"
  description: "Single duct VAV type, with basic airflow control."
  is_abstract: true
  opt_uses:
  - cooling_thermal_power_capacity
  - run_command
  - supply_air_cooling_flowrate_capacity
  - supply_air_damper_percentage_sensor
  - supply_air_heating_flowrate_capacity
  - supply_air_temperature_sensor
  - supply_air_ventilation_flowrate_requirement
  - high_supply_air_temperature_alarm
  - low_supply_air_temperature_alarm
  - purge_command
  - high_supply_air_flowrate_alarm
  - low_supply_air_flowrate_alarm
  - failed_supply_air_damper_alarm
  uses:
  - supply_air_damper_percentage_command
  - supply_air_flowrate_sensor
  - supply_air_flowrate_setpoint
  implements:
  - CONTROL


RDM:
  guid: "9b0b6094-b092-4d27-b894-6dbc299e4833"
  description: "Very basic system run duration monitoring. "
  is_abstract: true
  uses:
  - run_time_accumulator
  implements:
  - MONITORING

DD:
  guid: "5b09f1bd-f526-4d77-b1a3-1fceda2ba041"
  description: "Dual duct flow control (hot deck, cold deck)."
  is_abstract: true
  opt_uses:
  - cooling_thermal_power_capacity
  - discharge_air_temperature_sensor
  - heating_thermal_power_capacity
  - run_command
  - supply_air_cooling_flowrate_capacity
  - supply_air_heating_flowrate_capacity
  - supply_air_ventilation_flowrate_requirement
  - failed_discharge_air_temperature_alarm
  uses:
  - cooling_air_damper_percentage_command
  - cooling_air_flowrate_sensor
  - cooling_air_flowrate_setpoint
  - heating_air_damper_percentage_command
  - heating_air_flowrate_sensor
  - heating_air_flowrate_setpoint
  implements:
  - CONTROL


SRC:
  guid: "0b8da138-b5be-42d1-81ad-13d4196f5352"
  description: "Very basic run scheduling command."
  is_abstract: true
  uses:
  - schedule_run_command
  implements:
  - CONTROL

# Not deprecated but probably not useful
OADM:
  guid: "682fcc2c-ff92-4409-81b3-03a1eb8851b4"
  description: "Outside air damper monitoring."
  is_abstract: true
  opt_uses:
  - failed_outside_air_damper_alarm
  uses:
  - outside_air_damper_command


MOAFC:
  guid: "76994bbd-4395-4a19-914f-d5c9a21fc99b"
  description: "Minimum (ventilation) outside air flow control."
  is_abstract: true
  opt_uses:
  - economizer_mode
  - ventilation_request_count
  - low_ventilation_outside_air_flowrate_alarm
  - failed_ventilation_outside_air_flowrate_alarm
  - failed_ventilation_outside_air_damper_alarm
  - ventilation_outside_air_damper_percentage_sensor
  uses:
  - ventilation_outside_air_damper_percentage_command
  - ventilation_outside_air_flowrate_sensor
  - ventilation_outside_air_flowrate_setpoint
  implements:
  - CONTROL


OAFC:
  guid: "9a39e296-caaa-41d8-a1b2-af9255eb4019"
  description: "Outside Air Flow Control"
  is_abstract: true
  opt_uses:
  - economizer_mode
  - mixed_air_temperature_sensor
  - failed_mixed_air_temperature_alarm
  uses:
  - outside_air_damper_percentage_command
  - outside_air_flowrate_sensor
  - outside_air_flowrate_setpoint
  implements:
  - CONTROL


ZTM:
  guid: "869b8713-9b16-4ca0-b957-630c26e9e506"
  description: "Zone temperature monitoring."
  is_abstract: true
  opt_uses:
  - discharge_air_temperature_sensor
  - failed_discharge_air_temperature_alarm
  - failed_zone_air_temperature_alarm
  - high_zone_air_temperature_alarm
  - low_zone_air_temperature_alarm
  uses:
  - zone_air_temperature_sensor
  implements:
  - MONITORING


REFM:
  guid: "df97ad55-5e8f-4cc2-89b7-c07b7a6f28b4"
  description: "Refrigerant leak monitoring."
  is_abstract: true
  implements:
  - MONITORING
  opt_uses:
  - high_zone_air_refrigerant_concentration_alarm
  uses:
  - zone_air_refrigerant_concentration_sensor


CSP:
  guid: "d741e3d6-4997-4a01-8ac1-07b6ff6d53a7"
  description: "Single cooling setpoint control (IDF room typically)."
  is_abstract: true
  implements:
  - OPERATIONAL
  opt_uses:
  - discharge_air_temperature_sensor
  - high_discharge_air_temperature_alarm
  - low_discharge_air_temperature_alarm
  - zone_air_relative_humidity_sensor
  - zone_occupancy_status
  - failed_discharge_air_temperature_alarm
  - failed_zone_air_temperature_alarm
  - high_zone_air_temperature_alarm
  - low_zone_air_temperature_alarm
  uses:
  - zone_air_cooling_temperature_setpoint
  - zone_air_temperature_sensor


ZTC:
  guid: "6140021d-52a9-4d7c-8846-ca296ab32aa2"
  description: "Single control setpoint with deadband."
  is_abstract: true
  implements:
  - OPERATIONAL
  opt_uses:
  - zone_air_deadband_temperature_setpoint
  - zone_air_relative_humidity_sensor
  - failed_zone_air_temperature_alarm
  - high_zone_air_temperature_alarm
  - low_zone_air_temperature_alarm
  - zone_occupancy_status
  uses:
  - zone_air_temperature_sensor
  - zone_air_temperature_setpoint


DSARC:
  guid: "d891cb1e-f38c-4bec-ae0f-80cc00e2a346"
  description: "AHU dual supply air reset control."
  is_abstract: true
  opt_uses:
  - heating_request_count
  - supply_air_flowrate_sensor
  uses:
  - cooling_request_count
  - pressurization_request_count
  - supply_air_cooling_temperature_setpoint
  - supply_air_heating_temperature_setpoint
  - supply_air_static_pressure_setpoint
  implements:
  - CONTROL


DFMSS:
  guid: "d2e28e09-b84b-479a-85a6-f3494b50c7d3"
  description: "Discharge fan Start Stop with uneven statuses."
  is_abstract: true
  implements:
  - OPERATIONAL
  opt_uses:
  - discharge_air_flowrate_capacity
  - discharge_fan_current_sensor
  - discharge_fan_power_capacity
  - discharge_fan_power_sensor
  - discharge_fan_lost_power_alarm
  uses:
  - discharge_fan_run_command
  - discharge_fan_run_status_1
  - discharge_fan_run_status_2


DX2RC:
  guid: "3ffa6782-30f3-4e94-9a5d-a6a2fa47c91a"
  description: "Compressor run control on retun side (RC)."
  is_abstract: true
  opt_uses:
  - compressor_speed_percentage_command
  - cooling_percentage_command
  - cooling_thermal_power_capacity
  - discharge_air_temperature_sensor
  - leaving_cooling_coil_temperature_sensor
  - failed_discharge_air_temperature_alarm
  - high_return_air_temperature_alarm
  - low_return_air_temperature_alarm
  uses:
  - compressor_run_command_1
  - compressor_run_command_2
  - compressor_run_status_1
  - compressor_run_status_2
  - return_air_temperature_sensor
  - return_air_temperature_setpoint
  implements:
  - CONTROL


DFSMC:
  guid: "c9972693-cc8b-4191-ba3c-d0306e961ca7"
  description: "Discharge fan multi-speed control."
  is_abstract: true
  uses:
  - discharge_fan_run_command
  - discharge_fan_speed_mode


DSP:
  guid: "662d48d1-95a9-4e23-a6e1-daf2fc80d676"
  description: "Dual setpoint control (heating/cooling thresholds with deadband in between)."
  is_abstract: true
  implements:
  - OPERATIONAL
  opt_uses:
  - discharge_air_temperature_sensor
  - zone_air_relative_humidity_sensor
  - high_zone_air_relative_humidity_alarm
  - low_zone_air_relative_humidity_alarm
  - failed_discharge_air_temperature_alarm
  - low_discharge_air_temperature_alarm
  - high_discharge_air_temperature_alarm
  - failed_zone_air_temperature_alarm
  - high_zone_air_temperature_alarm
  - low_zone_air_temperature_alarm
  - zone_occupancy_status
  uses:
  - zone_air_cooling_temperature_setpoint
  - zone_air_heating_temperature_setpoint
  - zone_air_temperature_sensor


DDSP:
  guid: "079307e1-3bd4-4f90-9c00-66961afbda6a"
  description: "Dual setpoint control (heating/cooling thresholds with deadband in between) with two zone temp sensors."
  is_abstract: true
  implements:
  - OPERATIONAL
  opt_uses:
  - discharge_air_temperature_sensor
  - failed_discharge_air_temperature_alarm
  uses:
  - zone_air_cooling_temperature_setpoint
  - zone_air_heating_temperature_setpoint
  - zone_air_temperature_sensor_1
  - zone_air_temperature_sensor_2


CO2C:
  guid: "d2659eb3-d7a4-450a-9152-da9b30c9a267"
  description: "Carbon dioxide control."
  is_abstract: true
  implements:
  - OPERATIONAL
  uses:
  - zone_air_co2_concentration_sensor
  - zone_air_co2_concentration_setpoint
  opt_uses:
  - high_zone_air_co2_concentration_alarm


CO2CDSP:
  guid: "668a3a75-e78d-4755-a360-b370bceda3c5"
  description: "Carbon dioxide control with dual setpoint."
  is_abstract: true
  implements:
  - OPERATIONAL
  uses:
  - high_limit_zone_air_co2_concentration_setpoint
  - low_limit_zone_air_co2_concentration_setpoint
  - zone_air_co2_concentration_sensor
  opt_uses:
  - high_zone_air_co2_concentration_alarm
  

COC:
  guid: "dee7cc87-51cb-460e-8202-eff4001319db"
  description: "Carbon monoxide control."
  is_abstract: true
  implements:
  - OPERATIONAL
  uses:
  - zone_air_co_concentration_sensor
  - zone_air_co_concentration_setpoint
  opt_uses:
  - high_zone_air_co_concentration_alarm
  - failed_zone_air_co_concentration_alarm

COM:
  guid: "bd9a1e2d-0710-4c58-8a56-3890af55f6b3"
  description: "Carbon monoxide monitoring."
  is_abstract: true
  implements:
  - MONITORING
  uses:
  - zone_air_co_concentration_sensor

BPC:
  guid: "8199ef48-de0b-4112-bf7a-15876a4acaff"
  description: "Building pressure control (stand-alone fan)."
  is_abstract: true
  uses:
  - building_air_static_pressure_sensor
  - building_air_static_pressure_setpoint
  implements:
  - OPERATIONAL
  opt_uses:
  - high_building_air_static_pressure_alarm
  - low_building_air_static_pressure_alarm


BPC2X:
  guid: "4c27f34b-0132-44fb-b99a-355ba6a25d6c"
  description: "Building pressure control for two pressure sensors (stand-alone fan)."
  is_abstract: true
  opt_uses:
  - high_building_air_static_pressure_alarm_1
  - high_building_air_static_pressure_alarm_2
  - low_building_air_static_pressure_alarm_1
  - low_building_air_static_pressure_alarm_2
  uses:
  - building_air_static_pressure_sensor_1
  - building_air_static_pressure_sensor_2
  - building_air_static_pressure_setpoint
  implements:
  - OPERATIONAL


EDPM:
  guid: "6051d016-4a78-42f4-aeaf-3701417b8773"
  description: "Exhaust air damper percentage monitoring."
  is_abstract: true
  implements:
  - MONITORING
  opt_uses:
  - failed_exhaust_air_damper_alarm
  uses:
  - exhaust_air_damper_percentage_command
  - exhaust_air_damper_percentage_sensor

EDPM2X:
  guid: "20f6ee70-f651-4c3b-a528-7750ef5f6001"
  description: "Dual exhaust air damper percentage monitoring."
  is_abstract: true
  implements:
  - MONITORING
  opt_uses:
  - failed_exhaust_air_damper_alarm_1
  - failed_exhaust_air_damper_alarm_2
  uses:
  - exhaust_air_damper_percentage_command_1
  - exhaust_air_damper_percentage_command_2
  - exhaust_air_damper_percentage_sensor_1
  - exhaust_air_damper_percentage_sensor_2

EDM:
  guid: "e765d413-988e-4524-99b6-9869cff2f02e"
  description: "Exhaust air damper monitoring."
  is_abstract: true
  uses:
  - exhaust_air_damper_command
  - exhaust_air_damper_status


EDBPC:
  guid: "4e428d76-1f7d-46e9-adc6-2affcd170fb6"
  description: "Building static control with exhaust damper."
  is_abstract: true
  opt_uses:
  - exhaust_air_damper_percentage_sensor
  - exhaust_air_differential_pressure_sensor
  - high_building_air_static_pressure_alarm
  - low_building_air_static_pressure_alarm
  uses:
  - building_air_static_pressure_sensor
  - building_air_static_pressure_setpoint
  - exhaust_air_damper_percentage_command
  implements:
  - CONTROL


EDRPC:
  guid: "79013451-90f3-412c-bde5-425c455b2de5"
  description: "Return static control with exhaust damper."
  is_abstract: true
  opt_uses:
  - exhaust_air_damper_percentage_sensor
  uses:
  - exhaust_air_damper_percentage_command
  - return_air_static_pressure_sensor
  - return_air_static_pressure_setpoint
  implements:
  - CONTROL


EFFC:
  guid: "45dd6520-570d-43c6-8085-124f1a99196e"
  description: "Exhaust fan flow control."
  is_abstract: true
  uses:
  - exhaust_air_flowrate_sensor
  - exhaust_air_flowrate_setpoint
  - speed_percentage_command
  implements:
  - CONTROL


BSPC:
  guid: "78836ff7-b9e6-427d-bbbc-bef212ae6522"
  description: "Building static pressure control (as part of a composite device)."
  is_abstract: true
  opt_uses:
  - exhaust_air_damper_percentage_command
  - exhaust_fan_run_status
  - failed_exhaust_fan_alarm
  - high_building_air_static_pressure_alarm
  - low_building_air_static_pressure_alarm
  uses:
  - building_air_static_pressure_sensor
  - building_air_static_pressure_setpoint
  - exhaust_fan_run_command
  implements:
  - CONTROL


VSC:
  guid: "5ac998b4-d72e-40f1-9c8f-c905ec8b5cc6"
  description: "Variable speed control generic."
  is_abstract: true
  opt_uses:
  - control_mode
  - current_sensor
  - energy_accumulator
  - motor_temperature_sensor
  - power_sensor
  - run_mode
  - run_time_accumulator
  - speed_frequency_sensor
  - speed_mode
  - speed_percentage_sensor
  - torque_sensor
  - voltage_sensor
  - failed_alarm
  - local_override_alarm
  - lost_power_alarm
  - master_alarm
  uses:
  - run_command
  - run_status
  - speed_percentage_command
  implements:
  - OPERATIONAL


EFVSC:
  guid: "dab0bc02-db86-4b2d-be8d-36a4232ef7c0"
  description: "Variable speed control for exhaust fans."
  is_abstract: true
  opt_uses:
  - exhaust_fan_current_sensor
  - exhaust_fan_power_sensor
  - exhaust_fan_run_mode
  - exhaust_fan_speed_frequency_sensor
  - exhaust_fan_speed_mode
  - exhaust_fan_speed_percentage_sensor
  - failed_exhaust_fan_alarm
  uses:
  - exhaust_fan_run_command
  - exhaust_fan_run_status
  - exhaust_fan_speed_percentage_command
  implements:
  - OPERATIONAL


VSFC:
  guid: "8dcdc4b0-af94-4468-8346-d28442447f84"
  description: "Variable speed control or monitor in frequency"
  is_abstract: true
  opt_uses:
  - failed_alarm
  uses:
  - speed_frequency_command
  - speed_frequency_sensor


SFVSC:
  guid: "ac42c5d1-24d5-4433-b5e5-4ae8843e9ca8"
  description: "Variable speed control for supply fans."
  is_abstract: true
  opt_uses:
  - control_mode
  - supply_fan_current_sensor
  - supply_fan_energy_accumulator
  - supply_fan_power_sensor
  - supply_fan_power_status
  - supply_fan_run_time_accumulator
  - supply_fan_speed_frequency_sensor
  - supply_fan_speed_mode
  - supply_fan_speed_percentage_sensor
  - supply_fan_torque_sensor
  - supply_fan_voltage_sensor
  - failed_supply_fan_alarm
  - supply_fan_lost_power_alarm
  uses:
  - supply_fan_run_command
  - supply_fan_run_status
  - supply_fan_speed_percentage_command
  implements:
  - OPERATIONAL


DFVSC:
  guid: "99ebcfbb-f9a5-446f-8faf-ebf61548e2cd"
  description: "Variable speed control for discharge fans."
  is_abstract: true
  opt_uses:
  - control_mode
  - discharge_fan_current_sensor
  - discharge_fan_energy_accumulator
  - discharge_fan_power_sensor
  - discharge_fan_run_time_accumulator
  - discharge_fan_speed_frequency_sensor
  - discharge_fan_speed_mode
  - discharge_fan_speed_percentage_sensor
  - discharge_fan_torque_sensor
  - discharge_fan_voltage_sensor
  - discharge_fan_lost_power_alarm
  - failed_discharge_fan_alarm
  - discharge_air_flowrate_sensor
  uses:
  - discharge_fan_run_command
  - discharge_fan_run_status
  - discharge_fan_speed_percentage_command
  implements:
  - OPERATIONAL


DFVSC2X:
  guid: "8d7ed5d3-725a-46d7-99e5-6cfbed564551"
  description: "Variable speed control for discharge fans for 2 separate zones."
  is_abstract: true
  opt_uses:
  - discharge_fan_current_sensor_1
  - discharge_fan_current_sensor_2
  - discharge_fan_power_sensor_1
  - discharge_fan_power_sensor_2
  - discharge_fan_speed_frequency_sensor_1
  - discharge_fan_speed_frequency_sensor_2
  - discharge_fan_speed_percentage_sensor_1
  - discharge_fan_speed_percentage_sensor_2
  - discharge_fan_lost_power_alarm_1
  - discharge_fan_lost_power_alarm_2
  uses:
  - discharge_fan_run_command_1
  - discharge_fan_run_command_2
  - discharge_fan_run_status_1
  - discharge_fan_run_status_2
  - discharge_fan_speed_percentage_command_1
  - discharge_fan_speed_percentage_command_2
  implements:
  - OPERATIONAL


DFVSFC:
  guid: "0f7905ae-ef96-4e44-a52b-10d3fd628de9"
  description: "Variable speed control with frequency setting for discharge fans."
  is_abstract: true
  uses:
  - discharge_fan_run_command
  - discharge_fan_run_status
  - discharge_fan_speed_frequency_command
  opt_uses:
  - discharge_fan_speed_frequency_sensor
  - failed_discharge_fan_alarm
  implements:
  - OPERATIONAL


DFMSC:
  guid: "b9228e0a-91ae-4bcf-911d-f5391941814d"
  description: "Discharge fan multi-speed control."
  is_abstract: true
  uses:
  - discharge_fan_run_command
  - discharge_fan_run_status
  - discharge_fan_speed_mode
  opt_uses:
  - discharge_fan_run_mode
  - schedule_run_command
  - failed_discharge_fan_alarm


ZHM:
  guid: "2832f316-151a-489e-9bd5-0ab159edb0d2"
  description: "Zone humidity monitoring."
  is_abstract: true
  implements:
  - MONITORING
  uses:
  - zone_air_relative_humidity_sensor

ZHM2X:
  guid: "1e5c95b5-bbf8-42ab-b68f-08bd3fc7638e"
  description: "Dual sensor zone humidity monitoring."
  is_abstract: true
  implements:
  - MONITORING
  opt_uses:
  - failed_zone_air_relative_humidity_alarm_1
  - failed_zone_air_relative_humidity_alarm_2
  uses:
  - zone_air_relative_humidity_sensor_1
  - zone_air_relative_humidity_sensor_2

DTM:
  guid: "576e2b80-1711-4bac-abed-c54f2db5351d"
  description: "Discharge temperature monitoring."
  is_abstract: true
  opt_uses:
  - discharge_air_relative_humidity_sensor
  - discharge_air_specificenthalpy_sensor
  - failed_discharge_air_temperature_alarm
  uses:
  - discharge_air_temperature_sensor
  implements:
  - MONITORING


SS:
  guid: "5231c7a0-b1bf-48b2-8443-6f37e3b07376"
  description: "Basic combination of run command and status (start/stop)."
  is_abstract: true
  implements:
  - /SS
  - OPERATIONAL
  opt_uses:
  - control_mode
  - current_sensor
  - flowrate_capacity
  - power_capacity
  - power_sensor
  - powerfactor_sensor
  - run_time_accumulator
  - failed_alarm
  - local_override_alarm
  - lost_power_alarm


SSPC:
  guid: "7e0a30ec-8a1d-486c-b9f2-96ae60e695cd"
  description: "Supply static pressure control via supply fan speed"
  is_abstract: true
  opt_uses:
  - pressurization_request_count
  - supply_air_damper_percentage_command
  - supply_air_flowrate_sensor
  - supply_fan_run_command
  - supply_fan_run_status
  - supply_fan_speed_frequency_sensor
  - supply_fan_speed_percentage_command
  - failed_supply_fan_alarm
  - high_supply_air_static_pressure_alarm
  - low_supply_air_static_pressure_alarm
  uses:
  - supply_air_static_pressure_sensor
  - supply_air_static_pressure_setpoint
  implements:
  - OPERATIONAL
  

SPSS:
  guid: "0b1c2a43-53d8-4349-883c-8bde722fccb5"
  description: "Spray pump start stop monitoring."
  is_abstract: true
  uses:
  - spray_pump_run_command
  - spray_pump_run_status
  implements:
  - OPERATIONAL


EFSS:
  guid: "1df2cdc8-ef3c-472a-ace0-c85d501e121e"
  description: "Basic combination of exhaust fan run command and status (start/stop)."
  is_abstract: true
  implements:
  - OPERATIONAL
  opt_uses:
  - exhaust_air_flowrate_capacity
  - exhaust_fan_current_sensor
  - exhaust_fan_power_capacity
  - exhaust_fan_power_sensor
  - exhaust_fan_run_mode
  - failed_exhaust_fan_alarm
  uses:
  - exhaust_fan_run_command
  - exhaust_fan_run_status


DFSS:
  guid: "969a750f-d5a3-4d4c-ae74-b810d6ddb774"
  description: "Basic combination of discharge fan run command and status (start/stop)."
  is_abstract: true
  implements:
  - OPERATIONAL
  opt_uses:
  - discharge_air_flowrate_capacity
  - discharge_air_static_pressure_sensor
  - discharge_fan_current_sensor
  - discharge_fan_power_capacity
  - discharge_fan_power_sensor
  - discharge_fan_run_time_accumulator
  - schedule_run_command
  - discharge_fan_lost_power_alarm
  - failed_discharge_fan_alarm
  - overload_discharge_fan_alarm
  uses:
  - discharge_fan_run_command
  - discharge_fan_run_status


DFSS2X:
  guid: "dddfd3fa-86a8-4cf9-b1ca-8026ab54f991"
  description: "Two discharge fan run command and status (start/stop). With dampers"
  is_abstract: true
  implements:
  - OPERATIONAL
  opt_uses:
  - failed_discharge_fan_alarm_1
  - failed_discharge_fan_alarm_2
  uses:
  - discharge_fan_run_command_1
  - discharge_fan_run_command_2
  - discharge_fan_run_status_1
  - discharge_fan_run_status_2


HT2RC:
  guid: "3a770fea-bfb4-4a78-a0a1-c33922871fa2"
  description: "Two gas or electric heater control on zone side (HSP, DSP)."
  is_abstract: true
  opt_uses:
  - discharge_air_temperature_sensor
  - heating_percentage_command
  - heating_thermal_power_capacity
  - failed_discharge_air_temperature_alarm
  - high_return_air_temperature_alarm
  - low_return_air_temperature_alarm
  uses:
  - heater_run_command_1
  - heater_run_command_2
  - return_air_temperature_sensor
  - return_air_temperature_setpoint
  implements:
  - CONTROL


HTZTC:
  guid: "bb4d6089-64cd-4994-9906-2a5555f9155a"
  description: "Gas or electric heater control on zone side (ZC)."
  is_abstract: true
  opt_uses:
  - discharge_air_temperature_sensor
  - heater_run_status
  - heating_percentage_command
  - heating_thermal_power_capacity
  - failed_discharge_air_temperature_alarm
  - failed_zone_air_temperature_alarm
  - high_zone_air_temperature_alarm
  - low_zone_air_temperature_alarm
  uses:
  - heater_run_command
  - zone_air_temperature_sensor
  - zone_air_temperature_setpoint
  implements:
  - CONTROL


HT3ZTC:
  guid: "bd9a4e2d-2467-43ad-8398-62af5e487ceb"
  description: "Two gas or electric heater control on zone side (HSP, ZTC)."
  is_abstract: true
  opt_uses:
  - discharge_air_temperature_sensor
  - heating_percentage_command
  - heating_thermal_power_capacity
  - failed_discharge_air_temperature_alarm
  - failed_zone_air_temperature_alarm
  - high_zone_air_temperature_alarm
  - low_zone_air_temperature_alarm
  uses:
  - heater_run_command_1
  - heater_run_command_2
  - heater_run_command_3
  - zone_air_temperature_sensor
  - zone_air_temperature_setpoint
  implements:
  - CONTROL


HSOUC:
  guid: "e64d93ac-29cd-46d6-8e4e-6c54db056eb5"
  description: "Heating occupied/unoccupied setpoint control."
  is_abstract: true
  uses:
  - zone_air_occupied_heating_temperature_setpoint
  - zone_air_temperature_sensor
  - zone_air_unoccupied_heating_temperature_setpoint
  implements:
  - CONTROL
  opt_uses:
  - failed_zone_air_temperature_alarm
  - high_zone_air_temperature_alarm
  - low_zone_air_temperature_alarm


HTZOUC:
  guid: "5407057a-7f34-4bc6-bb9f-3b8fa1149f14"
  description: "Gas or electric heater control on zone side (ZC)."
  is_abstract: true
  opt_uses:
  - heater_run_status
  - failed_zone_air_temperature_alarm
  - high_zone_air_temperature_alarm
  - low_zone_air_temperature_alarm
  uses:
  - heater_run_command
  - zone_air_occupied_heating_temperature_setpoint
  - zone_air_temperature_sensor
  - zone_air_unoccupied_heating_temperature_setpoint
  implements:
  - CONTROL


LCC:
  guid: "f686598b-eac2-4397-bcc5-a11a6a34c071"
  description: "Leaving coil temperature control."
  is_abstract: true
  uses:
  - chilled_water_valve_percentage_command
  - leaving_cooling_coil_temperature_sensor
  - leaving_cooling_coil_temperature_setpoint
  implements:
  - CONTROL


LCC2X:
  guid: "ad8c876b-1c34-4148-9f3c-43d91613bcb3"
  description: "Double valve leaving coil temperature control."
  is_abstract: true
  uses:
  - chilled_water_valve_percentage_command_1
  - chilled_water_valve_percentage_command_2
  - leaving_cooling_coil_temperature_sensor
  - leaving_cooling_coil_temperature_setpoint
  implements:
  - CONTROL


LHC:
  guid: "df1b4263-c5c1-4c30-bf64-04de04f8a013"
  description: "Leaving heating coil temperature control."
  is_abstract: true
  uses:
  - heating_water_valve_percentage_command
  - leaving_heating_coil_temperature_sensor
  - leaving_heating_coil_temperature_setpoint
  implements:
  - CONTROL


SFSS:
  guid: "1e8dd2f7-192a-430b-af2c-db6065664deb"
  description: "Basic combination of supply fan run command and status (start/stop)."
  is_abstract: true
  implements:
  - OPERATIONAL
  opt_uses:
  - supply_air_flowrate_capacity
  - supply_fan_current_sensor
  - supply_fan_power_capacity
  - supply_fan_power_sensor
  - supply_fan_run_mode
  - supply_fan_run_time_accumulator
  - failed_supply_fan_alarm
  - supply_fan_lost_power_alarm
  uses:
  - supply_fan_run_command
  - supply_fan_run_status


RHM:
  guid: "9b13e30c-52b7-45d1-9798-f7c754e959e9"
  description: "Return air humidity monitoring."
  is_abstract: true
  implements:
  - MONITORING
  uses:
  - return_air_relative_humidity_sensor
  opt_uses:
  - high_return_air_relative_humidity_alarm
  - low_return_air_relative_humidity_alarm


RTM:
  guid: "7baf6cba-dc20-47f6-845c-bd71b0fa2ae4"
  description: "Return air temperature monitoring"
  is_abstract: true
  implements:
  - MONITORING
  opt_uses:
  - return_air_relative_humidity_sensor
  - return_air_specificenthalpy_sensor
  - high_return_air_relative_humidity_alarm
  - high_return_air_temperature_alarm
  - low_return_air_relative_humidity_alarm
  - low_return_air_temperature_alarm
  uses:
  - return_air_temperature_sensor


DTC:
  guid: "fa2354f6-694c-4fd6-b5b5-6352eff50fe4"
  description: "Discharge air temperature control"
  is_abstract: true
  implements:
  - OPERATIONAL
  uses:
  - discharge_air_temperature_sensor
  - discharge_air_temperature_setpoint
  opt_uses:
  - failed_discharge_air_temperature_alarm


STC:
  guid: "68140147-a50c-4ee9-b560-fa78596fbd94"
  description: "Supply air temperature control"
  is_abstract: true
  opt_uses:
  - cooling_request_count
  - heating_request_count
  - high_supply_air_temperature_alarm
  - low_supply_air_temperature_alarm
  uses:
  - supply_air_temperature_sensor
  - supply_air_temperature_setpoint
  implements:
  - OPERATIONAL


RTC:
  guid: "2145865b-f060-452b-b78b-2fafa6c92b4f"
  description: "Return air temperature control"
  is_abstract: true
  implements:
  - OPERATIONAL
  uses:
  - return_air_temperature_sensor
  - return_air_temperature_setpoint
  opt_uses:
  - high_return_air_temperature_alarm
  - low_return_air_temperature_alarm

#TODO: Rename to OTM
OA:
  guid: "f6ecf533-f838-4f16-84b2-8392cbf0da84"
  description: "Basic weather station (drybulb temp and humidity)."
  is_abstract: true
  opt_uses:
  - outside_air_co2_concentration_sensor
  - outside_air_dewpoint_temperature_sensor
  - outside_air_pressure_sensor
  - outside_air_rain_level_sensor
  - outside_air_relative_humidity_sensor
  - outside_air_specificenthalpy_sensor
  - outside_air_voc_concentration_sensor
  - outside_air_wetbulb_temperature_sensor
  - wind_direction_angle_sensor
  - wind_linearvelocity_sensor
  - ultraviolet_irradiance_sensor
  - outside_air_pm2pt5_density_sensor
  - outside_air_aqi_sensor
  uses:
  - outside_air_temperature_sensor
  implements:
  - MONITORING


ZA:
  guid: "461b178e-e9be-46e6-b8f1-804c138eb17f"
  description: "Grouped type for zone air psychrometric conditions (RH and temp)"
  is_abstract: true
  uses:
  - zone_air_relative_humidity_sensor
  - zone_air_temperature_sensor
  opt_uses:
  - failed_zone_air_temperature_alarm
  - high_zone_air_temperature_alarm
  - low_zone_air_temperature_alarm


WDT:
  guid: "0f31290a-83fd-4526-ba80-8cd9c34ce1f9"
  description: "Temperature differential across water."
  is_abstract: true
  implements:
  - MONITORING
  uses:
  - return_water_temperature_sensor
  - supply_water_temperature_sensor
  opt_uses:
  - high_supply_water_temperature_alarm
  - low_supply_water_temperature_alarm


CHWDT:
  guid: "0960d44f-87ff-43f5-b576-c19f8a7f2b83"
  description: "Temperature differential across chilled water."
  is_abstract: true
  implements:
  - MONITORING
  uses:
  - chilled_return_water_temperature_sensor
  - chilled_supply_water_temperature_sensor


CHWDPSC:
  guid: "16555397-2e6c-401c-bb6e-3b93affe444e"
  description: "Chilled water valve controlling supply air dewpoint temperature."
  is_abstract: true
  opt_uses:
  - chilled_supply_water_temperature_sensor
  - cooling_thermal_power_capacity
  - leaving_cooling_coil_temperature_sensor
  uses:
  - chilled_water_valve_percentage_command
  - supply_air_dewpoint_temperature_sensor
  - supply_air_dewpoint_temperature_setpoint
  implements:
  - CONTROL


CHWDPSC2X:
  guid: "25b52b13-03b0-4b5b-b241-e088bfdb06c6"
  description: "Chilled water valves (2x) controlling supply air dewpoint temperature."
  is_abstract: true
  opt_uses:
  - cooling_thermal_power_capacity
  - leaving_cooling_coil_temperature_sensor
  uses:
  - chilled_water_valve_percentage_command_1
  - chilled_water_valve_percentage_command_2
  - supply_air_dewpoint_temperature_sensor
  - supply_air_dewpoint_temperature_setpoint
  implements:
  - CONTROL


CWDT:
  guid: "3cf2eb19-0557-4565-a72b-4059950f9ac7"
  description: "Temperature differential across condenser water."
  is_abstract: true
  implements:
  - MONITORING
  uses:
  - condensing_return_water_temperature_sensor
  - condensing_supply_water_temperature_sensor

# Rename SFN TOTAL_
SWTC:
  guid: "7d72e2de-f1db-4be8-852c-210be33b00dd"
  description: "Supply water temperature control."
  is_abstract: true
  implements:
  - OPERATIONAL
  opt_uses:
  - cooling_request_count
  - heating_request_count
  - return_water_temperature_sensor
  - low_return_water_temperature_alarm
  - high_return_water_temperature_alarm
  - run_command
  - cooling_percentage_command
  - heating_percentage_command
  - high_supply_water_temperature_alarm
  - low_supply_water_temperature_alarm
  uses:
  - supply_water_temperature_sensor
  - supply_water_temperature_setpoint


RWTC:
  guid: "e6ef58f6-fbda-421d-ac06-d573b093aecd"
  description: "Return water temperature control."
  is_abstract: true
  implements:
  - OPERATIONAL
  opt_uses:
  - run_command
  - supply_water_temperature_sensor
  - high_supply_water_temperature_alarm
  - low_supply_water_temperature_alarm
  uses:
  - return_water_temperature_sensor
  - return_water_temperature_setpoint


PSWTC:
  guid: "3846a514-83b2-4ec3-afde-295c476a5624"
  description: "Process water temperature control."
  is_abstract: true
  opt_uses:
  - process_return_water_temperature_sensor
  - high_process_return_water_temperature_alarm
  - high_process_supply_water_temperature_alarm
  - low_process_return_water_temperature_alarm
  - low_process_supply_water_temperature_alarm
  uses:
  - process_supply_water_temperature_sensor
  - process_supply_water_temperature_setpoint
  implements:
  - OPERATIONAL

SCHWTC:
  guid: "d2af9b79-4eb2-4b63-a03a-dc5483372690"
  description: "Supply chilled water temperature control."
  is_abstract: true
  implements:
  - OPERATIONAL
  opt_uses:
  - chilled_return_water_temperature_sensor
  - cooling_percentage_command
  - cooling_request_count
  - cooling_run_command
  - failed_cooling_alarm
  - high_chilled_supply_water_temperature_alarm
  - low_chilled_supply_water_temperature_alarm
  uses:
  - chilled_supply_water_temperature_sensor
  - chilled_supply_water_temperature_setpoint

SHWTC:
  guid: "e2231929-0104-4109-aa8a-ce276a82f8a6"
  description: "Supply heating water temperature control."
  is_abstract: true
  implements:
  - OPERATIONAL
  opt_uses:
  - heating_return_water_temperature_sensor
  - heating_percentage_command
  - heating_request_count
  - heating_run_command
  - failed_heating_alarm
  - high_heating_supply_water_temperature_alarm
  - low_heating_supply_water_temperature_alarm
  uses:
  - heating_supply_water_temperature_sensor
  - heating_supply_water_temperature_setpoint

RCHWTC:
  guid: "6babdc1e-edae-49b3-98e4-ca0b675b7f0f"
  description: "Return chilled water temperature control."
  is_abstract: true
  implements:
  - OPERATIONAL
  opt_uses:
  - chilled_supply_water_temperature_sensor
  - cooling_percentage_command
  - cooling_request_count
  uses:
  - chilled_return_water_temperature_sensor
  - chilled_return_water_temperature_setpoint

WDPC:
  guid: "86b2c846-0cc3-4828-8648-88c2082c900e"
  description: "Differential pressure control in whichever system."
  is_abstract: true
  implements:
  - OPERATIONAL
  opt_uses:
  - pressurization_request_count
  - high_differential_pressure_alarm
  - low_differential_pressure_alarm
  uses:
  - differential_pressure_sensor
  - differential_pressure_setpoint

MWDPC:
  guid: "80c5dfcc-c555-42ed-90ff-6807feca1f5f"
  description: "Minimum water differential pressure control."
  is_abstract: true
  uses:
  - differential_pressure_sensor
  - low_limit_differential_pressure_setpoint
  implements:
  - OPERATIONAL
  opt_uses:
  - low_flowrate_alarm
  - low_differential_pressure_alarm

CGRWTC:
  guid: "1672a49a-ab80-4989-9ec6-c300d0f44a9e"
  description: "Cogeneration return water temperature control."
  is_abstract: true
  implements:
  - OPERATIONAL
  opt_uses:
  - cogeneration_supply_water_temperature_sensor
  uses:
  - cogeneration_return_water_temperature_sensor
  - cogeneration_return_water_temperature_setpoint


WDPC2X:
  guid: "6e5ff883-c8e2-4e66-8be4-abb9104090c3"
  description: "Differential pressure control in whichever system, 2 sensors."
  is_abstract: true
  implements:
  - OPERATIONAL
  opt_uses:
  - pressurization_request_count
  - run_command
  uses:
  - differential_pressure_sensor_1
  - differential_pressure_sensor_2
  - differential_pressure_setpoint

#TODO: Change to low_limit_flowrate_setpoint
MINFC:
  guid: "da585ae8-7eda-452c-b0f8-117faaafd85d"
  description: "Minimum flow control for entire loop."
  is_abstract: true
  implements:
  - CONTROL
  uses:
  - bypass_valve_percentage_command
  - flowrate_sensor
  - min_flowrate_setpoint
  opt_uses:
  - low_flowrate_alarm

#TODO: Rename to CPSS
CPC:
  guid: "0dfda014-0c9e-4c4c-8be9-2b303c22e141"
  description: "Circulation pump control"
  is_abstract: true
  uses:
  - circulation_pump_run_command
  - circulation_pump_run_status
  opt_uses:
  - failed_circulation_pump_alarm

ETM:
  guid: "97fcba06-cb9c-4b09-b8f2-d2b44192b1de"
  description: "Basic exhaust temperature monitoring."
  is_abstract: true
  uses:
  - exhaust_air_temperature_sensor
  implements:
  - MONITORING
  opt_uses:
  - failed_exhaust_air_temperature_alarm


ED:
  guid: "cfc04603-a257-4077-8181-50b564fbdf96"
  description: "Exhaust air flow control."
  is_abstract: true
  opt_uses:
  - exhaust_air_damper_percentage_sensor
  - exhaust_air_static_pressure_sensor
  uses:
  - exhaust_air_damper_percentage_command
  - exhaust_air_flowrate_sensor
  - exhaust_air_flowrate_setpoint
  implements:
  - CONTROL


RD:
  guid: "0aecbeb0-8b01-44a2-a0b6-027a034fb2a5"
  description: "Return damper flow control."
  is_abstract: true
  opt_uses:
  - return_air_damper_percentage_sensor
  - failed_return_air_damper_alarm
  uses:
  - return_air_damper_percentage_command
  - return_air_flowrate_sensor
  - return_air_flowrate_setpoint
  implements:
  - CONTROL


MTM:
  guid: "0d7842e9-2af2-4f9f-b2fe-8ba934925103"
  description: "Mixed air temperature monitoring."
  is_abstract: true
  opt_uses:
  - mixed_air_dewpoint_temperature_sensor
  - mixed_air_relative_humidity_sensor
  - failed_mixed_air_temperature_alarm
  uses:
  - mixed_air_temperature_sensor
  implements:
  - MONITORING


MTC:
  guid: "9f3b733e-0af2-4297-8727-8420b6ae595c"
  description: "Mixed air temperature control."
  is_abstract: true
  uses:
  - mixed_air_temperature_sensor
  - mixed_air_temperature_setpoint
  implements:
  - OPERATIONAL
  opt_uses:
  - failed_mixed_air_temperature_alarm


STM:
  guid: "974c8ef0-da06-41a9-ab19-f2f08b14d14f"
  description: "Basic supply temperature monitoring."
  is_abstract: true
  uses:
  - supply_air_temperature_sensor
  implements:
  - MONITORING
  opt_uses:
  - high_supply_air_temperature_alarm
  - low_supply_air_temperature_alarm


STDSPC:
  guid: "8d61249d-297a-471d-aa62-dda04e1fe8c7"
  description: "Supply temperature control dual setpoint."
  is_abstract: true
  opt_uses:
  - cooling_request_count
  - heating_request_count
  - high_supply_air_temperature_alarm
  - low_supply_air_temperature_alarm
  uses:
  - supply_air_cooling_temperature_setpoint
  - supply_air_heating_temperature_setpoint
  - supply_air_temperature_sensor
  implements:
  - OPERATIONAL


DSPRTC:
  guid: "4dcf4685-9635-473c-aa83-53661d2b55be"
  description: "Dual setpoint return air temp control."
  is_abstract: true
  opt_uses:
  - discharge_air_temperature_sensor
  - return_air_relative_humidity_sensor
  - failed_discharge_air_temperature_alarm
  - high_return_air_relative_humidity_alarm
  - high_return_air_temperature_alarm
  - low_return_air_relative_humidity_alarm
  - low_return_air_temperature_alarm
  uses:
  - return_air_cooling_temperature_setpoint
  - return_air_heating_temperature_setpoint
  - return_air_temperature_sensor
  implements:
  - OPERATIONAL


ZHC:
  guid: "88754caa-5420-4224-92a2-a57bbcd865a6"
  description: "Zone relative humidity control."
  is_abstract: true
  uses:
  - zone_air_relative_humidity_sensor
  - zone_air_relative_humidity_setpoint
  implements:
  - OPERATIONAL


RHC:
  guid: "8c138f85-254c-4b40-8e5c-d1183e7985c0"
  description: "Return air relative humidity control."
  is_abstract: true
  opt_uses:
  - humidifier_run_time_accumulator
  - failed_humidifier_alarm
  - high_return_air_relative_humidity_alarm
  - low_return_air_relative_humidity_alarm
  uses:
  - return_air_relative_humidity_sensor
  - return_air_relative_humidity_setpoint
  implements:
  - OPERATIONAL


RHDHC:
  guid: "d2149dc2-ce5c-4589-b7b1-4ceac68cff2c"
  description: "Return humidification/dehumidification control."
  is_abstract: true
  opt_uses:
  - economizer_mode
  - humidification_percentage_command
  - failed_humidifier_alarm
  - high_return_air_relative_humidity_alarm
  - low_return_air_relative_humidity_alarm
  uses:
  - dehumidification_run_command
  - humidification_run_command
  - return_air_relative_humidity_sensor
  - return_air_relative_humidity_setpoint
  implements:
  - CONTROL

DH2XSDPC:
  guid: "2e83d32e-360e-4ac2-afa4-5adb333ded0b"
  description: "Supply air dewpoint temperature dehumidification control on dual cooling coil."
  is_abstract: true
  opt_uses:
  - supply_air_relative_humidity_sensor
  uses:
  - dehumidification_run_command
  - chilled_water_valve_percentage_command_1
  - chilled_water_valve_percentage_command_2
  - supply_air_dewpoint_temperature_sensor
  - supply_air_dewpoint_temperature_setpoint
  implements:
  - CONTROL

ZHDHC:
  guid: "0d8a499a-4934-4860-9d35-277381890e2d"
  description: "Zone humidification/dehumidification control."
  is_abstract: true
  opt_uses:
  - humidification_percentage_command
  - failed_humidifier_alarm
  uses:
  - dehumidification_run_command
  - humidification_run_command
  - zone_air_relative_humidity_sensor
  - zone_air_relative_humidity_setpoint
  implements:
  - CONTROL


RHHC:
  guid: "38ca10af-2a94-4765-be1b-34e9c92ac662"
  description: "Zone humidification control."
  is_abstract: true
  opt_uses:
  - humidification_percentage_command
  - failed_humidifier_alarm
  - high_return_air_relative_humidity_alarm
  - low_return_air_relative_humidity_alarm
  uses:
  - humidification_run_command
  - return_air_relative_humidity_sensor
  - return_air_relative_humidity_setpoint


SHC:
  guid: "c27f33dc-19bc-47f4-937a-eab3293b920f"
  description: "Supply air relative humidity control."
  is_abstract: true
  opt_uses:
  - humidification_percentage_command
  - failed_humidifier_alarm
  uses:
  - dehumidification_run_command
  - humidification_run_command
  - supply_air_dehumidification_relative_humidity_setpoint
  - supply_air_humidification_relative_humidity_setpoint
  - supply_air_relative_humidity_sensor
  implements:
  - OPERATIONAL


SHM:
  guid: "9b5089f5-e0a1-420d-bad9-682ac34d2516"
  description: "Supply air relative humidity monitoring."
  is_abstract: true
  opt_uses:
  - high_supply_air_relative_humidity_alarm
  - low_supply_air_relative_humidity_alarm
  - failed_supply_air_relative_humidity_alarm
  uses:
  - supply_air_relative_humidity_sensor
  implements:
  - MONITORING


REFC:
  guid: "e043f5e2-fcc4-44b1-818f-0f4e7584adf5"
  description: "Refrigerant leak control."
  is_abstract: true
  opt_uses:
  - failed_zone_air_refrigerant_concentration_alarm
  uses:
  - zone_air_refrigerant_concentration_sensor
  - zone_air_refrigerant_concentration_setpoint
  implements:
  - OPERATIONAL


CREFM:
  guid: "49e6ea15-b389-4741-9a7a-e85c851442e1"
  description: "Cold Room Refrigerator monitoring."
  is_abstract: true
  opt_uses:
  - compressor_run_status
  - run_status
  - run_time_accumulator
  - compressor_lost_power_alarm
  - failed_alarm
  - failed_compressor_alarm
  - failed_zone_air_temperature_alarm
  - frost_alarm
  - high_zone_air_temperature_alarm
  - local_override_alarm
  - low_zone_air_temperature_alarm
  - overload_compressor_alarm
  uses:
  - defrost_temperature_sensor
  - zone_air_temperature_sensor


EPC:
  guid: "3d28895c-d30d-4316-bfb6-1dd70b8ad698"
  description: "Exhaust pressure control."
  is_abstract: true
  uses:
  - exhaust_air_static_pressure_sensor
  - exhaust_air_static_pressure_setpoint
  opt_uses:
  - exhaust_air_flowrate_sensor
  - high_exhaust_air_static_pressure_alarm
  - low_exhaust_air_static_pressure_alarm
  implements:
  - OPERATIONAL


CO2M:
  guid: "c73f80ff-e57e-4fe4-8bd6-26e4581b7269"
  description: "Basic carbon dioxide monitoring."
  is_abstract: true
  uses:
  - zone_air_co2_concentration_sensor
  implements:
  - MONITORING
  opt_uses:
  - high_zone_air_co2_concentration_alarm


VOCM:
  guid: "d1d343aa-9b3a-41aa-99fe-850c2ba355a8"
  description: "Volatile organic compound monitoring."
  is_abstract: true
  uses:
  - zone_air_voc_concentration_sensor
  opt_uses:
  - zone_air_formaldehyde_concentration_sensor
  implements:
  - MONITORING


VOCC:
  guid: "6fec3446-7de8-433e-b644-b760190400df"
  description: "Volatile organic compound control."
  is_abstract: true
  uses:
  - zone_air_voc_concentration_sensor
  - zone_air_voc_concentration_setpoint
  implements:
  - OPERATIONAL


RAVOCC:
  guid: "abaa943a-7d39-42cf-a950-4451cd928316"
  description: "Volatile organic compound control for return air from zone."
  is_abstract: true
  uses:
  - return_air_voc_concentration_sensor
  - return_air_voc_concentration_setpoint
  implements:
  - OPERATIONAL


VOCPC:
  guid: "37c7c6e1-7b21-4f76-b8fc-dad5b1380227"
  description: "Volatile organic compound percentage control."
  is_abstract: true
  uses:
  - zone_air_voc_percentage_sensor
  - zone_air_voc_percentage_setpoint
  implements:
  - OPERATIONAL


BFSS:
  guid: "500147cd-91f7-4b7d-837c-bf6e915196a3"
  description: "Booster fan start-stop and feedback."
  is_abstract: true
  uses:
  - boost_fan_run_command
  - boost_fan_run_status
  implements:
  - OPERATIONAL


DFHLC:
  guid: "4e6e6b09-8b8d-4ba6-bda5-69c581c5ab5f"
  description: "Discharge fan three-speed (high/low/off) speed control."
  is_abstract: true
  opt_uses:
  - discharge_fan_run_command
  - discharge_fan_run_status
  - failed_discharge_fan_alarm
  uses:
  - high_discharge_fan_speed_command
  - low_discharge_fan_speed_command
  implements:
  - OPERATIONAL
  - REMAP_REQUIRED


DFHMLC:
  guid: "95365c14-2db6-4e80-ae49-38a2b3d2349f"
  description: "Discharge fan three-speed (high/medium/low/off) speed control."
  is_abstract: true
  opt_uses:
  - discharge_fan_run_command
  - discharge_fan_run_status
  - failed_discharge_fan_alarm
  uses:
  - high_discharge_fan_speed_command
  - low_discharge_fan_speed_command
  - medium_discharge_fan_speed_command
  implements:
  - OPERATIONAL
  - REMAP_REQUIRED


ESPC:
  guid: "035692f0-48bd-47df-9c7d-53ce80e5e297"
  description: "Exhaust air static pressure control."
  is_abstract: true
  opt_uses:
  - exhaust_fan_speed_percentage_sensor
  - failed_exhaust_fan_alarm
  uses:
  - exhaust_air_damper_percentage_command
  - exhaust_air_static_pressure_sensor
  - exhaust_air_static_pressure_setpoint
  - exhaust_fan_run_command
  - exhaust_fan_run_status
  - exhaust_fan_speed_percentage_command
  implements:
  - OPERATIONAL


SSPM:
  guid: "48f0296b-4fa2-4af8-8edf-3bc7c9ad169b"
  description: "Supply static pressure monitoring."
  is_abstract: true
  uses:
  - supply_air_static_pressure_sensor
  implements:
  - MONITORING
  opt_uses:
  - high_supply_air_static_pressure_alarm
  - low_supply_air_static_pressure_alarm

DSPM:
  guid: "7299212e-c70c-4d49-ac2f-004f1e4672e9"
  description: "Discharge static pressure monitoring."
  is_abstract: true
  uses:
  - discharge_air_static_pressure_sensor
  implements:
  - MONITORING
  opt_uses:
  - high_discharge_air_static_pressure_alarm
  - low_discharge_air_static_pressure_alarm

ZSPC:
  guid: "e7494570-617c-4599-a57e-8e09128e0a07"
  description: "Zone static pressure control."
  is_abstract: true
  opt_uses:
  - exhaust_air_damper_percentage_command
  - high_zone_air_static_pressure_alarm
  - low_zone_air_static_pressure_alarm
  uses:
  - zone_air_static_pressure_sensor
  - zone_air_static_pressure_setpoint
  implements:
  - OPERATIONAL


ZSPM:
  guid: "3c3d1d68-4f41-486e-b38c-ff6309f16f2f"
  description: "Zone static pressure monitoring."
  is_abstract: true
  uses:
  - zone_air_static_pressure_sensor
  implements:
  - MONITORING
  opt_uses:
  - high_zone_air_static_pressure_alarm
  - low_zone_air_static_pressure_alarm

MSSPC:
  guid: "bd480ae4-6184-466e-ba95-3bd8bb2f76f3"
  description: "Minimum supply air static pressure control."
  is_abstract: true
  opt_uses:
  - low_supply_air_static_pressure_alarm
  uses:
  - supply_air_static_pressure_sensor
  - low_limit_supply_air_static_pressure_setpoint
  implements:
  - OPERATIONAL

RSPC:
  guid: "5b27a493-430f-4a61-8604-0a672ce3fd55"
  description: "Return air static pressure control."
  is_abstract: true
  opt_uses:
  - return_air_flowrate_sensor
  uses:
  - return_air_static_pressure_sensor
  - return_air_static_pressure_setpoint
  implements:
  - OPERATIONAL


PWDPC:
  guid: "16200082-13a1-4eea-9868-1b2117bb3871"
  description: "Process water differential pressure control."
  is_abstract: true
  uses:
  - process_water_differential_pressure_sensor
  - process_water_differential_pressure_setpoint
  opt_uses:
  - high_process_water_differential_pressure_alarm
  - low_process_water_differential_pressure_alarm
  implements:
  - OPERATIONAL


PWDT:
  guid: "018769f9-995c-4ad7-95fa-eaf02b4c66ee"
  description: "Primary-side water delta-T monitoring."
  is_abstract: true
  uses:
  - primary_return_water_temperature_sensor
  - primary_supply_water_temperature_sensor


CHPM:
  guid: "83b25b74-a334-4297-89b3-30ce005e12fe"
  description: "Chiller pressure monitoring."
  is_abstract: true
  uses:
  - condenser_pressure_sensor
  - differential_pressure_sensor # consider removing or renaming, may not be descriptive enough for WCC
  - evaporator_pressure_sensor
  implements:
  - MONITORING
  opt_uses:
  - high_differential_pressure_alarm
  - low_differential_pressure_alarm


ESFM:
  guid: "71fbb830-8e92-4a1f-8dff-c3ef78825aad"
  description: " An Electrostatic filter used to maintain air quality its run status and alarm monitoring"
  is_abstract: true
  uses:
  - electrostatic_filter_run_status
  opt_uses:
  - electrostatic_filter_alarm
  implements:
  - MONITORING


FDPM:
  guid: "dc6d8a45-8ce6-4ac1-b5b5-cf9fd5727034"
  description: "Filter pressure monitoring."
  is_abstract: true
  uses:
  - filter_differential_pressure_sensor
  implements:
  - MONITORING

DFDPM:
  guid: "a372c26b-010d-4ea3-aa7b-24c98377d9f4"
  description: "Discharge filter pressure monitoring."
  is_abstract: true
  uses:
  - discharge_air_filter_differential_pressure_sensor
  opt_uses:
  - discharge_air_filter_alarm
  implements:
  - MONITORING

EFDPM:
  guid: "ea54f179-dfed-4d12-a987-f4919931f979"
  description: "Exhaust filter pressure monitoring."
  is_abstract: true
  uses:
  - exhaust_air_filter_differential_pressure_sensor
  opt_uses:
  - exhaust_air_filter_alarm
  implements:
  - MONITORING

FDPSM:
  guid: "9cbbf1cf-51ae-44fd-a5ec-ef9ee7a3fcdf"
  description: "Filter pressure status monitoring."
  is_abstract: true
  uses:
  - filter_differential_pressure_status
  opt_uses:
  - filter_alarm
  implements:
  - MONITORING

# Chilled water valve control

CHWDC:
  guid: "f312b9f0-a690-4d32-97ad-7f59aac34bab"
  description: "Chilled water valve monitoring on discharge side."
  is_abstract: true
  opt_uses:
  - chilled_water_flowrate_sensor
  - chilled_water_valve_percentage_sensor
  - cooling_thermal_power_capacity
  - leaving_cooling_coil_temperature_sensor
  - failed_discharge_air_temperature_alarm
  - failed_chilled_water_valve_alarm
  - high_discharge_air_temperature_alarm
  - low_discharge_air_temperature_alarm
  uses:
  - chilled_water_valve_percentage_command
  - discharge_air_temperature_sensor
  - discharge_air_temperature_setpoint
  implements:
  - CONTROL


CHWSC:
  guid: "63d00128-355e-4e2f-8cdf-b2d940c4168d"
  description: "Chilled water valve monitoring on supply side."
  is_abstract: true
  opt_uses:
  - chilled_supply_water_temperature_sensor
  - chilled_water_valve_percentage_sensor
  - cooling_request_count
  - cooling_thermal_power_capacity
  - leaving_cooling_coil_temperature_sensor
  - failed_leaving_cooling_coil_temperature_alarm
  - supply_air_relative_humidity_sensor
  - failed_supply_air_temperature_alarm
  - high_supply_air_temperature_alarm
  - low_supply_air_temperature_alarm
  uses:
  - chilled_water_valve_percentage_command
  - supply_air_temperature_sensor
  - supply_air_temperature_setpoint
  implements:
  - CONTROL


CHWSDC:
  guid: "291c8966-a4c3-4329-9d9a-89226e3bb571"
  description: "Chilled water valve monitoring on supply side."
  is_abstract: true
  opt_uses:
  - chilled_water_valve_percentage_sensor
  - cooling_thermal_power_capacity
  - leaving_cooling_coil_temperature_sensor
  - high_supply_air_temperature_alarm
  - low_supply_air_temperature_alarm
  uses:
  - chilled_water_valve_percentage_command
  - supply_air_cooling_temperature_setpoint
  - supply_air_heating_temperature_setpoint
  - supply_air_temperature_sensor
  implements:
  - CONTROL


CHW2XSC:
  guid: "fb42698e-029d-410b-b179-92a25de28ccc"
  description: "Two chilled water valves."
  is_abstract: true
  opt_uses:
  - cooling_request_count
  - cooling_thermal_power_capacity
  - chilled_supply_water_temperature_sensor
  - chilled_water_valve_percentage_sensor
  - chilled_water_valve_percentage_sensor_1
  - chilled_water_valve_percentage_sensor_2
  - leaving_cooling_coil_temperature_sensor
  - leaving_cooling_coil_temperature_sensor_1
  - leaving_cooling_coil_temperature_sensor_2
  - failed_leaving_cooling_coil_temperature_alarm_1
  - failed_leaving_cooling_coil_temperature_alarm_2
  - high_supply_air_temperature_alarm
  - low_supply_air_temperature_alarm
  - failed_supply_air_temperature_alarm
  uses:
  - chilled_water_valve_percentage_command_1
  - chilled_water_valve_percentage_command_2
  - supply_air_temperature_sensor
  - supply_air_temperature_setpoint
  implements:
  - CONTROL


CHWRC:
  guid: "f9bc8b36-ea88-4318-ab5c-703945fcb465"
  description: "Chilled water valve monitoring on return side."
  is_abstract: true
  opt_uses:
  - chilled_water_flowrate_sensor
  - chilled_water_valve_percentage_sensor
  - cooling_thermal_power_capacity
  - discharge_air_temperature_sensor
  - leaving_cooling_coil_temperature_sensor
  - return_air_relative_humidity_sensor
  - failed_discharge_air_temperature_alarm
  - high_return_air_relative_humidity_alarm
  - high_return_air_temperature_alarm
  - low_return_air_relative_humidity_alarm
  - low_return_air_temperature_alarm
  uses:
  - chilled_water_valve_percentage_command
  - return_air_temperature_sensor
  - return_air_temperature_setpoint
  implements:
  - CONTROL


CHWZC:
  guid: "191ee434-574f-4846-a8eb-7415c277804f"
  description: "Chilled water valve monitoring on zone side (DSP, CSP)."
  is_abstract: true
  opt_uses:
  - chilled_supply_water_isolation_valve_command
  - chilled_supply_water_isolation_valve_status
  - chilled_supply_water_temperature_sensor
  - chilled_water_valve_percentage_sensor
  - cooling_thermal_power_capacity
  - discharge_air_temperature_sensor
  - leaving_cooling_coil_temperature_sensor
  - failed_discharge_air_temperature_alarm
  - failed_zone_air_temperature_alarm
  - failed_chilled_water_valve_alarm
  - high_zone_air_temperature_alarm
  - low_zone_air_temperature_alarm
  uses:
  - chilled_water_valve_percentage_command
  - zone_air_cooling_temperature_setpoint
  - zone_air_temperature_sensor
  implements:
  - CONTROL


CHWZTC:
  guid: "5e9244aa-c51e-42bd-a5ed-f3b12a9cf46e"
  description: "Chilled water valve monitoring on zone side (ZTC)."
  is_abstract: true
  opt_uses:
  - chilled_water_flowrate_sensor
  - chilled_water_valve_percentage_sensor
  - cooling_thermal_power_capacity
  - discharge_air_temperature_sensor
  - leaving_cooling_coil_temperature_sensor
  - failed_discharge_air_temperature_alarm
  - failed_zone_air_temperature_alarm
  - high_zone_air_temperature_alarm
  - low_zone_air_temperature_alarm
  - zone_air_deadband_temperature_setpoint
  uses:
  - chilled_water_valve_percentage_command
  - zone_air_temperature_sensor
  - zone_air_temperature_setpoint
  implements:
  - CONTROL


CHWPVM:
  guid: "751c1130-6108-49c8-9c55-8bfabb762fa8"
  description: "Chilled water pressure valve command and position monitoring (without regard to what controls it)."
  is_abstract: true
  opt_uses:
  - chilled_water_flowrate_sensor
  uses:
  - chilled_water_valve_percentage_sensor
  implements:
  - OPERATIONAL


CHWZTC2X:
  guid: "d4e628ff-e44c-43fd-b48e-bb53d0aaeb00"
  description: "Chilled water valve control on zone side (ZTC) for two separate zones. Chilled water valve controls to the worst zone."
  is_abstract: true
  opt_uses:
  - chilled_water_flowrate_sensor
  - chilled_water_valve_percentage_sensor
  - cooling_thermal_power_capacity
  - discharge_air_temperature_sensor_1
  - discharge_air_temperature_sensor_2
  - leaving_cooling_coil_temperature_sensor
  uses:
  - chilled_water_valve_percentage_command
  - zone_air_temperature_sensor_1
  - zone_air_temperature_sensor_2
  - zone_air_temperature_setpoint_1
  - zone_air_temperature_setpoint_2
  implements:
  - CONTROL

# DX Control

DXZTC:
  guid: "59bf744f-26b7-4b40-865b-5a8c1bd213f4"
  description: "Compressor run control on zone side (ZTC)."
  is_abstract: true
  opt_uses:
  - compressor_run_time_accumulator
  - compressor_speed_percentage_command
  - cooling_percentage_command
  - cooling_thermal_power_capacity
  - discharge_air_temperature_sensor
  - leaving_cooling_coil_temperature_sensor
  - compressor_lost_power_alarm
  - failed_compressor_alarm
  - failed_discharge_air_temperature_alarm
  - failed_zone_air_temperature_alarm
  - high_zone_air_temperature_alarm
  - low_zone_air_temperature_alarm
  - overload_compressor_alarm
  uses:
  - compressor_run_command
  - compressor_run_status
  - zone_air_temperature_sensor
  - zone_air_temperature_setpoint
  implements:
  - CONTROL


DX2ZTC:
  guid: "9f49badc-8a3f-4374-abcb-80ac70291893"
  description: "Compressor run control on zone side (ZTC)."
  is_abstract: true
  opt_uses:
  - compressor_run_time_accumulator_1
  - compressor_run_time_accumulator_2
  - compressor_speed_percentage_command
  - cooling_percentage_command
  - cooling_thermal_power_capacity
  - discharge_air_temperature_sensor
  - leaving_cooling_coil_temperature_sensor
  - failed_discharge_air_temperature_alarm
  - failed_zone_air_temperature_alarm
  - high_zone_air_temperature_alarm
  - low_zone_air_temperature_alarm
  uses:
  - compressor_run_command_1
  - compressor_run_command_2
  - compressor_run_status_1
  - compressor_run_status_2
  - zone_air_temperature_sensor
  - zone_air_temperature_setpoint
  implements:
  - CONTROL


DXZC:
  guid: "a4e45116-d36c-45e7-8f45-4d0cf279e6ea"
  description: "Compressor run control on zone side (DSP, CSP)."
  is_abstract: true
  opt_uses:
  - compressor_speed_percentage_command
  - cooling_percentage_command
  - cooling_thermal_power_capacity
  - discharge_air_temperature_sensor
  - leaving_cooling_coil_temperature_sensor
  - compressor_lost_power_alarm
  - failed_compressor_alarm
  - failed_discharge_air_temperature_alarm
  - failed_zone_air_temperature_alarm
  - high_zone_air_temperature_alarm
  - low_zone_air_temperature_alarm
  - overload_compressor_alarm
  - high_discharge_air_temperature_alarm
  - low_discharge_air_temperature_alarm
  uses:
  - compressor_run_command
  - compressor_run_status
  - zone_air_cooling_temperature_setpoint
  - zone_air_temperature_sensor
  implements:
  - CONTROL


DXDSPRTC:
  guid: "27091121-2856-4912-91f0-c3fb7b0db097"
  description: "Compressor run control with dual return temp control."
  is_abstract: true
  opt_uses:
  - compressor_speed_percentage_command
  - cooling_percentage_command
  - cooling_thermal_power_capacity
  - discharge_air_temperature_sensor
  - leaving_cooling_coil_temperature_sensor
  - compressor_lost_power_alarm
  - failed_compressor_alarm
  - failed_discharge_air_temperature_alarm
  - high_return_air_temperature_alarm
  - low_return_air_temperature_alarm
  - overload_compressor_alarm
  uses:
  - compressor_run_command
  - compressor_run_status
  - return_air_cooling_temperature_setpoint
  - return_air_heating_temperature_setpoint
  - return_air_temperature_sensor
  implements:
  - CONTROL


DX2ZC:
  guid: "5af2620a-fafd-4c5e-a1ab-338b9a340377"
  description: "Two compressor run control on zone side (DSP, CSP)."
  is_abstract: true
  opt_uses:
  - compressor_speed_percentage_command
  - cooling_percentage_command
  - cooling_thermal_power_capacity
  - discharge_air_temperature_sensor
  - leaving_cooling_coil_temperature_sensor
  - failed_discharge_air_temperature_alarm
  - failed_zone_air_temperature_alarm
  - high_zone_air_temperature_alarm
  - low_zone_air_temperature_alarm
  uses:
  - compressor_run_command_1
  - compressor_run_command_2
  - compressor_run_status_1
  - compressor_run_status_2
  - zone_air_cooling_temperature_setpoint
  - zone_air_temperature_sensor
  implements:
  - CONTROL


DX3ZC:
  guid: "f2c6ea3f-6ac8-41b9-83e7-9050429de6de"
  description: "Three compressor run control on zone side."
  is_abstract: true
  opt_uses:
  - compressor_speed_percentage_command
  - cooling_percentage_command
  - cooling_thermal_power_capacity
  - discharge_air_temperature_sensor
  - leaving_cooling_coil_temperature_sensor
  - failed_discharge_air_temperature_alarm
  - failed_zone_air_temperature_alarm
  - high_zone_air_temperature_alarm
  - low_zone_air_temperature_alarm
  uses:
  - compressor_run_command_1
  - compressor_run_command_2
  - compressor_run_command_3
  - compressor_run_status_1
  - compressor_run_status_2
  - compressor_run_status_3
  - zone_air_cooling_temperature_setpoint
  - zone_air_temperature_sensor
  implements:
  - CONTROL


DX4ZC:
  guid: "0153c2a6-73cc-47f2-aa8d-4b0a5e4c5c57"
  description: "Four compressor run control on zone side."
  is_abstract: true
  opt_uses:
  - compressor_speed_percentage_command
  - cooling_percentage_command
  - cooling_thermal_power_capacity
  - discharge_air_temperature_sensor
  - leaving_cooling_coil_temperature_sensor
  - failed_discharge_air_temperature_alarm
  - failed_zone_air_temperature_alarm
  - high_zone_air_temperature_alarm
  - low_zone_air_temperature_alarm
  uses:
  - compressor_run_command_1
  - compressor_run_command_2
  - compressor_run_command_3
  - compressor_run_command_4
  - compressor_run_status_1
  - compressor_run_status_2
  - compressor_run_status_3
  - compressor_run_status_4
  - zone_air_cooling_temperature_setpoint
  - zone_air_temperature_sensor
  implements:
  - CONTROL


DX2ZC2X:
  guid: "5170a167-2521-48b8-9728-66f96ecd1af3"
  description: "Two compressor run control on zone side (DSP, CSP) with two zone temp sensors."
  is_abstract: true
  opt_uses:
  - compressor_speed_percentage_command
  - cooling_percentage_command
  - cooling_thermal_power_capacity
  - discharge_air_temperature_sensor
  - leaving_cooling_coil_temperature_sensor
  - failed_discharge_air_temperature_alarm
  uses:
  - compressor_run_command_1
  - compressor_run_command_2
  - compressor_run_status_1
  - compressor_run_status_2
  - zone_air_cooling_temperature_setpoint
  - zone_air_temperature_sensor_1
  - zone_air_temperature_sensor_2
  implements:
  - CONTROL


DXSC:
  guid: "eb52924b-0813-41ac-aca7-471017f7a5f9"
  description: "Compressor run control on supply air side (STC)."
  is_abstract: true
  opt_uses:
  - compressor_speed_percentage_command
  - cooling_percentage_command #Serves as a duty cycle for single-stage DX sections.
  - cooling_request_count
  - cooling_thermal_power_capacity
  - leaving_cooling_coil_temperature_sensor
  - compressor_lost_power_alarm
  - failed_compressor_alarm
  - high_supply_air_temperature_alarm
  - low_supply_air_temperature_alarm
  - overload_compressor_alarm
  uses:
  - compressor_run_command
  - compressor_run_status
  - supply_air_temperature_sensor
  - supply_air_temperature_setpoint
  implements:
  - CONTROL


DX2SC:
  guid: "a58cf1c3-9a2f-4d92-a7ca-54538c642031"
  description: "Two compressor run control on supply air side."
  is_abstract: true
  opt_uses:
  - compressor_speed_percentage_command
  - cooling_percentage_command
  - cooling_request_count
  - cooling_thermal_power_capacity
  - leaving_cooling_coil_temperature_sensor
  - high_supply_air_temperature_alarm
  - low_supply_air_temperature_alarm
  uses:
  - compressor_run_command_1
  - compressor_run_command_2
  - compressor_run_status_1
  - compressor_run_status_2
  - supply_air_temperature_sensor
  - supply_air_temperature_setpoint
  implements:
  - CONTROL


DX3SC:
  guid: "da5a00a2-6ea1-4838-9bf7-21d695cd21b4"
  description: "Three compressor run control on supply air side."
  is_abstract: true
  opt_uses:
  - compressor_speed_percentage_command
  - cooling_percentage_command
  - cooling_request_count
  - cooling_thermal_power_capacity
  - leaving_cooling_coil_temperature_sensor
  - high_supply_air_temperature_alarm
  - low_supply_air_temperature_alarm
  uses:
  - compressor_run_command_1
  - compressor_run_command_2
  - compressor_run_command_3
  - compressor_run_status_1
  - compressor_run_status_2
  - compressor_run_status_3
  - supply_air_temperature_sensor
  - supply_air_temperature_setpoint
  implements:
  - CONTROL


DX4SC:
  guid: "0d19ab0e-9df1-4dbd-85d9-e1ac214f0882"
  description: "Four compressor run control on supply air side."
  is_abstract: true
  opt_uses:
  - compressor_speed_percentage_command
  - cooling_percentage_command
  - cooling_request_count
  - cooling_thermal_power_capacity
  - leaving_cooling_coil_temperature_sensor
  - high_supply_air_temperature_alarm
  - low_supply_air_temperature_alarm
  uses:
  - compressor_run_command_1
  - compressor_run_command_2
  - compressor_run_command_3
  - compressor_run_command_4
  - compressor_run_status_1
  - compressor_run_status_2
  - compressor_run_status_3
  - compressor_run_status_4
  - supply_air_temperature_sensor
  - supply_air_temperature_setpoint
  implements:
  - CONTROL


DX2SDC:
  guid: "4eca020e-b08e-4da5-9dd0-0c9cf8407c4b"
  description: "Two compressor run control on supply air side (dual temp setpoint)."
  is_abstract: true
  opt_uses:
  - compressor_speed_percentage_command
  - cooling_percentage_command
  - cooling_thermal_power_capacity
  - leaving_cooling_coil_temperature_sensor
  - high_supply_air_temperature_alarm
  - low_supply_air_temperature_alarm
  uses:
  - compressor_run_command_1
  - compressor_run_command_2
  - compressor_run_status_1
  - compressor_run_status_2
  - supply_air_cooling_temperature_setpoint
  - supply_air_heating_temperature_setpoint
  - supply_air_temperature_sensor
  implements:
  - CONTROL


DX4SWC:
  guid: "beb1f5d7-7ccf-4bb6-8f4e-494d3624589d"
  description: "Four compressor run control on supply water side."
  is_abstract: true
  opt_uses:
  - compressor_speed_percentage_command
  - compressor_speed_percentage_sensor
  - cooling_percentage_command
  - cooling_thermal_power_capacity
  - high_supply_water_temperature_alarm
  - low_supply_water_temperature_alarm
  uses:
  - compressor_run_command_1
  - compressor_run_command_2
  - compressor_run_command_3
  - compressor_run_command_4
  - compressor_run_status_1
  - compressor_run_status_2
  - compressor_run_status_3
  - compressor_run_status_4
  - supply_water_temperature_sensor
  - supply_water_temperature_setpoint
  implements:
  - CONTROL


DX2SWC:
  guid: "2b9f2e5b-20f2-45bc-b2f8-68818b02b3ac"
  description: "Two compressor run control on supply water side."
  is_abstract: true
  opt_uses:
  - compressor_speed_percentage_command
  - compressor_speed_percentage_sensor
  - compressor_speed_frequency_sensor
  - cooling_percentage_command
  - cooling_thermal_power_capacity
  - high_supply_water_temperature_alarm
  - low_supply_water_temperature_alarm
  uses:
  - compressor_run_command_1
  - compressor_run_command_2
  - compressor_run_status_1
  - compressor_run_status_2
  - supply_water_temperature_sensor
  - supply_water_temperature_setpoint
  implements:
  - CONTROL


DXSWC:
  guid: "bf02fdd1-5c65-4f62-b552-b629fdace9fb"
  description: "Compressor run control on supply water side."
  is_abstract: true
  opt_uses:
  - compressor_speed_percentage_command
  - compressor_speed_percentage_sensor
  - cooling_percentage_command
  - cooling_thermal_power_capacity
  - compressor_lost_power_alarm
  - failed_compressor_alarm
  - high_supply_water_temperature_alarm
  - low_supply_water_temperature_alarm
  - overload_compressor_alarm
  uses:
  - compressor_run_command
  - compressor_run_status
  - supply_water_temperature_sensor
  - supply_water_temperature_setpoint
  implements:
  - CONTROL


DX5SC:
  guid: "225b9056-c352-4aa7-9613-c97675e97fcd"
  description: "Five compressor run control on supply side."
  is_abstract: true
  opt_uses:
  - compressor_speed_percentage_command
  - cooling_percentage_command
  - cooling_request_count
  - cooling_thermal_power_capacity
  - leaving_cooling_coil_temperature_sensor
  - high_supply_air_temperature_alarm
  - low_supply_air_temperature_alarm
  uses:
  - compressor_run_command_1
  - compressor_run_command_2
  - compressor_run_command_3
  - compressor_run_command_4
  - compressor_run_command_5
  - compressor_run_status_1
  - compressor_run_status_2
  - compressor_run_status_3
  - compressor_run_status_4
  - compressor_run_status_5
  - supply_air_temperature_sensor
  - supply_air_temperature_setpoint
  implements:
  - CONTROL


DXRC:
  guid: "58a6126f-413f-4f11-b88d-a44d8395a10d"
  description: "Compressor run control on return air side (RC)."
  is_abstract: true
  opt_uses:
  - compressor_run_time_accumulator
  - compressor_speed_percentage_command
  - cooling_percentage_command
  - cooling_thermal_power_capacity
  - discharge_air_temperature_sensor
  - leaving_cooling_coil_temperature_sensor
  - compressor_lost_power_alarm
  - failed_compressor_alarm
  - failed_discharge_air_temperature_alarm
  - high_return_air_temperature_alarm
  - low_return_air_temperature_alarm
  - overload_compressor_alarm
  uses:
  - compressor_run_command
  - compressor_run_status
  - return_air_temperature_sensor
  - return_air_temperature_setpoint
  implements:
  - CONTROL


DXDC:
  guid: "db862405-dadc-4c5b-8fcd-520cb40439ec"
  description: "Compressor run control on discharge air side (DTC)."
  is_abstract: true
  opt_uses:
  - compressor_run_time_accumulator
  - compressor_speed_percentage_command
  - cooling_percentage_command
  - cooling_thermal_power_capacity
  - leaving_cooling_coil_temperature_sensor
  - compressor_lost_power_alarm
  - failed_compressor_alarm
  - failed_discharge_air_temperature_alarm
  - overload_compressor_alarm
  uses:
  - compressor_run_command
  - compressor_run_status
  - discharge_air_temperature_sensor
  - discharge_air_temperature_setpoint
  implements:
  - CONTROL


DX2DC:
  guid: "1e397d80-ffc8-4b31-97fb-db086b95400d"
  description: "Two compressor run control on discharge side (DTC)."
  is_abstract: true
  opt_uses:
  - compressor_run_time_accumulator_1
  - compressor_run_time_accumulator_2
  - compressor_speed_percentage_command
  - cooling_percentage_command
  - cooling_thermal_power_capacity
  - leaving_cooling_coil_temperature_sensor
  - failed_discharge_air_temperature_alarm
  uses:
  - compressor_run_command_1
  - compressor_run_command_2
  - compressor_run_status_1
  - compressor_run_status_2
  - discharge_air_temperature_sensor
  - discharge_air_temperature_setpoint
  implements:
  - CONTROL


DX3DC:
  guid: "5958d6ee-4e00-4dbe-a9e7-9faf649ebd54"
  description: "Three compressor run control on discharge side (DTC)."
  is_abstract: true
  opt_uses:
  - compressor_speed_percentage_command
  - cooling_percentage_command
  - cooling_thermal_power_capacity
  - leaving_cooling_coil_temperature_sensor
  - failed_discharge_air_temperature_alarm
  uses:
  - compressor_run_command_1
  - compressor_run_command_2
  - compressor_run_command_3
  - compressor_run_status_1
  - compressor_run_status_2
  - compressor_run_status_3
  - discharge_air_temperature_sensor
  - discharge_air_temperature_setpoint
  implements:
  - CONTROL


HPSC:
  guid: "3b23d237-5e53-48f7-a6b7-2279e6c57384"
  description: "Supply side heat pump control."
  is_abstract: true
  opt_uses:
  - compressor_speed_percentage_command
  - cooling_request_count
  - cooling_thermal_power_capacity
  - heating_request_count
  - heating_thermal_power_capacity
  - compressor_lost_power_alarm
  - failed_compressor_alarm
  - high_supply_air_temperature_alarm
  - low_supply_air_temperature_alarm
  - overload_compressor_alarm
  uses:
  - compressor_run_command
  - compressor_run_status
  - reversing_valve_command
  - supply_air_temperature_sensor
  - supply_air_temperature_setpoint
  implements:
  - CONTROL


HP2SC:
  guid: "69544987-6f30-47e2-80be-84cf8a3aecd2"
  description: "Supply side heat pump control."
  is_abstract: true
  opt_uses:
  - compressor_speed_percentage_command
  - cooling_request_count
  - cooling_thermal_power_capacity
  - heating_request_count
  - heating_thermal_power_capacity
  - high_supply_air_temperature_alarm
  - low_supply_air_temperature_alarm
  uses:
  - compressor_run_command_1
  - compressor_run_command_2
  - compressor_run_status_1
  - compressor_run_status_2
  - reversing_valve_command
  - supply_air_temperature_sensor
  - supply_air_temperature_setpoint
  implements:
  - CONTROL


HPDC:
  guid: "bf9ceadd-45a6-41f3-859c-f67e82348130"
  description: "Discharge side heat pump control."
  is_abstract: true
  opt_uses:
  - compressor_speed_percentage_command
  - cooling_thermal_power_capacity
  - heating_thermal_power_capacity
  - compressor_lost_power_alarm
  - failed_compressor_alarm
  - failed_discharge_air_temperature_alarm
  - overload_compressor_alarm
  uses:
  - compressor_run_command
  - compressor_run_status
  - discharge_air_temperature_sensor
  - discharge_air_temperature_setpoint
  - reversing_valve_command
  implements:
  - CONTROL


HPZTC:
  guid: "0506375b-4a48-4d5d-92ba-5bd1e9ef087b"
  description: "Zone temp heat pump control (ZTC)."
  is_abstract: true
  opt_uses:
  - compressor_speed_percentage_command
  - cooling_thermal_power_capacity
  - discharge_air_temperature_sensor
  - heating_thermal_power_capacity
  - compressor_lost_power_alarm
  - failed_compressor_alarm
  - failed_discharge_air_temperature_alarm
  - failed_zone_air_temperature_alarm
  - high_zone_air_temperature_alarm
  - low_zone_air_temperature_alarm
  - overload_compressor_alarm
  uses:
  - compressor_run_command
  - compressor_run_status
  - reversing_valve_command
  - zone_air_temperature_sensor
  - zone_air_temperature_setpoint
  implements:
  - CONTROL


HPZC:
  guid: "725460fe-6984-4443-9e16-baaa55076649"
  description: "Zone temp heat pump control (CSP or DSP)."
  is_abstract: true
  opt_uses:
  - compressor_speed_percentage_command
  - cooling_thermal_power_capacity
  - discharge_air_temperature_sensor
  - heating_thermal_power_capacity
  - compressor_lost_power_alarm
  - failed_compressor_alarm
  - failed_discharge_air_temperature_alarm
  - failed_zone_air_temperature_alarm
  - high_zone_air_temperature_alarm
  - low_zone_air_temperature_alarm
  - overload_compressor_alarm
  uses:
  - compressor_run_command
  - compressor_run_status
  - reversing_valve_command
  - zone_air_cooling_temperature_setpoint
  - zone_air_heating_temperature_setpoint
  - zone_air_temperature_sensor
  implements:
  - CONTROL

HPHCZC:
  guid: "3108c18d-afd1-464a-a12a-a80e72e0da18"
  description: "Zone temperature cooling and heating heat pump control."
  is_abstract: true
  opt_uses:
  - discharge_air_temperature_sensor
  - failed_discharge_air_temperature_alarm
  - high_discharge_air_temperature_alarm
  - low_discharge_air_temperature_alarm
  - failed_compressor_alarm
  - failed_zone_air_temperature_alarm
  - high_zone_air_temperature_alarm
  - low_zone_air_temperature_alarm
  uses:
  - cooling_run_command
  - heating_run_command
  - compressor_run_status
  - zone_air_cooling_temperature_setpoint
  - zone_air_heating_temperature_setpoint
  - zone_air_temperature_sensor
  implements:
  - CONTROL

HP2ZC:
  guid: "d0e2eb84-4844-4c2a-a8a8-20c40ee94284"
  description: "Zone temp heat pump control with two compressors."
  is_abstract: true
  opt_uses:
  - compressor_speed_percentage_command
  - cooling_thermal_power_capacity
  - discharge_air_temperature_sensor
  - heating_thermal_power_capacity
  - failed_discharge_air_temperature_alarm
  - failed_zone_air_temperature_alarm
  - high_zone_air_temperature_alarm
  - low_zone_air_temperature_alarm
  uses:
  - compressor_run_command_1
  - compressor_run_command_2
  - compressor_run_status_1
  - compressor_run_status_2
  - reversing_valve_command
  - zone_air_cooling_temperature_setpoint
  - zone_air_heating_temperature_setpoint
  - zone_air_temperature_sensor
  implements:
  - CONTROL

HP3ZC:
  guid: "bffa568b-5f69-4b08-8d8c-1377cd74d36e"
  description: "Zone temp heat pump control with three compressors."
  is_abstract: true
  opt_uses:
  - compressor_speed_percentage_command
  - cooling_thermal_power_capacity
  - discharge_air_temperature_sensor
  - heating_thermal_power_capacity
  - failed_discharge_air_temperature_alarm
  - failed_zone_air_temperature_alarm
  - high_zone_air_temperature_alarm
  - low_zone_air_temperature_alarm
  uses:
  - compressor_run_command_1
  - compressor_run_command_2
  - compressor_run_command_3
  - compressor_run_status_1
  - compressor_run_status_2
  - compressor_run_status_3
  - reversing_valve_command
  - zone_air_cooling_temperature_setpoint
  - zone_air_heating_temperature_setpoint
  - zone_air_temperature_sensor
  implements:
  - CONTROL


HWDC:
  guid: "353bd503-92eb-4f72-8a82-ec1a91413f89"
  description: "Heating water valve monitoring on discharge air side."
  is_abstract: true
  opt_uses:
  - discharge_air_relative_humidity_sensor
  - heating_thermal_power_capacity
  - heating_water_flowrate_sensor
  - heating_water_valve_percentage_sensor
  - failed_discharge_air_temperature_alarm
  - failed_heating_water_valve_alarm
  - high_discharge_air_temperature_alarm
  - low_discharge_air_temperature_alarm
  uses:
  - discharge_air_temperature_sensor
  - discharge_air_temperature_setpoint
  - heating_water_valve_percentage_command
  implements:
  - CONTROL


HWRC:
  guid: "ad089040-996c-4000-aaac-b66c923e8376"
  description: "Heating water valve monitoring on discharge air side."
  is_abstract: true
  opt_uses:
  - discharge_air_relative_humidity_sensor
  - heating_thermal_power_capacity
  - heating_water_flowrate_sensor
  - heating_water_valve_percentage_sensor
  - high_return_air_temperature_alarm
  - low_return_air_temperature_alarm
  uses:
  - heating_water_valve_percentage_command
  - return_air_temperature_sensor
  - return_air_temperature_setpoint
  implements:
  - CONTROL


HWSC:
  guid: "c74d0eb6-c5b8-4099-9b18-f5880760df44"
  description: "Heating water valve monitoring on supply air side."
  is_abstract: true
  opt_uses:
  - heating_supply_water_temperature_sensor
  - heating_request_count
  - heating_thermal_power_capacity
  - heating_water_valve_percentage_sensor
  - leaving_heating_coil_temperature_sensor
  - failed_supply_air_temperature_alarm
  - high_supply_air_temperature_alarm
  - low_supply_air_temperature_alarm
  uses:
  - heating_water_valve_percentage_command
  - supply_air_temperature_sensor
  - supply_air_temperature_setpoint
  implements:
  - CONTROL


HW2SC:
  guid: "6fed45fd-aa9b-4613-baaa-ed5c44c64f12"
  description: "Two heating water valves on supply air side."
  is_abstract: true
  opt_uses:
  - heating_request_count
  - heating_thermal_power_capacity
  - leaving_heating_coil_temperature_sensor
  - high_supply_air_temperature_alarm
  - low_supply_air_temperature_alarm
  uses:
  - heating_water_valve_percentage_command_1
  - heating_water_valve_percentage_command_2
  - supply_air_temperature_sensor
  - supply_air_temperature_setpoint
  implements:
  - CONTROL


HWZC:
  guid: "c0a7f2ca-171a-4cff-b397-99f8506a8409"
  description: "Heating water valve monitoring on zone side (DSP/CSP)."
  is_abstract: true
  opt_uses:
  - discharge_air_temperature_sensor
  - heating_supply_water_isolation_valve_command
  - heating_supply_water_isolation_valve_status
  - heating_thermal_power_capacity
  - heating_water_valve_percentage_sensor
  - failed_discharge_air_temperature_alarm
  - failed_zone_air_temperature_alarm
  - high_zone_air_temperature_alarm
  - low_zone_air_temperature_alarm
  - failed_heating_water_valve_alarm
  - high_discharge_air_temperature_alarm
  - low_discharge_air_temperature_alarm
  uses:
  - heating_water_valve_percentage_command
  - zone_air_heating_temperature_setpoint
  - zone_air_temperature_sensor
  implements:
  - CONTROL


HWZTC:
  guid: "fd0e4588-d368-4399-a356-78c8082b282b"
  description: "Heating water valve monitoring on zone side (ZTC)."
  is_abstract: true
  opt_uses:
  - discharge_air_temperature_sensor
  - heating_thermal_power_capacity
  - heating_water_flowrate_sensor
  - heating_water_valve_percentage_sensor
  - failed_discharge_air_temperature_alarm
  - failed_zone_air_temperature_alarm
  - high_zone_air_temperature_alarm
  - low_zone_air_temperature_alarm
  - zone_air_deadband_temperature_setpoint
  uses:
  - heating_water_valve_percentage_command
  - zone_air_temperature_sensor
  - zone_air_temperature_setpoint
  implements:
  - CONTROL


HWSWC:
  guid: "9e892876-39ed-40ac-befb-c68d96bbb81b"
  description: "Heating water valve monitoring on supply water side."
  is_abstract: true
  opt_uses:
  - heating_thermal_power_capacity
  - heating_water_valve_percentage_sensor
  - return_water_temperature_sensor
  - high_supply_water_temperature_alarm
  - low_supply_water_temperature_alarm
  uses:
  - heating_water_valve_percentage_command
  - supply_water_temperature_sensor
  - supply_water_temperature_setpoint
  implements:
  - CONTROL


PHWSC:
  guid: "0f2f9a53-6aab-4c9c-801f-bb11b021e42a"
  description: "Preheating water valve monitoring on supply air side."
  is_abstract: true
  opt_uses:
  - heating_request_count
  - leaving_air_preheating_coil_temperature_sensor
  - high_supply_air_temperature_alarm
  - low_supply_air_temperature_alarm
  uses:
  - preheating_water_valve_percentage_command
  - supply_air_temperature_sensor
  - supply_air_temperature_setpoint
  implements:
  - CONTROL


HWPVM:
  guid: "0a51d47f-2d53-4a3b-aa9a-f218394b55a7"
  description: "Heating water pressure valve command and position monitoring (without regard to what controls it)."
  is_abstract: true
  opt_uses:
  - heating_water_flowrate_sensor
  uses:
  - heating_water_valve_percentage_sensor
  implements:
  - OPERATIONAL


HTDC:
  guid: "f88f5021-03fa-4aed-a131-c81cac1e354d"
  description: "Gas or electric heater control on discharge side."
  is_abstract: true
  opt_uses:
  - heater_run_status
  - heating_percentage_command
  - heating_thermal_power_capacity
  - failed_discharge_air_temperature_alarm
  - failed_heater_alarm
  - low_discharge_air_temperature_alarm
  - high_discharge_air_temperature_alarm
  uses:
  - discharge_air_temperature_sensor
  - discharge_air_temperature_setpoint
  - heater_run_command
  implements:
  - CONTROL


HT2DC:
  guid: "6ca8cf93-24b1-4479-9cbc-d3506a496d3b"
  description: "Two gas or electric heater control on discharge control."
  is_abstract: true
  opt_uses:
  - heating_percentage_command
  - heating_thermal_power_capacity
  - leaving_heating_coil_temperature_sensor
  - failed_discharge_air_temperature_alarm
  uses:
  - discharge_air_heating_temperature_setpoint
  - discharge_air_temperature_sensor
  - heater_run_command_1
  - heater_run_command_2
  implements:
  - CONTROL


HTSC:
  guid: "bf18254f-acb9-4497-9d54-a7920879f5e5"
  description: "Gas or electric heater control on supply side."
  is_abstract: true
  opt_uses:
  - heater_run_status
  - heating_percentage_command
  - heating_request_count
  - heating_thermal_power_capacity
  - high_supply_air_temperature_alarm
  - low_supply_air_temperature_alarm
  uses:
  - heater_run_command
  - supply_air_temperature_sensor
  - supply_air_temperature_setpoint
  implements:
  - CONTROL


HTSDC:
  guid: "d394c55c-af3d-4956-a3b4-9324e4f32ae9"
  description: "Gas or electric heater control on supply side."
  is_abstract: true
  opt_uses:
  - heater_run_status
  - heating_percentage_command
  - heating_thermal_power_capacity
  - high_supply_air_temperature_alarm
  - low_supply_air_temperature_alarm
  uses:
  - heater_run_command
  - supply_air_cooling_temperature_setpoint
  - supply_air_heating_temperature_setpoint
  - supply_air_temperature_sensor
  implements:
  - CONTROL


HTRC:
  guid: "e51bab3a-ba94-4ef9-892e-3d85dfd53ee1"
  description: "Gas or electric heater control on return side (RC)."
  is_abstract: true
  opt_uses:
  - discharge_air_temperature_sensor
  - heater_run_status
  - heater_run_time_accumulator
  - heating_percentage_command
  - heating_thermal_power_capacity
  - failed_discharge_air_temperature_alarm
  - high_return_air_temperature_alarm
  - low_return_air_temperature_alarm
  uses:
  - heater_run_command
  - return_air_temperature_sensor
  - return_air_temperature_setpoint
  implements:
  - CONTROL


HTZC:
  guid: "35464e33-c1ee-4d66-a2da-aaee5d9713bf"
  description: "Gas or electric heater control on zone side (ZC)."
  is_abstract: true
  opt_uses:
  - discharge_air_temperature_sensor
  - heater_run_status
  - heating_percentage_command
  - heating_thermal_power_capacity
  - failed_discharge_air_temperature_alarm
  - failed_zone_air_temperature_alarm
  - high_zone_air_temperature_alarm
  - low_zone_air_temperature_alarm
  - failed_heater_alarm
  uses:
  - heater_run_command
  - zone_air_heating_temperature_setpoint
  - zone_air_temperature_sensor
  implements:
  - CONTROL


HT2ZC:
  guid: "bcf4b945-b158-4009-9cb9-7cc01dbbe119"
  description: "Two gas or electric heater control on zone side (HSP, DSP)."
  is_abstract: true
  opt_uses:
  - discharge_air_temperature_sensor
  - heating_percentage_command
  - heating_thermal_power_capacity
  - failed_discharge_air_temperature_alarm
  - failed_zone_air_temperature_alarm
  - high_zone_air_temperature_alarm
  - low_zone_air_temperature_alarm
  uses:
  - heater_run_command_1
  - heater_run_command_2
  - zone_air_heating_temperature_setpoint
  - zone_air_temperature_sensor
  implements:
  - CONTROL


HT2XZTC2X:
  guid: "7e2c5241-7e53-4857-ac00-2aec02430150"
  description: "Two separate heating sections going to two different zones on the device, with independent heating control."
  is_abstract: true
  opt_uses:
  - discharge_air_temperature_sensor_1
  - discharge_air_temperature_sensor_2
  - heating_percentage_command_1
  - heating_percentage_command_2
  uses:
  - heater_run_command_1
  - heater_run_command_2
  - heater_run_status_1
  - heater_run_status_2
  - zone_air_temperature_sensor_1
  - zone_air_temperature_sensor_2
  - zone_air_temperature_setpoint_1
  - zone_air_temperature_setpoint_2
  implements:
  - CONTROL


HT3ZC:
  guid: "ec69793a-e539-4b5c-bf30-b092ce59cce5"
  description: "Two gas or electric heater control on zone side (HSP, DSP)."
  is_abstract: true
  opt_uses:
  - discharge_air_temperature_sensor
  - heating_thermal_power_capacity
  - failed_discharge_air_temperature_alarm
  - failed_zone_air_temperature_alarm
  - high_zone_air_temperature_alarm
  - low_zone_air_temperature_alarm
  uses:
  - heater_run_command_1
  - heater_run_command_2
  - heater_run_command_3
  - zone_air_heating_temperature_setpoint
  - zone_air_temperature_sensor
  implements:
  - CONTROL


HTSWC:
  guid: "d38fd0c3-d7b8-48c7-9ea2-93211ff4c59e"
  description: "Two gas or electric heater control on supply water side."
  is_abstract: true
  opt_uses:
  - heating_percentage_command
  - heating_thermal_power_capacity
  - high_supply_water_temperature_alarm
  - low_supply_water_temperature_alarm
  - heater_run_status
  uses:
  - heater_run_command
  - supply_water_temperature_sensor
  - supply_water_temperature_setpoint
  implements:
  - CONTROL

HTRWC:
  guid: "4a0b5a76-9432-4572-832c-2ce41d70a587"
  description: "Gas or electric heater control on return water side."
  is_abstract: true
  opt_uses:
  - heating_percentage_command
  - heating_thermal_power_capacity
  - high_return_water_temperature_alarm
  - low_return_water_temperature_alarm
  - heater_run_status
  uses:
  - heater_run_command
  - return_water_temperature_sensor
  - return_water_temperature_setpoint
  implements:
  - CONTROL

HT2SWC:
  guid: "cc630fcd-8a18-4fbb-a34b-3eae05b8b49b"
  description: "Two gas or electric heater control on supply water side."
  is_abstract: true
  opt_uses:
  - heating_percentage_command
  - heating_thermal_power_capacity
  - high_supply_water_temperature_alarm
  - low_supply_water_temperature_alarm
  - heater_run_status_1
  - heater_run_status_2
  - failed_alarm_1
  - failed_alarm_2
  uses:
  - heater_run_command_1
  - heater_run_command_2
  - supply_water_temperature_sensor
  - supply_water_temperature_setpoint
  implements:
  - CONTROL


HT4SWC:
  guid: "e8633b6d-6096-4824-a4e0-3cf06f0e2170"
  description: "Four gas or electric heater control on supply water side."
  is_abstract: true
  opt_uses:
  - heating_percentage_command
  - heating_thermal_power_capacity
  - high_supply_water_temperature_alarm
  - low_supply_water_temperature_alarm
  uses:
  - heater_run_command_1
  - heater_run_command_2
  - heater_run_command_3
  - heater_run_command_4
  - supply_water_temperature_sensor
  - supply_water_temperature_setpoint
  implements:
  - CONTROL


HT2SC:
  guid: "5d89ecdf-caaa-4238-8796-1d95a875a81a"
  description: "Two gas or electric heater control on supply side."
  is_abstract: true
  opt_uses:
  - heating_percentage_command
  - heating_request_count
  - heating_thermal_power_capacity
  - high_supply_air_temperature_alarm
  - low_supply_air_temperature_alarm
  uses:
  - heater_run_command_1
  - heater_run_command_2
  - supply_air_temperature_sensor
  - supply_air_temperature_setpoint
  implements:
  - CONTROL


HT3SC:
  guid: "82b35b25-776f-4829-ada6-42691628d84b"
  description: "Three gas or electric heater control on supply side."
  is_abstract: true
  opt_uses:
  - heating_percentage_command
  - heating_request_count
  - heating_thermal_power_capacity
  - high_supply_air_temperature_alarm
  - low_supply_air_temperature_alarm
  uses:
  - heater_run_command_1
  - heater_run_command_2
  - heater_run_command_3
  - supply_air_temperature_sensor
  - supply_air_temperature_setpoint
  implements:
  - CONTROL


HT4SC:
  guid: "211e7507-1925-48ca-a46a-852ca4284c3f"
  description: "Four gas or electric heater control on supply side."
  is_abstract: true
  opt_uses:
  - heating_percentage_command
  - heating_request_count
  - heating_thermal_power_capacity
  - high_supply_air_temperature_alarm
  - low_supply_air_temperature_alarm
  uses:
  - heater_run_command_1
  - heater_run_command_2
  - heater_run_command_3
  - heater_run_command_4
  - supply_air_temperature_sensor
  - supply_air_temperature_setpoint
  implements:
  - CONTROL


HT2SDC:
  guid: "ac906e4b-6e44-445c-90f7-2c6968022b31"
  description: "Two gas or electric heater control on supply side (dual setpoint)."
  is_abstract: true
  opt_uses:
  - heating_percentage_command
  - heating_thermal_power_capacity
  - high_supply_air_temperature_alarm
  - low_supply_air_temperature_alarm
  uses:
  - heater_run_command_1
  - heater_run_command_2
  - supply_air_cooling_temperature_setpoint
  - supply_air_heating_temperature_setpoint
  - supply_air_temperature_sensor
  implements:
  - CONTROL


HTVSC:
  guid: "c2e9d73d-949b-4fcf-8f93-47c25ec15a5e"
  description: "Variable gas to electric control on supply air side."
  is_abstract: true
  opt_uses:
  - heating_request_count
  - heating_thermal_power_capacity
  - high_supply_air_temperature_alarm
  - low_supply_air_temperature_alarm
  uses:
  - heater_run_command
  - heater_run_status
  - heating_percentage_command
  - supply_air_temperature_sensor
  - supply_air_temperature_setpoint
  implements:
  - CONTROL


ECON:
  guid: "d4285023-3238-443e-bd85-2d91e1706b48"
  description: "Economizer mode control"
  is_abstract: true
  opt_uses:
  - low_limit_outside_air_damper_percentage_command
  - outside_air_damper_percentage_sensor
  - failed_outside_air_damper_alarm
  - failed_outside_air_flowrate_alarm
  - outside_air_flowrate_sensor
  - outside_air_flowrate_setpoint
  - outside_air_relative_humidity_sensor
  - outside_air_specificenthalpy_sensor
  - return_air_damper_percentage_command
  - supply_air_temperature_sensor
  - failed_mixed_air_temperature_alarm
  - high_return_air_temperature_alarm
  - high_supply_air_temperature_alarm
  - low_return_air_temperature_alarm
  - low_supply_air_temperature_alarm
  uses:
  - economizer_mode
  - mixed_air_temperature_sensor
  - outside_air_damper_percentage_command
  - outside_air_temperature_sensor
  - return_air_temperature_sensor
  - supply_air_temperature_setpoint
  implements:
  - CONTROL


ECOND:
  guid: "2640d584-7b8e-4523-b894-beaf4b13e4c0"
  description: "Economizer mode control - single zone"
  is_abstract: true
  opt_uses:
  - low_limit_outside_air_damper_percentage_command
  - mixed_air_temperature_sensor
  - outside_air_damper_percentage_sensor
  - outside_air_flowrate_sensor
  - outside_air_flowrate_setpoint
  - return_air_damper_percentage_command
  - return_air_temperature_sensor
  - failed_discharge_air_temperature_alarm
  - failed_mixed_air_temperature_alarm
  - high_return_air_temperature_alarm
  - low_return_air_temperature_alarm
  uses:
  - discharge_air_temperature_sensor
  - discharge_air_temperature_setpoint
  - economizer_mode
  - outside_air_damper_percentage_command
  - outside_air_temperature_sensor
  implements:
  - CONTROL


ECONM:
  guid: "729bb0f5-4323-46c6-bfce-176bd4b55869"
  description: "Economizer mode control"
  is_abstract: true
  opt_uses:
  - low_limit_outside_air_damper_percentage_command
  - outside_air_damper_percentage_sensor
  - outside_air_flowrate_sensor
  - outside_air_flowrate_setpoint
  - return_air_damper_percentage_command
  - supply_air_temperature_sensor
  - failed_mixed_air_temperature_alarm
  - high_return_air_temperature_alarm
  - high_supply_air_temperature_alarm
  - low_return_air_temperature_alarm
  - low_supply_air_temperature_alarm
  uses:
  - economizer_mode
  - mixed_air_temperature_sensor
  - mixed_air_temperature_setpoint
  - outside_air_damper_percentage_command
  - outside_air_temperature_sensor
  - return_air_temperature_sensor
  implements:
  - CONTROL

ECONM2X:
  guid: "ebde3e58-1637-466e-9737-934e07bcd807"
  description: "Economizer mode control"
  is_abstract: true
  opt_uses:
  - low_limit_outside_air_damper_percentage_command
  - outside_air_damper_percentage_sensor
  - outside_air_flowrate_sensor
  - outside_air_flowrate_setpoint
  - return_air_damper_percentage_command
  - supply_air_temperature_sensor
  - high_return_air_temperature_alarm
  - high_supply_air_temperature_alarm
  - low_return_air_temperature_alarm
  - low_supply_air_temperature_alarm
  - average_mixed_air_temperature_sensor
  - failed_mixed_air_temperature_alarm_1
  - failed_mixed_air_temperature_alarm_2
  uses:
  - economizer_mode
  - mixed_air_temperature_sensor_1
  - mixed_air_temperature_sensor_2
  - mixed_air_temperature_setpoint
  - outside_air_damper_percentage_command
  - outside_air_temperature_sensor
  - return_air_temperature_sensor
  implements:
  - CONTROL


ECONMD:
  guid: "d19e9024-ddb9-4f1a-8598-f30d52f0beb6"
  description: "Economizer mode control - single zone"
  is_abstract: true
  opt_uses:
  - discharge_air_temperature_sensor
  - low_limit_outside_air_damper_percentage_command
  - outside_air_damper_percentage_sensor
  - outside_air_flowrate_sensor
  - outside_air_flowrate_setpoint
  - return_air_damper_percentage_command
  - return_air_temperature_sensor
  - failed_discharge_air_temperature_alarm
  - failed_mixed_air_temperature_alarm
  - high_return_air_temperature_alarm
  - low_return_air_temperature_alarm
  uses:
  - economizer_mode
  - mixed_air_temperature_sensor
  - mixed_air_temperature_setpoint
  - outside_air_damper_percentage_command
  - outside_air_temperature_sensor
  implements:
  - CONTROL


ECONZ:
  guid: "a0c19e08-9bb2-4dc3-a65c-4ee050111d65"
  description: "Economizer mode control - single room"
  is_abstract: true
  opt_uses:
  - discharge_air_temperature_sensor
  - low_limit_outside_air_damper_percentage_command
  - mixed_air_temperature_sensor
  - outside_air_damper_percentage_sensor
  - outside_air_flowrate_sensor
  - outside_air_flowrate_setpoint
  - outside_air_relative_humidity_sensor
  - return_air_damper_percentage_command
  - return_air_temperature_sensor
  - failed_discharge_air_temperature_alarm
  - failed_mixed_air_temperature_alarm
  - failed_zone_air_temperature_alarm
  - high_return_air_temperature_alarm
  - high_zone_air_temperature_alarm
  - low_return_air_temperature_alarm
  - low_zone_air_temperature_alarm
  uses:
  - economizer_mode
  - outside_air_damper_percentage_command
  - outside_air_temperature_sensor
  - zone_air_cooling_temperature_setpoint
  - zone_air_temperature_sensor
  implements:
  - CONTROL


VOADM:
  guid: "cfb7089c-d3b6-4afd-829a-aeeb05b6ff15"
  description: "Variable outside air damper monitoring."
  is_abstract: true
  opt_uses:
  - economizer_mode
  - low_limit_outside_air_damper_percentage_command
  - mixed_air_temperature_sensor
  - outside_air_damper_percentage_sensor
  - failed_mixed_air_temperature_alarm
  - failed_outside_air_damper_alarm
  uses:
  - outside_air_damper_percentage_command
  - outside_air_temperature_sensor
  implements:
  - MONITORING


BYPDM:
  guid: "b26b31a9-5a4a-4bd8-87d0-97260e739f32"
  description: "Bypass damper monitoring."
  is_abstract: true
  uses:
  - bypass_air_damper_percentage_command
  implements:
  - MONITORING


OAFM:
  guid: "4d6c951b-f9a2-445d-93d7-a8ab2aa523ad"
  description: "Outside air flow monitoring"
  is_abstract: true
  opt_uses:
  - outside_air_damper_percentage_sensor
  - outside_air_temperature_sensor
  - failed_outside_air_flowrate_alarm
  uses:
  - outside_air_flowrate_sensor
  implements:
  - MONITORING


OAFMC:
  guid: "a33ca954-5287-490f-89bc-c3e2b53ceee5"
  description: "Outside air flow control with minimum setpoint."
  is_abstract: true
  opt_uses:
  - economizer_mode
  - mixed_air_temperature_sensor
  - failed_mixed_air_temperature_alarm
  - ventilation_request_count
  uses:
  - outside_air_damper_percentage_command
  - outside_air_flowrate_sensor
  - ventilation_outside_air_flowrate_setpoint
  implements:
  - CONTROL


OAMC:
  guid: "48885f9d-2f9e-4c67-be4f-e558f801e02f"
  description: "Outside air flow control."
  is_abstract: true
  opt_uses:
  - outside_air_flowrate_sensor
  uses:
  - outside_air_damper_percentage_command
  - outside_air_damper_percentage_sensor
  implements:
  - CONTROL


OFC:
  guid: "9e54468c-0ab4-453c-a0e3-a9e70330fef1"
  description: "Outside air flow control monitoring (without a damper)."
  is_abstract: true
  uses:
  - outside_air_flowrate_sensor
  - outside_air_flowrate_setpoint
  implements:
  - OPERATIONAL


SFM:
  guid: "3dcbf69b-ae92-46e8-9b06-4bbb2b16a71f"
  description: "Supply air flow monitoring."
  is_abstract: true
  opt_uses:
  - high_supply_air_flowrate_alarm
  - low_supply_air_flowrate_alarm
  uses:
  - supply_air_flowrate_sensor
  implements:
  - MONITORING


DFM:
  guid: "fcf4568f-324c-49d3-8a57-c1d4fad24973"
  description: "Discharge air flow monitoring."
  is_abstract: true
  uses:
  - discharge_air_flowrate_sensor
  implements:
  - MONITORING
  opt_uses:
  - low_discharge_air_flowrate_alarm


SFC:
  guid: "53328995-5e0c-4929-af9f-052104076d11"
  description: "Supply air flow control."
  is_abstract: true
  uses:
  - supply_air_flowrate_sensor
  - supply_air_flowrate_setpoint
  implements:
  - OPERATIONAL


RFC:
  guid: "a8ff3d29-506c-4d34-aead-af60c4b68cb9"
  description: "Return air flow control."
  is_abstract: true
  uses:
  - return_air_flowrate_sensor
  - return_air_flowrate_setpoint
  implements:
  - OPERATIONAL


SARC:
  guid: "8802aca2-e086-43b1-8be2-1df1104a3f5d"
  description: "AHU supply air reset control."
  is_abstract: true
  opt_uses:
  - heating_request_count
  - supply_air_flowrate_sensor
  uses:
  - cooling_request_count
  - pressurization_request_count
  - supply_air_static_pressure_setpoint
  - supply_air_temperature_setpoint
  implements:
  - CONTROL


RWISOVPC:
  guid: "8741bbd4-d41e-4313-9c71-85995078216d"
  description: "Return water isolation valve percentage monitoring."
  is_abstract: true
  opt_uses:
  - run_command
  uses:
  - return_water_valve_percentage_command
  - return_water_valve_percentage_sensor
  implements:
  - OPERATIONAL


CHWISOVM:
  guid: "9d50a373-7c09-49e0-8739-4f1fb18b18b5"
  description: "Chilled water isolation valve monitoring."
  is_abstract: true
  opt_uses:
  - run_command
  uses:
  - chilled_water_isolation_valve_command
  - chilled_water_isolation_valve_status
  implements:
  - MONITORING


CDWISOVM:
  guid: "a90ebfb9-d964-4bc7-aebf-67a72866fd38"
  description: "Condensing water isolation valve monitoring."
  is_abstract: true
  opt_uses:
  - run_command
  uses:
  - condensing_water_isolation_valve_command
  - condensing_water_isolation_valve_status
  implements:
  - MONITORING


CDWISOVPM:
  guid: "8308f584-0b61-4124-abb9-d8f5ca71e880"
  description: "Condensing water isolation valve percentage monitoring."
  is_abstract: true
  opt_uses:
  - run_command
  - local_override_isolation_valve_alarm
  uses:
  - condensing_water_isolation_valve_percentage_command
  - condensing_water_isolation_valve_percentage_sensor
  implements:
  - MONITORING


CDWPVM:
  guid: "588692e6-84a9-4a31-8cc6-09eb599cbe54"
  description: "Condensing water pressure valve command and position monitoring (without regard to what controls it)."
  is_abstract: true
  opt_uses:
  - condensing_water_flowrate_sensor
  uses:
  - condensing_water_valve_percentage_sensor
  implements:
  - OPERATIONAL


CDWFRSM:
  guid: "2a153a56-29ae-403e-9b4d-9b16b3a4794c"
  description: "Condenser water flowrate status monitoring."
  is_abstract: true
  uses:
  - condensing_water_flowrate_status
  implements:
  - OPERATIONAL


BYPVPM:
  guid: "57766034-a856-4dfe-b070-fd65673d8dd0"
  description: "Bypass water valve percentage monitoring."
  is_abstract: true
  opt_uses:
  - bypass_valve_percentage_sensor
  - failed_bypass_valve_alarm
  uses:
  - bypass_valve_percentage_command
  implements:
  - MONITORING


MWVPM:
  guid: "bd83e820-585d-4e03-9142-7d4355b41574"
  description: "Make-up water valve percentage monitoring."
  is_abstract: true
  uses:
  - makeup_water_valve_percentage_command
  implements:
  - MONITORING


HXSWISOVPM:
  guid: "04a7805d-e8ff-4b53-9513-d88ede4635ff"
  description: "Heat exchanger supply isolation water valve percentage monitoring."
  is_abstract: true
  uses:
  - heat_exchange_supply_water_isolation_valve_percentage_command
  - heat_exchange_supply_water_isolation_valve_percentage_sensor
  implements:
  - MONITORING


HXRWISOVPM:
  guid: "789cd63d-8168-43fe-9245-c54a8527482c"
  description: "Heat exchanger return isolation water valve percentage monitoring."
  is_abstract: true
  uses:
  - heat_exchange_return_water_isolation_valve_percentage_command
  - heat_exchange_return_water_isolation_valve_percentage_sensor
  implements:
  - MONITORING


HXSWISOVM:
  guid: "3a617a80-2ab5-4eb5-9cf5-c327359a03c6"
  description: "Heat exchanger supply isolation water valve monitoring."
  is_abstract: true
  uses:
  - heat_exchange_supply_water_isolation_valve_command
  - heat_exchange_supply_water_isolation_valve_status
  implements:
  - MONITORING


HXRWISOVM:
  guid: "48cee686-e728-4996-be87-0a280ecf9733"
  description: "Heat exchanger return isolation water valve monitoring."
  is_abstract: true
  uses:
  - heat_exchange_return_water_isolation_valve_command
  - heat_exchange_return_water_isolation_valve_status
  implements:
  - MONITORING

PWECVC:
  guid: "c7d64d95-0215-4c9a-b422-a4fb7004f3e3"
  description: "Process water electricconductivity drain valve control."
  is_abstract: true
  uses:
  - drain_water_valve_command
  - process_water_electricconductivity_sensor
  - process_water_electricconductivity_setpoint
  implements:
  - OPERATIONAL

PWISOVM:
  guid: "f4ea38d8-031e-48cd-be80-43883419ed55"
  description: "Process water iso valve monitoring."
  is_abstract: true
  uses:
  - process_water_isolation_valve_command
  implements:
  - MONITORING

PWVPM:
  guid: "2335c3b8-b27f-4ef0-b15b-7df5e8d25e4a"
  description: "Process water valve percentage monitoring."
  is_abstract: true
  uses:
  - process_water_valve_percentage_command
  implements:
  - MONITORING

PWDVPM:
  guid: "2a424fbc-d5d8-4675-842a-996996344180"
  description: "Process water diverting valve percentage monitoring."
  is_abstract: true
  opt_uses:
  - failed_process_water_diverting_valve_alarm
  uses:
  - process_water_diverting_valve_percentage_command
  - process_water_diverting_valve_percentage_sensor
  implements:
  - MONITORING

CHWBZC:
  guid: "cbdecbaf-5ddb-4f77-b85f-2fbd92970a70"
  description: "Chilled water valve binary (open/closed) control."
  is_abstract: true
  implements:
  - OPERATIONAL
  uses:
  - chilled_water_valve_command
  - zone_air_cooling_temperature_setpoint
  - zone_air_temperature_sensor
  opt_uses:
  - failed_chilled_water_valve_alarm
  - failed_zone_air_temperature_alarm
  - high_zone_air_temperature_alarm
  - low_zone_air_temperature_alarm

CHWBYPVPM:
  guid: "68cd5104-bf2e-48f3-8b88-c12192509393"
  description: "Chilled water bypass valve percentage monitoring."
  is_abstract: true
  opt_uses:
  - failed_chilled_water_bypass_valve_alarm
  uses:
  - chilled_water_bypass_valve_percentage_command
  - chilled_water_bypass_valve_percentage_sensor
  implements:
  - MONITORING

MXVPM:
  guid: "4bb25777-d661-4fd3-9f8f-a84b349ada87"
  description: "Mixing valve percent monitoring."
  is_abstract: true
  opt_uses:
  - mixing_valve_percentage_sensor
  uses:
  - mixing_valve_percentage_command
  implements:
  - MONITORING


WFRM:
  guid: "f92ea2a3-9bbf-4559-b26d-2864a0a9f973"
  description: "Water flowrate monitoring."
  is_abstract: true
  uses:
  - flowrate_sensor
  implements:
  - MONITORING
  opt_uses:
  - low_flowrate_alarm


WFRC:
  guid: "55e5d148-7001-40e2-b082-d17cafb3309a"
  description: "Water flowrate control."
  is_abstract: true
  uses:
  - flowrate_sensor
  - flowrate_setpoint
  implements:
  - OPERATIONAL
  opt_uses:
  - low_flowrate_alarm


MWFRC:
  guid: "b98a5846-1b69-47e4-8913-87beb392ddcb"
  description: "Minimum water flowrate control."
  is_abstract: true
  uses:
  - flowrate_sensor
  - low_limit_flowrate_setpoint
  implements:
  - OPERATIONAL
  opt_uses:
  - low_flowrate_alarm


CHWFRM:
  guid: "3a9f9c94-7d1e-4ed2-839f-66ce995e58fd"
  description: "Chilled water flowrate monitoring."
  is_abstract: true
  uses:
  - chilled_water_flowrate_sensor
  implements:
  - MONITORING


CHWFRSM:
  guid: "b980da9b-c3de-4aab-b6de-8ab6cbc53178"
  description: "Chilled water flowrate status monitoring."
  is_abstract: true
  uses:
  - chilled_water_flowrate_status
  implements:
  - MONITORING


SEPM:
  guid: "a4c57915-39de-47ef-ae66-643b4e12b180"
  description: "Shade extent monitoring."
  is_abstract: true
  uses:
  - shade_extent_percentage_command
  implements:
  - MONITORING


STPM:
  guid: "8221a52f-102f-486e-8ae2-1c5eee8c31d0"
  description: "Shade tilt monitoring."
  is_abstract: true
  uses:
  - shade_tilt_percentage_command
  implements:
  - MONITORING


IGM:
  guid: "ae569be0-3ab9-4f9e-904e-6839aca72b72"
  description: "Inlet guidevane monitoring."
  is_abstract: true
  uses:
  - inlet_guidevane_percentage_sensor
  implements:
  - OPERATIONAL


CLPM:
  guid: "603cc89d-c8f4-4ab6-bba2-447a2bd2bbab"
  description: "Cooling thermal monitoring."
  is_abstract: true
  uses:
  - cooling_thermal_power_sensor
  implements:
  - MONITORING


PCLPM:
  guid: "876a8eaa-b0a3-4af7-bdf8-fbef6a93aca5"
  description: "Process cooling thermal monitoring."
  is_abstract: true
  uses:
  - process_cooling_thermal_power_sensor
  implements:
  - MONITORING

### POTENTIALLY ONE-OFF TYPES ###
DDCO:
  guid: "0a322cf2-ad41-40f5-9d2f-d2ed8c4d67a8"
  description: "Flow control - dual duct, but only cooling."
  is_abstract: true
  uses:
  - cooling_air_damper_percentage_command_1
  - cooling_air_damper_percentage_command_2
  - cooling_air_flowrate_sensor_1
  - cooling_air_flowrate_sensor_2
  - cooling_air_flowrate_setpoint_1
  - cooling_air_flowrate_setpoint_2
  implements:
  - CONTROL


FDPM2X:
  guid: "7ac01e64-eadc-4690-8c12-1bd9f48cd9b3"
  description: "Filter pressure monitoring (2 sensors)."
  is_abstract: true
  uses:
  - filter_differential_pressure_sensor_1
  - filter_differential_pressure_sensor_2
  implements:
  - MONITORING


FDPSM2X:
  guid: "2d883683-d3fc-47c3-8efd-163df172ae9c"
  description: "Filter pressure status monitoring (2 sensors)."
  is_abstract: true
  uses:
  - filter_differential_pressure_status_1
  - filter_differential_pressure_status_2
  opt_uses:
  - filter_alarm_1
  - filter_alarm_2
  implements:
  - MONITORING


FDPSM4X:
  guid: "1f150c97-8cd5-436c-ba94-f249c076f498"
  description: "Filter pressure status monitoring (4 sensors)."
  is_abstract: true
  uses:
  - filter_differential_pressure_status_1
  - filter_differential_pressure_status_2
  - filter_differential_pressure_status_3
  - filter_differential_pressure_status_4
  opt_uses:
  - filter_alarm_1
  - filter_alarm_2
  - filter_alarm_3
  - filter_alarm_4
  implements:
  - MONITORING


FDPM3X:
  guid: "6b97820b-c413-4c11-ae60-00da68a99b2a"
  description: "Filter pressure monitoring (3 sensors)."
  is_abstract: true
  uses:
  - filter_differential_pressure_sensor_1
  - filter_differential_pressure_sensor_2
  - filter_differential_pressure_sensor_3
  implements:
  - MONITORING


FDPM4X:
  guid: "8d9c1975-d7e4-4e90-829c-8d8454b4bb9d"
  description: "Filter pressure monitoring (4 sensors)."
  is_abstract: true
  uses:
  - filter_differential_pressure_sensor_1
  - filter_differential_pressure_sensor_2
  - filter_differential_pressure_sensor_3
  - filter_differential_pressure_sensor_4
  implements:
  - MONITORING


CO2C2X:
  guid: "4f712687-0690-485d-9e73-4880d30eebf4"
  description: "Carbon dioxide control with dual zone sensors."
  is_abstract: true
  uses:
  - zone_air_co2_concentration_sensor_1
  - zone_air_co2_concentration_sensor_2
  - zone_air_co2_concentration_setpoint
  implements:
  - OPERATIONAL


DSP3X:
  guid: "c3a47cb2-1af2-4bc0-ac17-59fcb019d09f"
  description: "Dual setpoint zone temp control with 3 temp sensors."
  is_abstract: true
  opt_uses:
  - discharge_air_temperature_sensor
  - failed_discharge_air_temperature_alarm
  uses:
  - zone_air_cooling_temperature_setpoint
  - zone_air_heating_temperature_setpoint
  - zone_air_temperature_sensor_1
  - zone_air_temperature_sensor_2
  - zone_air_temperature_sensor_3
  implements:
  - OPERATIONAL


EFSS2X:
  guid: "2088a8dd-7821-4782-be8c-6396601bff6e"
  description: "Exhaust fan start-stop and feedback with two fans."
  is_abstract: true
  opt_uses:
  - exhaust_air_flowrate_capacity
  - exhaust_fan_current_sensor_1
  - exhaust_fan_current_sensor_2
  - exhaust_fan_power_capacity
  - exhaust_fan_power_sensor_1
  - exhaust_fan_power_sensor_2
  uses:
  - exhaust_fan_run_command_1
  - exhaust_fan_run_command_2
  - exhaust_fan_run_status_1
  - exhaust_fan_run_status_2
  implements:
  - OPERATIONAL


EFSS3X:
  guid: "48635fa0-7a1a-4266-96a1-af3a61f172b8"
  description: "Exhaust fan start-stop and feedback with three fans."
  is_abstract: true
  opt_uses:
  - exhaust_air_flowrate_capacity
  - exhaust_fan_current_sensor_1
  - exhaust_fan_current_sensor_2
  - exhaust_fan_current_sensor_3
  - exhaust_fan_power_capacity
  - exhaust_fan_power_sensor_1
  - exhaust_fan_power_sensor_2
  - exhaust_fan_power_sensor_3
  uses:
  - exhaust_fan_run_command_1
  - exhaust_fan_run_command_2
  - exhaust_fan_run_command_3
  - exhaust_fan_run_status_1
  - exhaust_fan_run_status_2
  - exhaust_fan_run_status_3
  implements:
  - OPERATIONAL


EFSS4X:
  guid: "fd0fd629-4909-4bbe-aaae-3210ba66c6fb"
  description: "Exhaust fan start-stop and feedback with four fans."
  is_abstract: true
  opt_uses:
  - exhaust_air_flowrate_capacity
  - exhaust_fan_current_sensor_1
  - exhaust_fan_current_sensor_2
  - exhaust_fan_current_sensor_3
  - exhaust_fan_current_sensor_4
  - exhaust_fan_power_capacity
  - exhaust_fan_power_sensor_1
  - exhaust_fan_power_sensor_2
  - exhaust_fan_power_sensor_3
  - exhaust_fan_power_sensor_4
  uses:
  - exhaust_fan_run_command_1
  - exhaust_fan_run_command_2
  - exhaust_fan_run_command_3
  - exhaust_fan_run_command_4
  - exhaust_fan_run_status_1
  - exhaust_fan_run_status_2
  - exhaust_fan_run_status_3
  - exhaust_fan_run_status_4
  implements:
  - OPERATIONAL


DF2XSS:
  guid: "d869bbc9-3715-498f-a923-94f436664cd0"
  description: "Discharge fan start-stop and feedback (2 pts)."
  is_abstract: true
  opt_uses:
  - discharge_fan_current_sensor
  - discharge_fan_power_sensor
  - discharge_fan_lost_power_alarm
  uses:
  - discharge_fan_run_command_1
  - discharge_fan_run_command_2
  - discharge_fan_run_status_1
  - discharge_fan_run_status_2
  implements:
  - OPERATIONAL


SFSS2X:
  guid: "85ace121-6411-41f7-aea0-03440c7d1352"
  description: "Supply fan start-stop and feedback for two fans."
  is_abstract: true
  opt_uses:
  - supply_air_flowrate_capacity
  - supply_fan_current_sensor_1
  - supply_fan_current_sensor_2
  - supply_fan_power_capacity
  - supply_fan_power_sensor_1
  - supply_fan_power_sensor_2
  - failed_supply_fan_alarm_1
  - failed_supply_fan_alarm_2
  uses:
  - supply_fan_run_command_1
  - supply_fan_run_command_2
  - supply_fan_run_status_1
  - supply_fan_run_status_2
  implements:
  - OPERATIONAL


SFSS3X:
  guid: "e1fba819-60f4-459e-ad37-5da8828618dd"
  description: "Supply fan start-stop and feedback for three fans."
  is_abstract: true
  opt_uses:
  - supply_air_flowrate_capacity
  - supply_fan_current_sensor_1
  - supply_fan_current_sensor_2
  - supply_fan_current_sensor_3
  - supply_fan_power_capacity
  - supply_fan_power_sensor_1
  - supply_fan_power_sensor_2
  - supply_fan_power_sensor_3
  uses:
  - supply_fan_run_command_1
  - supply_fan_run_command_2
  - supply_fan_run_command_3
  - supply_fan_run_status_1
  - supply_fan_run_status_2
  - supply_fan_run_status_3
  implements:
  - OPERATIONAL


SFSS4X:
  guid: "beae050d-0e1e-4a46-a10e-70cf833126a2"
  description: "Supply fan start-stop and feedback for four fans."
  is_abstract: true
  opt_uses:
  - supply_air_flowrate_capacity
  - supply_fan_current_sensor_1
  - supply_fan_current_sensor_2
  - supply_fan_current_sensor_3
  - supply_fan_current_sensor_4
  - supply_fan_power_capacity
  - supply_fan_power_sensor_1
  - supply_fan_power_sensor_2
  - supply_fan_power_sensor_3
  - supply_fan_power_sensor_4
  - failed_supply_fan_alarm_1
  - failed_supply_fan_alarm_2
  - failed_supply_fan_alarm_3
  - failed_supply_fan_alarm_4
  uses:
  - supply_fan_run_command_1
  - supply_fan_run_command_2
  - supply_fan_run_command_3
  - supply_fan_run_command_4
  - supply_fan_run_status_1
  - supply_fan_run_status_2
  - supply_fan_run_status_3
  - supply_fan_run_status_4
  implements:
  - OPERATIONAL


EFVSC2X:
  guid: "71c4f49c-a3be-4f1b-bbf2-dbbda9a13ec2"
  description: "Exhaust fan variable speed control with feedback and sensoring for two fans."
  is_abstract: true
  opt_uses:
  - exhaust_fan_current_sensor_1
  - exhaust_fan_current_sensor_2
  - exhaust_fan_power_sensor_1
  - exhaust_fan_power_sensor_2
  - exhaust_fan_speed_frequency_sensor_1
  - exhaust_fan_speed_frequency_sensor_2
  - exhaust_fan_speed_percentage_sensor_1
  - exhaust_fan_speed_percentage_sensor_2
  uses:
  - exhaust_fan_run_command_1
  - exhaust_fan_run_command_2
  - exhaust_fan_run_status_1
  - exhaust_fan_run_status_2
  - exhaust_fan_speed_percentage_command_1
  - exhaust_fan_speed_percentage_command_2
  implements:
  - OPERATIONAL


EFVSC3X:
  guid: "d199dfe8-97a9-4f29-aa27-9f48dafef3fd"
  description: "Exhaust fan variable speed control with feedback and sensoring for three fans."
  is_abstract: true
  opt_uses:
  - exhaust_fan_current_sensor_1
  - exhaust_fan_current_sensor_2
  - exhaust_fan_current_sensor_3
  - exhaust_fan_power_sensor_1
  - exhaust_fan_power_sensor_2
  - exhaust_fan_power_sensor_3
  - exhaust_fan_speed_frequency_sensor_1
  - exhaust_fan_speed_frequency_sensor_2
  - exhaust_fan_speed_frequency_sensor_3
  - exhaust_fan_speed_percentage_sensor_1
  - exhaust_fan_speed_percentage_sensor_2
  - exhaust_fan_speed_percentage_sensor_3
  uses:
  - exhaust_fan_run_command_1
  - exhaust_fan_run_command_2
  - exhaust_fan_run_command_3
  - exhaust_fan_run_status_1
  - exhaust_fan_run_status_2
  - exhaust_fan_run_status_3
  - exhaust_fan_speed_percentage_command_1
  - exhaust_fan_speed_percentage_command_2
  - exhaust_fan_speed_percentage_command_3
  implements:
  - OPERATIONAL


EFVSC4X:
  guid: "5c932992-91c9-4184-9f5f-24d62a99e559"
  description: "Exhaust fan variable speed control with feedback and sensoring for four fans."
  is_abstract: true
  opt_uses:
  - exhaust_fan_current_sensor_1
  - exhaust_fan_current_sensor_2
  - exhaust_fan_current_sensor_3
  - exhaust_fan_current_sensor_4
  - exhaust_fan_power_sensor_1
  - exhaust_fan_power_sensor_2
  - exhaust_fan_power_sensor_3
  - exhaust_fan_power_sensor_4
  - exhaust_fan_speed_frequency_sensor_1
  - exhaust_fan_speed_frequency_sensor_2
  - exhaust_fan_speed_frequency_sensor_3
  - exhaust_fan_speed_frequency_sensor_4
  - exhaust_fan_speed_percentage_sensor_1
  - exhaust_fan_speed_percentage_sensor_2
  - exhaust_fan_speed_percentage_sensor_3
  - exhaust_fan_speed_percentage_sensor_4
  uses:
  - exhaust_fan_run_command_1
  - exhaust_fan_run_command_2
  - exhaust_fan_run_command_3
  - exhaust_fan_run_command_4
  - exhaust_fan_run_status_1
  - exhaust_fan_run_status_2
  - exhaust_fan_run_status_3
  - exhaust_fan_run_status_4
  - exhaust_fan_speed_percentage_command_1
  - exhaust_fan_speed_percentage_command_2
  - exhaust_fan_speed_percentage_command_3
  - exhaust_fan_speed_percentage_command_4
  implements:
  - OPERATIONAL


SFVSC2X:
  guid: "4ec491a2-e832-4994-8496-e1034006495e"
  description: "Supply fan variable speed control with feedback and sensoring with two fans."
  is_abstract: true
  opt_uses:
  - supply_fan_current_sensor_1
  - supply_fan_current_sensor_2
  - supply_fan_power_sensor_1
  - supply_fan_power_sensor_2
  - supply_fan_speed_frequency_sensor_1
  - supply_fan_speed_frequency_sensor_2
  - supply_fan_speed_percentage_sensor_1
  - supply_fan_speed_percentage_sensor_2
  - supply_fan_torque_sensor_1
  - supply_fan_torque_sensor_2
  - supply_fan_voltage_sensor_1
  - supply_fan_voltage_sensor_2
  uses:
  - supply_fan_run_command_1
  - supply_fan_run_command_2
  - supply_fan_run_status_1
  - supply_fan_run_status_2
  - supply_fan_speed_percentage_command_1
  - supply_fan_speed_percentage_command_2
  implements:
  - OPERATIONAL


SFVSC3X:
  guid: "d60c4c55-8265-4ce8-b7a0-b63b93e2c11e"
  description: "Supply fan variable speed control with feedback and sensoring with three fans."
  is_abstract: true
  opt_uses:
  - ac_voltage_sensor_1
  - ac_voltage_sensor_2
  - ac_voltage_sensor_3
  - dc_voltage_sensor_1
  - dc_voltage_sensor_2
  - dc_voltage_sensor_3
  - supply_fan_current_sensor_1
  - supply_fan_current_sensor_2
  - supply_fan_current_sensor_3
  - supply_fan_power_sensor_1
  - supply_fan_power_sensor_2
  - supply_fan_power_sensor_3
  - supply_fan_run_mode_1
  - supply_fan_run_mode_2
  - supply_fan_run_mode_3
  - supply_fan_run_time_accumulator_1
  - supply_fan_run_time_accumulator_2
  - supply_fan_run_time_accumulator_3
  - supply_fan_speed_frequency_sensor_1
  - supply_fan_speed_frequency_sensor_2
  - supply_fan_speed_frequency_sensor_3
  - supply_fan_speed_percentage_sensor_1
  - supply_fan_speed_percentage_sensor_2
  - supply_fan_speed_percentage_sensor_3
  uses:
  - supply_fan_run_command_1
  - supply_fan_run_command_2
  - supply_fan_run_command_3
  - supply_fan_run_status_1
  - supply_fan_run_status_2
  - supply_fan_run_status_3
  - supply_fan_speed_percentage_command_1
  - supply_fan_speed_percentage_command_2
  - supply_fan_speed_percentage_command_3
  implements:
  - OPERATIONAL


SFVSC4X:
  guid: "8649a013-b152-4412-bfa6-f681d8a962df"
  description: "Supply fan variable speed control with feedback and sensoring with four fans."
  is_abstract: true
  opt_uses:
  - supply_fan_current_sensor_1
  - supply_fan_current_sensor_2
  - supply_fan_current_sensor_3
  - supply_fan_current_sensor_4
  - supply_fan_power_sensor_1
  - supply_fan_power_sensor_2
  - supply_fan_power_sensor_3
  - supply_fan_power_sensor_4
  - supply_fan_speed_frequency_sensor_1
  - supply_fan_speed_frequency_sensor_2
  - supply_fan_speed_frequency_sensor_3
  - supply_fan_speed_frequency_sensor_4
  - supply_fan_speed_percentage_sensor_1
  - supply_fan_speed_percentage_sensor_2
  - supply_fan_speed_percentage_sensor_3
  - supply_fan_speed_percentage_sensor_4
  uses:
  - supply_fan_run_command_1
  - supply_fan_run_command_2
  - supply_fan_run_command_3
  - supply_fan_run_command_4
  - supply_fan_run_status_1
  - supply_fan_run_status_2
  - supply_fan_run_status_3
  - supply_fan_run_status_4
  - supply_fan_speed_percentage_command_1
  - supply_fan_speed_percentage_command_2
  - supply_fan_speed_percentage_command_3
  - supply_fan_speed_percentage_command_4
  implements:
  - OPERATIONAL


BYPSSPC:
  guid: "1811cdec-15d7-4d1d-b819-f7673aa694c2"
  description: "Supply static pressure control with bypass damper."
  is_abstract: true
  opt_uses:
  - supply_air_flowrate_sensor
  - failed_supply_fan_alarm
  - high_supply_air_static_pressure_alarm
  - low_supply_air_static_pressure_alarm
  uses:
  - bypass_air_damper_percentage_command
  - supply_air_static_pressure_sensor
  - supply_air_static_pressure_setpoint
  - supply_fan_run_command
  - supply_fan_run_status
  implements:
  - CONTROL


BYPSSPC2X: # Consider virtual point for instances where dampers control to same value.
  guid: "f4de1232-617b-49c9-adc9-be8810631dbc"
  description: "Supply static pressure control with bypass damper."
  is_abstract: true
  opt_uses:
  - supply_air_flowrate_sensor
  - failed_supply_fan_alarm
  - high_supply_air_static_pressure_alarm
  - low_supply_air_static_pressure_alarm
  uses:
  - bypass_air_damper_percentage_command_1
  - bypass_air_damper_percentage_command_2
  - supply_air_static_pressure_sensor
  - supply_air_static_pressure_setpoint
  - supply_fan_run_command
  - supply_fan_run_status
  implements:
  - CONTROL


SWISOVM:
  guid: "650f3451-5e49-4161-b257-cfc578fb54b4"
  description: "Supply side isolation valve monitoring."
  is_abstract: true
  uses:
  - supply_water_isolation_valve_command
  - supply_water_isolation_valve_status
  implements:
  - MONITORING
  opt_uses:
  - failed_isolation_valve_alarm
  - failed_supply_water_isolation_valve_alarm
  - local_override_isolation_valve_alarm

SWDVPM:
  guid: "4a848219-0fdd-4f99-ae7d-5604cbf27bd9"
  description: "Supply water diverting valve percentage monitoring."
  is_abstract: true
  opt_uses:
  - failed_supply_water_diverting_valve_alarm
  uses:
  - supply_water_diverting_valve_percentage_command
  - supply_water_diverting_valve_percentage_sensor
  implements:
  - MONITORING

SWISOVPM:
  guid: "33856563-ebe5-42ee-a928-e8b46d81772d"
  description: "Supply side isolation valve monitoring."
  is_abstract: true
  opt_uses:
  - failed_supply_water_isolation_valve_alarm
  uses:
  - supply_water_isolation_valve_percentage_command
  - supply_water_isolation_valve_percentage_sensor
  implements:
  - MONITORING


RWISOVM:
  guid: "2d35bbb0-bcad-4f36-a8cb-0c9031d81886"
  description: "Return side isolation valve monitoring."
  is_abstract: true
  opt_uses:
  - failed_return_water_isolation_valve_alarm
  uses:
  - return_water_isolation_valve_command
  - return_water_isolation_valve_status
  implements:
  - MONITORING


RWISOVPM:
  guid: "a20fce9d-f8c0-4324-9ffd-8aaa3729b32d"
  description: "Return side isolation valve monitoring."
  is_abstract: true
  uses:
  - return_water_isolation_valve_percentage_command
  - return_water_isolation_valve_percentage_sensor
  implements:
  - MONITORING


CICHVISOVM3X:
  guid: "2fb6be93-58f7-4544-ad33-bae7bf47ff0a"
  description: "Circuit changeover valve for switching between Hot water system and Chiller "
  is_abstract: true
  uses:
  - circulation_changeover_isolation_valve_status_1
  - circulation_changeover_isolation_valve_status_2
  - circulation_changeover_isolation_valve_status_3
  implements:
  - MONITORING


CHWRWISOVPM:
  guid: "0a8333ee-fdc9-440b-9ebc-fb0e19e8cf5c"
  description: "Return side isolation valve monitoring."
  is_abstract: true
  uses:
  - chilled_return_water_isolation_valve_percentage_command
  - chilled_return_water_isolation_valve_percentage_sensor
  implements:
  - MONITORING


CHWRWISOVM:
  guid: "e9680821-b425-4b3f-bef2-b89795524460"
  description: "Return side isolation valve monitoring."
  is_abstract: true
  opt_uses:
  - failed_chilled_return_water_isolation_valve_alarm
  uses:
  - chilled_return_water_isolation_valve_command
  - chilled_return_water_isolation_valve_status
  implements:
  - MONITORING


CHWSWISOVPM:
  guid: "5f1963bf-1148-4881-8c6f-a20b39600e7e"
  description: "Supply side isolation valve monitoring."
  is_abstract: true
  uses:
  - chilled_supply_water_isolation_valve_percentage_command
  - chilled_supply_water_isolation_valve_percentage_sensor
  implements:
  - MONITORING


CHWSWISOVM:
  guid: "1a187792-767f-4132-9333-161c6db07ce4"
  description: "Supply side isolation valve monitoring."
  is_abstract: true
  opt_uses:
  - failed_chilled_supply_water_isolation_valve_alarm
  uses:
  - chilled_supply_water_isolation_valve_command
  - chilled_supply_water_isolation_valve_status
  implements:
  - MONITORING


PRWDT:
  guid: "cc3605dc-b8bc-4e50-a97c-6a450040bda1"
  description: "Temperature differential across process water."
  is_abstract: true
  implements:
  - MONITORING
  opt_uses:
  - process_cooling_thermal_power_sensor
  uses:
  - process_return_water_temperature_sensor
  - process_supply_water_temperature_sensor


PRWDT2X:
  guid: "a84edaa6-abe2-4496-9d44-9d5210573b13"
  description: "Temperature differential across 2 process water headers."
  is_abstract: true
  implements:
  - MONITORING
  opt_uses:
  - process_cooling_thermal_power_sensor_1
  - process_cooling_thermal_power_sensor_2
  uses:
  - process_return_water_temperature_sensor_1
  - process_return_water_temperature_sensor_2
  - process_supply_water_temperature_sensor_1
  - process_supply_water_temperature_sensor_2


PWFRM:
  guid: "617bdc3e-24b2-4e1f-b03e-9a179ce4fccd"
  description: "Flowrate monitoring for process water."
  is_abstract: true
  implements:
  - MONITORING
  uses:
  - process_water_flowrate_sensor


PWFRM2X:
  guid: "7ee01573-42e1-4b4b-9dae-8c4950ce6e29"
  description: "Flowrate monitoring for 2 process water headers."
  is_abstract: true
  implements:
  - MONITORING
  uses:
  - process_water_flowrate_sensor_1
  - process_water_flowrate_sensor_2


PWDPM:
  guid: "f6ba0e90-e329-4170-96db-1b0ea822db23"
  description: "Differential pressure monitoring for process water."
  is_abstract: true
  implements:
  - MONITORING
  uses:
  - process_water_differential_pressure_sensor


PWDPM2X:
  guid: "95241eea-6d22-400c-aa92-c0e7caf8a4d1"
  description: "Differential pressure monitoring for 2 process water headers."
  is_abstract: true
  implements:
  - MONITORING
  uses:
  - process_water_differential_pressure_sensor_1
  - process_water_differential_pressure_sensor_2


CWRISOVPM:
  guid: "ec4e3b78-417d-47a3-bbbf-d031f31d2d3d"
  description: "Condensing water return isolation monitoring."
  is_abstract: true
  uses:
  - condensing_return_water_isolation_valve_percentage_command
  - condensing_return_water_isolation_valve_percentage_sensor
  implements:
  - MONITORING


CWRISOVM:
  guid: "cb8b8c1e-30c2-48fc-b6c0-44d73468d994"
  description: "Condensing water return isolation monitoring."
  is_abstract: true
  opt_uses:
  - failed_condensing_return_water_isolation_valve_alarm
  uses:
  - condensing_return_water_isolation_valve_command
  - condensing_return_water_isolation_valve_status
  implements:
  - MONITORING


CWSISOVPM:
  guid: "3221aa75-8df4-4964-82dd-9a5c59c3a73b"
  description: "Condensing water supply isolation monitoring."
  is_abstract: true
  opt_uses:
  - failed_condensing_supply_water_isolation_valve_alarm
  uses:
  - condensing_supply_water_isolation_valve_percentage_command
  - condensing_supply_water_isolation_valve_percentage_sensor
  implements:
  - MONITORING


CWSISOVM:
  guid: "6284c4c0-1261-44f7-bebb-ab6aa11443ca"
  description: "Condensing water supply isolation monitoring."
  is_abstract: true
  opt_uses:
  - failed_condensing_supply_water_isolation_valve_alarm
  uses:
  - condensing_supply_water_isolation_valve_command
  - condensing_supply_water_isolation_valve_status
  implements:
  - MONITORING


CHWRISOVPM:
  guid: "e9fd8609-a3da-4c2a-bd3b-df8692285add"
  description: "Chilled water return isolation monitoring."
  is_abstract: true
  uses:
  - chilled_return_water_isolation_valve_percentage_command
  - chilled_return_water_isolation_valve_percentage_sensor
  implements:
  - MONITORING


WDPM:
  guid: "417a56f9-4c22-454a-8aa9-e6764d9fea8e"
  description: "Differential pressure monitoring."
  is_abstract: true
  uses:
  - differential_pressure_sensor
  opt_uses:
  - high_differential_pressure_alarm
  - low_differential_pressure_alarm

CHWDPM:
  guid: "dcdb66fc-576b-4475-a1cd-f143e16edcde"
  description: "Differential pressure monitoring for chilled water."
  is_abstract: true
  uses:
  - chilled_water_differential_pressure_sensor


CHDX4SC:
  guid: "52c7a4a2-d587-46d5-96c9-d1bdf60daa81"
  description: "Chiller control."
  is_abstract: true
  opt_uses:
  - chilled_return_water_temperature_sensor
  - compressor_speed_frequency_sensor
  - compressor_speed_percentage_command
  - compressor_speed_percentage_sensor
  - cooling_percentage_command
  uses:
  - chilled_supply_water_temperature_sensor
  - chilled_supply_water_temperature_setpoint
  - compressor_run_command_1
  - compressor_run_command_2
  - compressor_run_command_3
  - compressor_run_command_4
  - compressor_run_status_1
  - compressor_run_status_2
  - compressor_run_status_3
  - compressor_run_status_4


CHDX2SC:
  guid: "7383de4b-4fcd-4504-b91a-3fd2576845fb"
  description: "Chiller control."
  is_abstract: true
  opt_uses:
  - chilled_return_water_temperature_sensor
  - compressor_speed_frequency_sensor
  - compressor_speed_percentage_command
  - compressor_speed_percentage_sensor
  - cooling_percentage_command
  - cooling_request_count
  uses:
  - chilled_supply_water_temperature_sensor
  - chilled_supply_water_temperature_setpoint
  - compressor_run_command_1
  - compressor_run_command_2
  - compressor_run_status_1
  - compressor_run_status_2


CHDXSC:
  guid: "cc5a8afe-0752-4b8d-846a-5848bf056ddd"
  description: "Chiller control single stage."
  is_abstract: true
  opt_uses:
  - chilled_return_water_temperature_sensor
  - compressor_speed_frequency_sensor
  - compressor_speed_percentage_command
  - compressor_speed_percentage_sensor
  - cooling_percentage_command
  - compressor_lost_power_alarm
  - failed_compressor_alarm
  - overload_compressor_alarm
  uses:
  - chilled_supply_water_temperature_sensor
  - chilled_supply_water_temperature_setpoint
  - compressor_run_command
  - compressor_run_status


CHDXVSC:
  guid: "7a5e238a-a1b2-4aac-88e3-cffc18960489"
  description: "Variable speed compressor control."
  is_abstract: true
  uses:
  - compressor_run_command
  - compressor_run_status
  - compressor_speed_percentage_sensor
  opt_uses:
  - compressor_current_sensor
  - compressor_speed_frequency_sensor
  - compressor_voltage_sensor
  - compressor_lost_power_alarm
  - failed_compressor_alarm
  - overload_compressor_alarm

CHDXVSC2X:
  guid: "cddb43aa-3122-44e2-96f7-906259bb3e8c"
  description: "Dual compressor variable speed control."
  is_abstract: true
  uses:
  - compressor_run_command_1
  - compressor_run_command_2
  - compressor_run_status_1
  - compressor_run_status_2
  - compressor_speed_percentage_sensor_1
  - compressor_speed_percentage_sensor_2
  opt_uses:
  - compressor_speed_frequency_sensor_1
  - compressor_speed_frequency_sensor_2

CDWFRM:
  guid: "b4cd6a63-df02-4c7b-bf81-3902cd827241"
  description: "Condenser water flowrate monitoring."
  is_abstract: true
  uses:
  - condensing_water_flowrate_sensor
  implements:
  - MONITORING


REFSM:
  guid: "dfcadf28-6b6f-405b-b6f9-c6ac4f445e96"
  description: "Refrigerant saturation monitoring."
  is_abstract: true
  opt_uses:
  - refrigerant_discharge_temperature_sensor
  - refrigerant_suction_temperature_sensor
  uses:
  - refrigerant_condenser_saturation_temperature_sensor
  - refrigerant_evaporator_saturation_temperature_sensor
  implements:
  - MONITORING


PDSCV:
  guid: "b1eac019-247c-4669-bd66-f70f262f9af7"
  description: "Pressure-dependent supply damper control for ventilation purposes (CO2 or VOC)."
  is_abstract: true
  uses:
  - supply_air_damper_percentage_command
  - supply_air_damper_percentage_sensor
  implements:
  - CONTROL


SDBPC:
  guid: "881f3d79-d107-4268-83c6-f16e3ae7fb5a"
  description: "Back-pressure controlling supply damper."
  is_abstract: true
  opt_uses:
  - supply_air_flowrate_sensor
  - high_supply_air_static_pressure_alarm
  - low_supply_air_static_pressure_alarm
  uses:
  - supply_air_damper_percentage_command
  - supply_air_damper_percentage_sensor
  - supply_air_static_pressure_sensor
  - supply_air_static_pressure_setpoint
  implements:
  - MONITORING


HWVM:
  guid: "9e86fa93-01d8-4536-815b-1b031b165f3f"
  description: "Heating water valve command and position monitoring (without regard to what controls it)."
  is_abstract: true
  opt_uses:
  - heating_thermal_power_capacity
  - heating_water_flowrate_sensor
  uses:
  - heating_water_valve_percentage_command
  - heating_water_valve_percentage_sensor
  implements:
  - OPERATIONAL


CHWVM:
  guid: "73411f3e-5c42-40cb-8d6c-82f1e2358844"
  description: "Chilled water valve command and position monitoring (without regard to what controls it)."
  is_abstract: true
  opt_uses:
  - chilled_water_flowrate_sensor
  - cooling_thermal_power_capacity
  - failed_chilled_water_valve_alarm
  uses:
  - chilled_water_valve_percentage_command
  - chilled_water_valve_percentage_sensor
  implements:
  - OPERATIONAL


RMM:
  guid: "162df361-7593-4e36-bf41-e7fa667244dd"
  description: "Run mode monitoring."
  is_abstract: true
  uses:
  - run_mode


DSPZDHC:
  guid: "365e7bc0-cc71-4fdd-937c-c8be0011636e"
  description: "Zone dual setpoint humidification/dehumidification control."
  is_abstract: true
  opt_uses:
  - humidification_percentage_command
  - failed_humidifier_alarm
  uses:
  - dehumidification_run_command
  - humidification_run_command
  - zone_air_dehumidification_relative_humidity_setpoint
  - zone_air_humidification_relative_humidity_setpoint
  - zone_air_relative_humidity_sensor
  implements:
  - CONTROL


EFC:
  guid: "12587490-2e23-4c9c-9b4f-6980f855ed41"
  description: "Exhaust air flow control."
  is_abstract: true
  uses:
  - exhaust_air_flowrate_sensor
  - exhaust_air_flowrate_setpoint
  implements:
  - OPERATIONAL


DXDDC:
  guid: "a3f8ff4c-3cfc-4832-a0f3-1526c82b4e9e"
  description: "DX cooling dual setpoint control on discharge side"
  is_abstract: true
  opt_uses:
  - compressor_run_status
  - cooling_percentage_command
  - compressor_lost_power_alarm
  - failed_compressor_alarm
  - failed_discharge_air_temperature_alarm
  - overload_compressor_alarm
  uses:
  - compressor_run_command
  - discharge_air_cooling_temperature_setpoint
  - discharge_air_heating_temperature_setpoint
  - discharge_air_temperature_sensor
  implements:
  - CONTROL


HTDDC:
  guid: "9e35fc23-e57e-461a-8ad0-09d91a86bb78"
  description: "gas or electric heating dual setpoint control on discharge side"
  is_abstract: true
  opt_uses:
  - heater_run_status
  - heating_percentage_command
  - failed_discharge_air_temperature_alarm
  uses:
  - discharge_air_cooling_temperature_setpoint
  - discharge_air_heating_temperature_setpoint
  - discharge_air_temperature_sensor
  - heater_run_command
  implements:
  - CONTROL


REFSM2X:
  guid: "4690aaf5-e70c-43e0-aabb-38d209b8c2aa"
  description: "Refrigerant temperature monitoring for 2 circuits."
  is_abstract: true
  opt_uses:
  - refrigerant_discharge_temperature_sensor_1
  - refrigerant_discharge_temperature_sensor_2
  - refrigerant_suction_temperature_sensor_1
  - refrigerant_suction_temperature_sensor_2
  uses:
  - refrigerant_condenser_saturation_temperature_sensor_1
  - refrigerant_condenser_saturation_temperature_sensor_2
  - refrigerant_evaporator_saturation_temperature_sensor_1
  - refrigerant_evaporator_saturation_temperature_sensor_2
  implements:
  - MONITORING


REFPM:
  guid: "a2aeaac3-35be-4e06-89fe-560d7ec5935e"
  description: "Refrigerant pressure monitoring for single circuits."
  is_abstract: true
  opt_uses:
  - refrigerant_differential_pressure_sensor
  - refrigerant_high_pressure_status
  - refrigerant_low_pressure_status
  uses:
  - refrigerant_condenser_pressure_sensor
  - refrigerant_evaporator_pressure_sensor
  implements:
  - MONITORING


REFPM2X:
  guid: "6f2fadec-2b16-4410-8fb5-f6e52c6f13e4"
  description: "Refrigerant pressure monitoring for 2 circuits."
  is_abstract: true
  opt_uses:
  - refrigerant_differential_pressure_sensor_1
  - refrigerant_differential_pressure_sensor_2
  uses:
  - refrigerant_condenser_pressure_sensor_1
  - refrigerant_condenser_pressure_sensor_2
  - refrigerant_evaporator_pressure_sensor_1
  - refrigerant_evaporator_pressure_sensor_2
  implements:
  - MONITORING


SWPSS:
  guid: "0647053a-4f19-483a-9ad4-4dc4d1472775"
  description: "Sweeper pump start stop monitoring."
  is_abstract: true
  uses:
  - sweeper_pump_run_command
  - sweeper_pump_run_status
  implements:
  - OPERATIONAL


DRPM:
  guid: "ae1c0c1a-981c-4a56-9640-afd961cf0f9a"
  description: "Drain pump monitoring."
  is_abstract: true
  opt_uses:
  - input_motor_power_status
  - water_high_level_status
  - water_low_level_status
  - failed_drain_pump_alarm
  uses:
  - drain_pump_run_status
  implements:
  - MONITORING


SDM:
  guid: "40dc57c7-1efd-483d-a2c0-46077595b2b8"
  description: "Supply air damper monitoring."
  is_abstract: true
  uses:
  - supply_air_damper_command
  - supply_air_damper_status


ECDDC:
  guid: "4874434d-75fd-4a18-aca5-70851c77ea0b"
  description: "Evaporative cooler control on discharge side."
  is_abstract: true
  opt_uses:
  - cooling_percentage_sensor
  - evaporative_cooler_run_status
  - failed_discharge_air_temperature_alarm
  uses:
  - discharge_air_cooling_temperature_setpoint
  - discharge_air_heating_temperature_setpoint
  - discharge_air_temperature_sensor
  - evaporative_cooler_run_command
  implements:
  - CONTROL


DXSDC:
  guid: "ea721fc2-16b9-4bb9-9b59-09c9e1ae1362"
  description: "Compressor run control on supply side, dual setpoints."
  is_abstract: true
  opt_uses:
  - compressor_run_status
  - compressor_speed_percentage_command
  - cooling_percentage_command #Serves as a duty cycle for single-stage DX sections.
  - cooling_thermal_power_capacity
  - leaving_cooling_coil_temperature_sensor
  - compressor_lost_power_alarm
  - failed_compressor_alarm
  - high_supply_air_temperature_alarm
  - low_supply_air_temperature_alarm
  - overload_compressor_alarm
  uses:
  - compressor_run_command
  - supply_air_cooling_temperature_setpoint
  - supply_air_heating_temperature_setpoint
  - supply_air_temperature_sensor
  implements:
  - CONTROL


ETM4X:
  guid: "56fb8b0b-74c6-47be-ad97-189b89c4c78a"
  description: "Basic exhaust temperature monitoring."
  is_abstract: true
  uses:
  - exhaust_air_temperature_sensor_1
  - exhaust_air_temperature_sensor_2
  - exhaust_air_temperature_sensor_3
  - exhaust_air_temperature_sensor_4
  implements:
  - MONITORING


DX6SC:
  guid: "f2fed45c-84e5-4905-b01d-5397cffb7a0e"
  description: "Six compressor run control on supply air side."
  is_abstract: true
  opt_uses:
  - compressor_speed_percentage_command
  - cooling_percentage_command
  - cooling_request_count
  - cooling_thermal_power_capacity
  - leaving_cooling_coil_temperature_sensor
  - high_supply_air_temperature_alarm
  - low_supply_air_temperature_alarm
  uses:
  - compressor_run_command_1
  - compressor_run_command_2
  - compressor_run_command_3
  - compressor_run_command_4
  - compressor_run_command_5
  - compressor_run_command_6
  - compressor_run_status_1
  - compressor_run_status_2
  - compressor_run_status_3
  - compressor_run_status_4
  - compressor_run_status_5
  - compressor_run_status_6
  - supply_air_temperature_sensor
  - supply_air_temperature_setpoint
  implements:
  - CONTROL


DX2DSPRTC:
  guid: "d0ac0571-5f48-464c-bd43-dc58ac879fa9"
  description: "Two-stage compressor run control with dual return temp control."
  is_abstract: true
  opt_uses:
  - compressor_speed_percentage_command
  - cooling_percentage_command
  - cooling_stage_run_count
  - cooling_thermal_power_capacity
  - leaving_cooling_coil_temperature_sensor
  - high_return_air_temperature_alarm
  - low_return_air_temperature_alarm
  uses:
  - compressor_run_command_1
  - compressor_run_command_2
  - compressor_run_status_1
  - compressor_run_status_2
  - return_air_cooling_temperature_setpoint
  - return_air_heating_temperature_setpoint
  - return_air_temperature_sensor
  implements:
  - CONTROL


HPDSPRTC:
  guid: "211fecae-8082-4a69-b27d-e39cdaf65362"
  description: "Heat pump run control with dual return temp control."
  is_abstract: true
  opt_uses:
  - compressor_speed_percentage_command
  - cooling_percentage_command
  - cooling_thermal_power_capacity
  - discharge_air_temperature_sensor
  - leaving_cooling_coil_temperature_sensor
  - compressor_lost_power_alarm
  - failed_compressor_alarm
  - failed_discharge_air_temperature_alarm
  - high_return_air_temperature_alarm
  - low_return_air_temperature_alarm
  - overload_compressor_alarm
  uses:
  - compressor_run_command
  - compressor_run_status
  - reversing_valve_command
  - return_air_cooling_temperature_setpoint
  - return_air_heating_temperature_setpoint
  - return_air_temperature_sensor
  implements:
  - CONTROL


DX4DC:
  guid: "f833b8eb-fdb9-4680-893f-77f87a0a991e"
  description: "Compressor run control on discharge air side (DTC)."
  is_abstract: true
  opt_uses:
  - compressor_speed_percentage_command
  - cooling_percentage_command
  - cooling_thermal_power_capacity
  - leaving_cooling_coil_temperature_sensor
  - failed_discharge_air_temperature_alarm
  uses:
  - compressor_run_command_1
  - compressor_run_command_2
  - compressor_run_command_3
  - compressor_run_command_4
  - compressor_run_status_1
  - compressor_run_status_2
  - compressor_run_status_3
  - compressor_run_status_4
  - discharge_air_temperature_sensor
  - discharge_air_temperature_setpoint
  implements:
  - CONTROL


DX6SWC:
  guid: "8b0ee974-bc6c-445f-9f5a-25b311e80740"
  description: "Six compressor run control on supply water side."
  is_abstract: true
  opt_uses:
  - compressor_speed_percentage_command
  - compressor_speed_percentage_sensor
  - cooling_percentage_command
  - cooling_thermal_power_capacity
  - high_supply_water_temperature_alarm
  - low_supply_water_temperature_alarm
  uses:
  - compressor_run_command_1
  - compressor_run_command_2
  - compressor_run_command_3
  - compressor_run_command_4
  - compressor_run_command_5
  - compressor_run_command_6
  - compressor_run_status_1
  - compressor_run_status_2
  - compressor_run_status_3
  - compressor_run_status_4
  - compressor_run_status_5
  - compressor_run_status_6
  - supply_water_temperature_sensor
  - supply_water_temperature_setpoint
  implements:
  - CONTROL


DRSM3X:
  guid: "c944d990-d8a9-4e04-a9f0-d0490fe5bce4"
  description: "Dryer status monitoring with 3 dryer_run_status points."
  is_abstract: true
  uses:
  - dryer_run_status_1
  - dryer_run_status_2
  - dryer_run_status_3
  implements:
  - MONITORING


DRSM5X:
  guid: "24163e23-9488-4804-9d07-9a40ae3f693e"
  description: "Dryer status monitoring."
  is_abstract: true
  uses:
  - dryer_run_status_1
  - dryer_run_status_2
  - dryer_run_status_3
  - dryer_run_status_4
  - dryer_run_status_5
  implements:
  - MONITORING


DRSM8X:
  guid: "69f3f878-0bf0-4544-adbc-2192ac3b6138"
  description: "Dryer status monitoring."
  is_abstract: true
  uses:
  - dryer_run_status_1
  - dryer_run_status_2
  - dryer_run_status_3
  - dryer_run_status_4
  - dryer_run_status_5
  - dryer_run_status_6
  - dryer_run_status_7
  - dryer_run_status_8
  implements:
  - MONITORING

DRSM2X:
  guid: "60984796-4324-4f1f-9afb-fbb69f86a91c"
  description: "Dryer status monitoring."
  is_abstract: true
  uses:
  - dryer_run_status_1
  - dryer_run_status_2
  implements:
  - MONITORING

AHAC:
  guid: "f34854e7-cf5e-4477-baaa-e72f80a28bcd"
  description: "Tag to indicate an after hours activation method e.g. push button associated with this device."
  is_abstract: true
  uses:
  - user_occupancy_override_status
  - zone_occupancy_status
  implements:
  - OPERATIONAL


DFFC:
  guid: "118449f6-f7e1-4c5b-ab15-fe67d43a2718"
  description: "Discharge fan flow control"
  is_abstract: true
  uses:
  - discharge_air_flowrate_sensor
  - discharge_air_flowrate_setpoint
  - discharge_fan_run_command
  - discharge_fan_run_status
  - discharge_fan_speed_percentage_command
  implements:
  - CONTROL
  opt_uses:
  - failed_discharge_fan_alarm
  - low_discharge_air_flowrate_alarm


EFM:
  guid: "2dba33f6-54ef-47eb-93ca-d8892ee84a06"
  description: "Exhaust air flow monitoring"
  is_abstract: true
  uses:
  - exhaust_air_flowrate_sensor
  implements:
  - OPERATIONAL


SWTM:
  guid: "353200de-deca-44b5-a664-e725c857a24f"
  description: "Supply water temperature monitoring."
  is_abstract: true
  implements:
  - MONITORING
  opt_uses:
  - cooling_request_count
  - heating_request_count
  - return_water_temperature_sensor
  - high_supply_water_temperature_alarm
  - low_supply_water_temperature_alarm
  uses:
  - supply_water_temperature_sensor


RWTM:
  guid: "c317c88d-f090-4cd9-9289-6e03e24e496f"
  description: "Return water temperature monitoring."
  is_abstract: true
  implements:
  - MONITORING
  opt_uses:
  - cooling_request_count
  - heating_request_count
  - high_return_water_temperature_alarm
  - low_return_water_temperature_alarm
  uses:
  - return_water_temperature_sensor


CWDPM:
  guid: "d71e1e0d-35d6-4b53-a570-2e12959c951b"
  description: "Differential pressure monitoring for condenser water."
  is_abstract: true
  implements:
  - MONITORING
  uses:
  - condensing_water_differential_pressure_sensor


DICM:
  guid: "0c42ee3c-eb6c-4624-a4ab-4f8f0f483778"
  description: "Damper isolation control and monitoring. "
  is_abstract: true
  uses:
  - supply_air_isolation_damper_closed_status
  - supply_air_isolation_damper_command
  - supply_air_isolation_damper_open_status


UV:
  guid: "6f7a15ff-40b1-4c49-b70b-18e409db171b"
  description: "Ultraviolet lamp operation."
  is_abstract: true
  opt_uses:
  - ultraviolet_lamp_run_mode
  - failed_ultraviolet_lamp_alarm
  uses:
  - ultraviolet_lamp_run_command
  - ultraviolet_lamp_run_status


H3X:
  guid: "dd956d92-525a-4970-86f8-c48ed8e5282a"
  description: "Heater monitoring."
  is_abstract: true
  implements:
  - MONITORING
  uses:
  - heater_run_command_1
  - heater_run_command_2
  - heater_run_command_3
  - heater_run_status_1
  - heater_run_status_2
  - heater_run_status_3


CHWBRC:
  guid: "4732dcec-2cab-418e-8c7c-d805f86905e7"
  description: "Chilled water valve binary (open/closed) monitoring/controlling. Return air temperature control."
  is_abstract: true
  implements:
  - OPERATIONAL
  uses:
  - chilled_water_valve_command
  - return_air_temperature_sensor
  - return_air_temperature_setpoint
  opt_uses:
  - failed_chilled_water_valve_alarm
  - high_return_air_temperature_alarm
  - low_return_air_temperature_alarm


CHWISOVPM:
  guid: "d9f7e2fd-391e-48cf-9483-f3f6e19b1b6d"
  description: "Chllled water isolation valve control."
  is_abstract: true
  implements:
  - OPERATIONAL
  uses:
  - chilled_water_isolation_valve_percentage_command
  - chilled_water_isolation_valve_percentage_sensor


CWCS:
  guid: "e186aea0-5702-4c18-b384-0d95851764c2"
  description: "Condensing water valve control."
  is_abstract: true
  implements:
  - OPERATIONAL
  uses:
  - condensing_water_valve_percentage_command
  - condensing_water_valve_percentage_sensor


DPM:
  guid: "b848804b-3954-4982-9333-5232eae0bd00"
  description: "Damper percentage control."
  is_abstract: true
  implements:
  - OPERATIONAL
  uses:
  - damper_percentage_command
  - damper_percentage_sensor


DFVSMC:
  guid: "1e59e4d6-d645-4685-b1a5-e113d5e2100f"
  description: "Variable speed control mode for discharge fans."
  is_abstract: true
  uses:
  - discharge_fan_run_command
  - discharge_fan_run_status
  - discharge_fan_speed_mode
  implements:
  - OPERATIONAL
  opt_uses:
  - failed_discharge_fan_alarm


DFVDSC:
  guid: "38648763-53c2-4464-9133-b42d40dcead3"
  description: "Discharge fan control with toggled variable or discrete speed control. This allows the fan to run either VFD or discrete speed stages (LOW/MED/HIGH, etc.) and to switch between the mode."
  is_abstract: true
  uses:
  - discharge_fan_run_command
  - discharge_fan_run_status
  - discharge_fan_speed_mode
  - discharge_fan_speed_percentage_command
  implements:
  - OPERATIONAL
  opt_uses:
  - failed_discharge_fan_alarm


DFVDSFC:
  guid: "a59a9de7-dd3b-4503-b4fe-49a747fd4a32"
  description: "Discharge fan control with toggled variable or discrete speed (frequency) control. This allows the fan to run either VFD or discrete speed stages (LOW/MED/HIGH, etc.) and to switch between the mode."
  is_abstract: true
  uses:
  - discharge_fan_run_command
  - discharge_fan_run_status
  - discharge_fan_speed_frequency_command
  - discharge_fan_speed_mode
  implements:
  - OPERATIONAL
  opt_uses:
  - failed_discharge_fan_alarm


SSPCSCM:
  guid: "68f3b34c-09a7-45d5-ad58-79ae6bd78e0b"
  description: "Supply air static pressure control for supervisor control (Machine learning)."
  is_abstract: true
  uses:
  - program_supply_air_static_pressure_setpoint
  - supervisor_control_mode
  - supervisor_supply_air_static_pressure_setpoint
  - supply_air_static_pressure_setpoint
  opt_uses:
  - supervisor_alarm


STCSCM:
  guid: "73c2d23e-eb23-41eb-8b1e-f657a2e6fc89"
  description: "Supply air temperature control for supervisor control (Machine learning)."
  is_abstract: true
  uses:
  - program_supply_air_temperature_setpoint
  - supervisor_control_mode
  - supervisor_supply_air_temperature_setpoint
  - supply_air_temperature_setpoint
  opt_uses:
  - supervisor_alarm


SWTCSCM:
  guid: "f612f2d0-4b59-4036-ba7d-c1398d12de27"
  description: "Supply water temperature control for supervisor control (Machine learning)."
  is_abstract: true
  uses:
  - program_supply_water_temperature_setpoint
  - supervisor_control_mode
  - supervisor_supply_water_temperature_setpoint
  - supply_water_temperature_setpoint
  opt_uses:
  - supervisor_alarm


WDPCSCM:
  guid: "40d1d42d-50b9-4c13-8213-fa836e3069de"
  description: "Water differential pressure control for supervisor control (Machine learning)."
  is_abstract: true
  uses:
  - differential_pressure_setpoint
  - program_differential_pressure_setpoint
  - supervisor_control_mode
  - supervisor_differential_pressure_setpoint
  opt_uses:
  - supervisor_alarm


CSWIVS:
  guid: "e1e35fec-c621-4346-9992-4c85d31acaac"
  description: "Condensing return water isolation valve control."
  is_abstract: true
  implements:
  - OPERATIONAL
  uses:
  - condensing_return_water_isolation_valve_command_1
  - condensing_return_water_isolation_valve_command_2
  - condensing_return_water_isolation_valve_command_3
  - condensing_return_water_isolation_valve_command_4
  - condensing_return_water_isolation_valve_command_5
  - condensing_return_water_isolation_valve_command_6
  - condensing_return_water_isolation_valve_command_7
  - condensing_return_water_isolation_valve_status_1
  - condensing_return_water_isolation_valve_status_10
  - condensing_return_water_isolation_valve_status_11
  - condensing_return_water_isolation_valve_status_12
  - condensing_return_water_isolation_valve_status_13
  - condensing_return_water_isolation_valve_status_14
  - condensing_return_water_isolation_valve_status_2
  - condensing_return_water_isolation_valve_status_3
  - condensing_return_water_isolation_valve_status_4
  - condensing_return_water_isolation_valve_status_5
  - condensing_return_water_isolation_valve_status_6
  - condensing_return_water_isolation_valve_status_7
  - condensing_return_water_isolation_valve_status_8
  - condensing_return_water_isolation_valve_status_9


CRWIVS:
  guid: "8ea0f73c-6a13-4196-a63d-f68011597239"
  description: "Condensing supply water isolation valve control."
  is_abstract: true
  implements:
  - OPERATIONAL
  uses:
  - condensing_supply_water_isolation_valve_command_1
  - condensing_supply_water_isolation_valve_command_2
  - condensing_supply_water_isolation_valve_command_3
  - condensing_supply_water_isolation_valve_command_4
  - condensing_supply_water_isolation_valve_command_5
  - condensing_supply_water_isolation_valve_command_6
  - condensing_supply_water_isolation_valve_command_7
  - condensing_supply_water_isolation_valve_status_1
  - condensing_supply_water_isolation_valve_status_10
  - condensing_supply_water_isolation_valve_status_11
  - condensing_supply_water_isolation_valve_status_12
  - condensing_supply_water_isolation_valve_status_13
  - condensing_supply_water_isolation_valve_status_14
  - condensing_supply_water_isolation_valve_status_2
  - condensing_supply_water_isolation_valve_status_3
  - condensing_supply_water_isolation_valve_status_4
  - condensing_supply_water_isolation_valve_status_5
  - condensing_supply_water_isolation_valve_status_6
  - condensing_supply_water_isolation_valve_status_7
  - condensing_supply_water_isolation_valve_status_8
  - condensing_supply_water_isolation_valve_status_9


CSWTC:
  guid: "1e4bca21-e4df-42e2-86ac-d3b2db91e7d2"
  description: "Condensing supply water temperature control."
  is_abstract: true
  implements:
  - OPERATIONAL
  uses:
  - condensing_supply_water_temperature_sensor
  - condensing_supply_water_temperature_setpoint


HTWHLSTC:
  guid: "f05a9fca-0e82-41d5-bee2-2db157b5630b"
  description: "Heat wheel which controls supply temperature using speed control."
  is_abstract: true
  implements:
  - CONTROL
  opt_uses:
  - exhaust_air_temperature_sensor
  - heat_wheel_speed_percentage_sensor
  - return_air_temperature_sensor
  - failed_exhaust_air_temperature_alarm
  - high_return_air_temperature_alarm
  - high_supply_air_temperature_alarm
  - low_return_air_temperature_alarm
  - low_supply_air_temperature_alarm
  uses:
  - heat_wheel_run_command
  - heat_wheel_run_status
  - heat_wheel_speed_percentage_command
  - outside_air_temperature_sensor
  - supply_air_temperature_sensor
  - supply_air_temperature_setpoint

CAM:
  guid: "c37a0e19-19c0-4246-8a8b-f376aa089d56"
  description: "ztc alarm monitoring based on moisture sensor on coil or in pan."
  is_abstract: true
  implements:
  - MONITORING
  uses:
  - condensate_water_alarm


DPHCC:
  guid: "4719b91a-9a90-4336-a6cb-8d2109d8e572"
  description: "Two-pipe heating and cooling control. Has a single control valve
    that is fed by two separate headers for heating and cooling water. There is an
    isolation valve for each incoming system and a single control valve. Valve and
    mode control to zone temperature (heating/cooling setpoint configuration)."
  is_abstract: true
  opt_uses:
  - chilled_return_water_isolation_valve_percentage_command
  - chilled_supply_water_isolation_valve_percentage_command
  - heating_return_water_isolation_valve_percentage_command
  - heating_supply_water_isolation_valve_percentage_command
  - supply_water_valve_flowrate_sensor
  - zone_air_cooling_temperature_setpoint
  - zone_air_heating_temperature_setpoint
  - zone_conditioning_mode
  - condensate_water_alarm
  - failed_zone_air_temperature_alarm
  - high_zone_air_temperature_alarm
  - low_zone_air_temperature_alarm
  uses:
  - supply_water_valve_percentage_command
  - water_riser_mode
  - zone_air_temperature_sensor


HHCDM:
  guid: "60e8ae3a-2331-40e2-828c-e9b61a560352"
  description: "Hydronic heating and cooling distribution monitoring"
  is_abstract: true
  implements:
  - MONITORING
  uses:
  - chilled_return_water_isolation_valve_percentage_command
  - chilled_supply_water_isolation_valve_percentage_command
  - cooling_request_count
  - heating_request_count
  - heating_return_water_isolation_valve_percentage_command
  - heating_supply_water_isolation_valve_percentage_command
  opt_uses:
  - average_zone_air_temperature_sensor


HHRU:
  guid: "29f20adc-716d-43ce-81a7-3a8af3bc039d"
  description: "Hydronic heat recovery unit for ahu's with bypass valve and circulation pump"
  is_abstract: true
  implements:
  - MONITORING
  uses:
  - return_air_temperature_sensor
  - supply_air_temperature_sensor
  - supply_air_temperature_setpoint
  - supply_water_temperature_sensor
  - supply_water_valve_percentage_command
  - supply_water_valve_percentage_sensor
  opt_uses:
  - exhaust_air_temperature_sensor
  - outside_air_temperature_sensor
  - failed_exhaust_air_temperature_alarm
  - high_return_air_temperature_alarm
  - high_supply_air_temperature_alarm
  - high_supply_water_temperature_alarm
  - low_return_air_temperature_alarm
  - low_supply_air_temperature_alarm
  - low_supply_water_temperature_alarm


PHRU:
  guid: "708f68a9-f6f6-4563-b3a0-9d8f17637ced"
  description: "heat recovery unit for ahu's with plate heat exchanger valve and  bypass damper"
  is_abstract: true
  implements:
  - MONITORING
  uses:
  - bypass_air_damper_percentage_command
  - return_air_temperature_sensor
  - supply_air_temperature_sensor
  - supply_air_temperature_setpoint
  opt_uses:
  - bypass_air_damper_command
  - bypass_air_damper_status
  - bypass_air_damper_percentage_sensor
  - exhaust_air_temperature_sensor
  - outside_air_temperature_sensor
  - failed_exhaust_air_temperature_alarm
  - high_return_air_temperature_alarm
  - high_supply_air_temperature_alarm
  - low_return_air_temperature_alarm
  - low_supply_air_temperature_alarm

PHRUD:
  guid: "a43c1a7c-ec35-4eb8-8c3a-b6291ef79d31"
  description: "single zone heat recovery unit for ahu's with plate heat exchanger valve and bypass damper"
  is_abstract: true
  implements:
  - MONITORING
  uses:
  - bypass_air_damper_percentage_command
  - return_air_temperature_sensor
  - discharge_air_temperature_sensor
  - discharge_air_temperature_setpoint
  opt_uses:
  - bypass_air_damper_command
  - bypass_air_damper_status
  - bypass_air_damper_percentage_sensor
  - exhaust_air_temperature_sensor
  - outside_air_temperature_sensor
  - failed_exhaust_air_temperature_alarm
  - high_return_air_temperature_alarm
  - high_discharge_air_temperature_alarm
  - low_return_air_temperature_alarm
  - low_discharge_air_temperature_alarm

CHWDT2X:
  guid: "956a597b-e5e5-4c1c-9c06-834b7b8d28b4"
  description: "Temperature differential across chilled water with two sets of sensors."
  is_abstract: true
  implements:
  - MONITORING
  uses:
  - chilled_return_water_temperature_sensor_1
  - chilled_return_water_temperature_sensor_2
  - chilled_supply_water_temperature_sensor_1
  - chilled_supply_water_temperature_sensor_2


HLSAFS:
  guid: "15bc5aa4-939f-420f-9146-17f6835badc0"
  description: "Duct VAV type with high and low limit setpoint"
  is_abstract: true
  uses:
  - high_limit_supply_air_flowrate_setpoint
  - low_limit_supply_air_flowrate_setpoint
  - supply_air_flowrate_setpoint
  implements:
  - CONTROL


RHDHS:
  guid: "8b06668f-b1c3-4cda-9fc6-967d06239ae8"
  description: "Return humidification/dehumidification monitor."
  is_abstract: true
  uses:
  - dehumidification_run_status
  - humidification_run_status
  - return_air_relative_humidity_sensor
  - return_air_relative_humidity_setpoint
  implements:
  - MONITORING
  opt_uses:
  - failed_humidifier_alarm
  - high_return_air_relative_humidity_alarm
  - low_return_air_relative_humidity_alarm


CO2DFVSC:
  guid: "e52dd216-585b-447a-9f30-2efe9639f949"
  description: "Carbon dioxide levels controlled by a variable speed discharge fan."
  is_abstract: true
  uses:
  - discharge_fan_speed_percentage_command
  - zone_air_co2_concentration_sensor
  - zone_air_co2_concentration_setpoint
  implements:
  - CONTROL
  opt_uses:
  - high_zone_air_co2_concentration_alarm


CO2EFVSC:
  guid: "9100a54f-3a01-439a-b009-7b4df6bedc1c"
  description: "Carbon dioxide levels controlled by a variable speed exhaust fan."
  is_abstract: true
  opt_uses:
  - exhaust_fan_speed_percentage_sensor
  - high_zone_air_co2_concentration_alarm
  uses:
  - exhaust_fan_speed_percentage_command
  - zone_air_co2_concentration_sensor
  - zone_air_co2_concentration_setpoint
  implements:
  - CONTROL


RACO2C:
  guid: "38ba1a66-8aa5-4c79-b755-734804901626"
  description: "Returned air carbon dioxide levels controls."
  is_abstract: true
  uses:
  - return_air_co2_concentration_sensor
  - return_air_co2_concentration_setpoint


DX2DDC:
  guid: "fbee3bb9-dc8b-4a49-a3eb-97439d0851bc"
  description: "Two compressor run control with dual setpoint control on discharge side"
  is_abstract: true
  opt_uses:
  - compressor_speed_percentage_command
  - cooling_percentage_command
  - failed_discharge_air_temperature_alarm
  uses:
  - compressor_run_command_1
  - compressor_run_command_2
  - compressor_run_status_1
  - compressor_run_status_2
  - discharge_air_cooling_temperature_setpoint
  - discharge_air_heating_temperature_setpoint
  - discharge_air_temperature_sensor
  implements:
  - CONTROL


HWDT:
  guid: "197d48e2-b069-492d-8ae4-4545b844e3a8"
  description: "Temperature differential across heating water for heat recovery chiller."
  is_abstract: true
  implements:
  - MONITORING
  uses:
  - heating_return_water_temperature_sensor
  - heating_supply_water_temperature_sensor


HPDDC:
  guid: "002edb3a-e58d-4802-9c4b-6dc924d261dc"
  description: "Dual setpoint discharge side heat pump control."
  is_abstract: true
  opt_uses:
  - compressor_speed_percentage_command
  - cooling_percentage_command
  - cooling_thermal_power_capacity
  - heating_thermal_power_capacity
  - compressor_lost_power_alarm
  - failed_compressor_alarm
  - failed_discharge_air_temperature_alarm
  - overload_compressor_alarm
  uses:
  - compressor_run_command
  - compressor_run_status
  - discharge_air_cooling_temperature_setpoint
  - discharge_air_heating_temperature_setpoint
  - discharge_air_temperature_sensor
  - reversing_valve_command
  implements:
  - CONTROL


EC2SC:
  guid: "6bf5cfa7-5659-4919-8c34-d60c8e931492"
  description: "Evaporative cooler control on supply side."
  is_abstract: true
  opt_uses:
  - cooling_percentage_sensor
  - cooling_request_count
  - evaporative_cooler_run_status_1
  - evaporative_cooler_run_status_2
  - high_supply_air_temperature_alarm
  - low_supply_air_temperature_alarm
  uses:
  - evaporative_cooler_run_command_1
  - evaporative_cooler_run_command_2
  - supply_air_temperature_sensor
  - supply_air_temperature_setpoint
  implements:
  - CONTROL


HWDDC:
  guid: "b257d777-1ff2-41d7-8230-58a18d568f40"
  description: "Heating water valve with dual setpoint control on discharge side."
  is_abstract: true
  opt_uses:
  - discharge_air_relative_humidity_sensor
  - heating_thermal_power_capacity
  - heating_water_flowrate_sensor
  - heating_water_valve_percentage_sensor
  - failed_discharge_air_temperature_alarm
  uses:
  - discharge_air_heating_temperature_setpoint
  - discharge_air_temperature_sensor
  - heating_water_valve_percentage_command
  implements:
  - CONTROL


CFDPM:
  guid: "be3e3bc0-e927-46a1-9b63-62717fa740ca"
  description: "Carbon filter pressure monitoring, where specific filter type is required."
  is_abstract: true
  uses:
  - carbon_filter_differential_pressure_sensor
  implements:
  - MONITORING


VOADM2X:
  guid: "bce9e194-e5cc-459f-be23-d73af8394b25"
  description: "Variable outside air damper monitoring, where there are two separate, equal sets of dampers that operate in conjunction."
  is_abstract: true
  opt_uses:
  - economizer_mode
  - low_limit_outside_air_damper_percentage_command
  - mixed_air_temperature_sensor
  - outside_air_damper_percentage_sensor_1
  - outside_air_damper_percentage_sensor_2
  - outside_air_flowrate_sensor_1
  - outside_air_flowrate_sensor_2
  - failed_mixed_air_temperature_alarm
  uses:
  - outside_air_damper_percentage_command_1
  - outside_air_damper_percentage_command_2
  - outside_air_temperature_sensor
  implements:
  - MONITORING


EHHRC:
  guid: "350243a7-bac9-45b8-b614-6ada6cf48ef6"
  description: "Exhaust hydronic heat recovery coil with an isolation valve."
  is_abstract: true
  uses:
  - entering_heat_recovery_coil_temperature_sensor
  - exhaust_air_flowrate_sensor
  - heat_recovery_water_isolation_valve_command
  - leaving_heat_recovery_coil_temperature_sensor
  implements:
  - MONITORING


DPBHCC:
  guid: "064adc2f-b5aa-4bc6-bd8e-4d72bed60070"
  description: "Two-pipe binary (open/closed) heating and cooling control. There
    is an isolation valve for each incoming system. Valve and mode control to zone
    temperature (heating/cooling setpoint configuration)."
  is_abstract: true
  opt_uses:
  - cooling_request_count
  - heating_request_count
  - zone_air_relative_humidity_sensor
  - failed_zone_air_temperature_alarm
  - high_zone_air_temperature_alarm
  - low_zone_air_temperature_alarm
  uses:
  - chilled_supply_water_isolation_valve_command
  - chilled_supply_water_isolation_valve_status
  - heating_supply_water_isolation_valve_command
  - heating_supply_water_isolation_valve_status
  - zone_air_cooling_temperature_setpoint
  - zone_air_heating_temperature_setpoint
  - zone_air_temperature_sensor
  implements:
  - CONTROL


FTC:
  guid: "26877aed-9bea-44a8-afca-c7dea27d9b35"
  description: "Floor temperature control, where the temperature sensors are embedded in the floor (as opposed to open to the air)."
  is_abstract: true
  uses:
  - zone_floor_temperature_sensor
  - zone_floor_temperature_setpoint
  implements:
  - OPERATIONAL


DPCHWHRWSC:
  guid: "e7feffef-9d26-4393-b02c-8b5a26be97d6"
  description: "Two-pipe chilled water and heat recovery water control using the same coils."
  is_abstract: true
  opt_uses:
  - chilled_return_water_isolation_valve_status
  - chilled_return_water_temperature_sensor
  - chilled_supply_water_isolation_valve_status
  - chilled_supply_water_temperature_sensor
  - heat_recovery_return_water_isolation_valve_status
  - heat_recovery_return_water_temperature_sensor
  - heat_recovery_supply_water_isolation_valve_status
  - heat_recovery_supply_water_temperature_sensor
  - leaving_coil_temperature_sensor
  - supply_water_valve_percentage_sensor
  - high_supply_air_temperature_alarm
  - low_supply_air_temperature_alarm
  uses:
  - chilled_supply_water_isolation_valve_command
  - heat_recovery_run_command
  - heat_recovery_supply_water_isolation_valve_command
  - supply_air_temperature_sensor
  - supply_air_temperature_setpoint
  - supply_water_valve_percentage_command
  implements:
  - CONTROL


CPVSC2X:
  guid: "1be3e1ba-1a25-4b9a-9784-e4bbd9313db5"
  description: "Circulation pump variable speed control with 2 circulation pumps."
  is_abstract: true
  uses:
  - circulation_pump_run_command_1
  - circulation_pump_run_command_2
  - circulation_pump_run_status_1
  - circulation_pump_run_status_2
  - circulation_pump_speed_percentage_command_1
  - circulation_pump_speed_percentage_command_2
  implements:
  - OPERATIONAL


HWTTC:
  guid: "141c33da-9691-4e45-a572-3b06402a54d7"
  description: "Hot water tank temperature control."
  is_abstract: true
  opt_uses:
  - high_water_temperature_alarm
  uses:
  - hot_water_tank_temperature_sensor
  - hot_water_tank_temperature_setpoint
  implements:
  - OPERATIONAL


PHWTTC:
  guid: "8da5a38c-e6de-43c1-9888-689c7cd35ff2"
  description: "Preheating water tank temperature control."
  is_abstract: true
  uses:
  - preheating_water_tank_temperature_sensor
  - preheating_water_tank_temperature_setpoint
  implements:
  - OPERATIONAL


RCKTM:
  guid: "8ea49daa-0f94-46fe-a919-8614752b1f9f"
  description: "Refrigeration circuit monitoring for a DX compressor loop."
  is_abstract: true
  uses:
  - refrigerant_discharge_pressure_sensor
  - refrigerant_discharge_temperature_sensor
  - refrigerant_liquid_pressure_sensor
  - refrigerant_liquid_saturation_temperature_sensor
  - refrigerant_liquid_temperature_sensor
  - refrigerant_subcooling_temperature_sensor
  - refrigerant_suction_pressure_sensor
  - refrigerant_suction_saturation_temperature_sensor
  - refrigerant_suction_superheat_temperature_sensor
  - refrigerant_suction_temperature_sensor


RCKTM2X:
  guid: "c8303789-9f0f-4a0f-9f27-474771b554a3"
  description: "Refrigeration circuits (2x) monitoring for a DX compressor loop."
  is_abstract: true
  uses:
  - refrigerant_discharge_pressure_sensor_1
  - refrigerant_discharge_pressure_sensor_2
  - refrigerant_discharge_temperature_sensor_1
  - refrigerant_discharge_temperature_sensor_2
  - refrigerant_liquid_pressure_sensor_1
  - refrigerant_liquid_pressure_sensor_2
  - refrigerant_liquid_saturation_temperature_sensor_1
  - refrigerant_liquid_saturation_temperature_sensor_2
  - refrigerant_liquid_temperature_sensor_1
  - refrigerant_liquid_temperature_sensor_2
  - refrigerant_subcooling_temperature_sensor_1
  - refrigerant_subcooling_temperature_sensor_2
  - refrigerant_suction_pressure_sensor_1
  - refrigerant_suction_pressure_sensor_2
  - refrigerant_suction_saturation_temperature_sensor_1
  - refrigerant_suction_saturation_temperature_sensor_2
  - refrigerant_suction_superheat_temperature_sensor_1
  - refrigerant_suction_superheat_temperature_sensor_2
  - refrigerant_suction_temperature_sensor_1
  - refrigerant_suction_temperature_sensor_2


CCM:
  guid: "4690242f-f5fe-47cb-9340-771cfc6cecb3"
  description: "Compressor current monitoring."
  is_abstract: true
  uses:
  - compressor_current_sensor
  - compressor_run_command


CC2XM:
  guid: "6eabfba1-1cc6-43d7-a46a-baaaeb0782d5"
  description: "Compressor current monitoring for 2 compressors."
  is_abstract: true
  uses:
  - compressor_current_sensor_1
  - compressor_current_sensor_2
  - compressor_run_command_1
  - compressor_run_command_2

CFCM:
  guid: "6e4901e4-67f5-44d9-8239-84a1a2379419"
  description: "Condenser fan current monitoring for a single fan."
  is_abstract: true
  uses:
  - condensing_fan_current_sensor
  
CFCM4X:
  guid: "3b5df213-0616-400f-a025-69e72cda4d7b"
  description: "Condenser fan current monitoring for 4 fans."
  is_abstract: true
  uses:
  - condensing_fan_current_sensor_1
  - condensing_fan_current_sensor_2
  - condensing_fan_current_sensor_3
  - condensing_fan_current_sensor_4

CFCM6X:
  guid: "47dcd13d-d95c-44bf-988b-ce8ec32cebe2"
  description: "Condenser fan current monitoring for 6 fans."
  is_abstract: true
  uses:
  - condensing_fan_current_sensor_1
  - condensing_fan_current_sensor_2
  - condensing_fan_current_sensor_3
  - condensing_fan_current_sensor_4
  - condensing_fan_current_sensor_5
  - condensing_fan_current_sensor_6

SSSPC:
  guid: "f933f42e-faf1-4039-801a-83f3eff24461"
  description: "Supply static steam pressure control for steam/water heat exchanger"
  is_abstract: true
  uses:
  - steam_valve_percentage_command
  - supply_steam_static_pressure_sensor
  - supply_steam_static_pressure_setpoint
  implements:
  - CONTROL


SCHWISOVPM:
  guid: "39e76027-e924-48af-a507-dd33948e455b"
  description: "Secondary chilled water return side isolation valve percentage monitoring."
  is_abstract: true
  uses:
  - secondary_chilled_return_water_isolation_valve_percentage_command
  - secondary_chilled_return_water_isolation_valve_percentage_sensor
  implements:
  - MONITORING


SCHWDT:
  guid: "bafc8c7a-fd40-4cd6-8b95-e3beb268eac9"
  description: "Secondary-side chilled water delta-T monitoring."
  is_abstract: true
  implements:
  - MONITORING
  uses:
  - secondary_chilled_return_water_temperature_sensor
  - secondary_chilled_supply_water_temperature_sensor


SHWDT:
  guid: "6dd5a198-e339-406e-9f43-f2682218bd9c"
  description: "Secondary-side heating water delta-T monitoring."
  is_abstract: true
  implements:
  - MONITORING
  uses:
  - secondary_heating_return_water_temperature_sensor
  - secondary_heating_supply_water_temperature_sensor


PCHWDT:
  guid: "cfb74347-2e51-4034-8e5d-0015bdbe59a5"
  description: "Temperature differential across primary chilled water loop."
  is_abstract: true
  implements:
  - MONITORING
  uses:
  - primary_chilled_return_water_temperature_sensor
  - primary_chilled_supply_water_temperature_sensor


PHWDT:
  guid: "06e84e2c-8935-4c9a-80cb-f08890005f4a"
  description: "Temperature differential across primary heating water loop."
  is_abstract: true
  implements:
  - MONITORING
  uses:
  - primary_heating_return_water_temperature_sensor
  - primary_heating_supply_water_temperature_sensor


TDTM:
  guid: "5c4a89f4-a163-4b73-9064-aa3dfd8361e7"
  description: "water tank delta-T monitoring."
  is_abstract: true
  uses:
  - entering_water_tank_temperature_sensor
  - leaving_water_tank_temperature_sensor
  implements:
  - MONITORING


HLPM:
  guid: "ae617b98-6deb-4c17-8d63-4504feea2988"
  description: "Heating thermal power sensor."
  is_abstract: true
  uses:
  - heating_thermal_power_sensor
  implements:
  - MONITORING


CWRWISOVM:
  guid: "857f28d7-c853-41bb-929c-23b942bcb5b8"
  description: "Condensing water supply side isolation valve monitoring."
  is_abstract: true
  uses:
  - condensing_return_water_isolation_valve_command
  - condensing_return_water_isolation_valve_status
  implements:
  - MONITORING


CWRWISOVPM:
  guid: "f9c6f9f6-aad8-4ea8-ab7d-fbd343a53830"
  description: "Condensing water return side isolation valve percentage monitoring."
  is_abstract: true
  uses:
  - condensing_return_water_isolation_valve_percentage_command
  - condensing_return_water_isolation_valve_percentage_sensor
  implements:
  - MONITORING


OCWRWISOVM:
  guid: "daec7559-f465-4117-9606-92353b8a1ae1"
  description: "Open-loop CDW return side isolation valve monitoring."
  is_abstract: true
  uses:
  - outside_condensing_loop_return_water_isolation_valve_command
  - outside_condensing_loop_return_water_isolation_valve_status
  implements:
  - MONITORING


OCWRWISOVPM:
  guid: "16a303e1-ab6a-49d1-8c3b-6e02c6a78cca"
  description: "Open-loop CDW return side isolation valve monitoring."
  is_abstract: true
  uses:
  - outside_condensing_loop_return_water_isolation_valve_percentage_command
  - outside_condensing_loop_return_water_isolation_valve_percentage_sensor
  implements:
  - MONITORING


HWRWISOVM:
  guid: "a2ca0c24-c44d-44ea-95cb-728da67d7c78"
  description: "Heating return side isolation valve monitoring."
  is_abstract: true
  opt_uses:
  - failed_heating_return_water_isolation_valve_alarm
  uses:
  - heating_return_water_isolation_valve_command
  - heating_return_water_isolation_valve_status
  implements:
  - MONITORING


HWSWISOVM:
  guid: "1f0a45f0-b5fd-47b3-a870-bd11dccb7239"
  description: "Heating supply side isolation valve monitoring."
  is_abstract: true
  uses:
  - heating_supply_water_isolation_valve_command
  - heating_supply_water_isolation_valve_status
  implements:
  - MONITORING


HWRWISOVPM:
  guid: "b02b1e0e-ca30-4fb0-8700-84225bf8d635"
  description: "Heating return side isolation valve percentage monitoring."
  is_abstract: true
  uses:
  - heating_return_water_isolation_valve_percentage_command
  - heating_return_water_isolation_valve_percentage_sensor
  implements:
  - MONITORING


DEFSS:
  guid: "7102dc2c-4f27-4bbb-a9a4-965e71f3ac79"
  description: "defrost run command and status (start/stop) "
  is_abstract: true
  uses:
  - defrost_run_command
  - defrost_run_status
  implements:
  - MONITORING
  opt_uses:
  - frost_alarm


DEFSTC:
  guid: "c52e2a01-3e72-449c-9215-93d4af12ffc6"
  description: "Defrost temperature control."
  is_abstract: true
  uses:
  - defrost_temperature_sensor
  - defrost_temperature_setpoint
  opt_uses:
  - frost_alarm


VOADC2X:
  guid: "c3072c9a-71f4-41e8-a728-c2730f327fc6"
  description: "Variable outside air damper control and monitoring, where there are two separate, equal sets of dampers that operate in conjunction."
  is_abstract: true
  uses:
  - outside_air_damper_percentage_command_1
  - outside_air_damper_percentage_command_2
  - outside_air_damper_percentage_sensor_1
  - outside_air_damper_percentage_sensor_2
  implements:
  - OPERATIONAL

IDPC:
  guid: "10d271bb-1e25-47a8-ac62-920ba534ca5e"
  description: "Isolation damper percentage control."
  is_abstract: true
  uses:
  - isolation_damper_percentage_command
  - isolation_damper_percentage_sensor
  implements:
  - MONITORING
  opt_uses:
  - failed_isolation_damper_alarm

RAIDC:
  guid: "07b8b6ca-5fb7-471d-a50e-2ad266eb4a31"
  description: "Return air isolation damper control and monitoring."
  is_abstract: true
  uses:
  - return_air_isolation_damper_command
  - return_air_isolation_damper_status
  opt_uses:
  - failed_return_air_isolation_damper_alarm


RAIDC3X:
  guid: "8d678b8d-244a-41b3-9e2b-e72fd5dd1778"
  description: "Return air isolation damper control and monitoring, where there are three separate, equal sets of dampers that operate in conjunction."
  is_abstract: true
  uses:
  - return_air_isolation_damper_command_1
  - return_air_isolation_damper_command_2
  - return_air_isolation_damper_command_3
  - return_air_isolation_damper_status_1
  - return_air_isolation_damper_status_2
  - return_air_isolation_damper_status_3
  implements:
  - MONITORING


RAIDC2X:
  guid: "a75ae9d1-c1bd-4fb5-9908-cc59f6b2f321"
  description: "Return air isolation damper control and monitoring, where there are two separate, equal sets of dampers that operate in conjunction."
  is_abstract: true
  uses:
  - return_air_isolation_damper_command_1
  - return_air_isolation_damper_command_2
  - return_air_isolation_damper_status_1
  - return_air_isolation_damper_status_2
  implements:
  - MONITORING


DAIDC2X:
  guid: "a31bfc83-51f3-4c0f-8f60-eb21bf9e5688"
  description: "Discharge air isolation damper control and monitoring, where there are two separate, equal sets of dampers that operate in conjunction."
  is_abstract: true
  uses:
  - discharge_air_isolation_damper_command_1
  - discharge_air_isolation_damper_command_2
  - discharge_air_isolation_damper_status_1
  - discharge_air_isolation_damper_status_2
  implements:
  - MONITORING


DAIDC:
  guid: "35f6ae55-3f74-4fcc-bfb2-3412670f8d60"
  description: "Discharge air isolation damper control and monitoring."
  is_abstract: true
  uses:
  - discharge_air_isolation_damper_command
  - discharge_air_isolation_damper_status
  implements:
  - MONITORING
  opt_uses:
  - failed_discharge_air_isolation_damper_alarm


RAIDC4X:
  guid: "2a234621-dfb8-4aab-a825-49e3bfc107b6"
  description: "Return air isolation damper control and monitoring, where there are four separate, equal sets of dampers that operate in conjunction."
  is_abstract: true
  uses:
  - return_air_isolation_damper_command_1
  - return_air_isolation_damper_command_2
  - return_air_isolation_damper_command_3
  - return_air_isolation_damper_command_4
  - return_air_isolation_damper_status_1
  - return_air_isolation_damper_status_2
  - return_air_isolation_damper_status_3
  - return_air_isolation_damper_status_4
  implements:
  - MONITORING


SAIDC:
  guid: "9c0ec280-99e6-4f44-9b67-7ea5f4bdfeba"
  description: "isolation damper status monitoring and control on the supply side."
  is_abstract: true
  uses:
  - supply_air_isolation_damper_command
  - supply_air_isolation_damper_status
  implements:
  - MONITORING
  opt_uses:
  - failed_supply_air_isolation_damper_alarm


SAIDC2X:
  guid: "2fd14ae4-e0c5-4057-a998-9fe72d27a494"
  description: "isolation damper status monitoring and control on the supply side, where there are two separate, equal sets of dampers that operate in conjunction."
  is_abstract: true
  uses:
  - supply_air_isolation_damper_command_1
  - supply_air_isolation_damper_command_2
  - supply_air_isolation_damper_status_1
  - supply_air_isolation_damper_status_2
  implements:
  - MONITORING


SAIDC3X:
  guid: "2ad5c08c-1d77-4df3-af6b-92aecc5b8eaa"
  description: "isolation damper status monitoring and control on the supply side, where there are three separate, equal sets of dampers that operate in conjunction."
  is_abstract: true
  uses:
  - supply_air_isolation_damper_command_1
  - supply_air_isolation_damper_command_2
  - supply_air_isolation_damper_command_3
  - supply_air_isolation_damper_status_1
  - supply_air_isolation_damper_status_2
  - supply_air_isolation_damper_status_3
  implements:
  - MONITORING


SSPC2X:
  guid: "52328bf9-1e7e-42b3-a66d-fbdeabf1105f"
  description: "Supply static pressure control via supply fan speed with 2 sensors"
  is_abstract: true
  opt_uses:
  - average_supply_air_static_pressure_sensor
  - pressurization_request_count
  - supply_air_damper_percentage_command
  - supply_air_flowrate_sensor
  - supply_fan_run_command
  - supply_fan_run_status
  - supply_fan_speed_frequency_sensor
  - supply_fan_speed_percentage_command
  - failed_supply_fan_alarm
  uses:
  - supply_air_static_pressure_sensor_1
  - supply_air_static_pressure_sensor_2
  - supply_air_static_pressure_setpoint_1
  - supply_air_static_pressure_setpoint_2
  implements:
  - OPERATIONAL


SFMSC:
  guid: "b95a77b1-35fd-4447-8a8a-f156f6b363b6"
  description: "Supply fan multi-speed control."
  is_abstract: true
  uses:
  - supply_fan_run_command
  - supply_fan_run_mode
  - supply_fan_run_status
  - supply_fan_speed_mode
  opt_uses:
  - schedule_run_command
  - failed_supply_fan_alarm


MIPVCM:
  guid: "59c2ed91-daa7-4f30-916d-78ac67105014"
  description: "Motor phase-level input current and voltage monitoring."
  is_abstract: true
  implements:
  - MONITORING
  uses:
  - input_phase1_line_motor_current_sensor
  - input_phase1_phase2_line_motor_voltage_sensor
  - input_phase1_phase3_line_motor_voltage_sensor
  - input_phase2_line_motor_current_sensor
  - input_phase2_phase3_line_motor_voltage_sensor
  - input_phase3_line_motor_current_sensor
  opt_uses:
  - average_input_inter_line_motor_voltage_sensor
  - average_input_line_motor_current_sensor


MIPWM:
  guid: "c859ef99-c44d-4f64-9fa7-461af73ede05"
  description: "Motor input power monitoring."
  is_abstract: true
  implements:
  - MONITORING
  uses:
  - input_motor_power_sensor
  opt_uses:
  - input_motor_frequency_sensor
  - motor_powerfactor_sensor


MSM:
  guid: "6994d3a0-7a74-44df-b5d6-88ea384fa22a"
  description: "Motor speed monitoring for fan."
  is_abstract: true
  implements:
  - MONITORING
  uses:
  - discharge_fan_run_status
  - high_discharge_fan_speed_status
  - low_discharge_fan_speed_status
  opt_uses:
  - failed_discharge_fan_alarm


INVOPWM:
  guid: "3fe50f00-5db3-4fea-9838-111e78ce489f"
  description: "Inverter (VFD) output power monitoring."
  is_abstract: true
  implements:
  - MONITORING
  uses:
  - output_inverter_power_sensor
  opt_uses:
  - input_inverter_frequency_sensor
  - output_inverter_voltage_sensor


INVOPWM2X:
  guid: "14d07b5f-bb1e-43ca-be08-d3a59454e49e"
  description: "Dual inverter (VFD) output power monitoring."
  is_abstract: true
  implements:
  - MONITORING
  uses:
  - output_inverter_power_sensor_1
  - output_inverter_power_sensor_2
  opt_uses:
  - input_inverter_frequency_sensor_1
  - input_inverter_frequency_sensor_2
  - output_inverter_voltage_sensor_1
  - output_inverter_voltage_sensor_2


INVIPWM2X:
  guid: "9fd6b127-7925-427e-ae1b-3736fbec1e21"
  description: "Dual inverter (VFD) input power monitoring."
  is_abstract: true
  implements:
  - MONITORING
  uses:
  - input_inverter_power_sensor_1
  - input_inverter_power_sensor_2
  opt_uses:
  - input_inverter_frequency_sensor_1
  - input_inverter_frequency_sensor_2

INVIPCM:
  guid: "d830e49e-08d3-4ae6-a741-7ac12f5215e8"
  description: "Inverter (VFD) 3-phase input current monitoring."
  is_abstract: true
  implements:
  - MONITORING
  uses:
  - input_phase1_line_inverter_current_sensor
  - input_phase2_line_inverter_current_sensor
  - input_phase3_line_inverter_current_sensor


CWSWISOVPM:
  guid: "70698046-b9b1-462c-bb75-3c06d9b7628c"
  description: "Condensing water supply side isolation valve percentage monitoring."
  is_abstract: true
  uses:
  - condensing_supply_water_isolation_valve_percentage_command
  - condensing_supply_water_isolation_valve_percentage_sensor
  implements:
  - MONITORING


GTWFCISOVM:
  guid: "649fa2ba-7374-49a7-8989-6b6ac728178e"
  description: "Geothermal water free-cooling isolation valve monitoring; exclusively using ground as heat sink for building load."
  is_abstract: true
  uses:
  - chilled_side_ground_return_economizer_isolation_valve_command
  - chilled_side_ground_return_economizer_isolation_valve_status
  - chilled_side_ground_supply_economizer_isolation_valve_status
  implements:
  - MONITORING


GTWGRISOVM:
  guid: "a323f1e9-8722-4126-a5be-d8e9c2e27f7d"
  description: "Geothermal water ground-recharge isolation valve monitoring; rejecting ground heat to atmosphere via cooling towers."
  is_abstract: true
  uses:
  - heating_side_ground_return_economizer_isolation_valve_command
  - heating_side_ground_return_economizer_isolation_valve_status
  - heating_side_ground_supply_economizer_isolation_valve_status
  implements:
  - MONITORING


GTWHEISOVM:
  guid: "0568720c-dc0f-404a-8139-af79401d0c43"
  description: "Geothermal water heat-extraction isolation valve monitoring; extracting ground heat to to use in building."
  is_abstract: true
  uses:
  - chilled_side_ground_return_water_isolation_valve_status
  - chilled_side_ground_supply_water_isolation_valve_command
  - chilled_side_ground_supply_water_isolation_valve_status
  implements:
  - MONITORING


GTWHRISOVM:
  guid: "c17a6215-3493-4693-bef1-52e8d079742f"
  description: "Geothermal water heat-rejection isolation valve monitoring; rejecting building heat to ground."
  is_abstract: true
  uses:
  - heating_side_ground_return_water_isolation_valve_status
  - heating_side_ground_supply_water_isolation_valve_command
  - heating_side_ground_supply_water_isolation_valve_status
  implements:
  - MONITORING


COCDSP:
  guid: "c4c91584-0506-4ba5-95ad-f49d57eb3c67"
  description: "Dual setpoint CO concentration control."
  is_abstract: true
  uses:
  - high_limit_zone_air_co_concentration_setpoint
  - low_limit_zone_air_co_concentration_setpoint
  - zone_air_co_concentration_sensor
  implements:
  - CONTROL
  opt_uses:
  - high_zone_air_co_concentration_alarm


NOCDSP:
  guid: "df6c124a-fdd8-4422-b33d-56f46d66dbc8"
  description: "Dual setpoint NO concentration control."
  is_abstract: true
  uses:
  - high_limit_zone_air_no_concentration_setpoint
  - low_limit_zone_air_no_concentration_setpoint
  - zone_air_no_concentration_sensor
  implements:
  - CONTROL


EFHLC:
  guid: "6951a8f3-40e6-461a-a225-70041409441f"
  description: "Two-speed exhaust fan (low/high)."
  is_abstract: true
  uses:
  - high_exhaust_fan_speed_command
  - high_exhaust_fan_speed_status
  - low_exhaust_fan_speed_command
  - low_exhaust_fan_speed_status
  implements:
  - OPERATIONAL

HLC:
  guid: "c225f8c3-1bd8-4f59-aabe-012c1eb992b5"
  description: "Two-speed motor (high/low)."
  is_abstract: true
  opt_uses:
  - high_speed_status
  - low_speed_status
  uses:
  - high_speed_command
  - low_speed_command
  implements:
  - OPERATIONAL

SWCM:
  guid: "b82c4b84-96ae-48ee-a36b-29f274f6a41a"
  description: "Solenoid water valve control and monitoring."
  is_abstract: true
  uses:
  - valve_command
  - valve_status

SCRSS:
  guid: "636b1262-b08b-4e1b-b130-e1a510b79a0c"
  description: "Scurbber start stop monitoring."
  is_abstract: true
  opt_uses:
  - bypass_air_damper_percentage_command
  - bypass_air_damper_percentage_sensor
  - differential_pressure_sensor
  - differential_pressure_setpoint
  - scrubber_run_mode
  - filter_alarm
  - fire_alarm
  - high_differential_pressure_alarm
  - low_differential_pressure_alarm
  uses:
  - scrubber_run_command
  - scrubber_run_status
  implements:
  - OPERATIONAL

PCM:
  guid: "b661d7aa-4f70-41c8-817a-7514a74ccebc"
  description: "General particulate matter monitoring."
  is_abstract: true
  uses:
  - particle_concentration_sensor
  implements:
  - MONITORING


PMM:
  guid: "9c7fa9be-b9ec-46e1-8986-8e70b4ab04e3"
  description: "Zone air particulate matter monitoring."
  is_abstract: true
  uses:
  - zone_air_pm10pt0_concentration_sensor
  - zone_air_pm2pt5_concentration_sensor
  implements:
  - MONITORING


PHWTC:
  guid: "f2d309b1-dc35-4aa3-8cf8-dc986cc05a79"
  description: "potable water temperature monitoring and control."
  is_abstract: true
  uses:
  - potable_hot_water_temperature_sensor


LM:
  guid: "debce299-ec12-4d13-86fd-93e0cf10102e"
  description: "level monitoring of devices storing media."
  is_abstract: true
  uses:
  - level_status
  - percentage_sensor


PLPM:
  guid: "87da5960-a441-49a1-8f80-05acdbf32426"
  description: "Pipeline Fluid pressure monitoring"
  is_abstract: true
  uses:
  - line_pressure_sensor


CO2M4X:
  guid: "860e4db3-a171-4575-ad91-0002b01ea783"
  description: "Basic carbon dioxide monitoring for 4 Zones."
  is_abstract: true
  uses:
  - zone_air_co2_concentration_sensor_1
  - zone_air_co2_concentration_sensor_2
  - zone_air_co2_concentration_sensor_3
  - zone_air_co2_concentration_sensor_4
  implements:
  - MONITORING


CO2M6X:
  guid: "3bea6d49-a70b-42c4-bd0c-592991dbf0f5"
  description: "Basic carbon dioxide monitoring for 6 Zones."
  is_abstract: true
  opt_uses:
  - average_zone_air_co2_concentration_sensor
  - max_zone_air_co2_concentration_sensor
  uses:
  - zone_air_co2_concentration_sensor_1
  - zone_air_co2_concentration_sensor_2
  - zone_air_co2_concentration_sensor_3
  - zone_air_co2_concentration_sensor_4
  - zone_air_co2_concentration_sensor_5
  - zone_air_co2_concentration_sensor_6
  implements:
  - MONITORING

MIPCVM:
  guid: "17630266-40d3-4bc5-a9cd-9d70f10ef839"
  description: "Motor phase-level input current and voltage monitoring."
  is_abstract: true
  implements:
  - MONITORING
  uses:
  - average_input_inter_line_motor_voltage_sensor
  - average_input_line_motor_current_sensor
  - input_motor_power_sensor


EPM:
  guid: "5976839e-9e26-48ef-8d7f-24106a6b7f97"
  description: "Basic Electrical parameter monitoring."
  is_abstract: true
  opt_uses:
  - power_status
  uses:
  - current_sensor
  - energy_accumulator
  - power_sensor
  - voltage_sensor
  implements:
  - MONITORING


DFRMM:
  guid: "055a7881-d815-4bcd-aba5-2fac9a0d8e42"
  description: "Discharge fan run mode monitoring."
  is_abstract: true
  uses:
  - discharge_fan_run_mode
  implements:
  - MONITORING


RDC:
  guid: "ca7914b6-f639-4d67-a6fc-22f5a4e613ff"
  description: "Return air damper percentage monitoring"
  is_abstract: true
  uses:
  - return_air_damper_percentage_command
  - return_air_damper_percentage_sensor
  implements:
  - MONITORING


RFSS:
  guid: "2ca79174-7d36-4341-a820-0db83cd9470c"
  description: "Basic combination of return fan run command and status (start/stop)."
  is_abstract: true
  opt_uses:
  - return_fan_current_sensor
  - return_fan_power_sensor
  - failed_return_fan_alarm
  uses:
  - return_fan_run_command
  - return_fan_run_status
  implements:
  - OPERATIONAL


RFSS2X:
  guid: "8a0e3c63-308e-49d1-bab5-2780998cc6ac"
  description: "Return fan start-stop and feedback with two fan."
  is_abstract: true
  opt_uses:
  - return_fan_current_sensor_1
  - return_fan_current_sensor_2
  - return_fan_power_sensor_1
  - return_fan_power_sensor_2
  - failed_return_fan_alarm_1
  - failed_return_fan_alarm_2
  uses:
  - return_fan_run_command_1
  - return_fan_run_command_2
  - return_fan_run_status_1
  - return_fan_run_status_2
  implements:
  - OPERATIONAL

RFSS3X:
  guid: "f5b9e0b4-e561-469e-a74f-99e849747191"
  description: "Return fan start-stop and feedback with three fans."
  is_abstract: true
  opt_uses:
  - return_fan_current_sensor_1
  - return_fan_current_sensor_2
  - return_fan_current_sensor_3
  - return_fan_power_sensor_1
  - return_fan_power_sensor_2
  - return_fan_power_sensor_3
  - failed_return_fan_alarm_1
  - failed_return_fan_alarm_2
  - failed_return_fan_alarm_3
  uses:
  - return_fan_run_command_1
  - return_fan_run_command_2
  - return_fan_run_command_3
  - return_fan_run_status_1
  - return_fan_run_status_2
  - return_fan_run_status_3
  implements:
  - OPERATIONAL

RFSS4X:
  guid: "e8713c4f-b156-4158-99c6-2ad49702fd80"
  description: "Return fan start-stop and feedback with four fans."
  is_abstract: true
  opt_uses:
  - return_fan_current_sensor_1
  - return_fan_current_sensor_2
  - return_fan_current_sensor_3
  - return_fan_current_sensor_4
  - return_fan_power_sensor_1
  - return_fan_power_sensor_2
  - return_fan_power_sensor_3
  - return_fan_power_sensor_4
  - failed_return_fan_alarm_1
  - failed_return_fan_alarm_2
  - failed_return_fan_alarm_3
  - failed_return_fan_alarm_4
  uses:
  - return_fan_run_command_1
  - return_fan_run_command_2
  - return_fan_run_command_3
  - return_fan_run_command_4
  - return_fan_run_status_1
  - return_fan_run_status_2
  - return_fan_run_status_3
  - return_fan_run_status_4
  implements:
  - OPERATIONAL

RFVSC:
  guid: "e36cc2ed-5694-4171-94b0-d32a94bb271c"
  description: "Variable speed control for a return fan."
  is_abstract: true
  opt_uses:
  - return_fan_current_sensor
  - return_fan_power_sensor
  - return_fan_voltage_sensor
  - return_fan_torque_sensor
  - return_fan_speed_frequency_sensor
  - return_fan_speed_percentage_sensor
  uses:
  - return_fan_run_command
  - return_fan_run_status
  - return_fan_speed_percentage_command
  implements:
  - OPERATIONAL

RFVSC2X:
  guid: "3326bd01-506e-4dba-a410-9a34252b2d59"
  description: "Return fan variable speed control with feedback and sensoring for two fans."
  is_abstract: true
  opt_uses:
  - return_fan_current_sensor_1
  - return_fan_current_sensor_2
  - return_fan_power_sensor_1
  - return_fan_power_sensor_2
  - return_fan_voltage_sensor_1
  - return_fan_voltage_sensor_2
  - return_fan_torque_sensor_1
  - return_fan_torque_sensor_2
  - return_fan_speed_frequency_sensor_1
  - return_fan_speed_frequency_sensor_2
  - return_fan_speed_percentage_sensor_1
  - return_fan_speed_percentage_sensor_2
  uses:
  - return_fan_run_command_1
  - return_fan_run_command_2
  - return_fan_run_status_1
  - return_fan_run_status_2
  - return_fan_speed_percentage_command_1
  - return_fan_speed_percentage_command_2
  implements:
  - OPERATIONAL

RFVSC3X:
  guid: "01199f72-169f-4a2d-a53e-068b52070f31"
  description: "Return fan variable speed control with feedback and sensoring for three fans."
  is_abstract: true
  opt_uses:
  - return_fan_current_sensor_1
  - return_fan_current_sensor_2
  - return_fan_current_sensor_3
  - return_fan_power_sensor_1
  - return_fan_power_sensor_2
  - return_fan_power_sensor_3
  - return_fan_speed_frequency_sensor_1
  - return_fan_speed_frequency_sensor_2
  - return_fan_speed_frequency_sensor_3
  - return_fan_speed_percentage_sensor_1
  - return_fan_speed_percentage_sensor_2
  - return_fan_speed_percentage_sensor_3
  uses:
  - return_fan_run_command_1
  - return_fan_run_command_2
  - return_fan_run_command_3
  - return_fan_run_status_1
  - return_fan_run_status_2
  - return_fan_run_status_3
  - return_fan_speed_percentage_command_1
  - return_fan_speed_percentage_command_2
  - return_fan_speed_percentage_command_3
  implements:
  - OPERATIONAL

RFVSC4X:
  guid: "9083ed68-61cb-4261-bea4-b62dd617904c"
  description: "Return fan variable speed control with feedback and sensoring for four fans."
  is_abstract: true
  opt_uses:
  - return_fan_current_sensor_1
  - return_fan_current_sensor_2
  - return_fan_current_sensor_3
  - return_fan_current_sensor_4
  - return_fan_power_sensor_1
  - return_fan_power_sensor_2
  - return_fan_power_sensor_3
  - return_fan_power_sensor_4
  - return_fan_speed_frequency_sensor_1
  - return_fan_speed_frequency_sensor_2
  - return_fan_speed_frequency_sensor_3
  - return_fan_speed_frequency_sensor_4
  - return_fan_speed_percentage_sensor_1
  - return_fan_speed_percentage_sensor_2
  - return_fan_speed_percentage_sensor_3
  - return_fan_speed_percentage_sensor_4
  uses:
  - return_fan_run_command_1
  - return_fan_run_command_2
  - return_fan_run_command_3
  - return_fan_run_command_4
  - return_fan_run_status_1
  - return_fan_run_status_2
  - return_fan_run_status_3
  - return_fan_run_status_4
  - return_fan_speed_percentage_command_1
  - return_fan_speed_percentage_command_2
  - return_fan_speed_percentage_command_3
  - return_fan_speed_percentage_command_4
  implements:
  - OPERATIONAL

SEWTM:
  guid: "bca463b0-2ecb-41df-8ad9-aab7690751d7"
  description: "Secondary water temperature monitoring"
  opt_uses:
  - secondary_supply_water_temperature_sensor
  uses:
  - secondary_return_water_temperature_sensor
  implements:
  - MONITORING

EXTOR:
  guid: "6f650a5a-06d3-4316-af26-7d4b8241aecf"
  description: "shade control with extension monitoring based on outside illuminance"
  is_abstract: true
  uses:
  - shade_extent_percentage_command
  - outside_illuminance_sensor
  - low_limit_illuminance_setpoint
  - high_limit_illuminance_setpoint

DPHC2:
  guid: "6393d7b6-c538-4f2c-a43e-224f6f36ca6c"
  description: "Two-pipe heating and cooling control for radiant panels"
  is_abstract: true
  opt_uses:
  - supply_water_temperature_sensor
  - return_water_temperature_sensor
  uses:
  - water_riser_mode
  - supply_water_valve_percentage_command

DPHC4:
  guid: "3d81e58b-2596-4a8a-97d2-8ef62de6b823"
  description: "Four pipe heating and cooling controls for radiant panels"
  is_abstract: true
  opt_uses:
  - heating_supply_water_temperature_sensor
  - heating_return_water_temperature_sensor
  - chilled_supply_water_temperature_sensor
  - chilled_return_water_temperature_sensor
  uses:
  - cooling_output_percentage_command
  - heating_output_percentage_command

HHCD42:
  guid: "994cd48f-ef49-4aa6-8be6-98f05d17c0b7"
  description: "Hydronic heating and cooling distribution monitoring for change over group with a heat and a cold exchanger. Primary side: Four-pipe installation 
                with flow control valves for cooling and heating. Two pipe installation with isolation valves on the secondary side towards the radiant panels. 
                Heating or cooling only"
  is_abstract: true
  implements:
  - MONITORING
  uses:
  - heating_supply_water_isolation_valve_status
  - heating_return_water_isolation_valve_status
  - chilled_supply_water_isolation_valve_status
  - chilled_return_water_isolation_valve_status
  - chilled_water_valve_percentage_command
  - heating_water_valve_percentage_command
  - secondary_heating_supply_water_temperature_sensor
  - secondary_heating_return_water_temperature_sensor
  - secondary_chilled_supply_water_temperature_sensor
  - secondary_chilled_return_water_temperature_sensor
  - heating_request_count
  - cooling_request_count
  opt_uses:
  - average_zone_air_temperature_sensor
  - primary_chilled_supply_water_temperature_sensor
  - primary_heating_supply_water_temperature_sensor

HHCD44:
  guid: "da375227-c57b-4818-91ab-c7e9060ad1cc"
  description: "Hydronic heating and cooling distribution monitoring for change over group with a heat and a cold exchanger. Primary side: Four-pipe installation 
                with flow control valves for cooling and heating. Four pipe installation with isolation valves on the secondary side towards the radiant panels.
                Heating and cooling in parallel"
  is_abstract: true
  implements:
  - MONITORING
  uses:
  - heating_supply_water_isolation_valve_status
  - heating_return_water_isolation_valve_status
  - chilled_supply_water_isolation_valve_status
  - chilled_return_water_isolation_valve_status
  - chilled_water_valve_percentage_command
  - heating_water_valve_percentage_command
  - secondary_heating_supply_water_temperature_sensor
  - secondary_heating_return_water_temperature_sensor
  - secondary_chilled_supply_water_temperature_sensor
  - secondary_chilled_return_water_temperature_sensor
  - heating_request_count
  - cooling_request_count
  opt_uses:
  - average_zone_air_temperature_sensor
  - primary_chilled_supply_water_temperature_sensor
  - primary_heating_supply_water_temperature_sensor

RCO2M:
  guid: "09a6c4bb-9bb3-4318-aa43-8ad379493788"
  description: "Return air co2 monitoring"
  is_abstract: true
  uses:
  - return_air_co2_concentration_sensor
  implements:
  - MONITORING

VMADC:
  guid: "796e1551-7648-40cf-962d-9bbb28c8056b"
  description: "Variable mixed air damper monitoring (for recirculated air in AHU)."
  is_abstract: true
  uses:
  - mixed_air_damper_percentage_command
  - mixed_air_damper_percentage_sensor
  implements:
  - CONTROL

MDSDC:
  guid: "1ee9e02c-1ad9-4451-aa55-7b6655bfdc50"
  description: "Motion-dependent supply damper control."
  is_abstract: true
  uses:
  - motion_status
  - supply_air_damper_percentage_command
  - supply_air_damper_percentage_sensor
  implements:
  - CONTROL

OAQM:
  guid: "99e4f482-278e-40ee-9524-9f687c41ba22"
  description: "Outside air quality monitoring (particulates and gases)"
  is_abstract: true
  uses:
  - outside_air_pm1pt0_density_sensor
  - outside_air_pm2pt5_density_sensor
  - outside_air_pm10pt0_density_sensor
  - outside_air_no_density_sensor
  - outside_air_no2_density_sensor
  - outside_air_so2_density_sensor
  - outside_air_co_concentration_sensor
  opt_uses:
  - outside_air_co2_concentration_sensor
  implements:
  - MONITORING

UDEC:
  guid: "8755e46b-4e3a-40a1-8abb-778bf309c8f8"
  description: "Up and down extension control for shades."
  is_abstract: true
  uses:
  - shade_up_command
  - shade_down_command
  opt_uses:
  - shade_extent_percentage_sensor

VSMC:
  guid: "6ff088d6-002e-4842-85a1-c40d3aef52a3"
  description: "Variable speed control mode."
  is_abstract: true
  uses:
  - speed_mode
  - run_command
  - run_status
  opt_uses:
  - low_speed_status
  - high_speed_status
  - schedule_run_command

CO2DSPMADC:
  guid: "316d6473-f187-45ce-9b0e-35b8149e83ce"
  description: "Dual setpoint CO2 control with mixed air damper (for recirculated air in AHU)."
  is_abstract: true
  uses:
  - mixed_air_damper_open_command
  - mixed_air_damper_closed_command
  - low_limit_return_air_co2_concentration_setpoint
  - high_limit_return_air_co2_concentration_setpoint
  - return_air_co2_concentration_sensor
  implements:
  - CONTROL

HTWHLZTC:
  guid: "0d063fbc-57cc-4678-9516-d9372e9ccf15"
  description: "Heat wheel which controls zone temperature using speed control."
  is_abstract: true
  implements:
  - CONTROL
  opt_uses:
  - exhaust_air_temperature_sensor
  - heat_wheel_speed_percentage_sensor
  - return_air_temperature_sensor
  - supply_air_temperature_sensor
  - failed_exhaust_air_temperature_alarm
  - high_return_air_temperature_alarm
  - high_supply_air_temperature_alarm
  - low_return_air_temperature_alarm
  - low_supply_air_temperature_alarm
  uses:
  - heat_wheel_run_command
  - heat_wheel_run_status
  - heat_wheel_speed_percentage_command
  - outside_air_temperature_sensor
  - zone_air_temperature_sensor
  - zone_air_temperature_setpoint

SDM2X:
  guid: "b56e4a52-c988-448a-847d-25710ae4aaef"
  description: "Supply air damper monitoring, dual status fields."
  is_abstract: true
  opt_uses:
  - low_supply_air_static_pressure_alarm
  uses:
  - supply_air_damper_command
  - supply_air_damper_status_1
  - supply_air_damper_status_2

EDM2X:
  guid: "101126df-f75d-4346-9aa7-d0b1f84fb22d"
  description: "Exhaust air damper monitoring, dual status fields."
  is_abstract: true
  opt_uses:
  - low_exhaust_air_static_pressure_alarm
  uses:
  - exhaust_air_damper_command
  - exhaust_air_damper_status_1
  - exhaust_air_damper_status_2

ACO2C:
  guid: "155dae96-5a12-4062-a9e4-ba911d17d036"
  description: "Average CO2 control."
  is_abstract: true
  uses:
  - average_zone_air_co2_concentration_sensor
  - average_zone_air_co2_concentration_setpoint

ZOC:
  guid: "822b78b6-1eb4-4d4b-9f4e-089ef57011aa"
  description: "Occupancy counter monitoring"
  is_abstract: true
  uses:
  - zone_occupancy_count
  implements:
  - MONITORING

SPLM:
  guid: "d92998e1-1091-4291-a1f9-b8cc0e3aa334"
  description: "Sound pressure level monitoring"
  is_abstract: true
  uses:
  - soundpressurelevel_sensor
  implements:
  - MONITORING

ZAQIM:
  guid: "3ce06a65-9e5c-4862-9571-a2d59792c86a"
  description: "Zone air quality indexes monitoring"
  is_abstract: true
  uses:
  - zone_air_aqi_sensor
  opt_uses:
  - zone_air_voc_aqi_sensor
  - zone_air_smoke_aqi_sensor
  implements:
  - MONITORING

PMDM:
  guid: "8247354f-bedb-4ccd-8f62-238c025277bc"
  description: "Particulate matter density monitoring"
  is_abstract: true
  uses:
  - zone_air_pm2pt5_density_sensor
  - zone_air_pm10pt0_density_sensor
  implements:
  - MONITORING

HSWTC:
  guid: "d9cf672c-8081-4e2b-9bba-599d8ac2bbd2"
  description: "Heating supply water temperature control."
  is_abstract: true
  opt_uses:
  - heating_supply_water_valve_percentage_sensor
  - heating_return_water_temperature_sensor
  - failed_heating_supply_water_valve_alarm
  uses:
  - heating_supply_water_valve_percentage_command
  - heating_supply_water_temperature_sensor
  - heating_supply_water_temperature_setpoint
  implements:
  - CONTROL

WSEBYPVPM:
  guid: "70e5c471-4b14-4d81-8bf2-ec8dcfbb29dd"
  description: "Water side economizer bypass valve monitoring."
  is_abstract: true
  opt_uses:
  - economizer_bypass_valve_percentage_sensor
  - failed_economizer_bypass_valve_alarm
  uses:
  - economizer_bypass_valve_percentage_command
  implements:
  - MONITORING

FSWISOVM:
  guid: "58f0a5fb-fc3e-4384-91b1-ba7db225ec6c"
  description: "Filtration supply isolation valve monitoring."
  is_abstract: true
  uses:
  - filtration_supply_water_isolation_valve_command
  implements:
  - MONITORING

FRWISOVM:
  guid: "6d8a9548-5879-493a-a991-cd3ed3eb80ac"
  description: "Filtration return isolation valve monitoring."
  is_abstract: true
  uses:
  - filtration_return_water_isolation_valve_command
  implements:
  - MONITORING

PRWFRM:
  guid: "d24ca9da-2897-42ba-9010-59b65971613d"
  description: "Primary supply water flowrate monitoring"
  uses:
  - primary_supply_water_flowrate_sensor
  implements:
  - MONITORING

SEWFRM:
  guid: "de0de0fc-e634-4bbc-8ecc-4d413614c84d"
  description: "Secondary supply water flowrate monitoring"
  uses:
  - secondary_supply_water_flowrate_sensor
  implements:
  - MONITORING

MWFRM:
  guid: "c7683a09-8379-4951-aa1e-e5edc4e098cb"
  description: "Make-up water flowrate monitoring."
  is_abstract: true
  opt_uses:
  - failed_makeup_water_flowrate_alarm
  uses:
  - makeup_water_flowrate_sensor
  implements:
  - MONITORING

BWFRM:
  guid: "2be49785-9467-4ddb-8aa8-9c2b77277d29"
  description: "Blowdown water flowrate monitoring."
  is_abstract: true
  opt_uses:
  - failed_blowdown_water_flowrate_alarm
  uses:
  - blowdown_water_flowrate_sensor
  implements:
  - MONITORING

DX3SCHWC:
  guid: "917e4514-ed4d-468c-8a81-44d29a143935"
  description: "Three compressor run control on chilled supply water side."
  is_abstract: true
  uses:
  - compressor_run_command_1
  - compressor_run_command_2
  - compressor_run_command_3
  - compressor_run_status_1
  - compressor_run_status_2
  - compressor_run_status_3
  - chilled_supply_water_temperature_sensor
  - chilled_supply_water_temperature_setpoint
  implements:
  - CONTROL

CWBYPVPM:
  guid: "88212fc0-0ddb-4cd9-99a3-e646dd20d528"
  description: "Condensing water bypass valve percentage monitoring."
  is_abstract: true
  opt_uses:
  - failed_condensing_water_bypass_valve_alarm
  uses:
  - condensing_water_bypass_valve_percentage_command
  - condensing_water_bypass_valve_percentage_sensor
  implements:
  - MONITORING

HWBYPVPM:
  guid: "38b01712-d458-4e5c-bf41-71107ebe8ecd"
  description: "Heating water bypass valve percentage monitoring."
  is_abstract: true
  opt_uses:
  - failed_heating_water_bypass_valve_alarm
  uses:
  - heating_water_bypass_valve_percentage_command
  - heating_water_bypass_valve_percentage_sensor
  implements:
  - MONITORING

HWBYPVM:
  guid: "c4a7009c-1ccb-4162-8761-fd1e0acc5169"
  description: "Heating water bypass valve monitoring."
  is_abstract: true
  opt_uses:
  - failed_heating_water_bypass_valve_alarm
  uses:
  - heating_water_bypass_valve_command
  - heating_water_bypass_valve_status
  implements:
  - MONITORING

HWDPC:
  guid: "46009d2e-eee4-4e0a-a775-157fa7193983"
  description: "Heating water differential pressure control."
  is_abstract: true
  uses:
  - heating_water_differential_pressure_sensor
  - heating_water_differential_pressure_setpoint
  implements:
  - OPERATIONAL

HP6SWC:
  guid: "5d2c6d94-ad64-41ef-bce0-78a9b40532b1"
  description: "Six-compressor heat pump control on supply water side."
  is_abstract: true
  opt_uses:
  - heating_percentage_command
  - heating_thermal_power_capacity
  - high_supply_water_temperature_alarm
  - low_supply_water_temperature_alarm
  uses:
  - compressor_run_command_1
  - compressor_run_command_2
  - compressor_run_command_3
  - compressor_run_command_4
  - compressor_run_command_5
  - compressor_run_command_6
  - compressor_run_status_1
  - compressor_run_status_2
  - compressor_run_status_3
  - compressor_run_status_4
  - compressor_run_status_5
  - compressor_run_status_6
  - supply_water_temperature_sensor
  - supply_water_temperature_setpoint
  implements:
  - CONTROL

CPC2X:
  guid: "a45b771d-0bc2-49a4-8a4f-5e3287f65ff0"
  description: "Circulation control for 2 pumps."
  is_abstract: true
  uses:
  - circulation_pump_run_command_1
  - circulation_pump_run_status_1
  - circulation_pump_run_command_2
  - circulation_pump_run_status_2
  opt_uses:
  - failed_circulation_pump_alarm_1
  - failed_circulation_pump_alarm_2

SDHC:
  guid: "de065843-b1a9-4d2e-b751-31d7af8e8991"
  description: "Supply dehumidification control with a temperature setpoint."
  is_abstract: true
  opt_uses:
  - dehumidification_percentage_command
  - zone_air_dewpoint_temperature_sensor
  - supply_air_relative_humidity_sensor
  - failed_dehumidifier_alarm
  uses:
  - dehumidification_run_command
  - leaving_dehumidifier_temperature_sensor
  - leaving_dehumidifier_temperature_setpoint
  implements:
  - CONTROL

FPHC:
  guid: "bdd89332-3303-420d-a13c-ee38c398d9ff"
  description: "Four pipe heating and cooling control for radiant panels."
  is_abstract: true
  opt_uses:
  - heating_supply_water_isolation_valve_command
  - chilled_supply_water_isolation_valve_command
  - heating_water_valve_percentage_sensor
  - chilled_water_valve_percentage_sensor
  uses:
  - heating_water_valve_percentage_command
  - chilled_water_valve_percentage_command

SSTC:
  guid: "3aefe568-b8eb-485e-a3d9-38ac3bb9906d"
  description: "Supply steam valve monitoring to control water temperature on supply side for steam exchanger."
  is_abstract: true
  opt_uses:
  - supply_steam_valve_percentage_sensor
  uses:
  - supply_steam_valve_percentage_command
  - heating_supply_water_temperature_sensor
  - heating_supply_water_temperature_setpoint

COC2XDSP:
  guid: "fa7cba8d-be4d-4968-a5bf-f55429006b77"
  description: "Dual setpoint CO concentration control with 2 sensors."
  is_abstract: true
  uses:
  - high_limit_zone_air_co_concentration_setpoint
  - low_limit_zone_air_co_concentration_setpoint
  - zone_air_co_concentration_sensor_1
  - zone_air_co_concentration_sensor_2
  implements:
  - CONTROL

NO2C2XDSP:
  guid: "7a76fa65-88d2-4cea-8297-3bdb4ca507e4"
  description: "Dual setpoint NO2 concentration control with 2 sensors."
  is_abstract: true
  uses:
  - high_limit_zone_air_no2_concentration_setpoint
  - low_limit_zone_air_no2_concentration_setpoint
  - zone_air_no2_concentration_sensor_1
  - zone_air_no2_concentration_sensor_2
  implements:
  - CONTROL

POTHWSC:
  guid: "ef91c1f1-cc85-4690-b4dd-69a4678f7cb3"
  description: "Potable hot water with return monitoring and supply water control."
  is_abstract: true
  opt_uses:
  - low_potable_supply_water_temperature_alarm
  - potable_hot_return_water_temperature_sensor
  uses:
  - potable_hot_supply_water_temperature_sensor
  - potable_hot_supply_water_temperature_setpoint
  implements:
  - CONTROL

HCPC2X:
  guid: "67a960f5-65e7-400f-b64e-ab4ef1ae9035"
  description: "Circulation control for 2 onboard heating water pumps."
  is_abstract: true
  uses:
  - heating_water_circulation_pump_run_status_1
  - heating_water_circulation_pump_run_status_2
  - heating_water_circulation_pump_run_command_1
  - heating_water_circulation_pump_run_command_2

CHCPC2X:
  guid: "688f6f6a-c79a-4f1f-8a1e-4463d610276d"
  description: "Circulation control for 2 onboard chilled water pumps."
  is_abstract: true
  uses:
  - chilled_water_circulation_pump_run_status_1
  - chilled_water_circulation_pump_run_status_2
  - chilled_water_circulation_pump_run_command_1
  - chilled_water_circulation_pump_run_command_2

<<<<<<< HEAD
ESM2X:
  description: "Dual electrostatic scrubber monitoring."
=======
ESPM2X:
  guid: "3d2d7498-e741-4690-aab6-f2e14e11cfeb"
  description: "Dual electrostatic precipitator monitoring."
>>>>>>> 6b7db37e
  is_abstract: true
  opt_uses:
  - failed_electrostatic_scrubber_alarm_1
  - failed_electrostatic_scrubber_alarm_2
  uses:
  - electrostatic_scrubber_run_command_1
  - electrostatic_scrubber_run_command_2
  - electrostatic_scrubber_run_status_1
  - electrostatic_scrubber_run_status_2
  implements:
  - MONITORING

DTPM:
  guid: "898b43c5-c051-4fbf-8366-4c1fefda40b6"
  description: "Detergent pump monitoring."
  is_abstract: true
  opt_uses:
  - low_detergent_alarm
  uses:
  - detergent_pump_run_status
  - detergent_pump_run_command
  implements:
  - MONITORING<|MERGE_RESOLUTION|>--- conflicted
+++ resolved
@@ -7744,14 +7744,9 @@
   - chilled_water_circulation_pump_run_command_1
   - chilled_water_circulation_pump_run_command_2
 
-<<<<<<< HEAD
 ESM2X:
+  guid: "3d2d7498-e741-4690-aab6-f2e14e11cfeb"
   description: "Dual electrostatic scrubber monitoring."
-=======
-ESPM2X:
-  guid: "3d2d7498-e741-4690-aab6-f2e14e11cfeb"
-  description: "Dual electrostatic precipitator monitoring."
->>>>>>> 6b7db37e
   is_abstract: true
   opt_uses:
   - failed_electrostatic_scrubber_alarm_1

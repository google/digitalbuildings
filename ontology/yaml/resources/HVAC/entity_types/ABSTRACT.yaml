# Copyright 2020 Google LLC
#
# Licensed under the Apache License, Version 2.0 (the License);
# you may not use this file except in compliance with the License.
# You may obtain a copy of the License at
#
#    https://www.apache.org/licenses/LICENSE-2.0
#
# Unless required by applicable law or agreed to in writing, software
# distributed under the License is distributed on an AS IS BASIS,
# WITHOUT WARRANTIES OR CONDITIONS OF ANY KIND, either express or implied.
# See the License for the specific language governing permissions and
# limitations under the License.

### ABSTRACT TYPES

# This defines subtypes by function. They are not necessarily specific to any type of equipment.
# TODO: Variable speed compressors?
# TODO: For types which use multiple sensors as control points (e.g. differential_pressure_sensor_1
# and _2) they should be reconstructed using virtual points (and the 2X types should be deprecated).

SD:
  id: "11449987124388954112"
  description: "Single duct VAV type, with basic airflow control."
  is_abstract: true
  opt_uses:
  - run_command
  - supply_air_ventilation_flowrate_requirement
  - supply_air_cooling_flowrate_capacity
  - supply_air_heating_flowrate_capacity
  - cooling_thermal_power_capacity
  - supply_air_temperature_sensor
  uses:
  - supply_air_flowrate_sensor
  - supply_air_flowrate_setpoint
  - supply_air_damper_percentage_command
  implements:
  - CONTROL
  
DD:
  id: "8927971333061476352"
  description: "Dual duct flow control (hot deck, cold deck)."
  is_abstract: true
  opt_uses:
  - supply_air_ventilation_flowrate_requirement
  - supply_air_cooling_flowrate_capacity
  - supply_air_heating_flowrate_capacity
  - cooling_thermal_power_capacity
  - heating_thermal_power_capacity
  - discharge_air_temperature_sensor
  - run_command
  uses:
  - cooling_air_damper_percentage_command
  - cooling_air_flowrate_sensor
  - cooling_air_flowrate_setpoint
  - heating_air_damper_percentage_command
  - heating_air_flowrate_sensor
  - heating_air_flowrate_setpoint
  implements:
  - CONTROL

RDM:
  id: "10008693406630412288"
  description: "Very basic system run duration monitoring. "
  is_abstract: true
  uses:
  - run_time_accumulator
  implements:
  - MONITORING

SRC:
  id: "6232425119080251392"
  description: "Very basic run scheduling command. "
  is_abstract: true
  uses:
  - schedule_run_command
  implements:
  - CONTROL  

# Not deprecated but probably not useful
OADM:
  id: "13985513714598543360"
  description: "Outside air damper monitoring."
  uses:
  - outside_air_damper_command

MOAFC:
  id: "1519549946037010432"
  description: "Minimum (ventilation) outside air flow control."
  is_abstract: true
  opt_uses:
  - economizer_mode
  uses:
  - ventilation_outside_air_damper_percentage_command
  - ventilation_outside_air_flowrate_setpoint
  - ventilation_outside_air_flowrate_sensor
  implements:
  - CONTROL

OAFC:
  id: "12724505818934804480"
  description: "Outside Air Flow Control"
  is_abstract: true
  opt_uses:
  - economizer_mode
  - mixed_air_temperature_sensor
  uses:
  - outside_air_flowrate_setpoint
  - outside_air_flowrate_sensor
  - outside_air_damper_percentage_command
  implements:
  - CONTROL

ZTM:
  id: "5662861603217866752"
  description: "Zone temperature monitoring."
  is_abstract: true
  opt_uses:
  - discharge_air_temperature_sensor
  uses:
  - zone_air_temperature_sensor
  implements:
  - MONITORING

REFM:
  id: "18151343369916252160"
  description: "Refrigerant leak monitoring."
  is_abstract: true
  implements:
  - MONITORING
  uses:
  - zone_air_refrigerant_concentration_sensor

CSP:
  id: "2456298668530073600"
  description: "Single cooling setpoint control (IDF room typically)."
  is_abstract: true
  implements:
  - OPERATIONAL
  opt_uses:
  - zone_air_relative_humidity_sensor
  - discharge_air_temperature_sensor
  uses:
  - zone_air_temperature_sensor
  - zone_air_cooling_temperature_setpoint

ZTC:
  id: "10742921982891786240"
  description: "Single control setpoint with deadband."
  is_abstract: true
  implements:
  - OPERATIONAL
  opt_uses:
  - zone_air_deadband_temperature_setpoint
  - zone_air_relative_humidity_sensor
  uses:
  - zone_air_temperature_setpoint
  - zone_air_temperature_sensor

DSARC:
  id: "9767289031682424832"
  description: "AHU dual supply air reset control."
  is_abstract: true
  opt_uses:
  - supply_air_flowrate_sensor
  - heating_request_count
  uses:
  - supply_air_cooling_temperature_setpoint
  - supply_air_heating_temperature_setpoint
  - supply_air_static_pressure_setpoint
  - cooling_request_count
  - pressurization_request_count
  implements:
  - CONTROL

DFMSS:
  id: "15946227720434745344"
  description: "Discharge fan Start Stop with uneven statuses."
  is_abstract: true
  implements:
  - OPERATIONAL
  opt_uses:
  - discharge_air_flowrate_capacity
  - discharge_fan_power_capacity
  - discharge_fan_current_sensor
  - discharge_fan_power_sensor
  uses:
  - discharge_fan_run_command
  - discharge_fan_run_status_1
  - discharge_fan_run_status_2

DX2RC:
  id: "14529282687673303040"
  description: "Compressor run control on retun side (RC)."
  is_abstract: true
  opt_uses:
  - discharge_air_temperature_sensor
  - leaving_cooling_coil_temperature_sensor
  - cooling_thermal_power_capacity
  - cooling_percentage_command
  - compressor_speed_percentage_command
  uses:
  - return_air_temperature_setpoint
  - return_air_temperature_sensor
  - compressor_run_command_1
  - compressor_run_command_2
  - compressor_run_status_1
  - compressor_run_status_2
  implements:
  - CONTROL

DFSMC:
  id: "2774887660236308480"
  description: "Discharge fan multi-speed control."
  is_abstract: true
  uses:
  - discharge_fan_run_command
  - discharge_fan_speed_mode

DSP:
  id: "8112819800507416576"
  description: "Dual setpoint control (heating/cooling thresholds with deadband in between)."
  is_abstract: true
  implements:
  - OPERATIONAL
  opt_uses:
  - discharge_air_temperature_sensor
  - zone_air_relative_humidity_sensor
  uses:
  - zone_air_temperature_sensor
  - zone_air_cooling_temperature_setpoint
  - zone_air_heating_temperature_setpoint

DDSP:
  id: "15044396188704964608"
  description: "Dual setpoint control (heating/cooling thresholds with deadband in between) with two zone temp sensors."
  is_abstract: true
  implements:
  - OPERATIONAL
  opt_uses:
  - discharge_air_temperature_sensor
  uses:
  - zone_air_temperature_sensor_1
  - zone_air_temperature_sensor_2
  - zone_air_cooling_temperature_setpoint
  - zone_air_heating_temperature_setpoint

CO2C:
  id: "14886233640072642560"
  description: "Carbon dioxide control."
  is_abstract: true
  implements:
  - OPERATIONAL
  uses:
  - zone_air_co2_concentration_sensor
  - zone_air_co2_concentration_setpoint

COC:
  id: "11679670705384849408"
  description: "Carbon monoxide control."
  is_abstract: true
  implements:
  - OPERATIONAL
  uses:
  - zone_air_co_concentration_sensor
  - zone_air_co_concentration_setpoint

BPC:
  id: "16869691043929391104"
  description: "Building pressure control (stand-alone fan)."
  is_abstract: true
  uses:
  - building_air_static_pressure_sensor
  - building_air_static_pressure_setpoint
  implements:
  - OPERATIONAL

EDPM:
  id: "18075318737925308416"
  description: "Exhaust air damper percentage monitoring."
  is_abstract: true
  uses:
  - exhaust_air_damper_percentage_command
  - exhaust_air_damper_percentage_sensor

EDM:
  id: "3621015733879701504"
  description: "Exhaust air damper monitoring."
  is_abstract: true
  uses:
  - exhaust_air_damper_command
  - exhaust_air_damper_status

EDBPC:
  id: "15769475728711614464"
  description: "Building static control with exhaust damper."
  is_abstract: true
  opt_uses:
  - exhaust_air_differential_pressure_sensor
  - exhaust_air_damper_percentage_sensor
  uses:
  - building_air_static_pressure_sensor
  - building_air_static_pressure_setpoint
  - exhaust_air_damper_percentage_command
  implements:
  - CONTROL

EFFC:
  id: "3108154032661725184"
  description: "Exhaust fan flow control."
  is_abstract: true
  uses:
  - speed_percentage_command
  - exhaust_air_flowrate_setpoint
  - exhaust_air_flowrate_sensor
  implements:
  - CONTROL

BSPC:
  id: "6131235964464398336"
  description: "Building static pressure control (as part of a composite device)."
  is_abstract: true
  opt_uses:
  - exhaust_air_damper_percentage_command
  - exhaust_fan_run_status
  uses:
  - building_air_static_pressure_sensor
  - building_air_static_pressure_setpoint
  - exhaust_fan_run_command
  implements:
  - CONTROL

VSC:
  id: "3357018594004172800"
  description: "Variable speed control generic."
  is_abstract: true
  opt_uses:
  - current_sensor
  - speed_percentage_sensor
  - speed_frequency_sensor
  - power_sensor
  - voltage_sensor
  uses:
  - speed_percentage_command
  - run_status
  - run_command
  implements:
  - OPERATIONAL

EFVSC:
  id: "12580390630858948608"
  description: "Variable speed control for exhaust fans."
  is_abstract: true
  opt_uses:
  - exhaust_fan_speed_frequency_sensor
  - exhaust_fan_speed_percentage_sensor
  - exhaust_fan_current_sensor
  - exhaust_fan_power_sensor
  uses:
  - exhaust_fan_run_command
  - exhaust_fan_run_status
  - exhaust_fan_speed_percentage_command
  implements:
  - OPERATIONAL

VSFC:
  id: "17941929285778407424"
  description: "Variable speed control or monitor in frequency"
  is_abstract: true
  uses:
  - speed_frequency_command
  - speed_frequency_sensor

SFVSC:
  id: "16291356723812237312"
  description: "Variable speed control for supply fans."
  is_abstract: true
  opt_uses:
  - supply_fan_speed_frequency_sensor
  - supply_fan_speed_percentage_sensor
  - supply_fan_current_sensor
  - supply_fan_power_sensor
  - supply_fan_power_status
  - supply_fan_voltage_sensor
  - supply_fan_failed_alarm
  - supply_fan_energy_accumulator
  uses:
  - supply_fan_run_command
  - supply_fan_run_status
  - supply_fan_speed_percentage_command
  implements:
  - OPERATIONAL

DFVSC:
  id: "3825392955250704384"
  description: "Variable speed control for discharge fans."
  is_abstract: true
  opt_uses:
  - discharge_fan_current_sensor
  - discharge_fan_power_sensor
  - discharge_fan_speed_frequency_sensor
  - discharge_fan_speed_percentage_sensor
  - discharge_fan_lost_power_alarm
  - discharge_fan_voltage_sensor
  - discharge_fan_energy_accumulator

  uses:
  - discharge_fan_speed_percentage_command
  - discharge_fan_run_status
  - discharge_fan_run_command
  implements:
  - OPERATIONAL

DFVSC2X:
  id: "2339665773590478848"
  description: "Variable speed control for discharge fans for 2 separate zones."
  is_abstract: true
  opt_uses:
  - discharge_fan_current_sensor_1
  - discharge_fan_power_sensor_1
  - discharge_fan_speed_frequency_sensor_1
  - discharge_fan_speed_percentage_sensor_1
  - discharge_fan_lost_power_alarm_1
  - discharge_fan_current_sensor_2
  - discharge_fan_power_sensor_2
  - discharge_fan_speed_frequency_sensor_2
  - discharge_fan_speed_percentage_sensor_2
  - discharge_fan_lost_power_alarm_2
  uses:
  - discharge_fan_speed_percentage_command_1
  - discharge_fan_run_status_1
  - discharge_fan_run_command_1
  - discharge_fan_speed_percentage_command_2
  - discharge_fan_run_status_2
  - discharge_fan_run_command_2
  implements:
  - OPERATIONAL

DFVSFC:
  id: "3819485279274663936"
  description: "Variable speed control with frequency setting for discharge fans."
  is_abstract: true
  uses:
  - discharge_fan_speed_frequency_command
  - discharge_fan_run_status
  - discharge_fan_run_command
  opt_uses:
  - discharge_fan_speed_frequency_sensor
  implements:
  - OPERATIONAL

DFMSC:
  id: "13122696153957138432"
  description: "Discharge fan multi-speed control."
  is_abstract: true
  uses:
  - discharge_fan_run_command
  - discharge_fan_run_status
  - discharge_fan_speed_mode
  opt_uses:
  - discharge_fan_run_mode
  - schedule_run_command 
  
 

ZHM:
  id: "17192076649286336512"
  description: "Zone humidity monitoring."
  is_abstract: true
  implements:
  - MONITORING
  uses:
  - zone_air_relative_humidity_sensor

DTM:
  id: "7968704612431560704"
  description: "Discharge temperature monitoring."
  is_abstract: true
  opt_uses:
  - discharge_air_relative_humidity_sensor
  - discharge_air_specificenthalpy_sensor
  uses:
  - discharge_air_temperature_sensor
  implements:
  - MONITORING

SS:
  id: "2875133433875529728"
  description: "Basic combination of run command and status (start/stop)."
  is_abstract: true
  implements:
  - /SS
  - OPERATIONAL
  opt_uses:
  - power_capacity
  - flowrate_capacity
  - powerfactor_sensor
  - current_sensor
  - power_sensor
  
SSPC:
  id: "10526749200778002432"
  description: "Supply static pressure control via supply fan speed"
  is_abstract: true
  opt_uses:
  - supply_fan_speed_frequency_sensor
  - supply_fan_run_command
  - supply_fan_run_status
  - pressurization_request_count
  - supply_air_damper_percentage_command
  - supply_air_flowrate_sensor
  - supply_fan_speed_percentage_command
  uses:
  - supply_air_static_pressure_sensor
  - supply_air_static_pressure_setpoint
  implements:
  - OPERATIONAL

SPSS:
  id: "8029265712889462784"
  description: "Spray pump start stop monitoring."
  is_abstract: true
  uses:
  - spray_pump_run_command
  - spray_pump_run_status
  implements:
  - OPERATIONAL

EFSS:
  id: "618830020562911232"
  description: "Basic combination of exhaust fan run command and status (start/stop)."
  is_abstract: true
  implements:
  - OPERATIONAL
  opt_uses:
  - exhaust_fan_current_sensor
  - exhaust_fan_power_sensor
  - exhaust_air_flowrate_capacity
  - exhaust_fan_power_capacity
  uses:
  - exhaust_fan_run_command
  - exhaust_fan_run_status

DFSS:
  id: "8437078973678092288"
  description: "Basic combination of discharge fan run command and status (start/stop)."
  is_abstract: true
  implements:
  - OPERATIONAL
  opt_uses:
  - discharge_air_flowrate_capacity
  - discharge_fan_power_capacity
  - discharge_fan_current_sensor
  - discharge_fan_power_sensor
  - discharge_air_static_pressure_sensor
  - discharge_fan_lost_power_alarm
  - schedule_run_command
  - discharge_fan_run_time_accumulator
  uses:
  - discharge_fan_run_command
  - discharge_fan_run_status

HT2RC:
  id: "12331526069516500992"
  description: "Two gas or electric heater control on zone side (HSP, DSP)."
  is_abstract: true
  opt_uses:
  - discharge_air_temperature_sensor
  - heating_thermal_power_capacity
  - heating_percentage_command
  uses:
  - heater_run_command_1
  - heater_run_command_2
  - return_air_temperature_setpoint
  - return_air_temperature_sensor
  implements:
  - CONTROL

HTZTC:
  id: "4417012674366275584"
  description: "Gas or electric heater control on zone side (ZC)."
  is_abstract: true
  opt_uses:
  - heating_thermal_power_capacity
  - discharge_air_temperature_sensor
  - heating_percentage_command
  - heater_run_status
  uses:
  - heater_run_command
  - zone_air_temperature_setpoint
  - zone_air_temperature_sensor
  implements:
  - CONTROL

HT3ZTC:
  id: "5155603013255036928"
  description: "Two gas or electric heater control on zone side (HSP, ZTC)."
  is_abstract: true
  opt_uses:
  - discharge_air_temperature_sensor
  - heating_thermal_power_capacity
  - heating_percentage_command
  uses:
  - heater_run_command_1
  - heater_run_command_2
  - heater_run_command_3
  - zone_air_temperature_setpoint
  - zone_air_temperature_sensor
  implements:
  - CONTROL

HSOUC:
  id: "3000067641604833280"
  description: "Heating occupied/unoccupied setpoint control."
  is_abstract: true
  uses:
  - zone_air_unoccupied_heating_temperature_setpoint
  - zone_air_occupied_heating_temperature_setpoint
  - zone_air_temperature_sensor
  implements:
  - CONTROL

HTZOUC:
  id: "11998259697091084288"
  description: "Gas or electric heater control on zone side (ZC)."
  is_abstract: true
  opt_uses:
  - heater_run_status
  uses:
  - heater_run_command
  - zone_air_unoccupied_heating_temperature_setpoint
  - zone_air_occupied_heating_temperature_setpoint
  - zone_air_temperature_sensor
  implements:
  - CONTROL

LCC:
  id: "7719840051089113088"
  description: "Leaving coil temperature control."
  is_abstract: true
  uses:
  - leaving_cooling_coil_temperature_sensor
  - leaving_cooling_coil_temperature_setpoint
  - chilled_water_valve_percentage_command
  implements:
  - CONTROL

LCC2X:
  id: "13640384711221051392"
  description: "Double valve leaving coil temperature control."
  is_abstract: true
  uses:
  - leaving_cooling_coil_temperature_sensor
  - leaving_cooling_coil_temperature_setpoint
  - chilled_water_valve_percentage_command_1
  - chilled_water_valve_percentage_command_2
  implements:
  - CONTROL

SFSS:
  id: "5180976443089223680"
  description: "Basic combination of supply fan run command and status (start/stop)."
  is_abstract: true
  implements:
  - OPERATIONAL
  opt_uses:
  - supply_air_flowrate_capacity
  - supply_fan_power_capacity
  - supply_fan_current_sensor
  - supply_fan_power_sensor
  - supply_fan_run_time_accumulator
  uses:
  - supply_fan_run_command
  - supply_fan_run_status

RHM:
  id: "14781568929201389568"
  description: "Return air humidity monitoring."
  is_abstract: true
  implements:
  - MONITORING
  uses:
  - return_air_relative_humidity_sensor

RTM:
  id: "2924673029776605184"
  description: "Return air temperature monitoring"
  implements:
  - MONITORING
  opt_uses:
  - return_air_relative_humidity_sensor
  - return_air_specificenthalpy_sensor
  uses:
  - return_air_temperature_sensor

DTC:
  id: "14404348479943999488"
  description: "Discharge air temperatore control"
  is_abstract: true
  implements:
  - OPERATIONAL
  uses:
  - discharge_air_temperature_setpoint
  - discharge_air_temperature_sensor

STC:
  id: "2204097089397325824"
  description: "Supply air temperature control"
  is_abstract: true
  opt_uses:
  - heating_request_count
  - cooling_request_count
  uses:
  - supply_air_temperature_setpoint
  - supply_air_temperature_sensor
  implements:
  - OPERATIONAL

RTC:
  id: "7486819452302917632"
  description: "Return air temperature control"
  is_abstract: true
  implements:
  - OPERATIONAL
  uses:
  - return_air_temperature_sensor
  - return_air_temperature_setpoint
 

# Rename to OTM
OA:
  id: "15138435219205390336"
  description: "Basic weather station (drybulb temp and humidity)."
  is_abstract: true
  opt_uses:
  - outside_air_relative_humidity_sensor
  - outside_air_dewpoint_temperature_sensor
  - outside_air_wetbulb_temperature_sensor
  - outside_air_specificenthalpy_sensor
  - outside_air_pressure_sensor
  uses:
  - outside_air_temperature_sensor
  implements:
  - MONITORING

ZA:
  id: "3244379125296660480"
  description: "Grouped type for zone air psychrometric conditions (RH and temp)"
  is_abstract: true
  uses:
  - zone_air_temperature_sensor
  - zone_air_relative_humidity_sensor

WDT:
  id: "12148045066631380992"
  description: "Temperature differential across water."
  is_abstract: true
  implements:
  - MONITORING
  uses:
  - return_water_temperature_sensor
  - supply_water_temperature_sensor

CHWDT:
  id: "6815783107824713728"
  description: "Temperature differential across chilled water."
  is_abstract: true
  implements:
  - MONITORING
  uses:
  - chilled_return_water_temperature_sensor
  - chilled_supply_water_temperature_sensor

CHWDPSC:
  id: "9028698692793663488"
  description: "Chilled water valve controlling supply air dewpoint temperature."
  is_abstract: true
  opt_uses:
  - leaving_cooling_coil_temperature_sensor
  - cooling_thermal_power_capacity
  - chilled_supply_water_temperature_sensor
  uses:
  - supply_air_dewpoint_temperature_sensor
  - supply_air_dewpoint_temperature_setpoint
  - chilled_water_valve_percentage_command
  implements:
  - CONTROL

CHWDPSC2X:
  id: "14378975050109812736"
  description: "Chilled water valves (2x) controlling supply air dewpoint temperature."
  is_abstract: true
  opt_uses:
  - leaving_cooling_coil_temperature_sensor
  - cooling_thermal_power_capacity
  uses:
  - supply_air_dewpoint_temperature_sensor
  - supply_air_dewpoint_temperature_setpoint
  - chilled_water_valve_percentage_command_1
  - chilled_water_valve_percentage_command_2
  implements:
  - CONTROL

CWDT:
  id: "16710191489157693440"
  description: "Temperature differential across condenser water."
  is_abstract: true
  implements:
  - MONITORING
  uses:
  - condensing_return_water_temperature_sensor
  - condensing_supply_water_temperature_sensor

# Rename SFN TOTAL_
SWTC:
  id: "3609220173136920576"
  description: "Supply water temperature control."
  is_abstract: true
  implements:
  - OPERATIONAL
  opt_uses:
  - cooling_request_count
  - heating_request_count
  - return_water_temperature_sensor
  - run_command
  uses:
  - supply_water_temperature_setpoint
  - supply_water_temperature_sensor

RWTC:
  id: "4684780039613448192"
  description: "Return water temperature control."
  is_abstract: true
  implements:
  - OPERATIONAL
  opt_uses:
  - supply_water_temperature_sensor
  - run_command
  uses:
  - return_water_temperature_setpoint
  - return_water_temperature_sensor

PSWTC:
  id: "10474579573063286784"
  description: "Process water temperature control."
  is_abstract: true
  opt_uses:
  - process_return_water_temperature_sensor
  uses:
  - process_supply_water_temperature_sensor
  - process_supply_water_temperature_setpoint
  implements:
  - OPERATIONAL

SCHWTC:
  id: "10166461230588362752"
  description: "Supply chilled water temperature control."
  is_abstract: true
  implements:
  - OPERATIONAL
  opt_uses:
  - cooling_request_count
  - chilled_return_water_temperature_sensor
  - cooling_percentage_command
  uses:
  - chilled_supply_water_temperature_setpoint
  - chilled_supply_water_temperature_sensor

WDPC:
  id: "7536359048203993088"
  description: "Differential pressure control in whichever system."
  is_abstract: true
  implements:
  - OPERATIONAL
  opt_uses:
  - pressurization_request_count
  uses:
  - differential_pressure_sensor
  - differential_pressure_setpoint

CGRWTC:
  id: "8601082128077160448"
  description: "Cogeneration return water temperature control."
  is_abstract: true
  implements:
  - OPERATIONAL
  opt_uses:
  - cogeneration_supply_water_temperature_sensor
  uses:
  - cogeneration_return_water_temperature_sensor
  - cogeneration_return_water_temperature_setpoint

WDPC2X:
  id: "14149516868997611520"
  description: "Differential pressure control in whichever system, 2 sensors."
  is_abstract: true
  implements:
  - OPERATIONAL
  opt_uses:
  - pressurization_request_count
  - run_command
  uses:
  - differential_pressure_sensor_1
  - differential_pressure_sensor_2
  - differential_pressure_setpoint

# Change to low_limit_flowrate_setpoint
MINFC:
  id: "16039155144679489536"
  description: "Minimum flow control for entire loop."
  is_abstract: true
  implements:
  - CONTROL
  uses:
  - bypass_valve_percentage_command
  - min_flowrate_setpoint
  - flowrate_sensor

# Rename to CPSS
CPC:
  id: "1722211929268682752"
  description: "Circulation pump control"
  is_abstract: true
  uses:
  - circulation_pump_run_status
  - circulation_pump_run_command


### NET NEW TYPES
ETM:
  id: "13050638559919210496"
  description: "Basic exhaust temperature monitoring."
  is_abstract: true
  uses:
  - exhaust_air_temperature_sensor
  implements:
  - MONITORING

ED:
  id: "8438952541491822592"
  description: "Exhaust air flow control."
  is_abstract: true
  opt_uses:
  - exhaust_air_damper_percentage_sensor
  - exhaust_air_static_pressure_sensor
  uses:
  - exhaust_air_flowrate_setpoint
  - exhaust_air_flowrate_sensor
  - exhaust_air_damper_percentage_command
  implements:
  - CONTROL

RD:
  id: "17662324578346598400"
  description: "Return damper flow control."
  is_abstract: true
  uses:
  - return_air_flowrate_setpoint
  - return_air_flowrate_sensor
  - return_air_damper_percentage_command
  implements:
  - CONTROL

MTM:
  id: "944962761547317248"
  description: "Mixed air temperature monitoring."
  is_abstract: true
  opt_uses:
  - mixed_air_relative_humidity_sensor
  - mixed_air_dewpoint_temperature_sensor
  uses:
  - mixed_air_temperature_sensor
  implements:
  - MONITORING

MTC:
  id: "10168334798402093056"
  description: "Mixed air temperature control."
  is_abstract: true
  uses:
  - mixed_air_temperature_sensor
  - mixed_air_temperature_setpoint
  implements:
  - OPERATIONAL

STM:
  id: "5556648779974705152"
  description: "Basic supply temperature monitoring."
  is_abstract: true
  uses:
  - supply_air_temperature_sensor
  implements:
  - MONITORING

STDSPC:
  id: "14780020816829480960"
  description: "Supply temperature control dual setpoint."
  is_abstract: true
  opt_uses:
  - heating_request_count
  - cooling_request_count
  uses:
  - supply_air_cooling_temperature_setpoint
  - supply_air_heating_temperature_setpoint
  - supply_air_temperature_sensor
  implements:
  - OPERATIONAL

DSPRTC:
  id: "3250805770761011200"
  description: "Dual setpoint return air temp control."
  is_abstract: true
  opt_uses:
  - discharge_air_temperature_sensor
  - return_air_relative_humidity_sensor
  uses:
  - return_air_temperature_sensor
  - return_air_cooling_temperature_setpoint
  - return_air_heating_temperature_setpoint
  implements:
  - OPERATIONAL

ZHC:
  id: "7286031036884975616"
  description: "Zone relative humidity control."
  is_abstract: true
  uses:
  - zone_air_relative_humidity_sensor
  - zone_air_relative_humidity_setpoint
  implements:
  - OPERATIONAL

RHC:
  id: "2169941860192092160"
  description: "Return air relative humidity control."
  is_abstract: true
  uses:
  - return_air_relative_humidity_sensor
  - return_air_relative_humidity_setpoint
  implements:
  - OPERATIONAL

RHDHC:
  id: "18310842924687949824"
  description: "Return humidification/dehumidification control."
  is_abstract: true
  opt_uses:
  - economizer_mode
  - humidification_percentage_command
  uses:
  - return_air_relative_humidity_sensor
  - return_air_relative_humidity_setpoint
  - dehumidification_run_command
  - humidification_run_command
  implements:
  - CONTROL

ZHDHC:
  id: "4475784869405786112"
  description: "Zone humidification/dehumidification control."
  is_abstract: true
  opt_uses:
  - humidification_percentage_command
  uses:
  - zone_air_relative_humidity_sensor
  - zone_air_relative_humidity_setpoint
  - dehumidification_run_command
  - humidification_run_command
  implements:
  - CONTROL

RHHC:
  id: "8019953948913827840"
  description: "Zone humidification control."
  is_abstract: true
  opt_uses:
  - humidification_percentage_command
  uses:
  - humidification_run_command
  - return_air_relative_humidity_setpoint
  - return_air_relative_humidity_sensor

SHC:
  id: "12474177807615787008"
  description: "Supply air relative humidity control."
  is_abstract: true
  opt_uses:
  - humidification_percentage_command
  uses:
  - dehumidification_run_command
  - humidification_run_command
  - supply_air_dehumidification_relative_humidity_setpoint
  - supply_air_humidification_relative_humidity_setpoint
  - supply_air_relative_humidity_sensor
  implements:
  - OPERATIONAL

SHM:
  id: "2378937030399754240"
  description: "Supply air relative humidity monitoring."
  is_abstract: true
  uses:
  - supply_air_relative_humidity_sensor
  implements:
  - MONITORING

REFC:
  id: "3034632988647227392"
  description: "Refrigerant leak control."
  is_abstract: true
  uses:
  - zone_air_refrigerant_concentration_setpoint
  - zone_air_refrigerant_concentration_sensor
  implements:
  - OPERATIONAL

EPC:
  id: "11105083520895156224"
  description: "Exhaust pressure control."
  is_abstract: true
  uses:
  - exhaust_air_static_pressure_sensor
  - exhaust_air_static_pressure_setpoint
  opt_uses:
  - exhaust_air_flowrate_sensor
  implements:
  - OPERATIONAL

CO2M:
  id: "7862491789188399104"
  description: "Basic carbon dioxide monitoring."
  is_abstract: true
  uses:
  - zone_air_co2_concentration_sensor
  implements:
  - MONITORING

VOCM:
  id: "17085863826043174912"
  description: "Volatile organic compound monitoring."
  is_abstract: true
  uses:
  - zone_air_voc_concentration_sensor
  implements:
  - MONITORING

VOCC:
  id: "2097884266154164224"
  description: "Volatile organic compound control."
  is_abstract: true
  uses:
  - zone_air_voc_concentration_setpoint
  - zone_air_voc_concentration_sensor
  implements:
  - OPERATIONAL

VOCPC:
  id: "668891884487180288"
  description: "Volatile organic compound percentage control."
  is_abstract: true
  uses:
  - zone_air_voc_percentage_setpoint
  - zone_air_voc_percentage_sensor
  implements:
  - OPERATIONAL

BFSS:
  id: "11321256303008940032"
  description: "Booster fan start-stop and feedback."
  is_abstract: true
  uses:
  - boost_fan_run_command
  - boost_fan_run_status
  implements:
  - OPERATIONAL

DFHLC:
  id: "3539036146912722944"
  description: "Discharge fan three-speed (high/low/off) speed control."
  is_abstract: true
  opt_uses:
  - discharge_fan_run_status
  - discharge_fan_run_command
  uses:
  - low_discharge_fan_speed_command
  - high_discharge_fan_speed_command
  implements:
  - OPERATIONAL
  - REMAP_REQUIRED

DFHMLC:
  id: "8727182917643534336"
  description: "Discharge fan three-speed (high/medium/low/off) speed control."
  is_abstract: true
  opt_uses:
  - discharge_fan_run_status
  - discharge_fan_run_command
  uses:
  - low_discharge_fan_speed_command
  - medium_discharge_fan_speed_command
  - high_discharge_fan_speed_command
  implements:
  - OPERATIONAL
  - REMAP_REQUIRED

ESPC:
  id: "6709570284581552128"
  description: "Exhaust air static pressure control."
  is_abstract: true
  uses:
  - exhaust_air_damper_percentage_command
  - exhaust_fan_run_command
  - exhaust_fan_run_status
  - exhaust_fan_speed_percentage_command
  - exhaust_air_static_pressure_sensor
  - exhaust_air_static_pressure_setpoint
  implements:
  - OPERATIONAL

SSPM:
  id: "15932942321436327936"
  description: "Supply static pressure monitoring."
  is_abstract: true
  uses:
  - supply_air_static_pressure_sensor
  implements:
  - MONITORING

ZSPC:
  id: "4403727275367858176"
  description: "Zone static pressure control."
  is_abstract: true
  uses:
  - zone_air_static_pressure_setpoint
  - zone_air_static_pressure_sensor
  implements:
  - OPERATIONAL

ZSPM:
  id: "13627099312222633984"
  description: "Zone static pressure monitoring."
  is_abstract: true
  uses:
  - zone_air_static_pressure_sensor
  implements:
  - MONITORING

RSPC:
  id: "9015413293795246080"
  description: "Return air static pressure control."
  is_abstract: true
  uses:
  - return_air_static_pressure_sensor
  - return_air_static_pressure_setpoint
  implements:
  - OPERATIONAL

PWDPC:
  id: "18238785330650021888"
  description: "Process water differential pressure control."
  is_abstract: true
  uses:
  - process_water_differential_pressure_sensor
  - process_water_differential_pressure_setpoint
  implements:
  - OPERATIONAL

PWDT:
  id: "289266803299844096"
  description: "Primary-side water delta-T monitoring."
  is_abstract: true
  uses:
  - primary_supply_water_temperature_sensor
  - primary_return_water_temperature_sensor


CHPM:
  id: "224386821168037888"
  description: "Chiller pressure monitoring."
  is_abstract: true
  uses:
  - evaporator_pressure_sensor
  - condenser_pressure_sensor
  - differential_pressure_sensor # consider removing or renaming, may not be descriptive enough for WCC
  implements:
  - MONITORING

FDPM:
  id: "9447758858022813696"
  description: "Filter pressure monitoring."
  is_abstract: true
  uses:
  - filter_differential_pressure_sensor
  implements:
  - MONITORING

FDPSM:
  id: "5397007388203024384"
  description: "Filter pressure status monitoring."
  is_abstract: true
  uses:
  - filter_differential_pressure_status
  opt_uses:
  - filter_alarm
  implements:
  - MONITORING

# Chilled water valve control

CHWDC:
  id: "16581460667777679360"
  description: "Chilled water valve monitoring on discharge side."
  is_abstract: true
  opt_uses:
  - leaving_cooling_coil_temperature_sensor
  - cooling_thermal_power_capacity
  - chilled_water_valve_percentage_sensor
  - chilled_water_flowrate_sensor
  uses:
  - discharge_air_temperature_sensor
  - discharge_air_temperature_setpoint
  - chilled_water_valve_percentage_command
  implements:
  - CONTROL

CHWSC:
  id: "4836072839595425792"
  description: "Chilled water valve monitoring on supply side."
  is_abstract: true
  opt_uses:
  - leaving_cooling_coil_temperature_sensor
  - cooling_thermal_power_capacity
  - chilled_supply_water_temperature_sensor
  - chilled_water_valve_percentage_sensor
  - cooling_request_count
  - supply_air_relative_humidity_sensor
  uses:
  - supply_air_temperature_sensor
  - supply_air_temperature_setpoint
  - chilled_water_valve_percentage_command
  implements:
  - CONTROL

CHWSDC:
  id: "2207518769582964736"
  description: "Chilled water valve monitoring on supply side."
  is_abstract: true
  opt_uses:
  - leaving_cooling_coil_temperature_sensor
  - cooling_thermal_power_capacity
  - chilled_water_valve_percentage_sensor
  uses:
  - supply_air_temperature_sensor
  - supply_air_heating_temperature_setpoint
  - supply_air_cooling_temperature_setpoint
  - chilled_water_valve_percentage_command
  implements:
  - CONTROL

CHW2XSC:
  id: "14565396147087605760"
  description: "Two chilled water valves."
  is_abstract: true
  opt_uses:
  - leaving_cooling_coil_temperature_sensor
  - cooling_thermal_power_capacity
  - chilled_supply_water_temperature_sensor
  - chilled_water_valve_percentage_sensor
  - cooling_request_count
  uses:
  - supply_air_temperature_sensor
  - supply_air_temperature_setpoint
  - chilled_water_valve_percentage_command_1
  - chilled_water_valve_percentage_command_2
  implements:
  - CONTROL

CHWRC:
  id: "10816853144743444480"
  description: "Chilled water valve monitoring on return side."
  is_abstract: true
  opt_uses:
  - discharge_air_temperature_sensor
  - leaving_cooling_coil_temperature_sensor
  - cooling_thermal_power_capacity
  - return_air_relative_humidity_sensor
  - chilled_water_valve_percentage_sensor
  - chilled_water_flowrate_sensor
  uses:
  - return_air_temperature_setpoint
  - return_air_temperature_sensor
  - chilled_water_valve_percentage_command
  implements:
  - CONTROL

CHWZC:
  id: "2746402612495515648"
  description: "Chilled water valve monitoring on zone side (DSP, CSP)."
  is_abstract: true
  opt_uses:
  - discharge_air_temperature_sensor
  - leaving_cooling_coil_temperature_sensor
  - cooling_thermal_power_capacity
  - chilled_water_valve_percentage_sensor
  - chilled_supply_water_isolation_valve_command
  - chilled_supply_water_isolation_valve_status
  - chilled_supply_water_temperature_sensor
  uses:
  - zone_air_cooling_temperature_setpoint
  - zone_air_temperature_sensor
  - chilled_water_valve_percentage_command
  implements:
  - CONTROL

CHWZTC:
  id: "14203560064526057472"
  description: "Chilled water valve monitoring on zone side (ZTC)."
  is_abstract: true
  opt_uses:
  - discharge_air_temperature_sensor
  - leaving_cooling_coil_temperature_sensor
  - cooling_thermal_power_capacity
  - chilled_water_flowrate_sensor
  - chilled_water_valve_percentage_sensor
  uses:
  - zone_air_temperature_setpoint
  - zone_air_temperature_sensor
  - chilled_water_valve_percentage_command
  implements:
  - CONTROL

CHWPVM:
  id: "10410116305838407680"
  description: "Chilled water pressure valve command and position monitoring (without regard to what controls it)."
  is_abstract: true
  opt_uses:
  - chilled_water_flowrate_sensor
  uses:
  - chilled_water_valve_percentage_sensor
  implements:
  - OPERATIONAL

CHWZTC2X:
  id: "12977168093439590400"
  description: "Chilled water valve control on zone side (ZTC) for two separate zones. Chilled water valve controls to the worst zone."
  is_abstract: true
  opt_uses:
  - discharge_air_temperature_sensor_1
  - discharge_air_temperature_sensor_2
  - leaving_cooling_coil_temperature_sensor
  - cooling_thermal_power_capacity
  - chilled_water_flowrate_sensor
  - chilled_water_valve_percentage_sensor
  uses:
  - zone_air_temperature_setpoint_1
  - zone_air_temperature_setpoint_2
  - zone_air_temperature_sensor_1
  - zone_air_temperature_sensor_2
  - chilled_water_valve_percentage_command
  implements:
  - CONTROL

# DX Control

DXZTC:
  id: "13699156906260561920"
  description: "Compressor run control on zone side (ZTC)."
  is_abstract: true
  opt_uses:
  - discharge_air_temperature_sensor
  - leaving_cooling_coil_temperature_sensor
  - cooling_thermal_power_capacity
  - cooling_percentage_command
  - compressor_speed_percentage_command
  - compressor_run_time_accumulator
  uses:
  - zone_air_temperature_setpoint
  - zone_air_temperature_sensor
  - compressor_run_command
  - compressor_run_status
  implements:
  - CONTROL

DX2ZTC:
  id: "7764960709758156800"
  description: "Compressor run control on zone side (ZTC)."
  is_abstract: true
  opt_uses:
  - discharge_air_temperature_sensor
  - leaving_cooling_coil_temperature_sensor
  - cooling_thermal_power_capacity
  - cooling_percentage_command
  - compressor_speed_percentage_command
  - compressor_run_time_accumulator_1
  - compressor_run_time_accumulator_2   
  uses:
  - zone_air_temperature_setpoint
  - zone_air_temperature_sensor
  - compressor_run_command_1
  - compressor_run_command_2
  - compressor_run_status_1
  - compressor_run_status_2
  implements:
  - CONTROL

DXZC:
  id: "5052245621709209600"
  description: "Compressor run control on zone side (DSP, CSP)."
  is_abstract: true
  opt_uses:
  - discharge_air_temperature_sensor
  - leaving_cooling_coil_temperature_sensor
  - cooling_thermal_power_capacity
  - cooling_percentage_command
  - compressor_speed_percentage_command
  uses:
  - zone_air_cooling_temperature_setpoint
  - zone_air_temperature_sensor
  - compressor_run_command
  - compressor_run_status
  implements:
  - CONTROL


DXDSPRTC:
  id: "13463632719497920512"
  description: "Compressor run control with dual return temp control."
  is_abstract: true
  opt_uses:
  - discharge_air_temperature_sensor
  - leaving_cooling_coil_temperature_sensor
  - cooling_thermal_power_capacity
  - cooling_percentage_command
  - compressor_speed_percentage_command
  uses:
  - return_air_cooling_temperature_setpoint
  - return_air_heating_temperature_setpoint
  - return_air_temperature_sensor
  - compressor_run_command
  - compressor_run_status
  implements:
  - CONTROL


DX2ZC:
  id: "5844879156126416896"
  description: "Two compressor run control on zone side (DSP, CSP)."
  is_abstract: true
  opt_uses:
  - discharge_air_temperature_sensor
  - leaving_cooling_coil_temperature_sensor
  - cooling_thermal_power_capacity
  - cooling_percentage_command
  - compressor_speed_percentage_command
  uses:
  - zone_air_cooling_temperature_setpoint
  - zone_air_temperature_sensor
  - compressor_run_command_1
  - compressor_run_command_2
  - compressor_run_status_1
  - compressor_run_status_2
  implements:
  - CONTROL

DX3ZC:
  id: "14059444876450201600"
  description: "Three compressor run control on zone side."
  is_abstract: true
  opt_uses:
  - discharge_air_temperature_sensor
  - leaving_cooling_coil_temperature_sensor
  - cooling_thermal_power_capacity
  - cooling_percentage_command
  - compressor_speed_percentage_command
  uses:
  - compressor_run_command_1
  - compressor_run_command_2
  - compressor_run_command_3
  - compressor_run_status_1
  - compressor_run_status_2
  - compressor_run_status_3
  - zone_air_temperature_sensor
  - zone_air_cooling_temperature_setpoint
  implements:
  - CONTROL

DX4ZC:
  id: "7395665540313776128"
  description: "Four compressor run control on zone side."
  is_abstract: true
  opt_uses:
  - discharge_air_temperature_sensor
  - leaving_cooling_coil_temperature_sensor
  - cooling_thermal_power_capacity
  - cooling_percentage_command
  - compressor_speed_percentage_command
  uses:
  - compressor_run_command_1
  - compressor_run_command_2
  - compressor_run_command_3
  - compressor_run_command_4
  - compressor_run_status_1
  - compressor_run_status_2
  - compressor_run_status_3
  - compressor_run_status_4
  - zone_air_temperature_sensor
  - zone_air_cooling_temperature_setpoint
  implements:
  - CONTROL

DX2ZC2X:
  id: "2288583562875633664"
  description: "Two compressor run control on zone side (DSP, CSP) with two zone temp sensors."
  is_abstract: true
  opt_uses:
  - discharge_air_temperature_sensor
  - leaving_cooling_coil_temperature_sensor
  - cooling_thermal_power_capacity
  - cooling_percentage_command
  - compressor_speed_percentage_command
  uses:
  - zone_air_cooling_temperature_setpoint
  - zone_air_temperature_sensor_1
  - zone_air_temperature_sensor_2
  - compressor_run_command_1
  - compressor_run_command_2
  - compressor_run_status_1
  - compressor_run_status_2
  implements:
  - CONTROL

DXSC:
  id: "2530229830381731840"
  description: "Compressor run control on supply air side (STC)."
  opt_uses:
  - leaving_cooling_coil_temperature_sensor
  - cooling_thermal_power_capacity
  - cooling_percentage_command #Serves as a duty cycle for single-stage DX sections.
  - compressor_speed_percentage_command
  - cooling_request_count
  uses:
  - compressor_run_status
  - compressor_run_command
  - supply_air_temperature_sensor
  - supply_air_temperature_setpoint
  implements:
  - CONTROL

DX2SC:
  id: "11753601867236507648"
  description: "Two compressor run control on supply air side."
  is_abstract: true
  opt_uses:
  - leaving_cooling_coil_temperature_sensor
  - cooling_thermal_power_capacity
  - cooling_percentage_command
  - compressor_speed_percentage_command
  - cooling_request_count
  uses:
  - compressor_run_command_1
  - compressor_run_command_2
  - compressor_run_status_1
  - compressor_run_status_2
  - supply_air_temperature_sensor
  - supply_air_temperature_setpoint
  implements:
  - CONTROL

DX3SC:
  id: "7141915848809119744"
  description: "Three compressor run control on supply air side."
  is_abstract: true
  opt_uses:
  - leaving_cooling_coil_temperature_sensor
  - cooling_thermal_power_capacity
  - cooling_percentage_command
  - compressor_speed_percentage_command
  - cooling_request_count
  uses:
  - compressor_run_command_1
  - compressor_run_command_2
  - compressor_run_command_3
  - compressor_run_status_1
  - compressor_run_status_2
  - compressor_run_status_3
  - supply_air_temperature_sensor
  - supply_air_temperature_setpoint
  implements:
  - CONTROL

DX4SC:
  id: "16365287885663895552"
  description: "Four compressor run control on supply air side."
  is_abstract: true
  opt_uses:
  - leaving_cooling_coil_temperature_sensor
  - cooling_thermal_power_capacity
  - cooling_percentage_command
  - compressor_speed_percentage_command
  - cooling_request_count
  uses:
  - compressor_run_status_1
  - compressor_run_status_2
  - compressor_run_status_3
  - compressor_run_status_4
  - compressor_run_command_1
  - compressor_run_command_2
  - compressor_run_command_3
  - compressor_run_command_4
  - supply_air_temperature_sensor
  - supply_air_temperature_setpoint
  implements:
  - CONTROL


DX2SDC:
  id: "17195498329471975424"
  description: "Two compressor run control on supply air side (dual temp setpoint)."
  is_abstract: true
  opt_uses:
  - leaving_cooling_coil_temperature_sensor
  - cooling_thermal_power_capacity
  - cooling_percentage_command
  - compressor_speed_percentage_command
  uses:
  - compressor_run_command_1
  - compressor_run_command_2
  - compressor_run_status_1
  - compressor_run_status_2
  - supply_air_temperature_sensor
  - supply_air_heating_temperature_setpoint
  - supply_air_cooling_temperature_setpoint
  implements:
  - CONTROL


DX4SWC:
  id: "1377308325774884864"
  description: "Four compressor run control on supply water side."
  is_abstract: true
  opt_uses:
  - cooling_thermal_power_capacity
  - cooling_percentage_command
  - compressor_speed_percentage_command
  - compressor_speed_percentage_sensor
  uses:
  - compressor_run_command_1
  - compressor_run_command_2
  - compressor_run_command_3
  - compressor_run_command_4
  - compressor_run_status_1
  - compressor_run_status_2
  - compressor_run_status_3
  - compressor_run_status_4
  - supply_water_temperature_sensor
  - supply_water_temperature_setpoint
  implements:
  - CONTROL

DX2SWC:
  id: "8232701752307089408"
  description: "Two compressor run control on supply water side."
  is_abstract: true
  opt_uses:
  - cooling_thermal_power_capacity
  - cooling_percentage_command
  - compressor_speed_percentage_command
  - compressor_speed_percentage_sensor
  uses:
  - compressor_run_command_1
  - compressor_run_command_2
  - compressor_run_status_1
  - compressor_run_status_2
  - supply_water_temperature_sensor
  - supply_water_temperature_setpoint
  implements:
  - CONTROL


DXSWC:
  id: "11457067979271831552"
  description: "Compressor run control on supply water side."
  is_abstract: true
  opt_uses:
  - cooling_thermal_power_capacity
  - cooling_percentage_command
  - compressor_speed_percentage_command
  - compressor_speed_percentage_sensor
  uses:
  - compressor_run_command
  - compressor_run_status
  - supply_water_temperature_sensor
  - supply_water_temperature_setpoint
  implements:
  - CONTROL

DX5SC:
  id: "10600680362629660672"
  description: "Five compressor run control on supply side."
  is_abstract: true
  opt_uses:
  - leaving_cooling_coil_temperature_sensor
  - cooling_thermal_power_capacity
  - cooling_percentage_command
  - compressor_speed_percentage_command
  - cooling_request_count
  uses:
  - compressor_run_command_1
  - compressor_run_command_2
  - compressor_run_command_3
  - compressor_run_command_4
  - compressor_run_command_5
  - compressor_run_status_1
  - compressor_run_status_2
  - compressor_run_status_3
  - compressor_run_status_4
  - compressor_run_status_5
  - supply_air_temperature_sensor
  - supply_air_temperature_setpoint
  implements:
  - CONTROL

DXRC:
  id: "5628706374012633088"
  description: "Compressor run control on return air side (RC)."
  opt_uses:
  - discharge_air_temperature_sensor
  - leaving_cooling_coil_temperature_sensor
  - cooling_thermal_power_capacity
  - cooling_percentage_command
  - compressor_speed_percentage_command
  uses:
  - return_air_temperature_setpoint
  - return_air_temperature_sensor
  - compressor_run_command
  - compressor_run_status
  implements:
  - CONTROL

DXDC:
  id: "5988994344202272768"
  description: "Compressor run control on discharge air side (DTC)."
  opt_uses:
  - leaving_cooling_coil_temperature_sensor
  - cooling_thermal_power_capacity
  - cooling_percentage_command
  - compressor_speed_percentage_command
  - compressor_run_time_accumulator
  uses:
  - compressor_run_status
  - compressor_run_command
  - discharge_air_temperature_sensor
  - discharge_air_temperature_setpoint
  implements:
  - CONTROL

DX2DC:
  id: "8944903812129226752"
  description: "Two compressor run control on discharge side (DTC)."
  is_abstract: true
  opt_uses:
  - leaving_cooling_coil_temperature_sensor
  - cooling_thermal_power_capacity
  - cooling_percentage_command
  - compressor_speed_percentage_command
  - compressor_run_time_accumulator_1
  - compressor_run_time_accumulator_2  
  uses:
  - discharge_air_temperature_sensor
  - discharge_air_temperature_setpoint
  - compressor_run_command_1
  - compressor_run_command_2
  - compressor_run_status_1
  - compressor_run_status_2
  implements:
  - CONTROL

DX3DC:
  id: "13988935394784182272"
  description: "Three compressor run control on discharge side (DTC)."
  is_abstract: true
  opt_uses:
  - leaving_cooling_coil_temperature_sensor
  - cooling_thermal_power_capacity
  - cooling_percentage_command
  - compressor_speed_percentage_command
  uses:
  - discharge_air_temperature_sensor
  - discharge_air_temperature_setpoint
  - compressor_run_command_1
  - compressor_run_command_2
  - compressor_run_command_3
  - compressor_run_status_1
  - compressor_run_status_2
  - compressor_run_status_3
  implements:
  - CONTROL

HPSC:
  id: "15212366381057048576"
  description: "Supply side heat pump control."
  is_abstract: true
  opt_uses:
  - cooling_thermal_power_capacity
  - heating_thermal_power_capacity
  - compressor_speed_percentage_command
  - cooling_request_count
  - heating_request_count
  uses:
  - supply_air_temperature_sensor
  - supply_air_temperature_setpoint
  - compressor_run_command
  - compressor_run_status
  - reversing_valve_command
  implements:
  - CONTROL

HP2SC:
  id: "3360440274189811712"
  description: "Supply side heat pump control."
  is_abstract: true
  opt_uses:
  - cooling_thermal_power_capacity
  - heating_thermal_power_capacity
  - compressor_speed_percentage_command
  - cooling_request_count
  - heating_request_count
  uses:
  - supply_air_temperature_sensor
  - supply_air_temperature_setpoint
  - compressor_run_command_1
  - compressor_run_command_2
  - compressor_run_status_1
  - compressor_run_status_2
  - reversing_valve_command
  implements:
  - CONTROL

HPDC:
  id: "3683151334988578816"
  description: "Discharge side heat pump control."
  is_abstract: true
  opt_uses:
  - cooling_thermal_power_capacity
  - heating_thermal_power_capacity
  - compressor_speed_percentage_command
  uses:
  - discharge_air_temperature_sensor
  - discharge_air_temperature_setpoint
  - compressor_run_command
  - compressor_run_status
  - reversing_valve_command
  implements:
  - CONTROL

HPZTC:
  id: "4115496899216146432"
  description: "Zone temp heat pump control (ZTC)."
  is_abstract: true
  opt_uses:
  - discharge_air_temperature_sensor
  - cooling_thermal_power_capacity
  - heating_thermal_power_capacity
  - compressor_speed_percentage_command
  uses:
  - zone_air_temperature_setpoint
  - zone_air_temperature_sensor
  - compressor_run_command
  - compressor_run_status
  - reversing_valve_command
  implements:
  - CONTROL

HPZC:
  id: "15428539163170832384"
  description: "Zone temp heat pump control (CSP or DSP)."
  is_abstract: true
  opt_uses:
  - discharge_air_temperature_sensor
  - cooling_thermal_power_capacity
  - heating_thermal_power_capacity
  - compressor_speed_percentage_command
  uses:
  - zone_air_cooling_temperature_setpoint
  - zone_air_heating_temperature_setpoint
  - zone_air_temperature_sensor
  - compressor_run_command
  - compressor_run_status
  - reversing_valve_command
  implements:
  - CONTROL

HP2ZC:
  id: "16221172697588039680"
  description: "Zone temp heat pump control with two compressors."
  is_abstract: true
  opt_uses:
  - discharge_air_temperature_sensor
  - cooling_thermal_power_capacity
  - heating_thermal_power_capacity
  - compressor_speed_percentage_command
  uses:
  - zone_air_cooling_temperature_setpoint
  - zone_air_heating_temperature_setpoint
  - zone_air_temperature_sensor
  - compressor_run_command_1
  - compressor_run_command_2
  - compressor_run_status_1
  - compressor_run_status_2
  - reversing_valve_command
  implements:
  - CONTROL

HWDC:
  id: "16507327195786510336"
  description: "Heating water valve monitoring on discharge air side."
  is_abstract: true
  opt_uses:
  - heating_water_valve_percentage_sensor
  - heating_thermal_power_capacity
  - discharge_air_relative_humidity_sensor
  - heating_water_flowrate_sensor
  uses:
  - heating_water_valve_percentage_command
  - discharge_air_temperature_setpoint
  - discharge_air_temperature_sensor
  implements:
  - CONTROL

HWRC:
  id: "17386253701286461440"
  description: "Heating water valve monitoring on discharge air side."
  is_abstract: true
  opt_uses:
  - heating_water_valve_percentage_sensor
  - heating_thermal_power_capacity
  - discharge_air_relative_humidity_sensor
  - heating_water_flowrate_sensor
  uses:
  - heating_water_valve_percentage_command
  - return_air_temperature_setpoint
  - return_air_temperature_sensor
  implements:
  - CONTROL

HWSC:
  id: "12906523371843354624"
  description: "Heating water valve monitoring on supply air side."
  is_abstract: true
  opt_uses:
  - heating_water_valve_percentage_sensor
  - heating_thermal_power_capacity
  - leaving_heating_coil_temperature_sensor
  - heating_request_count
  uses:
  - heating_water_valve_percentage_command
  - supply_air_temperature_setpoint
  - supply_air_temperature_sensor
  implements:
  - CONTROL

HW2SC:
  id: "15111346551231873024"
  description: "Two heating water valves on supply air side."
  is_abstract: true
  opt_uses:
  - heating_thermal_power_capacity
  - leaving_heating_coil_temperature_sensor
  - heating_request_count
  uses:
  - heating_water_valve_percentage_command_1
  - heating_water_valve_percentage_command_2
  - supply_air_temperature_setpoint
  - supply_air_temperature_sensor
  implements:
  - CONTROL

HWZC:
  id: "12546235401653714944"
  description: "Heating water valve monitoring on zone side (DSP/CSP)."
  is_abstract: true
  opt_uses:
  - discharge_air_temperature_sensor
  - heating_water_valve_percentage_sensor
  - heating_thermal_power_capacity
  - heating_supply_water_isolation_valve_command
  - heating_supply_water_isolation_valve_status
  uses:
  - heating_water_valve_percentage_command
  - zone_air_heating_temperature_setpoint
  - zone_air_temperature_sensor
  implements:
  - CONTROL

HWZTC:
  id: "2674345018457587712"
  description: "Heating water valve monitoring on zone side (ZTC)."
  is_abstract: true
  opt_uses:
  - discharge_air_temperature_sensor
  - heating_water_valve_percentage_sensor
  - heating_thermal_power_capacity
  - heating_water_flowrate_sensor
  uses:
  - heating_water_valve_percentage_command
  - zone_air_temperature_setpoint
  - zone_air_temperature_sensor
  implements:
  - CONTROL

HWSWC:
  id: "8294837353415966720"
  description: "Heating water valve monitoring on supply water side."
  is_abstract: true
  opt_uses:
  - heating_water_valve_percentage_sensor
  - heating_thermal_power_capacity
  - return_water_temperature_sensor
  uses:
  - heating_water_valve_percentage_command
  - supply_water_temperature_setpoint
  - supply_water_temperature_sensor
  implements:
  - CONTROL

PHWSC:
  id: "17518209390270742528"
  description: "Preheating water valve monitoring on supply air side."
  is_abstract: true
  opt_uses:
  - leaving_air_preheating_coil_temperature_sensor
  uses:
  - preheating_water_valve_percentage_command
  - supply_air_temperature_setpoint
  - supply_air_temperature_sensor
  implements:
  - CONTROL
  
HWPVM:
  id: "5829955484802613248"
  description: "Heating water pressure valve command and position monitoring (without regard to what controls it)."
  is_abstract: true
  opt_uses:
  - heating_water_flowrate_sensor
  uses:
  - heating_water_valve_percentage_sensor
  implements:
  - OPERATIONAL
  

HTDC:
  id: "656732385395605504"
  description: "Gas or electric heater control on discharge side."
  is_abstract: true
  opt_uses:
  - heating_thermal_power_capacity
  - heating_percentage_command
  - heater_run_status
  uses:
  - heater_run_command
  - discharge_air_temperature_setpoint
  - discharge_air_temperature_sensor
  implements:
  - CONTROL

HT2DC:
  id: "5268418403822993408"
  description: "Two gas or electric heater control on discharge control."
  is_abstract: true
  opt_uses:
  - heating_thermal_power_capacity
  - heating_percentage_command
  - leaving_heating_coil_temperature_sensor
  uses:
  - heater_run_command_1
  - heater_run_command_2
  - discharge_air_heating_temperature_setpoint
  - discharge_air_temperature_sensor
  implements:
  - CONTROL


HTSC:
  id: "800847573471461376"
  description: "Gas or electric heater control on supply side."
  is_abstract: true
  opt_uses:
  - heating_thermal_power_capacity
  - heating_percentage_command
  - heater_run_status
  - heating_request_count
  uses:
  - heater_run_command
  - supply_air_temperature_setpoint
  - supply_air_temperature_sensor
  implements:
  - CONTROL


HTSDC:
  id: "16700102370461220864"
  description: "Gas or electric heater control on supply side."
  is_abstract: true
  opt_uses:
  - heating_thermal_power_capacity
  - heater_run_status
  - heating_percentage_command
  uses:
  - heater_run_command
  - supply_air_heating_temperature_setpoint
  - supply_air_cooling_temperature_setpoint
  - supply_air_temperature_sensor
  implements:
  - CONTROL



HTRC:
  id: "80271633092182016"
  description: "Gas or electric heater control on return side (RC)."
  is_abstract: true
  opt_uses:
  - heating_thermal_power_capacity
  - discharge_air_temperature_sensor
  - heating_percentage_command
  - heater_run_status
  uses:
  - heater_run_command
  - return_air_temperature_setpoint
  - return_air_temperature_sensor
  implements:
  - CONTROL

HTZC:
  id: "2386114642305875968"
  description: "Gas or electric heater control on zone side (ZC)."
  is_abstract: true
  opt_uses:
  - heating_thermal_power_capacity
  - discharge_air_temperature_sensor
  - heating_percentage_command
  - heater_run_status
  uses:
  - heater_run_command
  - zone_air_heating_temperature_setpoint
  - zone_air_temperature_sensor
  implements:
  - CONTROL

HT2ZC:
  id: "6997800660733263872"
  description: "Two gas or electric heater control on zone side (HSP, DSP)."
  is_abstract: true
  opt_uses:
  - discharge_air_temperature_sensor
  - heating_thermal_power_capacity
  - heating_percentage_command
  uses:
  - heater_run_command_1
  - heater_run_command_2
  - zone_air_heating_temperature_setpoint
  - zone_air_temperature_sensor
  implements:
  - CONTROL

HT2XZTC2X:
  id: "18111271668641955840"
  description: "Two separate heating sections going to two different zones on the device, with independent heating control."
  is_abstract: true
  opt_uses:
  - heating_percentage_command_1
  - discharge_air_temperature_sensor_1
  - heating_percentage_command_2
  - discharge_air_temperature_sensor_2
  uses:
  - zone_air_temperature_setpoint_1
  - zone_air_temperature_sensor_1
  - heater_run_command_1
  - heater_run_status_1
  - zone_air_temperature_setpoint_2
  - zone_air_temperature_sensor_2
  - heater_run_command_2
  - heater_run_status_2
  implements:
  - CONTROL

HT3ZC:
  id: "3504555462265667584"
  description: "Two gas or electric heater control on zone side (HSP, DSP)."
  is_abstract: true
  opt_uses:
  - discharge_air_temperature_sensor
  - heating_thermal_power_capacity
  uses:
  - heater_run_command_1
  - heater_run_command_2
  - heater_run_command_3
  - zone_air_heating_temperature_setpoint
  - zone_air_temperature_sensor
  implements:
  - CONTROL



HTSWC:
  id: "2162764248285970432"
  description: "Two gas or electric heater control on supply water side."
  is_abstract: true
  opt_uses:
  - heating_thermal_power_capacity
  - heating_percentage_command
  uses:
  - heater_run_command
  - supply_water_temperature_sensor
  - supply_water_temperature_setpoint
  implements:
  - CONTROL


HT2SWC:
  id: "10024219610326237184"
  description: "Two gas or electric heater control on supply water side."
  is_abstract: true
  opt_uses:
  - heating_thermal_power_capacity
  - heating_percentage_command
  uses:
  - heater_run_command_1
  - heater_run_command_2
  - supply_water_temperature_sensor
  - supply_water_temperature_setpoint
  implements:
  - CONTROL

HT4SWC:
  id: "15090909928606400512"
  description: "Four gas or electric heater control on supply water side."
  is_abstract: true
  opt_uses:
  - heating_thermal_power_capacity
  - heating_percentage_command
  uses:
  - heater_run_command_1
  - heater_run_command_2
  - heater_run_command_3
  - heater_run_command_4
  - supply_water_temperature_sensor
  - supply_water_temperature_setpoint
  implements:
  - CONTROL


HT2SC:
  id: "5412533591898849280"
  description: "Two gas or electric heater control on supply side."
  is_abstract: true
  opt_uses:
  - heating_thermal_power_capacity
  - heating_percentage_command
  - heating_request_count
  uses:
  - heater_run_command_1
  - heater_run_command_2
  - supply_air_temperature_sensor
  - supply_air_temperature_setpoint
  implements:
  - CONTROL


HT3SC:
  id: "10953790720913178624"
  description: "Three gas or electric heater control on supply side."
  is_abstract: true
  opt_uses:
  - heating_thermal_power_capacity
  - heating_percentage_command
  - heating_request_count
  uses:
  - heater_run_command_1
  - heater_run_command_2
  - heater_run_command_3
  - supply_air_temperature_sensor
  - supply_air_temperature_setpoint
  implements:
  - CONTROL


HT4SC:
  id: "13793873235923697664"
  description: "Four gas or electric heater control on supply side."
  is_abstract: true
  opt_uses:
  - heating_thermal_power_capacity
  - heating_percentage_command
  - heating_request_count
  uses:
  - heater_run_command_1
  - heater_run_command_2
  - heater_run_command_3
  - heater_run_command_4
  - supply_air_temperature_sensor
  - supply_air_temperature_setpoint
  implements:
  - CONTROL

HT2SDC:
  id: "7476730333606445056"
  description: "Two gas or electric heater control on supply side (dual setpoint)."
  is_abstract: true
  opt_uses:
  - heating_thermal_power_capacity
  - heating_percentage_command
  uses:
  - heater_run_command_1
  - heater_run_command_2
  - supply_air_temperature_sensor
  - supply_air_heating_temperature_setpoint
  - supply_air_cooling_temperature_setpoint
  implements:
  - CONTROL

HTVSC:
  id: "14635905628753625088"
  description: "Variable gas to electric control on supply air side."
  is_abstract: true
  opt_uses:
  - heating_thermal_power_capacity
  - heating_request_count
  uses:
  - heater_run_command
  - heater_run_status
  - heating_percentage_command
  - supply_air_temperature_setpoint
  - supply_air_temperature_sensor
  implements:
  - CONTROL

ECON:
  id: "3106690582685155328"
  description: "Economizer mode control"
  is_abstract: true
  opt_uses:
  - low_limit_outside_air_damper_percentage_command
  - supply_air_temperature_sensor
  - outside_air_flowrate_sensor
  - outside_air_flowrate_setpoint
  - return_air_damper_percentage_command
  uses:
  - outside_air_temperature_sensor
  - economizer_mode
  - mixed_air_temperature_sensor
  - supply_air_temperature_setpoint
  - outside_air_damper_percentage_command
  - return_air_temperature_sensor
  implements:
  - CONTROL


ECOND:
  id: "2000353186723921920"
  description: "Economizer mode control - single zone"
  is_abstract: true
  opt_uses:
  - return_air_temperature_sensor
  - outside_air_flowrate_sensor
  - outside_air_flowrate_setpoint
  - mixed_air_temperature_sensor
  - outside_air_damper_percentage_sensor
  - low_limit_outside_air_damper_percentage_command
  - return_air_damper_percentage_command
  uses:
  - outside_air_temperature_sensor
  - economizer_mode
  - discharge_air_temperature_sensor
  - discharge_air_temperature_setpoint
  - outside_air_damper_percentage_command
  implements:
  - CONTROL

ECONM:
  id: "8728731030015442944"
  description: "Economizer mode control"
  is_abstract: true
  opt_uses:
  - outside_air_flowrate_sensor
  - outside_air_flowrate_setpoint
  - supply_air_temperature_sensor
  - outside_air_damper_percentage_sensor
  - low_limit_outside_air_damper_percentage_command
  - return_air_damper_percentage_command
  uses:
  - outside_air_temperature_sensor
  - economizer_mode
  - mixed_air_temperature_sensor
  - mixed_air_temperature_setpoint
  - outside_air_damper_percentage_command
  - return_air_temperature_sensor
  implements:
  - CONTROL

ECONM2X:
  id: "10998545242210172928"
  description: "Economizer mode control"
  is_abstract: true
  opt_uses:
  - outside_air_flowrate_sensor
  - outside_air_flowrate_setpoint
  - supply_air_temperature_sensor
  - outside_air_damper_percentage_sensor
  - low_limit_outside_air_damper_percentage_command
  - return_air_damper_percentage_command
  uses:
  - outside_air_temperature_sensor
  - economizer_mode
  - mixed_air_temperature_sensor_1
  - mixed_air_temperature_sensor_2
  - mixed_air_temperature_setpoint
  - outside_air_damper_percentage_command
  - return_air_temperature_sensor
  implements:
  - CONTROL

ECONMD:
  id: "15646260057656524800"
  description: "Economizer mode control - single zone"
  is_abstract: true
  opt_uses:
  - low_limit_outside_air_damper_percentage_command
  - discharge_air_temperature_sensor
  - outside_air_flowrate_sensor
  - outside_air_flowrate_setpoint
  - return_air_temperature_sensor
  - outside_air_damper_percentage_sensor
  - return_air_damper_percentage_command
  uses:
  - outside_air_temperature_sensor
  - economizer_mode
  - mixed_air_temperature_sensor
  - mixed_air_temperature_setpoint
  - outside_air_damper_percentage_command
  implements:
  - CONTROL

ECONZ:
  id: "10070803718971850752"
  description: "Economizer mode control - single room"
  is_abstract: true
  opt_uses:
  - low_limit_outside_air_damper_percentage_command
  - discharge_air_temperature_sensor
  - outside_air_flowrate_sensor
  - outside_air_relative_humidity_sensor
  - outside_air_flowrate_setpoint
  - return_air_temperature_sensor
  - mixed_air_temperature_sensor
  - outside_air_damper_percentage_sensor
  - return_air_damper_percentage_command
  uses:
  - outside_air_temperature_sensor
  - economizer_mode
  - zone_air_temperature_sensor
  - zone_air_cooling_temperature_setpoint
  - outside_air_damper_percentage_command
  implements:
  - CONTROL
VOADM:
  id: "12330062619539931136"
  description: "Variable outside air damper monitoring."
  is_abstract: true
  opt_uses:
  - economizer_mode
  - mixed_air_temperature_sensor
  - outside_air_damper_percentage_sensor
  - low_limit_outside_air_damper_percentage_command
  uses:
  - outside_air_temperature_sensor
  - outside_air_damper_percentage_command
  implements:
  - MONITORING

BYPDM:
  id: "7718376601112543232"
  description: "Bypass damper monitoring."
  is_abstract: true
  uses:
  - bypass_air_damper_percentage_command
  implements:
  - MONITORING


OAFM:
  id: "7386573678663696384"
  description: "Outside air flow monitoring"
  is_abstract: true
  opt_uses:
  - outside_air_temperature_sensor
  - outside_air_damper_percentage_sensor
  uses:
  - outside_air_flowrate_sensor
  implements:
  - MONITORING

OAFMC:
  id: "16941748637967319040"
  description: "Outside air flow control with minimum setpoint."
  is_abstract: true
  opt_uses:
  - economizer_mode
  - mixed_air_temperature_sensor
  uses:
  - ventilation_outside_air_flowrate_setpoint
  - outside_air_flowrate_sensor
  - outside_air_damper_percentage_command
  implements:
  - CONTROL

OAMC:
  id: "9583248377378766848"
  description: "Outside air flow control."
  is_abstract: true
  opt_uses:
  - outside_air_flowrate_sensor
  uses:
  - outside_air_damper_percentage_sensor
  - outside_air_damper_percentage_command
  implements:
  - CONTROL


OFC:
  id: "18252070729648439296"
  description: "Outside air flow control monitoring (without a damper)."
  is_abstract: true
  uses:
  - outside_air_flowrate_setpoint
  - outside_air_flowrate_sensor
  implements:
  - OPERATIONAL

SFM:
  id: "1953769078078308352"
  description: "Supply air flow monitoring."
  is_abstract: true
  uses:
  - supply_air_flowrate_sensor
  implements:
  - MONITORING

SFC:
  id: "11177141114933084160"
  description: "Supply air flow control."
  is_abstract: true
  uses:
  - supply_air_flowrate_setpoint
  - supply_air_flowrate_sensor
  implements:
  - OPERATIONAL

RFC:
  id: "6565455096505696256"
  description: "Return air flow control."
  is_abstract: true
  uses:
  - return_air_flowrate_setpoint
  - return_air_flowrate_sensor
  implements:
  - OPERATIONAL

SARC:
  id: "15788827133360472064"
  description: "AHU supply air reset control."
  is_abstract: true
  opt_uses:
  - supply_air_flowrate_sensor
  - heating_request_count
  uses:
  - supply_air_temperature_setpoint
  - supply_air_static_pressure_setpoint
  - cooling_request_count
  - pressurization_request_count
  implements:
  - CONTROL

RWISOVPC:
  id: "13482984124146778112"
  description: "Return water isolation valve percentage monitoring."
  is_abstract: true
  opt_uses:
  - run_command
  uses:
  - return_water_valve_percentage_sensor
  - return_water_valve_percentage_command
  implements:
  - OPERATIONAL

CHWISOVM:
  id: "8871298105719390208"
  description: "Chilled water isolation valve monitoring."
  is_abstract: true
  opt_uses:
  - run_command
  uses:
  - chilled_water_isolation_valve_command
  - chilled_water_isolation_valve_status
  implements:
  - MONITORING

CDWISOVM:
  id: "18094670142574166016"
  description: "Condensing water isolation valve monitoring."
  is_abstract: true
  opt_uses:
  - run_command
  uses:
  - condensing_water_isolation_valve_command
  - condensing_water_isolation_valve_status
  implements:
  - MONITORING

CDWISOVPM:
  id: "512617197319749632"
  description: "Condensing water isolation valve percentage monitoring."
  is_abstract: true
  opt_uses:
  - run_command
  uses:
  - condensing_water_isolation_valve_percentage_command
  - condensing_water_isolation_valve_percentage_sensor
  implements:
  - MONITORING

CDWPVM:
  id: "7446747751028621312"
  description: "Condensing water pressure valve command and position monitoring (without regard to what controls it)."
  is_abstract: true
  opt_uses:
  - condensing_water_flowrate_sensor
  uses:
  - condensing_water_valve_percentage_sensor
  implements:
  - OPERATIONAL

CDWFRSM:
  id: "14620379425057800192"
  description: "Condenser water flowrate status monitoring."
  is_abstract: true
  uses:
  - condensing_water_flowrate_status
  implements:
  - OPERATIONAL

BYPVPM:
  id: "9735989234174525440"
  description: "Bypass water valve percentage monitoring."
  is_abstract: true
  opt_uses:
  - bypass_valve_percentage_sensor
  uses:
  - bypass_valve_percentage_command
  implements:
  - MONITORING

MWVPM:
  id: "5124303215747137536"
  description: "Make-up water valve percentage monitoring."
  is_abstract: true
  uses:
  - makeup_water_valve_percentage_command
  implements:
  - MONITORING

HXSWISOVPM:
  id: "11812289399880679424"
  description: "Heat exchanger supply isolation water valve percentage monitoring."
  is_abstract: true
  uses:
  - heat_exchange_supply_water_isolation_valve_percentage_command
  - heat_exchange_supply_water_isolation_valve_percentage_sensor
  implements:
  - MONITORING

HXRWISOVPM:
  id: "14124324858582007808"
  description: "Heat exchanger return isolation water valve percentage monitoring."
  is_abstract: true
  uses:
  - heat_exchange_return_water_isolation_valve_percentage_command
  - heat_exchange_return_water_isolation_valve_percentage_sensor
  implements:
  - MONITORING

HXSWISOVM:
  id: "18037952934766968832"
  description: "Heat exchanger supply isolation water valve monitoring."
  is_abstract: true
  uses:
  - heat_exchange_supply_water_isolation_valve_command
  - heat_exchange_supply_water_isolation_valve_status
  implements:
  - MONITORING

HXRWISOVM:
  id: "9182187217496309760"
  description: "Heat exchanger return isolation water valve monitoring."
  is_abstract: true
  uses:
  - heat_exchange_return_water_isolation_valve_command
  - heat_exchange_return_water_isolation_valve_status
  implements:
  - MONITORING

PWISOVM:
  id: "2818460206533443584"
  description: "Process water iso valve monitoring."
  is_abstract: true
  uses:
  - process_water_isolation_valve_command
  implements:
  - MONITORING

PWVPM:
  id: "12041832243388219392"
  description: "Process water valve percentage monitoring."
  is_abstract: true
  uses:
  - process_water_valve_percentage_command
  implements:
  - MONITORING

CHWBZC:
  id: "16609945715518472192"
  description: "Chilled water valve binary (open/closed) control."
  is_abstract: true
  implements:
  - OPERATIONAL
  uses:
  - chilled_water_valve_command
  - zone_air_temperature_sensor
  - zone_air_cooling_temperature_setpoint

CHWBYPVPM:
  id: "7430146224960831488"
  description: "Chilled water bypass valve percentage monitoring."
  is_abstract: true
  uses:
  - chilled_water_bypass_valve_percentage_sensor
  - chilled_water_bypass_valve_percentage_command
  implements:
  - MONITORING

MXVPM:
  id: "16653518261815607296"
  description: "Mixing valve percent monitoring."
  is_abstract: true
  uses:
  - mixing_valve_percentage_command
  implements:
  - MONITORING

WFRM:
  id: "1665538701926596608"
  description: "Water flowrate monitoring."
  is_abstract: true
  uses:
  - flowrate_sensor
  implements:
  - MONITORING

WFRC:
  id: "10888910738781372416"
  description: "Water flowrate control."
  is_abstract: true
  uses:
  - flowrate_sensor
  - flowrate_setpoint
  implements:
  - OPERATIONAL

MWFRC:
  id: "6277224720353984512"
  description: "Minimum water flowrate control."
  is_abstract: true
  uses:
  - flowrate_sensor
  - low_limit_flowrate_setpoint
  implements:
  - OPERATIONAL

CHWFRM:
  id: "15500596757208760320"
  description: "Chilled water flowrate monitoring."
  is_abstract: true
  uses:
  - chilled_water_flowrate_sensor
  implements:
  - MONITORING

SEPM:
  id: "3971381711140290560"
  description: "Shade extent monitoring."
  is_abstract: true
  uses:
  - shade_extent_percentage_command
  implements:
  - MONITORING

STPM:
  id: "13194753747995066368"
  description: "Shade tilt monitoring."
  is_abstract: true
  uses:
  - shade_tilt_percentage_command
  implements:
  - MONITORING

IGM:
  id: "8583067729567678464"
  description: "Inlet guidevane monitoring."
  is_abstract: true
  uses:
  - inlet_guidevane_percentage_sensor
  implements:
  - OPERATIONAL

CLPM:
  id: "17806439766422454272"
  description: "Cooling thermal monitoring."
  is_abstract: true
  uses:
  - cooling_thermal_power_sensor
  implements:
  - MONITORING

PCLPM:
  id: "1089077949623173120"
  description: "Process cooling thermal monitoring."
  is_abstract: true
  uses:
  - process_cooling_thermal_power_sensor
  implements:
  - MONITORING


### POTENTIALLY ONE-OFF TYPES ###
DDCO:
  id: "10312449986477948928"
  description: "Flow control - dual duct, but only cooling."
  is_abstract: true
  uses:
  - cooling_air_flowrate_setpoint_2
  - cooling_air_flowrate_setpoint_1
  - cooling_air_flowrate_sensor_2
  - cooling_air_flowrate_sensor_1
  - cooling_air_damper_percentage_command_2
  - cooling_air_damper_percentage_command_1
  implements:
  - CONTROL

FDPM2X:
  id: "871492295067697152"
  description: "Filter pressure monitoring (2 sensors)."
  is_abstract: true
  uses:
  - filter_differential_pressure_sensor_1
  - filter_differential_pressure_sensor_2
  implements:
  - MONITORING

FDPSM2X:
  id: "14032659673685950464"
  description: "Filter pressure status monitoring (2 sensors)."
  is_abstract: true
  uses:
  - filter_differential_pressure_status_1
  - filter_differential_pressure_status_2
  opt_uses:
  - filter_alarm_1
  - filter_alarm_2
  implements:
  - MONITORING

FDPM3X:
  id: "16670119787883397120"
  description: "Filter pressure monitoring (3 sensors)."
  is_abstract: true
  uses:
  - filter_differential_pressure_sensor_1
  - filter_differential_pressure_sensor_2
  - filter_differential_pressure_sensor_3
  implements:
  - MONITORING

FDPM4X:
  id: "5700763968050561024"
  description: "Filter pressure monitoring (4 sensors)."
  is_abstract: true
  uses:
  - filter_differential_pressure_sensor_1
  - filter_differential_pressure_sensor_2
  - filter_differential_pressure_sensor_3
  - filter_differential_pressure_sensor_4
  implements:
  - MONITORING

CO2C2X:
  id: "14924136004905336832"
  description: "Carbon dioxide control with dual zone sensors."
  is_abstract: true
  uses:
  - zone_air_co2_concentration_setpoint
  - zone_air_co2_concentration_sensor_1
  - zone_air_co2_concentration_sensor_2
  implements:
  - OPERATIONAL

DSP3X:
  id: "3394920958836867072"
  description: "Dual setpoint zone temp control with 3 temp sensors."
  is_abstract: true
  opt_uses:
  - discharge_air_temperature_sensor
  uses:
  - zone_air_temperature_sensor_1
  - zone_air_temperature_sensor_2
  - zone_air_temperature_sensor_3
  - zone_air_cooling_temperature_setpoint
  - zone_air_heating_temperature_setpoint
  implements:
  - OPERATIONAL


EFSS2X:
  id: "12618292995691642880"
  description: "Exhaust fan start-stop and feedback with two fans."
  is_abstract: true
  opt_uses:
  - exhaust_fan_current_sensor_1
  - exhaust_fan_power_sensor_1
  - exhaust_fan_current_sensor_2
  - exhaust_fan_power_sensor_2
  - exhaust_air_flowrate_capacity
  - exhaust_fan_power_capacity
  uses:
  - exhaust_fan_run_command_1
  - exhaust_fan_run_status_1
  - exhaust_fan_run_command_2
  - exhaust_fan_run_status_2
  implements:
  - OPERATIONAL

EFSS3X:
  id: "8006606977264254976"
  description: "Exhaust fan start-stop and feedback with three fans."
  is_abstract: true
  opt_uses:
  - exhaust_fan_current_sensor_1
  - exhaust_fan_power_sensor_1
  - exhaust_fan_current_sensor_2
  - exhaust_fan_power_sensor_2
  - exhaust_fan_current_sensor_3
  - exhaust_fan_power_sensor_3
  - exhaust_air_flowrate_capacity
  - exhaust_fan_power_capacity
  uses:
  - exhaust_fan_run_command_1
  - exhaust_fan_run_status_1
  - exhaust_fan_run_command_2
  - exhaust_fan_run_status_2
  - exhaust_fan_run_command_3
  - exhaust_fan_run_status_3
  implements:
  - OPERATIONAL

EFSS4X:
  id: "17229979014119030784"
  description: "Exhaust fan start-stop and feedback with four fans."
  is_abstract: true
  opt_uses:
  - exhaust_air_flowrate_capacity
  - exhaust_fan_power_capacity
  - exhaust_fan_current_sensor_1
  - exhaust_fan_power_sensor_1
  - exhaust_fan_current_sensor_2
  - exhaust_fan_power_sensor_2
  - exhaust_fan_current_sensor_3
  - exhaust_fan_power_sensor_3
  - exhaust_fan_current_sensor_4
  - exhaust_fan_power_sensor_4
  uses:
  - exhaust_fan_run_command_1
  - exhaust_fan_run_status_1
  - exhaust_fan_run_command_2
  - exhaust_fan_run_status_2
  - exhaust_fan_run_command_3
  - exhaust_fan_run_status_3
  - exhaust_fan_run_command_4
  - exhaust_fan_run_status_4
  implements:
  - OPERATIONAL

DF2XSS:
  id: "9591874046098669568"
  description: "Discharge fan start-stop and feedback (2 pts)."
  is_abstract: true
  opt_uses:
  - discharge_fan_current_sensor
  - discharge_fan_power_sensor
  uses:
  - discharge_fan_run_status_1
  - discharge_fan_run_status_2
  - discharge_fan_run_command_1
  - discharge_fan_run_command_2
  implements:
  - OPERATIONAL

SFSS2X:
  id: "2241999454230020096"
  description: "Supply fan start-stop and feedback for two fans."
  is_abstract: true
  opt_uses:
  - supply_air_flowrate_capacity
  - supply_fan_power_capacity
  - supply_fan_current_sensor_1
  - supply_fan_current_sensor_2
  - supply_fan_power_sensor_1
  - supply_fan_power_sensor_2
  uses:
  - supply_fan_run_command_1
  - supply_fan_run_status_1
  - supply_fan_run_command_2
  - supply_fan_run_status_2
  implements:
  - OPERATIONAL

SFSS3X:
  id: "11465371491084795904"
  description: "Supply fan start-stop and feedback for three fans."
  is_abstract: true
  opt_uses:
  - supply_air_flowrate_capacity
  - supply_fan_power_capacity
  - supply_fan_current_sensor_1
  - supply_fan_current_sensor_2
  - supply_fan_current_sensor_3
  - supply_fan_power_sensor_1
  - supply_fan_power_sensor_2
  - supply_fan_power_sensor_3
  uses:
  - supply_fan_run_command_1
  - supply_fan_run_status_1
  - supply_fan_run_command_2
  - supply_fan_run_status_2
  - supply_fan_run_command_3
  - supply_fan_run_status_3
  implements:
  - OPERATIONAL

SFSS4X:
  id: "12662092041384099840"
  description: "Supply fan start-stop and feedback for four fans."
  is_abstract: true
  opt_uses:
  - supply_air_flowrate_capacity
  - supply_fan_power_capacity
  - supply_fan_current_sensor_1
  - supply_fan_current_sensor_2
  - supply_fan_current_sensor_3
  - supply_fan_current_sensor_4
  - supply_fan_power_sensor_1
  - supply_fan_power_sensor_2
  - supply_fan_power_sensor_3
  - supply_fan_power_sensor_4
  uses:
  - supply_fan_run_command_1
  - supply_fan_run_status_1
  - supply_fan_run_command_2
  - supply_fan_run_status_2
  - supply_fan_run_command_3
  - supply_fan_run_status_3
  - supply_fan_run_command_4
  - supply_fan_run_status_4
  implements:
  - OPERATIONAL

EFVSC2X:
  id: "6853685472657408000"
  description: "Exhaust fan variable speed control with feedback and sensoring for two fans."
  is_abstract: true
  opt_uses:
  - exhaust_fan_speed_frequency_sensor_1
  - exhaust_fan_speed_percentage_sensor_1
  - exhaust_fan_current_sensor_1
  - exhaust_fan_power_sensor_1
  - exhaust_fan_speed_frequency_sensor_2
  - exhaust_fan_speed_percentage_sensor_2
  - exhaust_fan_current_sensor_2
  - exhaust_fan_power_sensor_2
  uses:
  - exhaust_fan_run_command_1
  - exhaust_fan_run_status_1
  - exhaust_fan_speed_percentage_command_1
  - exhaust_fan_run_command_2
  - exhaust_fan_run_status_2
  - exhaust_fan_speed_percentage_command_2
  implements:
  - OPERATIONAL

EFVSC3X:
  id: "16077057509512183808"
  description: "Exhaust fan variable speed control with feedback and sensoring for three fans."
  is_abstract: true
  opt_uses:
  - exhaust_fan_speed_frequency_sensor_1
  - exhaust_fan_speed_percentage_sensor_1
  - exhaust_fan_current_sensor_1
  - exhaust_fan_power_sensor_1
  - exhaust_fan_speed_frequency_sensor_2
  - exhaust_fan_speed_percentage_sensor_2
  - exhaust_fan_current_sensor_2
  - exhaust_fan_power_sensor_2
  - exhaust_fan_speed_frequency_sensor_3
  - exhaust_fan_speed_percentage_sensor_3
  - exhaust_fan_current_sensor_3
  - exhaust_fan_power_sensor_3
  uses:
  - exhaust_fan_run_command_1
  - exhaust_fan_run_status_1
  - exhaust_fan_speed_percentage_command_1
  - exhaust_fan_run_command_2
  - exhaust_fan_run_status_2
  - exhaust_fan_speed_percentage_command_2
  - exhaust_fan_run_command_3
  - exhaust_fan_run_status_3
  - exhaust_fan_speed_percentage_command_3
  implements:
  - OPERATIONAL

EFVSC4X:
  id: "4547842463443714048"
  description: "Exhaust fan variable speed control with feedback and sensoring for four fans."
  is_abstract: true
  opt_uses:
  - exhaust_fan_speed_frequency_sensor_1
  - exhaust_fan_speed_percentage_sensor_1
  - exhaust_fan_current_sensor_1
  - exhaust_fan_power_sensor_1
  - exhaust_fan_speed_frequency_sensor_2
  - exhaust_fan_speed_percentage_sensor_2
  - exhaust_fan_current_sensor_2
  - exhaust_fan_power_sensor_2
  - exhaust_fan_speed_frequency_sensor_3
  - exhaust_fan_speed_percentage_sensor_3
  - exhaust_fan_current_sensor_3
  - exhaust_fan_power_sensor_3
  - exhaust_fan_speed_frequency_sensor_4
  - exhaust_fan_speed_percentage_sensor_4
  - exhaust_fan_current_sensor_4
  - exhaust_fan_power_sensor_4
  uses:
  - exhaust_fan_run_command_1
  - exhaust_fan_run_status_1
  - exhaust_fan_speed_percentage_command_1
  - exhaust_fan_run_command_2
  - exhaust_fan_run_status_2
  - exhaust_fan_speed_percentage_command_2
  - exhaust_fan_run_command_3
  - exhaust_fan_run_status_3
  - exhaust_fan_speed_percentage_command_3
  - exhaust_fan_run_command_4
  - exhaust_fan_run_status_4
  - exhaust_fan_speed_percentage_command_4
  implements:
  - OPERATIONAL

SFVSC2X:
  id: "13771214500298489856"
  description: "Supply fan variable speed control with feedback and sensoring with two fans."
  is_abstract: true
  opt_uses:
  - supply_fan_speed_frequency_sensor_1
  - supply_fan_speed_percentage_sensor_1
  - supply_fan_current_sensor_1
  - supply_fan_power_sensor_1
  - supply_fan_speed_frequency_sensor_2
  - supply_fan_speed_percentage_sensor_2
  - supply_fan_current_sensor_2
  - supply_fan_power_sensor_2
  uses:
  - supply_fan_run_command_1
  - supply_fan_run_status_1
  - supply_fan_speed_percentage_command_1
  - supply_fan_run_command_2
  - supply_fan_run_status_2
  - supply_fan_speed_percentage_command_2
  implements:
  - OPERATIONAL

SFVSC3X:
  id: "6519182149650743296"
  description: "Supply fan variable speed control with feedback and sensoring with three fans."
  is_abstract: true
  opt_uses:
  - supply_fan_speed_frequency_sensor_1
  - supply_fan_speed_percentage_sensor_1
  - supply_fan_current_sensor_1
  - supply_fan_power_sensor_1
  - supply_fan_speed_frequency_sensor_2
  - supply_fan_speed_percentage_sensor_2
  - supply_fan_current_sensor_2
  - supply_fan_power_sensor_2
  - supply_fan_speed_frequency_sensor_3
  - supply_fan_speed_percentage_sensor_3
  - supply_fan_current_sensor_3
  - supply_fan_power_sensor_3
  uses:
  - supply_fan_run_command_1
  - supply_fan_run_status_1
  - supply_fan_speed_percentage_command_1
  - supply_fan_run_command_2
  - supply_fan_run_status_2
  - supply_fan_speed_percentage_command_2
  - supply_fan_run_command_3
  - supply_fan_run_status_3
  - supply_fan_speed_percentage_command_3
  implements:
  - OPERATIONAL

SFVSC4X:
  id: "17733145221803278336"
  description: "Supply fan variable speed control with feedback and sensoring with four fans."
  is_abstract: true
  opt_uses:
  - supply_fan_speed_frequency_sensor_1
  - supply_fan_speed_percentage_sensor_1
  - supply_fan_current_sensor_1
  - supply_fan_power_sensor_1
  - supply_fan_speed_frequency_sensor_2
  - supply_fan_speed_percentage_sensor_2
  - supply_fan_current_sensor_2
  - supply_fan_power_sensor_2
  - supply_fan_speed_frequency_sensor_3
  - supply_fan_speed_percentage_sensor_3
  - supply_fan_current_sensor_3
  - supply_fan_power_sensor_3
  - supply_fan_speed_frequency_sensor_4
  - supply_fan_speed_percentage_sensor_4
  - supply_fan_current_sensor_4
  - supply_fan_power_sensor_4
  uses:
  - supply_fan_run_command_1
  - supply_fan_run_status_1
  - supply_fan_speed_percentage_command_1
  - supply_fan_run_command_2
  - supply_fan_run_status_2
  - supply_fan_speed_percentage_command_2
  - supply_fan_run_command_3
  - supply_fan_run_status_3
  - supply_fan_speed_percentage_command_3
  - supply_fan_run_command_4
  - supply_fan_run_status_4
  - supply_fan_speed_percentage_command_4
  implements:
  - OPERATIONAL

BYPSSPC:
  id: "622251700748550144"
  description: "Supply static pressure control with bypass damper."
  is_abstract: true
  opt_uses:
  - supply_air_flowrate_sensor
  uses:
  - supply_air_static_pressure_sensor
  - supply_air_static_pressure_setpoint
  - supply_fan_run_command
  - supply_fan_run_status
  - bypass_air_damper_percentage_command
  implements:
  - CONTROL

BYPSSPC2X: # Consider virtual point for instances where dampers control to same value.
  id: "7071406367143100416"
  description: "Supply static pressure control with bypass damper."
  is_abstract: true
  opt_uses:
  - supply_air_flowrate_sensor
  uses:
  - supply_air_static_pressure_sensor
  - supply_air_static_pressure_setpoint
  - supply_fan_run_command
  - supply_fan_run_status
  - bypass_air_damper_percentage_command_1
  - bypass_air_damper_percentage_command_2
  implements:
  - CONTROL

SWISOVM:
  id: "5867537891751624704"
  description: "Supply side isolation valve monitoring."
  is_abstract: true
  uses:
  - supply_water_isolation_valve_command
  - supply_water_isolation_valve_status
  implements:
  - MONITORING

SWISOVPM:
  id: "3561694882537930752"
  description: "Supply side isolation valve monitoring."
  is_abstract: true
  uses:
  - supply_water_isolation_valve_percentage_command
  - supply_water_isolation_valve_percentage_sensor
  implements:
  - MONITORING

RWISOVM:
  id: "9884748759366107136"
  description: "Return side isolation valve monitoring."
  is_abstract: true
  uses:
  - return_water_isolation_valve_command
  - return_water_isolation_valve_status
  implements:
  - MONITORING

RWISOVPM:
  id: "5273062740938719232"
  description: "Return side isolation valve monitoring."
  is_abstract: true
  uses:
  - return_water_isolation_valve_percentage_command
  - return_water_isolation_valve_percentage_sensor
  implements:
  - MONITORING

CICHVISOVM3X:
  id: "2503444627617480704"
  description: "Circuit changeover valve for switching between Hot water system and Chiller "
  is_abstract: true
  uses:
  - circulation_changeover_isolation_valve_status_1
  - circulation_changeover_isolation_valve_status_2
  - circulation_changeover_isolation_valve_status_3
  implements:
  - MONITORING

CHWRWISOVPM:
  id: "10432710170277576704"
  description: "Return side isolation valve monitoring."
  is_abstract: true
  uses:
  - chilled_return_water_isolation_valve_percentage_command
  - chilled_return_water_isolation_valve_percentage_sensor
  implements:
  - MONITORING

CHWRWISOVM:
  id: "10538544761520783360"
  description: "Return side isolation valve monitoring."
  is_abstract: true
  uses:
  - chilled_return_water_isolation_valve_command
  - chilled_return_water_isolation_valve_status
  implements:
  - MONITORING


CHWSWISOVPM:
  id: "493265792670892032"
  description: "Supply side isolation valve monitoring."
  is_abstract: true
  uses:
  - chilled_supply_water_isolation_valve_percentage_command
  - chilled_supply_water_isolation_valve_percentage_sensor
  implements:
  - MONITORING

CHWSWISOVM:
  id: "16767023046174179328"
  description: "Supply side isolation valve monitoring."
  is_abstract: true
  uses:
  - chilled_supply_water_isolation_valve_command
  - chilled_supply_water_isolation_valve_status
  implements:
  - MONITORING


PRWDT:
  id: "73094021186060288"
  description: "Temperature differential across process water."
  is_abstract: true
  implements:
  - MONITORING
  opt_uses:
  - process_cooling_thermal_power_sensor
  uses:
  - process_return_water_temperature_sensor
  - process_supply_water_temperature_sensor

PRWDT2X:
  id: "2264658189855227904"
  description: "Temperature differential across 2 process water headers."
  is_abstract: true
  implements:
  - MONITORING
  opt_uses:
  - process_cooling_thermal_power_sensor_1
  - process_cooling_thermal_power_sensor_2
  uses:
  - process_return_water_temperature_sensor_1
  - process_return_water_temperature_sensor_2
  - process_supply_water_temperature_sensor_1
  - process_supply_water_temperature_sensor_2


PWFRM:
  id: "2595109812513538048"
  description: "Flowrate monitoring for process water."
  is_abstract: true
  implements:
  - MONITORING
  uses:
  - process_water_flowrate_sensor

PWFRM2X:
  id: "9296466058040836096"
  description: "Flowrate monitoring for 2 process water headers."
  is_abstract: true
  implements:
  - MONITORING
  uses:
  - process_water_flowrate_sensor_1
  - process_water_flowrate_sensor_2

PWDPM:
  id: "455899989512552448"
  description: "Differential pressure monitoring for process water."
  is_abstract: true
  implements:
  - MONITORING
  uses:
  - process_water_differential_pressure_sensor

PWDPM2X:
  id: "7200603381453291520"
  description: "Differential pressure monitoring for 2 process water headers."
  is_abstract: true
  implements:
  - MONITORING
  uses:
  - process_water_differential_pressure_sensor_1
  - process_water_differential_pressure_sensor_2


CWRISOVPM:
  id: "5821024151850188800"
  description: "Condensing water return isolation monitoring."
  is_abstract: true
  uses:
  - condensing_return_water_isolation_valve_percentage_sensor
  - condensing_return_water_isolation_valve_percentage_command
  implements:
  - MONITORING

CWRISOVM:
  id: "8126867161063882752"
  description: "Condensing water return isolation monitoring."
  is_abstract: true
  uses:
  - condensing_return_water_isolation_valve_status
  - condensing_return_water_isolation_valve_command
  implements:
  - MONITORING


CWSISOVPM:
  id: "9716637829525667840"
  description: "Condensing water supply isolation monitoring."
  is_abstract: true
  uses:
  - condensing_supply_water_isolation_valve_percentage_sensor
  - condensing_supply_water_isolation_valve_percentage_command
  implements:
  - MONITORING

CWSISOVM:
  id: "1779043486285168640"
  description: "Condensing water supply isolation monitoring."
  is_abstract: true
  uses:
  - condensing_supply_water_isolation_valve_status
  - condensing_supply_water_isolation_valve_command
  implements:
  - MONITORING




CHWRISOVPM:
  id: "17456073789161865216"
  description: "Chilled water return isolation monitoring."
  is_abstract: true
  uses:
  - chilled_return_water_isolation_valve_percentage_sensor
  - chilled_return_water_isolation_valve_percentage_command
  implements:
  - MONITORING


WDPM:
  id: "6845381960844443648"
  description: "Differential pressure monitoring."
  is_abstract: true
  uses:
  - differential_pressure_sensor


CHWDPM:
  id: "17350239197918658560"
  description: "Differential pressure monitoring for chilled water."
  is_abstract: true
  uses:
  - chilled_water_differential_pressure_sensor


CHDX4SC:
  id: "5104951811098279936"
  description: "Chiller control."
  is_abstract: true
  opt_uses:
  - chilled_return_water_temperature_sensor
  - cooling_percentage_command
  - compressor_speed_frequency_sensor
  - compressor_speed_percentage_command
  - compressor_speed_percentage_sensor
  uses:
  - compressor_run_command_1
  - compressor_run_command_2
  - compressor_run_command_3
  - compressor_run_command_4
  - compressor_run_status_1
  - compressor_run_status_2
  - compressor_run_status_3
  - compressor_run_status_4
  - chilled_supply_water_temperature_sensor
  - chilled_supply_water_temperature_setpoint

CHDX2SC:
  id: "11002415523139944448"
  description: "Chiller control."
  is_abstract: true
  opt_uses:
  - chilled_return_water_temperature_sensor
  - cooling_percentage_command
  - compressor_speed_frequency_sensor
  - compressor_speed_percentage_command
  - compressor_speed_percentage_sensor
  - cooling_request_count
  uses:
  - compressor_run_command_1
  - compressor_run_command_2
  - compressor_run_status_1
  - compressor_run_status_2
  - chilled_supply_water_temperature_sensor
  - chilled_supply_water_temperature_setpoint


CHDXSC:
  id: "738711972362584064"
  description: "Chiller control single stage."
  is_abstract: true
  opt_uses:
  - chilled_return_water_temperature_sensor
  - cooling_percentage_command
  - compressor_speed_frequency_sensor
  - compressor_speed_percentage_command
  - compressor_speed_percentage_sensor
  uses:
  - compressor_run_command
  - compressor_run_status
  - chilled_supply_water_temperature_sensor
  - chilled_supply_water_temperature_setpoint

CHDXVSC:
  id: "16068753997699219456"
  description: "Variable speed compressor control."
  is_abstract: true
  uses:
  - compressor_speed_percentage_sensor
  - compressor_run_command
  - compressor_run_status

CDWFRM:
  id: "632877381119377408"
  description: "Condenser water flowrate monitoring."
  is_abstract: true
  uses:
  - condensing_water_flowrate_sensor
  implements:
  - MONITORING

REFSM:
  id: "14328323847953055744"
  description: "Refrigerant saturation monitoring."
  is_abstract: true
  opt_uses:
  - refrigerant_discharge_temperature_sensor
  - refrigerant_suction_temperature_sensor
  uses:
  - refrigerant_condenser_saturation_temperature_sensor
  - refrigerant_evaporator_saturation_temperature_sensor
  implements:
  - MONITORING


PDSCV:
  id: "2539113884334161920"
  description: "Pressure-dependent supply damper control for ventilation purposes (CO2 or VOC)."
  is_abstract: true
  uses:
  - supply_air_damper_percentage_command
  - supply_air_damper_percentage_sensor
  implements:
  - CONTROL

SDBPC:
  id: "11762485921188937728"
  description: "Back-pressure controlling supply damper."
  is_abstract: true
  opt_uses:
  - supply_air_flowrate_sensor
  uses:
  - supply_air_static_pressure_sensor
  - supply_air_static_pressure_setpoint
  - supply_air_damper_percentage_command
  - supply_air_damper_percentage_sensor
  implements:
  - MONITORING

HWVM:
  id: "12990740464972857344"
  description: "Heating water valve command and position monitoring (without regard to what controls it)."
  is_abstract: true
  opt_uses:
  - heating_thermal_power_capacity
  - heating_water_flowrate_sensor
  uses:
  - heating_water_valve_percentage_sensor
  - heating_water_valve_percentage_command
  implements:
  - OPERATIONAL

CHWVM:
  id: "16809792948983037952"
  description: "Chilled water valve command and position monitoring (without regard to what controls it)."
  is_abstract: true
  opt_uses:
  - cooling_thermal_power_capacity
  - chilled_water_flowrate_sensor
  - chilled_water_valve_failed_alarm
  uses:
  - chilled_water_valve_percentage_sensor
  - chilled_water_valve_percentage_command
  implements:
  - OPERATIONAL

RMM:
  id: "16071202610094276608"
  description: "Run mode monitoring."
  is_abstract: true
  uses:
  - run_mode

DSPZDHC:
  id: "8195635016311504896"
  description: "Zone dual setpoint humidification/dehumidification control."
  is_abstract: true
  opt_uses:
  - humidification_percentage_command
  uses:
  - zone_air_relative_humidity_sensor
  - zone_air_dehumidification_relative_humidity_setpoint
  - zone_air_humidification_relative_humidity_setpoint
  - dehumidification_run_command
  - humidification_run_command
  implements:
  - CONTROL

EFC:
  id: "9564729303032135680"
  description: "Exhaust air flow control."
  is_abstract: true
  uses:
  - exhaust_air_flowrate_sensor
  - exhaust_air_flowrate_setpoint
  implements:
  - OPERATIONAL

DXDDC:
  id: "14536703291649163264"
  description: "DX cooling dual setpoint control on discharge side"
  is_abstract: true
  opt_uses:
  - cooling_percentage_command
  - compressor_run_status
  uses:
  - compressor_run_command
  - discharge_air_heating_temperature_setpoint
  - discharge_air_cooling_temperature_setpoint
  - discharge_air_temperature_sensor
  implements:
  - CONTROL

HTDDC:
  id: "11978658703302721536"
  description: "gas or electric heating dual setpoint control on discharge side"
  is_abstract: true
  opt_uses:
  - heating_percentage_command
  - heater_run_status
  uses:
  - heater_run_command
  - discharge_air_heating_temperature_setpoint
  - discharge_air_cooling_temperature_setpoint
  - discharge_air_temperature_sensor
  implements:
  - CONTROL

REFSM2X:
  id: "16374171939616325632"
  description: "Refrigerant temperature monitoring for 2 circuits."
  is_abstract: true
  opt_uses:
  - refrigerant_discharge_temperature_sensor_1
  - refrigerant_discharge_temperature_sensor_2
  - refrigerant_suction_temperature_sensor_1
  - refrigerant_suction_temperature_sensor_2
  uses:
  - refrigerant_condenser_saturation_temperature_sensor_1
  - refrigerant_evaporator_saturation_temperature_sensor_1
  - refrigerant_condenser_saturation_temperature_sensor_2
  - refrigerant_evaporator_saturation_temperature_sensor_2
  implements:
  - MONITORING

REFPM:
  id: "5061129675661639680"
  description: "Refrigerant pressure monitoring for single circuits."
  is_abstract: true
  opt_uses:
  - refrigerant_differential_pressure_sensor
  uses:
  - refrigerant_evaporator_pressure_sensor
  - refrigerant_condenser_pressure_sensor
  implements:
  - MONITORING

REFPM2X:
  id: "3800121779997900800"
  description: "Refrigerant pressure monitoring for 2 circuits."
  is_abstract: true
  uses:
  - refrigerant_evaporator_pressure_sensor_1
  - refrigerant_condenser_pressure_sensor_1
  - refrigerant_evaporator_pressure_sensor_2
  - refrigerant_condenser_pressure_sensor_2
  implements:
  - MONITORING

SWPSS:
  id: "14653796881960796160"
  description: "Sweeper pump start stop monitoring."
  is_abstract: true
  uses:
  - sweeper_pump_run_command
  - sweeper_pump_run_status
  implements:
  - OPERATIONAL

SDM:
  id: "5997878398154702848"
  description: "Supply air damper monitoring."
  is_abstract: true
  uses:
  - supply_air_damper_command
  - supply_air_damper_status

ECDDC:
  id: "17635179835280064512"
  description: "Evaporative cooler control on discharge side."
  is_abstract: true
  opt_uses:
  - evaporative_cooler_run_status
  - cooling_percentage_sensor
  uses:
  - evaporative_cooler_run_command
  - discharge_air_temperature_sensor
  - discharge_air_cooling_temperature_setpoint
  - discharge_air_heating_temperature_setpoint
  implements:
  - CONTROL

DXSDC:
  id: "3007488245580693504"
  description: "Compressor run control on supply side, dual setpoints."
  is_abstract: true
  opt_uses:
  - leaving_cooling_coil_temperature_sensor
  - cooling_thermal_power_capacity
  - cooling_percentage_command #Serves as a duty cycle for single-stage DX sections.
  - compressor_speed_percentage_command
  - compressor_run_status
  uses:
  - compressor_run_command
  - supply_air_cooling_temperature_setpoint
  - supply_air_heating_temperature_setpoint
  - supply_air_temperature_sensor
  implements:
  - CONTROL

ETM4X:
  id: "11771493120443678720"
  description: "Basic exhaust temperature monitoring."
  is_abstract: true
  uses:
  - exhaust_air_temperature_sensor_1
  - exhaust_air_temperature_sensor_2
  - exhaust_air_temperature_sensor_3
  - exhaust_air_temperature_sensor_4
  implements:
  - MONITORING

DX6SC:
  id: "7258886293818441728"
  description: "Six compressor run control on supply air side."
  is_abstract: true
  opt_uses:
  - leaving_cooling_coil_temperature_sensor
  - cooling_thermal_power_capacity
  - cooling_percentage_command
  - compressor_speed_percentage_command
  - cooling_request_count
  uses:
  - compressor_run_status_1
  - compressor_run_status_2
  - compressor_run_status_3
  - compressor_run_status_4
  - compressor_run_status_5
  - compressor_run_status_6
  - compressor_run_command_1
  - compressor_run_command_2
  - compressor_run_command_3
  - compressor_run_command_4
  - compressor_run_command_5
  - compressor_run_command_6
  - supply_air_temperature_sensor
  - supply_air_temperature_setpoint
  implements:
  - CONTROL

DX2DSPRTC:
  id: "3583948997884116992"
  description: "Two-stage compressor run control with dual return temp control."
  is_abstract: true
  opt_uses:
  - leaving_cooling_coil_temperature_sensor
  - cooling_thermal_power_capacity
  - cooling_percentage_command
  - compressor_speed_percentage_command
  - cooling_stage_run_count
  uses:
  - return_air_cooling_temperature_setpoint
  - return_air_heating_temperature_setpoint
  - return_air_temperature_sensor
  - compressor_run_command_1
  - compressor_run_status_1
  - compressor_run_command_2
  - compressor_run_status_2
  implements:
  - CONTROL

DX4DC:
  id: "233270875120467968"
  description: "Compressor run control on discharge air side (DTC)."
  is_abstract: true
  opt_uses:
  - leaving_cooling_coil_temperature_sensor
  - cooling_thermal_power_capacity
  - cooling_percentage_command
  - compressor_speed_percentage_command
  uses:
  - compressor_run_status_1
  - compressor_run_command_1
  - compressor_run_status_2
  - compressor_run_command_2
  - compressor_run_status_3
  - compressor_run_command_3
  - compressor_run_status_4
  - compressor_run_command_4
  - discharge_air_temperature_sensor
  - discharge_air_temperature_setpoint
  implements:
  - CONTROL


DX6SWC:
  id: "10609564416582090752"
  description: "Six compressor run control on supply water side."
  is_abstract: true
  opt_uses:
  - cooling_thermal_power_capacity
  - cooling_percentage_command
  - compressor_speed_percentage_command
  - compressor_speed_percentage_sensor
  uses:
  - compressor_run_command_1
  - compressor_run_status_1
  - compressor_run_command_2
  - compressor_run_status_2
  - compressor_run_command_3
  - compressor_run_status_3
  - compressor_run_command_4
  - compressor_run_status_4
  - compressor_run_command_5
  - compressor_run_status_5
  - compressor_run_command_6
  - compressor_run_status_6
  - supply_water_temperature_sensor
  - supply_water_temperature_setpoint
  implements:
  - CONTROL


DRSM5X:
  id: "7159807102016290816"
  description: "Dryer status monitoring."
  is_abstract: true
  uses:
  - dryer_run_status_1
  - dryer_run_status_2
  - dryer_run_status_3
  - dryer_run_status_4
  - dryer_run_status_5
  implements:
  - MONITORING

DRSM8X:
  id: "4953043284604747776"
  description: "Dryer status monitoring."
  is_abstract: true
  uses:
  - dryer_run_status_1
  - dryer_run_status_2
  - dryer_run_status_3
  - dryer_run_status_4
  - dryer_run_status_5
  - dryer_run_status_6
  - dryer_run_status_7
  - dryer_run_status_8
  implements:
  - MONITORING
  
AHAC:
  id: "529218723387539456"
  description: "Tag to indicate an after hours activation method e.g. push button associated with this device."
  is_abstract: true
  uses:  
  - user_occupancy_override_status
  - zone_occupancy_status
  implements:
  - OPERATIONAL
  
DFFC:
  id: "10094864331922472960"
  description: "Discharge fan flow control"
  is_abstract: true
  uses:
  - discharge_fan_run_command
  - discharge_fan_run_status
  - discharge_fan_speed_percentage_command
  - discharge_air_flowrate_setpoint
  - discharge_air_flowrate_sensor
  implements:
  - CONTROL

EFM:
  id: "1682140227994386432"
  description: "Exhaust air flow monitoring"
  is_abstract: true
  uses:
  - exhaust_air_flowrate_sensor  
  implements:
  - OPERATIONAL

SWTM:
  id: "12058433769456009216"
  description: "Supply water temperature monitoring."
  is_abstract: true
  implements:
  - MONITORING
  opt_uses:
  - cooling_request_count
  - heating_request_count
  - return_water_temperature_sensor
  uses:
  - supply_water_temperature_sensor  

CWDPM:
  id: "16174723828872642560"
  description: "Differential pressure monitoring for condenser water."
  is_abstract: true
  implements:
  - MONITORING
  uses:
  - condensing_water_differential_pressure_sensor

DICM:
  id: "4971562358951378944"
  description: "Damper isolation control and monitoring. "
  is_abstract: true
  uses:
   - supply_air_isolation_damper_closed_status
   - supply_air_isolation_damper_open_status
   - supply_air_isolation_damper_command

UV:
  id: "6143342686997839872"
  description: "Ultraviolet lamp operation."
  is_abstract: true
  opt_uses:
  - ultraviolet_lamp_run_mode
  uses:
  - ultraviolet_lamp_run_command
  - ultraviolet_lamp_run_status

H3X:
  id: "3243024526971240448"
  description: "Heater monitoring."
  is_abstract: true
  implements:
  - MONITORING
  uses:
  - heater_run_status_1
  - heater_run_status_2
  - heater_run_status_3
  - heater_run_command_1
  - heater_run_command_2
  - heater_run_command_3

CHWBRC:
  id: "9602107200818380800"
  description: "Chilled water valve binary (open/closed) monitoring/controlling. Return air temperature control."
  is_abstract: true
  implements:
  - OPERATIONAL
  uses:
  - chilled_water_valve_command
  - return_air_temperature_sensor
  - return_air_temperature_setpoint

CHWISOVPM:
  id: "10952342664099397632"
  description: "Chllled water isolation valve control."
  is_abstract: true
  implements:
  - OPERATIONAL
  uses:
  - chilled_water_isolation_valve_percentage_command
  - chilled_water_isolation_valve_percentage_sensor

CWCS:
  id: "1207397495399776256"
  description: "Condensing water valve control."
  is_abstract: true
  implements:
  - OPERATIONAL
  uses:
  - condensing_water_valve_percentage_command
  - condensing_water_valve_percentage_sensor

DPM:
  id: "14194934395806154752"
  description: "Damper percentage control."
  is_abstract: true
  implements:
    - OPERATIONAL
  uses:
  - damper_percentage_command
  - damper_percentage_sensor

DFVSMC:
  id: "6412714239709937664"
  description: "Variable speed control mode for discharge fans."
  is_abstract: true
  uses:
  - discharge_fan_speed_mode
  - discharge_fan_run_status
  - discharge_fan_run_command
  implements:
  - OPERATIONAL

DFVDSC:
  id: "7493578150278856704"
  description: "Discharge fan control with toggled variable or discrete speed control. This allows the fan to run either VFD or discrete speed stages (LOW/MED/HIGH, etc.) and to switch between the mode."
  is_abstract: true
  uses:
  - discharge_fan_speed_percentage_command
  - discharge_fan_speed_mode
  - discharge_fan_run_status
  - discharge_fan_run_command
  implements:
  - OPERATIONAL

DFVDSFC:
  id: "15636086276564713472"
  description: "Discharge fan control with toggled variable or discrete speed (frequency) control. This allows the fan to run either VFD or discrete speed stages (LOW/MED/HIGH, etc.) and to switch between the mode."
  is_abstract: true
  uses:
  - discharge_fan_speed_frequency_command
  - discharge_fan_speed_mode
  - discharge_fan_run_status
  - discharge_fan_run_command
  implements:
  - OPERATIONAL

SSPCSCM:
  id: "6685507472607674368"
  description: "Supply air static pressure control for supervisor control (Machine learning)."
  is_abstract: true
  uses:
  - supervisor_control_mode
  - supervisor_supply_air_static_pressure_setpoint
  - program_supply_air_static_pressure_setpoint
  - supply_air_static_pressure_setpoint

STCSCM:
  id: "6577421081550782464"
  description: "Supply air temperature control for supervisor control (Machine learning)."
  is_abstract: true
  uses:
  - supervisor_control_mode
  - supervisor_supply_air_temperature_setpoint
  - program_supply_air_temperature_setpoint
  - supply_air_temperature_setpoint

SWTCSCM:
  id: "8591656014892236800"
  description: "Supply water temperature control for supervisor control (Machine learning)."
  is_abstract: true
  uses:
  - supervisor_control_mode
  - supervisor_supply_water_temperature_setpoint
  - program_supply_water_temperature_setpoint
  - supply_water_temperature_setpoint

WDPCSCM:
  id: "11032607012927045632"
  description: "Water differential pressure control for supervisor control (Machine learning)."
  is_abstract: true
  uses:
  - supervisor_control_mode
  - supervisor_differential_pressure_setpoint
  - program_differential_pressure_setpoint
  - differential_pressure_setpoint

CSWIVS:
  id: "359876340523991040"
  description: "Condensing return water isolation valve control."
  is_abstract: true
  implements:
  - OPERATIONAL
  uses:
  - condensing_return_water_isolation_valve_command_1
  - condensing_return_water_isolation_valve_command_2
  - condensing_return_water_isolation_valve_command_3
  - condensing_return_water_isolation_valve_command_4
  - condensing_return_water_isolation_valve_command_5
  - condensing_return_water_isolation_valve_command_6
  - condensing_return_water_isolation_valve_command_7
  - condensing_return_water_isolation_valve_status_1
  - condensing_return_water_isolation_valve_status_2
  - condensing_return_water_isolation_valve_status_3
  - condensing_return_water_isolation_valve_status_4
  - condensing_return_water_isolation_valve_status_5
  - condensing_return_water_isolation_valve_status_6
  - condensing_return_water_isolation_valve_status_7
  - condensing_return_water_isolation_valve_status_8
  - condensing_return_water_isolation_valve_status_9
  - condensing_return_water_isolation_valve_status_10
  - condensing_return_water_isolation_valve_status_11
  - condensing_return_water_isolation_valve_status_12
  - condensing_return_water_isolation_valve_status_13
  - condensing_return_water_isolation_valve_status_14

CRWIVS:
  id: "10755028705425227776"
  description: "Condensing supply water isolation valve control."
  is_abstract: true
  implements:
  - OPERATIONAL
  uses:
  - condensing_supply_water_isolation_valve_command_1
  - condensing_supply_water_isolation_valve_command_2
  - condensing_supply_water_isolation_valve_command_3
  - condensing_supply_water_isolation_valve_command_4
  - condensing_supply_water_isolation_valve_command_5
  - condensing_supply_water_isolation_valve_command_6
  - condensing_supply_water_isolation_valve_command_7
  - condensing_supply_water_isolation_valve_status_1
  - condensing_supply_water_isolation_valve_status_2
  - condensing_supply_water_isolation_valve_status_3
  - condensing_supply_water_isolation_valve_status_4
  - condensing_supply_water_isolation_valve_status_5
  - condensing_supply_water_isolation_valve_status_6
  - condensing_supply_water_isolation_valve_status_7
  - condensing_supply_water_isolation_valve_status_8
  - condensing_supply_water_isolation_valve_status_9
  - condensing_supply_water_isolation_valve_status_10
  - condensing_supply_water_isolation_valve_status_11
  - condensing_supply_water_isolation_valve_status_12
  - condensing_supply_water_isolation_valve_status_13
  - condensing_supply_water_isolation_valve_status_14

CSWTC:
  id: "14772239573039710208"
  description: "Condensing supply water temperature control."
  is_abstract: true
  implements:
  - OPERATIONAL
  uses:
  - condensing_supply_water_temperature_setpoint
  - condensing_supply_water_temperature_sensor

HTWHLSTC:
  id: "5798430287411019776"
  description: "Heat wheel which controls supply temperature using speed control."
  is_abstract: true
  implements:
  - CONTROL
  opt_uses:
  - heat_wheel_speed_percentage_sensor
  - exhaust_air_temperature_sensor
  - return_air_temperature_sensor
  uses:
  - heat_wheel_speed_percentage_command
  - heat_wheel_run_command
  - heat_wheel_run_status
  - outside_air_temperature_sensor
  - supply_air_temperature_sensor
  - supply_air_temperature_setpoint

#New abstracts for CH ZRH EURD
CAM:
  id: "10932006097032052736"
  description: "ztc alarm monitoring based on moisture sensor on coil or in pan."
  is_abstract: true
  implements:
  - MONITORING
  uses:
  - condensate_water_alarm

DPHCC:
  id: "12422697573691686912"
  description: "Two-pipe heating and cooling control. Has a single control
    valve that is fed by two separate headers for heating and cooling water.
    There is an isolation valve for each incoming system and a single control
    valve. Valve and mode control to zone temperature (heating/cooling
    setpoint configuration)."
  is_abstract: true
  opt_uses:
  - chilled_return_water_isolation_valve_percentage_command
  - heating_return_water_isolation_valve_percentage_command
  - heating_supply_water_isolation_valve_percentage_command
  - chilled_supply_water_isolation_valve_percentage_command
  - zone_air_cooling_temperature_setpoint
  - zone_air_heating_temperature_setpoint
  - condensate_water_alarm
  - zone_conditioning_mode
  - supply_water_valve_flowrate_sensor
  uses:
  - supply_water_valve_percentage_command
  - zone_air_temperature_sensor
  - water_riser_mode

HHCDM:
  id: "3582131505163403264"
  description: "Hydronic heating and cooling distribution monitoring"
  is_abstract: true
  implements:
  - MONITORING
  uses:
  - chilled_supply_water_isolation_valve_percentage_command
  - chilled_return_water_isolation_valve_percentage_command
  - heating_supply_water_isolation_valve_percentage_command
  - heating_return_water_isolation_valve_percentage_command
  - heating_request_count
  - cooling_request_count
  opt_uses:
  - average_zone_air_temperature_sensor


HHRU:
  id: "9211631039376523264"
  description: "Hydronic heat recovery unit for ahu's with bypass valve and circulation pump"
  is_abstract: true
  implements:
  - MONITORING
  uses:
  - supply_air_temperature_sensor
  - supply_air_temperature_setpoint
  - return_air_temperature_sensor
  - supply_water_temperature_sensor
  - supply_water_valve_percentage_command
  - supply_water_valve_percentage_sensor
  opt_uses:
  - exhaust_air_temperature_sensor
  - outside_air_temperature_sensor

PHRU:
  id: "5194420171762040832"
  description: "heat recovery unit for ahu's with plate heat exchanger valve and bypass damper"
  is_abstract: true
  implements:
  - MONITORING
  uses:
  - supply_air_temperature_sensor
  - supply_air_temperature_setpoint
  - return_air_temperature_sensor
  - bypass_air_damper_percentage_command
  opt_uses:
  - exhaust_air_temperature_sensor
  - outside_air_temperature_sensor
  - bypass_air_damper_command
  - bypass_air_damper_status

CHWDT2X:
  id: "17588854111866978304"
  description: "Temperature differential across chilled water with two sets of sensors."
  is_abstract: true
  implements:
  - MONITORING
  uses:
  - chilled_return_water_temperature_sensor_1
  - chilled_supply_water_temperature_sensor_1
  - chilled_return_water_temperature_sensor_2
  - chilled_supply_water_temperature_sensor_2

HLSAFS:
  id: "3550799821818298368"
  description: "Duct VAV type with high and low limit setpoint"
  is_abstract: true
  uses:
  - high_limit_supply_air_flowrate_setpoint
  - low_limit_supply_air_flowrate_setpoint
  - supply_air_flowrate_setpoint
  implements:
  - CONTROL

RHDHS:
  id: "15197108458198401024"
  description: "Return humidification/dehumidification monitor."
  is_abstract: true
  uses:
  - return_air_relative_humidity_sensor
  - return_air_relative_humidity_setpoint
  - dehumidification_run_status
  - humidification_run_status
  implements:
  - MONITORING

CO2DFVSC:
  id: "4574242837138243584"
  description: "Carbon dioxide levels controlled by a variable speed discharge fan."
  uses:
  - zone_air_co2_concentration_sensor
  - zone_air_co2_concentration_setpoint
  - discharge_fan_speed_percentage_command
  implements:
  - CONTROL

RACO2C:
  id: "15503353232859594752"
  description: "Returned air carbon dioxide levels controls."
  uses:
  - return_air_co2_concentration_sensor
  - return_air_co2_concentration_setpoint
  
DX2DDC:
  id: "6446737527519838208"
  description: "Two compressor run control with dual setpoint control on discharge side"
  is_abstract: true
  opt_uses:
  - cooling_percentage_command
  - compressor_speed_percentage_command
  uses:
  - compressor_run_command_1
  - compressor_run_command_2
  - compressor_run_status_1
  - compressor_run_status_2
  - discharge_air_heating_temperature_setpoint
  - discharge_air_cooling_temperature_setpoint
  - discharge_air_temperature_sensor
  implements:
  - CONTROL

HWDT:
  id: "6441530240450691072"
  description: "Temperature differential across heating water for heat recovery chiller."
  is_abstract: true
  implements:
  - MONITORING
  uses:
  - heating_return_water_temperature_sensor
  - heating_supply_water_temperature_sensor

HPDDC:
  id: "5130419798932455424"
  description: "Dual setpoint discharge side heat pump control."
  is_abstract: true
  opt_uses:
  - cooling_thermal_power_capacity
  - heating_thermal_power_capacity
  - compressor_speed_percentage_command
  - cooling_percentage_command
  uses:
  - discharge_air_temperature_sensor
  - discharge_air_cooling_temperature_setpoint
  - discharge_air_heating_temperature_setpoint
  - compressor_run_command
  - compressor_run_status
  - reversing_valve_command
  implements:
  - CONTROL

EC2SC:
  id: "9093587471018491904"
  description: "Evaporative cooler control on supply side."
  is_abstract: true
  opt_uses:
  - evaporative_cooler_run_status_1
  - evaporative_cooler_run_status_2
  - cooling_percentage_sensor
  - cooling_request_count
  uses:
  - evaporative_cooler_run_command_1
  - evaporative_cooler_run_command_2
  - supply_air_temperature_sensor
  - supply_air_temperature_setpoint
  implements:
  - CONTROL

HWDDC:
  id: "5695815066213941248"
  description: "Heating water valve with dual setpoint control on discharge side."
  is_abstract: true
  opt_uses:
  - heating_water_valve_percentage_sensor
  - heating_thermal_power_capacity
  - discharge_air_relative_humidity_sensor
  - heating_water_flowrate_sensor
  uses:
  - heating_water_valve_percentage_command
  - discharge_air_heating_temperature_setpoint
  - discharge_air_temperature_sensor
  implements:
  - CONTROL

CFDPM:
  id: "13838358376871886848"
  description: "Carbon filter pressure monitoring, where specific filter type is required."
  is_abstract: true
  uses:
  - carbon_filter_differential_pressure_sensor
  implements:
  - MONITORING
 
VOADM2X:
  id: "13507343804260155392"
  description: "Variable outside air damper monitoring, where there are two separate, equal sets of dampers that operate in conjunction."
  is_abstract: true
  opt_uses:
  - economizer_mode
  - mixed_air_temperature_sensor
  - outside_air_damper_percentage_sensor_1
  - outside_air_damper_percentage_sensor_2
  - low_limit_outside_air_damper_percentage_command
  - outside_air_flowrate_sensor_1
  - outside_air_flowrate_sensor_2
  uses:
  - outside_air_temperature_sensor
  - outside_air_damper_percentage_command_1
  - outside_air_damper_percentage_command_2
  implements:
  - MONITORING
 
EHHRC:
  id: "3300321589723136"
  description: "Exhaust hydronic heat recovery coil with an isolation valve."
  is_abstract: true
  uses:
  - heat_recovery_water_isolation_valve_command
  - leaving_heat_recovery_coil_temperature_sensor
  - entering_heat_recovery_coil_temperature_sensor
  - exhaust_air_flowrate_sensor
  implements:
  - MONITORING
 
DPBHCC:
  id: "6697901167675965440"
  description: "Two-pipe binary (open/closed) heating and cooling control. There is
  an isolation valve for each incoming system. Valve and mode control to zone temperature
  (heating/cooling setpoint configuration)."
  is_abstract: true
  opt_uses:
  - cooling_request_count
  - heating_request_count
  - zone_air_relative_humidity_sensor
  uses:
  - chilled_supply_water_isolation_valve_command
  - chilled_supply_water_isolation_valve_status
  - heating_supply_water_isolation_valve_command
  - heating_supply_water_isolation_valve_status
  - zone_air_cooling_temperature_setpoint
  - zone_air_heating_temperature_setpoint
  - zone_air_temperature_sensor
  implements:
  - CONTROL
 
FTC:
  id: "18010943431630651392"
  description: "Floor temperature control, where the temperature sensors are embedded in the floor (as opposed to open to the air)."
  is_abstract: true
  uses:
  - zone_floor_temperature_sensor
  - zone_floor_temperature_setpoint
  implements:
  - OPERATIONAL
 
DPCHWHRWSC:
  id: "370343691220418560"
  description: "Two-pipe chilled water and heat recovery water control using the same coils."
  is_abstract: true
  opt_uses:
  - leaving_coil_temperature_sensor
  - chilled_supply_water_temperature_sensor
  - chilled_return_water_temperature_sensor
  - heat_recovery_supply_water_temperature_sensor
  - heat_recovery_return_water_temperature_sensor
  - supply_water_valve_percentage_sensor
  - heat_recovery_return_water_isolation_valve_status
  - heat_recovery_supply_water_isolation_valve_status
  - chilled_return_water_isolation_valve_status
  - chilled_supply_water_isolation_valve_status
  uses:
  - supply_air_temperature_sensor
  - supply_air_temperature_setpoint
  - supply_water_valve_percentage_command
  - heat_recovery_run_command
  - heat_recovery_supply_water_isolation_valve_command
  - chilled_supply_water_isolation_valve_command
  implements:
  - CONTROL

CPVSC2X:
  id: "2309143330803417088"
  description: "Circulation pump variable speed control with 2 circulation pumps."
  is_abstract: true
  uses:
  - circulation_pump_run_command_1
  - circulation_pump_run_status_1
  - circulation_pump_speed_percentage_command_1
  - circulation_pump_run_command_2
  - circulation_pump_run_status_2
  - circulation_pump_speed_percentage_command_2
  implements:
  - OPERATIONAL

HWTTC:
  id: "8895657785832767488"
  description: "Hot water tank temperature control."
  is_abstract: true
  uses:
  - hot_water_tank_temperature_setpoint
  - hot_water_tank_temperature_sensor
  implements:
  - OPERATIONAL

PHWTTC:
  id: "15921273204530741248"
  description: "Preheating water tank temperature control."
  is_abstract: true
  uses:
  - preheating_water_tank_temperature_setpoint
  - preheating_water_tank_temperature_sensor
  implements:
  - OPERATIONAL
  

RCKTM:
  id: "4150552628444528640"
  description: "Refrigeration circuit monitoring for a DX compressor loop."
  is_abstract: true
  uses:
  - refrigerant_discharge_pressure_sensor
  - refrigerant_discharge_temperature_sensor
  - refrigerant_liquid_pressure_sensor
  - refrigerant_liquid_saturation_temperature_sensor
  - refrigerant_liquid_temperature_sensor
  - refrigerant_subcooling_temperature_sensor
  - refrigerant_suction_pressure_sensor
  - refrigerant_suction_saturation_temperature_sensor
  - refrigerant_suction_superheat_temperature_sensor
  - refrigerant_suction_temperature_sensor


RCKTM2X:
  id: "9248627406627930112"
  description: "Refrigeration circuits (2x) monitoring for a DX compressor loop."
  is_abstract: true
  uses:
  - refrigerant_discharge_pressure_sensor_1
  - refrigerant_discharge_temperature_sensor_1
  - refrigerant_liquid_pressure_sensor_1
  - refrigerant_liquid_saturation_temperature_sensor_1
  - refrigerant_liquid_temperature_sensor_1
  - refrigerant_subcooling_temperature_sensor_1
  - refrigerant_suction_pressure_sensor_1
  - refrigerant_suction_saturation_temperature_sensor_1
  - refrigerant_suction_superheat_temperature_sensor_1
  - refrigerant_suction_temperature_sensor_1
  - refrigerant_discharge_pressure_sensor_2
  - refrigerant_discharge_temperature_sensor_2
  - refrigerant_liquid_pressure_sensor_2
  - refrigerant_liquid_saturation_temperature_sensor_2
  - refrigerant_liquid_temperature_sensor_2
  - refrigerant_subcooling_temperature_sensor_2
  - refrigerant_suction_pressure_sensor_2
  - refrigerant_suction_saturation_temperature_sensor_2
  - refrigerant_suction_superheat_temperature_sensor_2
  - refrigerant_suction_temperature_sensor_2


CCM:
  id: "7375129961641803776"
  description: "Compressor current monitoring."
  is_abstract: true
  uses:
  - compressor_run_command
  - compressor_current_sensor

CC2XM:
  id: "15229407711775948800"
  description: "Compressor current monitoring for 2 compressors."
  is_abstract: true
  uses:
  - compressor_run_command_1
  - compressor_current_sensor_1
  - compressor_run_command_2
  - compressor_current_sensor_2

SSSPC:
  id: "12462508690710200320"
  description: "Supply static steam pressure control for steam/water heat exchanger"
  is_abstract: true
  uses:
  - supply_steam_static_pressure_sensor
  - supply_steam_static_pressure_setpoint
  - steam_valve_percentage_command
  implements:
  - CONTROL

SCHWISOVPM:
  id: "428890486376235008"
  description: "Secondary chilled water return side isolation valve percentage monitoring."
  is_abstract: true
  uses:
  - secondary_chilled_return_water_isolation_valve_percentage_command
  - secondary_chilled_return_water_isolation_valve_percentage_sensor
  implements:
  - MONITORING

SCHWDT:
  id: "9593715728075194368"
  description: "Secondary-side chilled water delta-T monitoring."
  is_abstract: true
  implements:
  - MONITORING
  uses:
  - secondary_chilled_supply_water_temperature_sensor
  - secondary_chilled_return_water_temperature_sensor

SHWDT:
  id: "11532515367658192896"
  description: "Secondary-side heating water delta-T monitoring."
  is_abstract: true
  implements:
  - MONITORING
  uses:
  - secondary_heating_supply_water_temperature_sensor
  - secondary_heating_return_water_temperature_sensor

PCHWDT:
  id: "18119029822687543296"
  description: "Temperature differential across primary chilled water loop."
  is_abstract: true
  implements:
  - MONITORING
  uses:
  - primary_chilled_return_water_temperature_sensor
  - primary_chilled_supply_water_temperature_sensor

PHWDT:
  id: "4392058158462271488"
  description: "Temperature differential across primary heating water loop."
  is_abstract: true
  implements:
  - MONITORING
  uses:
  - primary_heating_return_water_temperature_sensor
  - primary_heating_supply_water_temperature_sensor

TDTM:
  id: "9652262523231010816"
  description: "water tank delta-T monitoring."
  is_abstract: true
  uses:
  - leaving_water_tank_temperature_sensor
  - entering_water_tank_temperature_sensor 
  implements:
  - MONITORING

HLPM:
  id: "4982029709647806464"
  description: "Heating thermal power sensor."
  is_abstract: true
  uses:
  - heating_thermal_power_sensor
  implements:
  - MONITORING

CWRWISOVM:
  id: "15646553627261140992"
  description: "Condensing water supply side isolation valve monitoring."
  is_abstract: true
  uses:
  - condensing_return_water_isolation_valve_command
  - condensing_return_water_isolation_valve_status
  implements:
  - MONITORING

CWRWISOVPM:
  id: "7850822672282812416"
  description: "Condensing water return side isolation valve percentage monitoring."
  is_abstract: true
  uses:
  - condensing_return_water_isolation_valve_percentage_command
  - condensing_return_water_isolation_valve_percentage_sensor
  implements:
  - MONITORING

OCWRWISOVM:
  id: "18443288995858219008"
  description: "Open-loop CDW return side isolation valve monitoring."
  is_abstract: true
  uses:
  - outside_condensing_loop_return_water_isolation_valve_command
  - outside_condensing_loop_return_water_isolation_valve_status
  implements:
  - MONITORING

OCWRWISOVPM:
  id: "15705100422416957440"
  description: "Open-loop CDW return side isolation valve monitoring."
  is_abstract: true
  uses:
  - outside_condensing_loop_return_water_isolation_valve_percentage_command
  - outside_condensing_loop_return_water_isolation_valve_percentage_sensor
  implements:
  - MONITORING

HWRWISOVM:
  id: "8729024599620059136"
  description: "Heating return side isolation valve monitoring."
  is_abstract: true
  uses:
  - heating_return_water_isolation_valve_command
  - heating_return_water_isolation_valve_status
  implements:
  - MONITORING

HWSWISOVM:
  id: "4614986340017111040"
  description: "Heating supply side isolation valve monitoring."
  is_abstract: true
  uses:
  - heating_supply_water_isolation_valve_command
  - heating_supply_water_isolation_valve_status
  implements:
  - MONITORING

HWRWISOVPM:
  id: "13399257413203263488"
  description: "Heating return side isolation valve percentage monitoring."
  is_abstract: true
  uses:
  - heating_return_water_isolation_valve_percentage_command
  - heating_return_water_isolation_valve_percentage_sensor
  implements:

  - MONITORING 

DEFSS:
  id: "8292821948602253312"
  description: "defrost run command and status (start/stop) "
  is_abstract: true
  uses:
  - defrost_run_status
  - defrost_run_command  
  implements:
  - MONITORING
    
VOADC2X:
  id: "15455797155935027200"
  description: "Variable outside air damper control and monitoring, where there are two separate, equal sets of dampers that operate in conjunction."
  is_abstract: true
  uses:
  - outside_air_damper_percentage_sensor_1
  - outside_air_damper_percentage_sensor_2
  - outside_air_damper_percentage_command_1
  - outside_air_damper_percentage_command_2
  implements:
  - OPERATIONAL  
  
RAIDC:
  id: "8470714133883387904"
  description: "Return air isolation damper control and monitoring."
  is_abstract: true
  uses:
  - return_air_isolation_damper_status
  - return_air_isolation_damper_command
 

RAIDC3X:
  id: "6574698690760409088"
  description: "Return air isolation damper control and monitoring, where there are three separate, equal sets of dampers that operate in conjunction."
  is_abstract: true
  uses:
  - return_air_isolation_damper_status_1
  - return_air_isolation_damper_status_2
  - return_air_isolation_damper_status_3 
  - return_air_isolation_damper_command_1
  - return_air_isolation_damper_command_2
  - return_air_isolation_damper_command_3   
  implements:
  - MONITORING

RAIDC2X:
  id: "11726816664472256512"
  description: "Return air isolation damper control and monitoring, where there are two separate, equal sets of dampers that operate in conjunction."
  is_abstract: true
  uses:
  - return_air_isolation_damper_status_1
  - return_air_isolation_damper_status_2 
  - return_air_isolation_damper_command_1
  - return_air_isolation_damper_command_2  
  implements:
  - MONITORING

RAIDC4X:
  id: "3091164378989330432"
  description: "Return air isolation damper control and monitoring, where there are four separate, equal sets of dampers that operate in conjunction."
  is_abstract: true
  uses:
  - return_air_isolation_damper_status_1
  - return_air_isolation_damper_status_2
  - return_air_isolation_damper_status_3
  - return_air_isolation_damper_status_4
  - return_air_isolation_damper_command_1
  - return_air_isolation_damper_command_2
  - return_air_isolation_damper_command_3 
  - return_air_isolation_damper_command_4  
  implements:
  - MONITORING


SAIDC:
  id: "3926582109866557440"
  description: "isolation damper status monitoring and control on the supply side."
  is_abstract: true
  uses:
  - supply_air_isolation_damper_status
  - supply_air_isolation_damper_command  
  implements:
  - MONITORING

SAIDC2X:
  id: "17694086170738163712"
  description: "isolation damper status monitoring and control on the supply side, where there are two separate, equal sets of dampers that operate in conjunction."
  is_abstract: true
  uses:
  - supply_air_isolation_damper_status_1
  - supply_air_isolation_damper_status_2
  - supply_air_isolation_damper_command_1
  - supply_air_isolation_damper_command_2  
  implements:
  - MONITORING

SAIDC3X:
  id: "15798070727615184896"
  description: "isolation damper status monitoring and control on the supply side, where there are three separate, equal sets of dampers that operate in conjunction."
  is_abstract: true
  uses:
  - supply_air_isolation_damper_status_1
  - supply_air_isolation_damper_status_2
  - supply_air_isolation_damper_status_3
  - supply_air_isolation_damper_command_1
  - supply_air_isolation_damper_command_2
  - supply_air_isolation_damper_command_3  
  implements:
  - MONITORING   
  
SSPC2X:
  id: "7115130646044868608"
  description: "Supply static pressure control via supply fan speed with 2 sensors"
  is_abstract: true
  opt_uses:
  - supply_fan_speed_frequency_sensor
  - supply_fan_run_command
  - supply_fan_run_status
  - pressurization_request_count
  - supply_air_damper_percentage_command
  - supply_air_flowrate_sensor
  - supply_fan_speed_percentage_command
  uses:
  - supply_air_static_pressure_sensor_1
  - supply_air_static_pressure_sensor_2  
  - supply_air_static_pressure_setpoint_1
  - supply_air_static_pressure_setpoint_2  
  implements:
  - OPERATIONAL

SFMSC:
  id: "12314536415844106240"
  description: "Supply fan multi-speed control."
  is_abstract: true
  uses:
  - supply_fan_run_command
  - supply_fan_run_status
  - supply_fan_speed_mode
  - supply_fan_run_mode
  opt_uses:  
  - schedule_run_command

MIPVCM:
  id: "10283962739713900544"
  description: "Motor phase-level input current and voltage monitoring."
  is_abstract: true
  implements:
  - MONITORING
  uses:
  - input_phase1_phase3_line_motor_voltage_sensor
  - input_phase1_phase2_line_motor_voltage_sensor
  - input_phase2_phase3_line_motor_voltage_sensor
  - input_phase1_line_motor_current_sensor
  - input_phase2_line_motor_current_sensor
  - input_phase3_line_motor_current_sensor
  opt_uses:
  - average_input_line_motor_current_sensor
  - average_input_inter_line_motor_voltage_sensor

MIPWM:
  id: "2094166817340653568"
  description: "Motor input power monitoring."
  is_abstract: true
  implements:
  - MONITORING
  uses:
  - input_motor_power_sensor
  opt_uses:
  - motor_powerfactor_sensor
  - input_motor_frequency_sensor

INVOPWM:
  id: "10056530958531690496"
  description: "Inverter (VFD) output power monitoring."
  is_abstract: true
  implements:
  - MONITORING
  uses:
  - output_inverter_power_sensor
  opt_uses:
  - output_inverter_voltage_sensor
  - input_inverter_frequency_sensor

INVIPCM:
  id: "3240332922506444800"
  description: "Inverter (VFD) 3-phase input current monitoring."
  is_abstract: true
  implements:
  - MONITORING
  uses:
  - input_phase1_line_inverter_current_sensor
  - input_phase2_line_inverter_current_sensor
  - input_phase3_line_inverter_current_sensor

CWSWISOVPM:
  id: "14769547968574914560"
  description: "Condensing water supply side isolation valve percentage monitoring."
  is_abstract: true
  uses:
  - condensing_supply_water_isolation_valve_percentage_command
  - condensing_supply_water_isolation_valve_percentage_sensor
  implements:
  - MONITORING

GTWFCISOVM:
  id: "5444844940104302592"
  description: "Geothermal water free-cooling isolation valve monitoring; exclusively using ground as heat sink for building load."
  is_abstract: true  
  uses:
  - chilled_side_ground_supply_economizer_isolation_valve_status
  - chilled_side_ground_return_economizer_isolation_valve_status
  - chilled_side_ground_return_economizer_isolation_valve_command
  implements:
  - MONITORING

GTWGRISOVM:
  id: "12463704959361220608"
  description: "Geothermal water ground-recharge isolation valve monitoring; rejecting ground heat to atmosphere via cooling towers."
  is_abstract: true  
  uses:
  - heating_side_ground_supply_economizer_isolation_valve_status
  - heating_side_ground_return_economizer_isolation_valve_status
  - heating_side_ground_return_economizer_isolation_valve_command
  implements:
  - MONITORING

GTWHEISOVM:
  id: "3366433712072818688"
  description: "Geothermal water heat-extraction isolation valve monitoring; extracting ground heat to to use in building."
  is_abstract: true
  uses:
  - chilled_side_ground_return_water_isolation_valve_status
  - chilled_side_ground_supply_water_isolation_valve_status
  - chilled_side_ground_supply_water_isolation_valve_command
  implements:
  - MONITORING

GTWHRISOVM:
  id: "11317538854195429376"
  description: "Geothermal water heat-rejection isolation valve monitoring; rejecting building heat to ground."
  is_abstract: true  
  uses:
  - heating_side_ground_return_water_isolation_valve_status
  - heating_side_ground_supply_water_isolation_valve_status
  - heating_side_ground_supply_water_isolation_valve_command
  implements:
  - MONITORING
  
COCDSP:
  id: "3620605616042541056"
  description: "Dual setpoint CO concentration control."
  is_abstract: true
  uses:
  - low_limit_zone_air_co_concentration_setpoint
  - high_limit_zone_air_co_concentration_setpoint
  - zone_air_co_concentration_sensor
  implements:
  - CONTROL

NOCDSP:
  id: "10177846673493983232"
  description: "Dual setpoint NO concentration control."
  is_abstract: true
  uses:
  - low_limit_zone_air_no_concentration_setpoint
  - high_limit_zone_air_no_concentration_setpoint
  - zone_air_no_concentration_sensor
  implements:
  - CONTROL

EFHLC:
  id: "16708066133181202432"
  description: "Two-speed exhaust fan (low/high)."
  is_abstract: true
  uses:
  - low_exhaust_fan_speed_command
  - high_exhaust_fan_speed_command
  - low_exhaust_fan_speed_status
  - high_exhaust_fan_speed_status
  implements:
  - OPERATIONAL
  
##Abstracts for sensors

PCM:
  id: "13149954146721333248"
  description: "General particulate matter monitoring."
  is_abstract: true
  uses:
  - particle_concentration_sensor
  implements:
  - MONITORING 

PMM:
  id: "976724353938882560"
  description: "Zone air particulate matter monitoring."
  is_abstract: true
  uses:
  - zone_air_pm2pt5_concentration_sensor
  - zone_air_pm10pt0_concentration_sensor
  implements:
  - MONITORING   

PHWTC:
  id: "4268855681546715136"
  description: "potable water temperature monitoring and control."
  is_abstract: true
  uses:
  - potable_hot_water_temperature_sensor  

LM:
  id: "16338502682899644416"
  description: "level monitoring of devices storing media."
  is_abstract: true
  uses:
  - level_status
  - percentage_sensor
 
PLPM:  
  id: "7702850397416718336"
  description: "Pipeline Fluid pressure monitoring"
  is_abstract: true
  uses:
  - line_pressure_sensor 

CO2M4X:
  id: "8538268128293945344"
  description: "Basic carbon dioxide monitoring for 4 Zones."
  is_abstract: true
  uses:
  - zone_air_co2_concentration_sensor_1
  - zone_air_co2_concentration_sensor_2
  - zone_air_co2_concentration_sensor_3
  - zone_air_co2_concentration_sensor_4
  implements:
  - MONITORING

CO2M6X:
  id: "10200096390793658368"
  description: "Basic carbon dioxide monitoring for 6 Zones."
  is_abstract: true
  uses:
  - zone_air_co2_concentration_sensor_1
  - zone_air_co2_concentration_sensor_2
  - zone_air_co2_concentration_sensor_3
  - zone_air_co2_concentration_sensor_4
  - zone_air_co2_concentration_sensor_5
  - zone_air_co2_concentration_sensor_6
  implements:
  - MONITORING


  
MIPCVM:
  id: "13492227718401490944"
  description: "Motor phase-level input current and voltage monitoring."
  is_abstract: true
  implements:
  - MONITORING
  uses:
  - average_input_line_motor_current_sensor
  - average_input_inter_line_motor_voltage_sensor
  - input_motor_power_sensor  
  
EPM:
  id: "1350523123010633728"
  description: "Basic Electrical parameter monitoring."
  is_abstract: true

  opt_uses:
  - power_status
  uses:  
  - voltage_sensor
  - current_sensor
  - power_sensor
  - energy_accumulator
  implements:
  - MONITORING


DFRMM:
  id: "16926222434271494144"
  description: "Discharge fan run mode monitoring."
  is_abstract: true
  uses:
  - discharge_fan_run_mode
  implements:
<<<<<<< HEAD
  - MONITORING  
=======
  - MONITORING
>>>>>>> 92e752e9
<|MERGE_RESOLUTION|>--- conflicted
+++ resolved
@@ -5297,8 +5297,7 @@
   uses:
   - discharge_fan_run_mode
   implements:
-<<<<<<< HEAD
+
   - MONITORING  
-=======
-  - MONITORING
->>>>>>> 92e752e9
+
+  

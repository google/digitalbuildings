# Copyright 2020 Google LLC
#
# Licensed under the Apache License, Version 2.0 (the License);
# you may not use this file except in compliance with the License.
# You may obtain a copy of the License at
#
#    https://www.apache.org/licenses/LICENSE-2.0
#
# Unless required by applicable law or agreed to in writing, software
# distributed under the License is distributed on an AS IS BASIS,
# WITHOUT WARRANTIES OR CONDITIONS OF ANY KIND, either express or implied.
# See the License for the specific language governing permissions and
# limitations under the License.

### ABSTRACT TYPES

# This defines subtypes by function. They are not necessarily specific to any type of equipment.
# TODO: Variable speed compressors?
# TODO: For types which use multiple sensors as control points (e.g. differential_pressure_sensor_1
# and _2) they should be reconstructed using virtual points (and the 2X types should be deprecated).

SD:
  id: "11449987124388954112"
  description: "Single duct VAV type, with basic airflow control."
  is_abstract: true
  opt_uses:
  - run_command
  - supply_air_ventilation_flowrate_requirement
  - supply_air_cooling_flowrate_capacity
  - supply_air_heating_flowrate_capacity
  - cooling_thermal_power_capacity
  - supply_air_temperature_sensor
  - supply_air_damper_percentage_sensor
  uses:
  - supply_air_flowrate_sensor
  - supply_air_flowrate_setpoint
  - supply_air_damper_percentage_command
  implements:
  - CONTROL
  


RDM:
  id: "10008693406630412288"
  description: "Very basic system run duration monitoring. "
  is_abstract: true
  uses:
  - run_time_accumulator
  implements:
  - MONITORING
  

DD:
  id: "8927971333061476352"
  description: "Dual duct flow control (hot deck, cold deck)."
  is_abstract: true
  opt_uses:
  - supply_air_ventilation_flowrate_requirement
  - supply_air_cooling_flowrate_capacity
  - supply_air_heating_flowrate_capacity
  - cooling_thermal_power_capacity
  - heating_thermal_power_capacity
  - discharge_air_temperature_sensor
  - run_command
  uses:
  - cooling_air_damper_percentage_command
  - cooling_air_flowrate_sensor
  - cooling_air_flowrate_setpoint
  - heating_air_damper_percentage_command
  - heating_air_flowrate_sensor
  - heating_air_flowrate_setpoint
  implements:
  - CONTROL


SRC:
  id: "6232425119080251392"
  description: "Very basic run scheduling command. "
  is_abstract: true
  uses:
  - schedule_run_command
  implements:
  - CONTROL  

# Not deprecated but probably not useful
OADM:
  id: "13985513714598543360"
  description: "Outside air damper monitoring."
  uses:
  - outside_air_damper_command

MOAFC:
  id: "1519549946037010432"
  description: "Minimum (ventilation) outside air flow control."
  is_abstract: true
  opt_uses:
  - economizer_mode
  uses:
  - ventilation_outside_air_damper_percentage_command
  - ventilation_outside_air_flowrate_setpoint
  - ventilation_outside_air_flowrate_sensor
  implements:
  - CONTROL

OAFC:
  id: "12724505818934804480"
  description: "Outside Air Flow Control"
  is_abstract: true
  opt_uses:
  - economizer_mode
  - mixed_air_temperature_sensor
  uses:
  - outside_air_flowrate_setpoint
  - outside_air_flowrate_sensor
  - outside_air_damper_percentage_command
  implements:
  - CONTROL

ZTM:
  id: "5662861603217866752"
  description: "Zone temperature monitoring."
  is_abstract: true
  opt_uses:
  - discharge_air_temperature_sensor
  uses:
  - zone_air_temperature_sensor
  implements:
  - MONITORING

REFM:
  id: "18151343369916252160"
  description: "Refrigerant leak monitoring."
  is_abstract: true
  implements:
  - MONITORING
  uses:
  - zone_air_refrigerant_concentration_sensor

CSP:
  id: "2456298668530073600"
  description: "Single cooling setpoint control (IDF room typically)."
  is_abstract: true
  implements:
  - OPERATIONAL
  opt_uses:
  - zone_air_relative_humidity_sensor
  - discharge_air_temperature_sensor
  - zone_occupancy_status
  uses:
  - zone_air_temperature_sensor
  - zone_air_cooling_temperature_setpoint

ZTC:
  id: "10742921982891786240"
  description: "Single control setpoint with deadband."
  is_abstract: true
  implements:
  - OPERATIONAL
  opt_uses:
  - zone_air_deadband_temperature_setpoint
  - zone_air_relative_humidity_sensor
  uses:
  - zone_air_temperature_setpoint
  - zone_air_temperature_sensor

DSARC:
  id: "9767289031682424832"
  description: "AHU dual supply air reset control."
  is_abstract: true
  opt_uses:
  - supply_air_flowrate_sensor
  - heating_request_count
  uses:
  - supply_air_cooling_temperature_setpoint
  - supply_air_heating_temperature_setpoint
  - supply_air_static_pressure_setpoint
  - cooling_request_count
  - pressurization_request_count
  implements:
  - CONTROL

DFMSS:
  id: "15946227720434745344"
  description: "Discharge fan Start Stop with uneven statuses."
  is_abstract: true
  implements:
  - OPERATIONAL
  opt_uses:
  - discharge_air_flowrate_capacity
  - discharge_fan_power_capacity
  - discharge_fan_current_sensor
  - discharge_fan_power_sensor
  uses:
  - discharge_fan_run_command
  - discharge_fan_run_status_1
  - discharge_fan_run_status_2

DX2RC:
  id: "14529282687673303040"
  description: "Compressor run control on retun side (RC)."
  is_abstract: true
  opt_uses:
  - discharge_air_temperature_sensor
  - leaving_cooling_coil_temperature_sensor
  - cooling_thermal_power_capacity
  - cooling_percentage_command
  - compressor_speed_percentage_command
  uses:
  - return_air_temperature_setpoint
  - return_air_temperature_sensor
  - compressor_run_command_1
  - compressor_run_command_2
  - compressor_run_status_1
  - compressor_run_status_2
  implements:
  - CONTROL

DFSMC:
  id: "2774887660236308480"
  description: "Discharge fan multi-speed control."
  is_abstract: true
  uses:
  - discharge_fan_run_command
  - discharge_fan_speed_mode

DSP:
  id: "8112819800507416576"
  description: "Dual setpoint control (heating/cooling thresholds with deadband in between)."
  is_abstract: true
  implements:
  - OPERATIONAL
  opt_uses:
  - discharge_air_temperature_sensor
  - zone_air_relative_humidity_sensor
  uses:
  - zone_air_temperature_sensor
  - zone_air_cooling_temperature_setpoint
  - zone_air_heating_temperature_setpoint

DDSP:
  id: "15044396188704964608"
  description: "Dual setpoint control (heating/cooling thresholds with deadband in between) with two zone temp sensors."
  is_abstract: true
  implements:
  - OPERATIONAL
  opt_uses:
  - discharge_air_temperature_sensor
  uses:
  - zone_air_temperature_sensor_1
  - zone_air_temperature_sensor_2
  - zone_air_cooling_temperature_setpoint
  - zone_air_heating_temperature_setpoint

CO2C:
  id: "14886233640072642560"
  description: "Carbon dioxide control."
  is_abstract: true
  implements:
  - OPERATIONAL
  uses:
  - zone_air_co2_concentration_sensor
  - zone_air_co2_concentration_setpoint

COC:
  id: "11679670705384849408"
  description: "Carbon monoxide control."
  is_abstract: true
  implements:
  - OPERATIONAL
  uses:
  - zone_air_co_concentration_sensor
  - zone_air_co_concentration_setpoint

BPC:
  id: "16869691043929391104"
  description: "Building pressure control (stand-alone fan)."
  is_abstract: true
  uses:
  - building_air_static_pressure_sensor
  - building_air_static_pressure_setpoint
  implements:
  - OPERATIONAL

EDPM:
  id: "18075318737925308416"
  description: "Exhaust air damper percentage monitoring."
  is_abstract: true
  uses:
  - exhaust_air_damper_percentage_command
  - exhaust_air_damper_percentage_sensor

EDM:
  id: "3621015733879701504"
  description: "Exhaust air damper monitoring."
  is_abstract: true
  uses:
  - exhaust_air_damper_command
  - exhaust_air_damper_status

EDBPC:
  id: "15769475728711614464"
  description: "Building static control with exhaust damper."
  is_abstract: true
  opt_uses:
  - exhaust_air_differential_pressure_sensor
  - exhaust_air_damper_percentage_sensor
  uses:
  - building_air_static_pressure_sensor
  - building_air_static_pressure_setpoint
  - exhaust_air_damper_percentage_command
  implements:
  - CONTROL

EDRPC:
  id: "14956319809761968128"
  description: "Return static control with exhaust damper."
  is_abstract: true
  opt_uses:
  - exhaust_air_damper_percentage_sensor
  uses:
  - return_air_static_pressure_sensor
  - return_air_static_pressure_setpoint
  - exhaust_air_damper_percentage_command
  implements:
  - CONTROL

EFFC:
  id: "3108154032661725184"
  description: "Exhaust fan flow control."
  is_abstract: true
  uses:
  - speed_percentage_command
  - exhaust_air_flowrate_setpoint
  - exhaust_air_flowrate_sensor
  implements:
  - CONTROL

BSPC:
  id: "6131235964464398336"
  description: "Building static pressure control (as part of a composite device)."
  is_abstract: true
  opt_uses:
  - exhaust_air_damper_percentage_command
  - exhaust_fan_run_status
  uses:
  - building_air_static_pressure_sensor
  - building_air_static_pressure_setpoint
  - exhaust_fan_run_command
  implements:
  - CONTROL

VSC:
  id: "3357018594004172800"
  description: "Variable speed control generic."
  is_abstract: true
  opt_uses:
  - current_sensor
  - speed_percentage_sensor
  - speed_frequency_sensor
  - power_sensor
  - voltage_sensor
  - motor_temperature_sensor
  - lost_power_alarm
  - master_alarm
  - failed_alarm
  - speed_mode
  - run_mode
  - run_time_accumulator
  - energy_accumulator
  - torque_sensor
  - control_mode
  uses:
  - speed_percentage_command
  - run_status
  - run_command
  implements:
  - OPERATIONAL

EFVSC:
  id: "12580390630858948608"
  description: "Variable speed control for exhaust fans."
  is_abstract: true
  opt_uses:
  - exhaust_fan_speed_frequency_sensor
  - exhaust_fan_speed_percentage_sensor
  - exhaust_fan_current_sensor
  - exhaust_fan_power_sensor
  - exhaust_fan_run_mode
  - exhaust_fan_speed_mode
  uses:
  - exhaust_fan_run_command
  - exhaust_fan_run_status
  - exhaust_fan_speed_percentage_command
  implements:
  - OPERATIONAL

VSFC:
  id: "17941929285778407424"
  description: "Variable speed control or monitor in frequency"
  is_abstract: true
  uses:
  - speed_frequency_command
  - speed_frequency_sensor

SFVSC:
  id: "16291356723812237312"
  description: "Variable speed control for supply fans."
  is_abstract: true
  opt_uses:
  - supply_fan_speed_frequency_sensor
  - supply_fan_speed_percentage_sensor
  - supply_fan_current_sensor
  - supply_fan_power_sensor
  - supply_fan_speed_mode
  - supply_fan_power_status
  - supply_fan_voltage_sensor
  - supply_fan_torque_sensor
  - supply_fan_run_time_accumulator
  - supply_fan_energy_accumulator
  - supply_fan_lost_power_alarm
  - supply_fan_failed_alarm
  - control_mode
  uses:
  - supply_fan_run_command
  - supply_fan_run_status
  - supply_fan_speed_percentage_command
  implements:
  - OPERATIONAL

DFVSC:
  id: "3825392955250704384"
  description: "Variable speed control for discharge fans."
  is_abstract: true
  opt_uses:
  - discharge_fan_current_sensor
  - discharge_fan_power_sensor
  - discharge_fan_speed_frequency_sensor
  - discharge_fan_speed_percentage_sensor
  - discharge_fan_lost_power_alarm
  - discharge_fan_failed_alarm
  - discharge_fan_voltage_sensor
  - discharge_fan_torque_sensor
  - discharge_fan_run_time_accumulator
  - discharge_fan_energy_accumulator
  - discharge_fan_speed_mode
  - control_mode
  uses:
  - discharge_fan_speed_percentage_command
  - discharge_fan_run_status
  - discharge_fan_run_command
  implements:
  - OPERATIONAL

DFVSC2X:
  id: "2339665773590478848"
  description: "Variable speed control for discharge fans for 2 separate zones."
  is_abstract: true
  opt_uses:
  - discharge_fan_current_sensor_1
  - discharge_fan_power_sensor_1
  - discharge_fan_speed_frequency_sensor_1
  - discharge_fan_speed_percentage_sensor_1
  - discharge_fan_lost_power_alarm_1
  - discharge_fan_current_sensor_2
  - discharge_fan_power_sensor_2
  - discharge_fan_speed_frequency_sensor_2
  - discharge_fan_speed_percentage_sensor_2
  - discharge_fan_lost_power_alarm_2
  uses:
  - discharge_fan_speed_percentage_command_1
  - discharge_fan_run_status_1
  - discharge_fan_run_command_1
  - discharge_fan_speed_percentage_command_2
  - discharge_fan_run_status_2
  - discharge_fan_run_command_2
  implements:
  - OPERATIONAL

DFVSFC:
  id: "3819485279274663936"
  description: "Variable speed control with frequency setting for discharge fans."
  is_abstract: true
  uses:
  - discharge_fan_speed_frequency_command
  - discharge_fan_run_status
  - discharge_fan_run_command
  opt_uses:
  - discharge_fan_speed_frequency_sensor
  implements:
  - OPERATIONAL

DFMSC:
  id: "13122696153957138432"
  description: "Discharge fan multi-speed control."
  is_abstract: true
  uses:
  - discharge_fan_run_command
  - discharge_fan_run_status
  - discharge_fan_speed_mode
  opt_uses:
  - discharge_fan_run_mode
  - schedule_run_command 
  
 

ZHM:
  id: "17192076649286336512"
  description: "Zone humidity monitoring."
  is_abstract: true
  implements:
  - MONITORING
  uses:
  - zone_air_relative_humidity_sensor

DTM:
  id: "7968704612431560704"
  description: "Discharge temperature monitoring."
  is_abstract: true
  opt_uses:
  - discharge_air_relative_humidity_sensor
  - discharge_air_specificenthalpy_sensor
  uses:
  - discharge_air_temperature_sensor
  implements:
  - MONITORING

SS:
  id: "2875133433875529728"
  description: "Basic combination of run command and status (start/stop)."
  is_abstract: true
  implements:
  - /SS
  - OPERATIONAL
  opt_uses:
  - power_capacity
  - flowrate_capacity
  - powerfactor_sensor
  - current_sensor
  - power_sensor
  - run_time_accumulator

SSPC:
  id: "10526749200778002432"
  description: "Supply static pressure control via supply fan speed"
  is_abstract: true
  opt_uses:
  - supply_fan_speed_frequency_sensor
  - supply_fan_run_command
  - supply_fan_run_status
  - pressurization_request_count
  - supply_air_damper_percentage_command
  - supply_air_flowrate_sensor
  - supply_fan_speed_percentage_command
  uses:
  - supply_air_static_pressure_sensor
  - supply_air_static_pressure_setpoint
  implements:
  - OPERATIONAL

SPSS:
  id: "8029265712889462784"
  description: "Spray pump start stop monitoring."
  is_abstract: true
  uses:
  - spray_pump_run_command
  - spray_pump_run_status
  implements:
  - OPERATIONAL

EFSS:
  id: "618830020562911232"
  description: "Basic combination of exhaust fan run command and status (start/stop)."
  is_abstract: true
  implements:
  - OPERATIONAL
  opt_uses:
  - exhaust_fan_current_sensor
  - exhaust_fan_power_sensor
  - exhaust_air_flowrate_capacity
  - exhaust_fan_power_capacity
  - exhaust_fan_run_mode
  uses:
  - exhaust_fan_run_command
  - exhaust_fan_run_status

DFSS:
  id: "8437078973678092288"
  description: "Basic combination of discharge fan run command and status (start/stop)."
  is_abstract: true
  implements:
  - OPERATIONAL
  opt_uses:
  - discharge_air_flowrate_capacity
  - discharge_fan_power_capacity
  - discharge_fan_current_sensor
  - discharge_fan_power_sensor
  - discharge_air_static_pressure_sensor
  - discharge_fan_lost_power_alarm
  - discharge_fan_failed_alarm
  - schedule_run_command
  - discharge_fan_run_time_accumulator
  uses:
  - discharge_fan_run_command
  - discharge_fan_run_status

DFSS2X:
  description: "Two discharge fan run command and status (start/stop). With dampers"
  is_abstract: true
  implements:
  - OPERATIONAL
  uses:
  - discharge_fan_run_command_1
  - discharge_fan_run_status_1
  - discharge_fan_run_command_2
  - discharge_fan_run_status_2

HT2RC:
  id: "12331526069516500992"
  description: "Two gas or electric heater control on zone side (HSP, DSP)."
  is_abstract: true
  opt_uses:
  - discharge_air_temperature_sensor
  - heating_thermal_power_capacity
  - heating_percentage_command
  uses:
  - heater_run_command_1
  - heater_run_command_2
  - return_air_temperature_setpoint
  - return_air_temperature_sensor
  implements:
  - CONTROL

HTZTC:
  id: "4417012674366275584"
  description: "Gas or electric heater control on zone side (ZC)."
  is_abstract: true
  opt_uses:
  - heating_thermal_power_capacity
  - discharge_air_temperature_sensor
  - heating_percentage_command
  - heater_run_status
  uses:
  - heater_run_command
  - zone_air_temperature_setpoint
  - zone_air_temperature_sensor
  implements:
  - CONTROL

HT3ZTC:
  id: "5155603013255036928"
  description: "Two gas or electric heater control on zone side (HSP, ZTC)."
  is_abstract: true
  opt_uses:
  - discharge_air_temperature_sensor
  - heating_thermal_power_capacity
  - heating_percentage_command
  uses:
  - heater_run_command_1
  - heater_run_command_2
  - heater_run_command_3
  - zone_air_temperature_setpoint
  - zone_air_temperature_sensor
  implements:
  - CONTROL

HSOUC:
  id: "3000067641604833280"
  description: "Heating occupied/unoccupied setpoint control."
  is_abstract: true
  uses:
  - zone_air_unoccupied_heating_temperature_setpoint
  - zone_air_occupied_heating_temperature_setpoint
  - zone_air_temperature_sensor
  implements:
  - CONTROL

HTZOUC:
  id: "11998259697091084288"
  description: "Gas or electric heater control on zone side (ZC)."
  is_abstract: true
  opt_uses:
  - heater_run_status
  uses:
  - heater_run_command
  - zone_air_unoccupied_heating_temperature_setpoint
  - zone_air_occupied_heating_temperature_setpoint
  - zone_air_temperature_sensor
  implements:
  - CONTROL

LCC:
  id: "7719840051089113088"
  description: "Leaving coil temperature control."
  is_abstract: true
  uses:
  - leaving_cooling_coil_temperature_sensor
  - leaving_cooling_coil_temperature_setpoint
  - chilled_water_valve_percentage_command
  implements:
  - CONTROL

LCC2X:
  id: "13640384711221051392"
  description: "Double valve leaving coil temperature control."
  is_abstract: true
  uses:
  - leaving_cooling_coil_temperature_sensor
  - leaving_cooling_coil_temperature_setpoint
  - chilled_water_valve_percentage_command_1
  - chilled_water_valve_percentage_command_2
  implements:
  - CONTROL

SFSS:
  id: "5180976443089223680"
  description: "Basic combination of supply fan run command and status (start/stop)."
  is_abstract: true
  implements:
  - OPERATIONAL
  opt_uses:
  - supply_air_flowrate_capacity
  - supply_fan_power_capacity
  - supply_fan_current_sensor
  - supply_fan_power_sensor
  - supply_fan_failed_alarm
  - supply_fan_run_time_accumulator
  - supply_fan_run_mode
  uses:
  - supply_fan_run_command
  - supply_fan_run_status

RHM:
  id: "14781568929201389568"
  description: "Return air humidity monitoring."
  is_abstract: true
  implements:
  - MONITORING
  uses:
  - return_air_relative_humidity_sensor

RTM:
  id: "2924673029776605184"
  description: "Return air temperature monitoring"
  implements:
  - MONITORING
  opt_uses:
  - return_air_relative_humidity_sensor
  - return_air_specificenthalpy_sensor
  uses:
  - return_air_temperature_sensor

DTC:
  id: "14404348479943999488"
  description: "Discharge air temperatore control"
  is_abstract: true
  implements:
  - OPERATIONAL
  uses:
  - discharge_air_temperature_setpoint
  - discharge_air_temperature_sensor

STC:
  id: "2204097089397325824"
  description: "Supply air temperature control"
  is_abstract: true
  opt_uses:
  - heating_request_count
  - cooling_request_count
  uses:
  - supply_air_temperature_setpoint
  - supply_air_temperature_sensor
  implements:
  - OPERATIONAL

RTC:
  id: "7486819452302917632"
  description: "Return air temperature control"
  is_abstract: true
  implements:
  - OPERATIONAL
  uses:
  - return_air_temperature_sensor
  - return_air_temperature_setpoint
 

# Rename to OTM
OA:
  id: "15138435219205390336"
  description: "Basic weather station (drybulb temp and humidity)."
  is_abstract: true
  opt_uses:
  - outside_air_relative_humidity_sensor
  - outside_air_dewpoint_temperature_sensor
  - outside_air_wetbulb_temperature_sensor
  - outside_air_specificenthalpy_sensor
  - outside_air_pressure_sensor
  - wind_linearvelocity_sensor
  - wind_direction_angle_sensor
  - outside_air_rain_level_sensor
  - outside_air_co2_concentration_sensor
  - outside_air_voc_concentration_sensor
  uses:
  - outside_air_temperature_sensor
  implements:
  - MONITORING

ZA:
  id: "3244379125296660480"
  description: "Grouped type for zone air psychrometric conditions (RH and temp)"
  is_abstract: true
  uses:
  - zone_air_temperature_sensor
  - zone_air_relative_humidity_sensor

WDT:
  id: "12148045066631380992"
  description: "Temperature differential across water."
  is_abstract: true
  implements:
  - MONITORING
  uses:
  - return_water_temperature_sensor
  - supply_water_temperature_sensor

CHWDT:
  id: "6815783107824713728"
  description: "Temperature differential across chilled water."
  is_abstract: true
  implements:
  - MONITORING
  uses:
  - chilled_return_water_temperature_sensor
  - chilled_supply_water_temperature_sensor

CHWDPSC:
  id: "9028698692793663488"
  description: "Chilled water valve controlling supply air dewpoint temperature."
  is_abstract: true
  opt_uses:
  - leaving_cooling_coil_temperature_sensor
  - cooling_thermal_power_capacity
  - chilled_supply_water_temperature_sensor
  uses:
  - supply_air_dewpoint_temperature_sensor
  - supply_air_dewpoint_temperature_setpoint
  - chilled_water_valve_percentage_command
  implements:
  - CONTROL

CHWDPSC2X:
  id: "14378975050109812736"
  description: "Chilled water valves (2x) controlling supply air dewpoint temperature."
  is_abstract: true
  opt_uses:
  - leaving_cooling_coil_temperature_sensor
  - cooling_thermal_power_capacity
  uses:
  - supply_air_dewpoint_temperature_sensor
  - supply_air_dewpoint_temperature_setpoint
  - chilled_water_valve_percentage_command_1
  - chilled_water_valve_percentage_command_2
  implements:
  - CONTROL

CWDT:
  id: "16710191489157693440"
  description: "Temperature differential across condenser water."
  is_abstract: true
  implements:
  - MONITORING
  uses:
  - condensing_return_water_temperature_sensor
  - condensing_supply_water_temperature_sensor

# Rename SFN TOTAL_
SWTC:
  id: "3609220173136920576"
  description: "Supply water temperature control."
  is_abstract: true
  implements:
  - OPERATIONAL
  opt_uses:
  - cooling_request_count
  - heating_request_count
  - return_water_temperature_sensor
  - run_command
  uses:
  - supply_water_temperature_setpoint
  - supply_water_temperature_sensor

RWTC:
  id: "4684780039613448192"
  description: "Return water temperature control."
  is_abstract: true
  implements:
  - OPERATIONAL
  opt_uses:
  - supply_water_temperature_sensor
  - run_command
  uses:
  - return_water_temperature_setpoint
  - return_water_temperature_sensor

PSWTC:
  id: "10474579573063286784"
  description: "Process water temperature control."
  is_abstract: true
  opt_uses:
  - process_return_water_temperature_sensor
  uses:
  - process_supply_water_temperature_sensor
  - process_supply_water_temperature_setpoint
  implements:
  - OPERATIONAL

SCHWTC:
  id: "10166461230588362752"
  description: "Supply chilled water temperature control."
  is_abstract: true
  implements:
  - OPERATIONAL
  opt_uses:
  - cooling_request_count
  - chilled_return_water_temperature_sensor
  - cooling_percentage_command
  uses:
  - chilled_supply_water_temperature_setpoint
  - chilled_supply_water_temperature_sensor

WDPC:
  id: "7536359048203993088"
  description: "Differential pressure control in whichever system."
  is_abstract: true
  implements:
  - OPERATIONAL
  opt_uses:
  - pressurization_request_count
  uses:
  - differential_pressure_sensor
  - differential_pressure_setpoint

CGRWTC:
  id: "8601082128077160448"
  description: "Cogeneration return water temperature control."
  is_abstract: true
  implements:
  - OPERATIONAL
  opt_uses:
  - cogeneration_supply_water_temperature_sensor
  uses:
  - cogeneration_return_water_temperature_sensor
  - cogeneration_return_water_temperature_setpoint

WDPC2X:
  id: "14149516868997611520"
  description: "Differential pressure control in whichever system, 2 sensors."
  is_abstract: true
  implements:
  - OPERATIONAL
  opt_uses:
  - pressurization_request_count
  - run_command
  uses:
  - differential_pressure_sensor_1
  - differential_pressure_sensor_2
  - differential_pressure_setpoint

# Change to low_limit_flowrate_setpoint
MINFC:
  id: "16039155144679489536"
  description: "Minimum flow control for entire loop."
  is_abstract: true
  implements:
  - CONTROL
  uses:
  - bypass_valve_percentage_command
  - min_flowrate_setpoint
  - flowrate_sensor

# Rename to CPSS
CPC:
  id: "1722211929268682752"
  description: "Circulation pump control"
  is_abstract: true
  uses:
  - circulation_pump_run_status
  - circulation_pump_run_command


### NET NEW TYPES
ETM:
  id: "13050638559919210496"
  description: "Basic exhaust temperature monitoring."
  is_abstract: true
  uses:
  - exhaust_air_temperature_sensor
  implements:
  - MONITORING

ED:
  id: "8438952541491822592"
  description: "Exhaust air flow control."
  is_abstract: true
  opt_uses:
  - exhaust_air_damper_percentage_sensor
  - exhaust_air_static_pressure_sensor
  uses:
  - exhaust_air_flowrate_setpoint
  - exhaust_air_flowrate_sensor
  - exhaust_air_damper_percentage_command
  implements:
  - CONTROL

RD:
  id: "17662324578346598400"
  description: "Return damper flow control."
  is_abstract: true
  uses:
  - return_air_flowrate_setpoint
  - return_air_flowrate_sensor
  - return_air_damper_percentage_command
  implements:
  - CONTROL

MTM:
  id: "944962761547317248"
  description: "Mixed air temperature monitoring."
  is_abstract: true
  opt_uses:
  - mixed_air_relative_humidity_sensor
  - mixed_air_dewpoint_temperature_sensor
  uses:
  - mixed_air_temperature_sensor
  implements:
  - MONITORING

MTC:
  id: "10168334798402093056"
  description: "Mixed air temperature control."
  is_abstract: true
  uses:
  - mixed_air_temperature_sensor
  - mixed_air_temperature_setpoint
  implements:
  - OPERATIONAL

STM:
  id: "5556648779974705152"
  description: "Basic supply temperature monitoring."
  is_abstract: true
  uses:
  - supply_air_temperature_sensor
  implements:
  - MONITORING

STDSPC:
  id: "14780020816829480960"
  description: "Supply temperature control dual setpoint."
  is_abstract: true
  opt_uses:
  - heating_request_count
  - cooling_request_count
  uses:
  - supply_air_cooling_temperature_setpoint
  - supply_air_heating_temperature_setpoint
  - supply_air_temperature_sensor
  implements:
  - OPERATIONAL

DSPRTC:
  id: "3250805770761011200"
  description: "Dual setpoint return air temp control."
  is_abstract: true
  opt_uses:
  - discharge_air_temperature_sensor
  - return_air_relative_humidity_sensor
  uses:
  - return_air_temperature_sensor
  - return_air_cooling_temperature_setpoint
  - return_air_heating_temperature_setpoint
  implements:
  - OPERATIONAL

ZHC:
  id: "7286031036884975616"
  description: "Zone relative humidity control."
  is_abstract: true
  uses:
  - zone_air_relative_humidity_sensor
  - zone_air_relative_humidity_setpoint
  implements:
  - OPERATIONAL

RHC:
  id: "2169941860192092160"
  description: "Return air relative humidity control."
  is_abstract: true
  uses:
  - return_air_relative_humidity_sensor
  - return_air_relative_humidity_setpoint
  implements:
  - OPERATIONAL

RHDHC:
  id: "18310842924687949824"
  description: "Return humidification/dehumidification control."
  is_abstract: true
  opt_uses:
  - economizer_mode
  - humidification_percentage_command
  uses:
  - return_air_relative_humidity_sensor
  - return_air_relative_humidity_setpoint
  - dehumidification_run_command
  - humidification_run_command
  implements:
  - CONTROL

ZHDHC:
  id: "4475784869405786112"
  description: "Zone humidification/dehumidification control."
  is_abstract: true
  opt_uses:
  - humidification_percentage_command
  uses:
  - zone_air_relative_humidity_sensor
  - zone_air_relative_humidity_setpoint
  - dehumidification_run_command
  - humidification_run_command
  implements:
  - CONTROL

RHHC:
  id: "8019953948913827840"
  description: "Zone humidification control."
  is_abstract: true
  opt_uses:
  - humidification_percentage_command
  uses:
  - humidification_run_command
  - return_air_relative_humidity_setpoint
  - return_air_relative_humidity_sensor

SHC:
  id: "12474177807615787008"
  description: "Supply air relative humidity control."
  is_abstract: true
  opt_uses:
  - humidification_percentage_command
  uses:
  - dehumidification_run_command
  - humidification_run_command
  - supply_air_dehumidification_relative_humidity_setpoint
  - supply_air_humidification_relative_humidity_setpoint
  - supply_air_relative_humidity_sensor
  implements:
  - OPERATIONAL

SHM:
  id: "2378937030399754240"
  description: "Supply air relative humidity monitoring."
  is_abstract: true
  uses:
  - supply_air_relative_humidity_sensor
  implements:
  - MONITORING

REFC:
  id: "3034632988647227392"
  description: "Refrigerant leak control."
  is_abstract: true
  uses:
  - zone_air_refrigerant_concentration_setpoint
  - zone_air_refrigerant_concentration_sensor
  implements:
  - OPERATIONAL

CREFM:
  id: "450084672513245184"
  description: "Cold Room Refrigerator monitoring."
  is_abstract: true
  opt_uses:
   - failed_alarm
   - run_status
   - compressor_run_status
   - run_time_accumulator
  uses:
   - zone_air_temperature_sensor
   - defrost_temperature_sensor

EPC:
  id: "11105083520895156224"
  description: "Exhaust pressure control."
  is_abstract: true
  uses:
  - exhaust_air_static_pressure_sensor
  - exhaust_air_static_pressure_setpoint
  opt_uses:
  - exhaust_air_flowrate_sensor
  implements:
  - OPERATIONAL

CO2M:
  id: "7862491789188399104"
  description: "Basic carbon dioxide monitoring."
  is_abstract: true
  uses:
  - zone_air_co2_concentration_sensor
  implements:
  - MONITORING

VOCM:
  id: "17085863826043174912"
  description: "Volatile organic compound monitoring."
  is_abstract: true
  uses:
  - zone_air_voc_concentration_sensor
  implements:
  - MONITORING

VOCC:
  id: "2097884266154164224"
  description: "Volatile organic compound control."
  is_abstract: true
  uses:
  - zone_air_voc_concentration_setpoint
  - zone_air_voc_concentration_sensor
  implements:
  - OPERATIONAL

RAVOCC:
  id: "1041182123605622784"
  description: "Volatile organic compound control for return air from zone."
  is_abstract: true
  uses:
  - return_air_voc_concentration_setpoint
  - return_air_voc_concentration_sensor
  implements:
  - OPERATIONAL
  
VOCPC:
  id: "668891884487180288"
  description: "Volatile organic compound percentage control."
  is_abstract: true
  uses:
  - zone_air_voc_percentage_setpoint
  - zone_air_voc_percentage_sensor
  implements:
  - OPERATIONAL

BFSS:
  id: "11321256303008940032"
  description: "Booster fan start-stop and feedback."
  is_abstract: true
  uses:
  - boost_fan_run_command
  - boost_fan_run_status
  implements:
  - OPERATIONAL

DFHLC:
  id: "3539036146912722944"
  description: "Discharge fan three-speed (high/low/off) speed control."
  is_abstract: true
  opt_uses:
  - discharge_fan_run_status
  - discharge_fan_run_command
  uses:
  - low_discharge_fan_speed_command
  - high_discharge_fan_speed_command
  implements:
  - OPERATIONAL
  - REMAP_REQUIRED

DFHMLC:
  id: "8727182917643534336"
  description: "Discharge fan three-speed (high/medium/low/off) speed control."
  is_abstract: true
  opt_uses:
  - discharge_fan_run_status
  - discharge_fan_run_command
  uses:
  - low_discharge_fan_speed_command
  - medium_discharge_fan_speed_command
  - high_discharge_fan_speed_command
  implements:
  - OPERATIONAL
  - REMAP_REQUIRED

ESPC:
  id: "6709570284581552128"
  description: "Exhaust air static pressure control."
  is_abstract: true
  opt_uses:
  - exhaust_fan_speed_percentage_sensor
  uses:
  - exhaust_air_damper_percentage_command
  - exhaust_fan_run_command
  - exhaust_fan_run_status
  - exhaust_fan_speed_percentage_command
  - exhaust_air_static_pressure_sensor
  - exhaust_air_static_pressure_setpoint
  implements:
  - OPERATIONAL

SSPM:
  id: "15932942321436327936"
  description: "Supply static pressure monitoring."
  is_abstract: true
  uses:
  - supply_air_static_pressure_sensor
  implements:
  - MONITORING

ZSPC:
  id: "4403727275367858176"
  description: "Zone static pressure control."
  is_abstract: true
  opt_uses:
  - exhaust_air_damper_percentage_command
  uses:
  - zone_air_static_pressure_setpoint
  - zone_air_static_pressure_sensor
  implements:
  - OPERATIONAL

ZSPM:
  id: "13627099312222633984"
  description: "Zone static pressure monitoring."
  is_abstract: true
  uses:
  - zone_air_static_pressure_sensor
  implements:
  - MONITORING

RSPC:
  id: "9015413293795246080"
  description: "Return air static pressure control."
  is_abstract: true
  uses:
  - return_air_static_pressure_sensor
  - return_air_static_pressure_setpoint
  implements:
  - OPERATIONAL

PWDPC:
  id: "18238785330650021888"
  description: "Process water differential pressure control."
  is_abstract: true
  uses:
  - process_water_differential_pressure_sensor
  - process_water_differential_pressure_setpoint
  implements:
  - OPERATIONAL

PWDT:
  id: "289266803299844096"
  description: "Primary-side water delta-T monitoring."
  is_abstract: true
  uses:
  - primary_supply_water_temperature_sensor
  - primary_return_water_temperature_sensor


CHPM:
  id: "224386821168037888"
  description: "Chiller pressure monitoring."
  is_abstract: true
  uses:
  - evaporator_pressure_sensor
  - condenser_pressure_sensor
  - differential_pressure_sensor # consider removing or renaming, may not be descriptive enough for WCC
  implements:
  - MONITORING

ESFM:
  id: "12354224387560308736"
  description: " An Electrostatic filter used to maintain air quality its run status and alarm monitoring"
  is_abstract: true
  uses:
  - electrostatic_filter_run_status
  opt_uses:
  - electrostatic_filter_alarm
  implements:
  - MONITORING

FDPM:
  id: "9447758858022813696"
  description: "Filter pressure monitoring."
  is_abstract: true
  uses:
  - filter_differential_pressure_sensor
  implements:
  - MONITORING
 
FDPSM:
  id: "5397007388203024384"
  description: "Filter pressure status monitoring."
  is_abstract: true
  uses:
  - filter_differential_pressure_status
  opt_uses:
  - filter_alarm
  implements:
  - MONITORING

# Chilled water valve control

CHWDC:
  id: "16581460667777679360"
  description: "Chilled water valve monitoring on discharge side."
  is_abstract: true
  opt_uses:
  - leaving_cooling_coil_temperature_sensor
  - cooling_thermal_power_capacity
  - chilled_water_valve_percentage_sensor
  - chilled_water_flowrate_sensor
  uses:
  - discharge_air_temperature_sensor
  - discharge_air_temperature_setpoint
  - chilled_water_valve_percentage_command
  implements:
  - CONTROL

CHWSC:
  id: "4836072839595425792"
  description: "Chilled water valve monitoring on supply side."
  is_abstract: true
  opt_uses:
  - leaving_cooling_coil_temperature_sensor
  - cooling_thermal_power_capacity
  - chilled_supply_water_temperature_sensor
  - chilled_water_valve_percentage_sensor
  - cooling_request_count
  - supply_air_relative_humidity_sensor
  uses:
  - supply_air_temperature_sensor
  - supply_air_temperature_setpoint
  - chilled_water_valve_percentage_command
  implements:
  - CONTROL

CHWSDC:
  id: "2207518769582964736"
  description: "Chilled water valve monitoring on supply side."
  is_abstract: true
  opt_uses:
  - leaving_cooling_coil_temperature_sensor
  - cooling_thermal_power_capacity
  - chilled_water_valve_percentage_sensor
  uses:
  - supply_air_temperature_sensor
  - supply_air_heating_temperature_setpoint
  - supply_air_cooling_temperature_setpoint
  - chilled_water_valve_percentage_command
  implements:
  - CONTROL

CHW2XSC:
  id: "14565396147087605760"
  description: "Two chilled water valves."
  is_abstract: true
  opt_uses:
  - leaving_cooling_coil_temperature_sensor
  - cooling_thermal_power_capacity
  - chilled_supply_water_temperature_sensor
  - chilled_water_valve_percentage_sensor
  - cooling_request_count
  uses:
  - supply_air_temperature_sensor
  - supply_air_temperature_setpoint
  - chilled_water_valve_percentage_command_1
  - chilled_water_valve_percentage_command_2
  implements:
  - CONTROL

CHWRC:
  id: "10816853144743444480"
  description: "Chilled water valve monitoring on return side."
  is_abstract: true
  opt_uses:
  - discharge_air_temperature_sensor
  - leaving_cooling_coil_temperature_sensor
  - cooling_thermal_power_capacity
  - return_air_relative_humidity_sensor
  - chilled_water_valve_percentage_sensor
  - chilled_water_flowrate_sensor
  uses:
  - return_air_temperature_setpoint
  - return_air_temperature_sensor
  - chilled_water_valve_percentage_command
  implements:
  - CONTROL

CHWZC:
  id: "2746402612495515648"
  description: "Chilled water valve monitoring on zone side (DSP, CSP)."
  is_abstract: true
  opt_uses:
  - discharge_air_temperature_sensor
  - leaving_cooling_coil_temperature_sensor
  - cooling_thermal_power_capacity
  - chilled_water_valve_percentage_sensor
  - chilled_supply_water_isolation_valve_command
  - chilled_supply_water_isolation_valve_status
  - chilled_supply_water_temperature_sensor
  uses:
  - zone_air_cooling_temperature_setpoint
  - zone_air_temperature_sensor
  - chilled_water_valve_percentage_command
  implements:
  - CONTROL

CHWZTC:
  id: "14203560064526057472"
  description: "Chilled water valve monitoring on zone side (ZTC)."
  is_abstract: true
  opt_uses:
  - discharge_air_temperature_sensor
  - leaving_cooling_coil_temperature_sensor
  - cooling_thermal_power_capacity
  - chilled_water_flowrate_sensor
  - chilled_water_valve_percentage_sensor
  uses:
  - zone_air_temperature_setpoint
  - zone_air_temperature_sensor
  - chilled_water_valve_percentage_command
  implements:
  - CONTROL

CHWPVM:
  id: "10410116305838407680"
  description: "Chilled water pressure valve command and position monitoring (without regard to what controls it)."
  is_abstract: true
  opt_uses:
  - chilled_water_flowrate_sensor
  uses:
  - chilled_water_valve_percentage_sensor
  implements:
  - OPERATIONAL

CHWZTC2X:
  id: "12977168093439590400"
  description: "Chilled water valve control on zone side (ZTC) for two separate zones. Chilled water valve controls to the worst zone."
  is_abstract: true
  opt_uses:
  - discharge_air_temperature_sensor_1
  - discharge_air_temperature_sensor_2
  - leaving_cooling_coil_temperature_sensor
  - cooling_thermal_power_capacity
  - chilled_water_flowrate_sensor
  - chilled_water_valve_percentage_sensor
  uses:
  - zone_air_temperature_setpoint_1
  - zone_air_temperature_setpoint_2
  - zone_air_temperature_sensor_1
  - zone_air_temperature_sensor_2
  - chilled_water_valve_percentage_command
  implements:
  - CONTROL

# DX Control

DXZTC:
  id: "13699156906260561920"
  description: "Compressor run control on zone side (ZTC)."
  is_abstract: true
  opt_uses:
  - discharge_air_temperature_sensor
  - leaving_cooling_coil_temperature_sensor
  - cooling_thermal_power_capacity
  - cooling_percentage_command
  - compressor_speed_percentage_command
  - compressor_run_time_accumulator
  uses:
  - zone_air_temperature_setpoint
  - zone_air_temperature_sensor
  - compressor_run_command
  - compressor_run_status
  implements:
  - CONTROL

DX2ZTC:
  id: "7764960709758156800"
  description: "Compressor run control on zone side (ZTC)."
  is_abstract: true
  opt_uses:
  - discharge_air_temperature_sensor
  - leaving_cooling_coil_temperature_sensor
  - cooling_thermal_power_capacity
  - cooling_percentage_command
  - compressor_speed_percentage_command
  - compressor_run_time_accumulator_1
  - compressor_run_time_accumulator_2   
  uses:
  - zone_air_temperature_setpoint
  - zone_air_temperature_sensor
  - compressor_run_command_1
  - compressor_run_command_2
  - compressor_run_status_1
  - compressor_run_status_2
  implements:
  - CONTROL

DXZC:
  id: "5052245621709209600"
  description: "Compressor run control on zone side (DSP, CSP)."
  is_abstract: true
  opt_uses:
  - discharge_air_temperature_sensor
  - leaving_cooling_coil_temperature_sensor
  - cooling_thermal_power_capacity
  - cooling_percentage_command
  - compressor_speed_percentage_command
  uses:
  - zone_air_cooling_temperature_setpoint
  - zone_air_temperature_sensor
  - compressor_run_command
  - compressor_run_status
  implements:
  - CONTROL


DXDSPRTC:
  id: "13463632719497920512"
  description: "Compressor run control with dual return temp control."
  is_abstract: true
  opt_uses:
  - discharge_air_temperature_sensor
  - leaving_cooling_coil_temperature_sensor
  - cooling_thermal_power_capacity
  - cooling_percentage_command
  - compressor_speed_percentage_command
  uses:
  - return_air_cooling_temperature_setpoint
  - return_air_heating_temperature_setpoint
  - return_air_temperature_sensor
  - compressor_run_command
  - compressor_run_status
  implements:
  - CONTROL


DX2ZC:
  id: "5844879156126416896"
  description: "Two compressor run control on zone side (DSP, CSP)."
  is_abstract: true
  opt_uses:
  - discharge_air_temperature_sensor
  - leaving_cooling_coil_temperature_sensor
  - cooling_thermal_power_capacity
  - cooling_percentage_command
  - compressor_speed_percentage_command
  uses:
  - zone_air_cooling_temperature_setpoint
  - zone_air_temperature_sensor
  - compressor_run_command_1
  - compressor_run_command_2
  - compressor_run_status_1
  - compressor_run_status_2
  implements:
  - CONTROL

DX3ZC:
  id: "14059444876450201600"
  description: "Three compressor run control on zone side."
  is_abstract: true
  opt_uses:
  - discharge_air_temperature_sensor
  - leaving_cooling_coil_temperature_sensor
  - cooling_thermal_power_capacity
  - cooling_percentage_command
  - compressor_speed_percentage_command
  uses:
  - compressor_run_command_1
  - compressor_run_command_2
  - compressor_run_command_3
  - compressor_run_status_1
  - compressor_run_status_2
  - compressor_run_status_3
  - zone_air_temperature_sensor
  - zone_air_cooling_temperature_setpoint
  implements:
  - CONTROL

DX4ZC:
  id: "7395665540313776128"
  description: "Four compressor run control on zone side."
  is_abstract: true
  opt_uses:
  - discharge_air_temperature_sensor
  - leaving_cooling_coil_temperature_sensor
  - cooling_thermal_power_capacity
  - cooling_percentage_command
  - compressor_speed_percentage_command
  uses:
  - compressor_run_command_1
  - compressor_run_command_2
  - compressor_run_command_3
  - compressor_run_command_4
  - compressor_run_status_1
  - compressor_run_status_2
  - compressor_run_status_3
  - compressor_run_status_4
  - zone_air_temperature_sensor
  - zone_air_cooling_temperature_setpoint
  implements:
  - CONTROL

DX2ZC2X:
  id: "2288583562875633664"
  description: "Two compressor run control on zone side (DSP, CSP) with two zone temp sensors."
  is_abstract: true
  opt_uses:
  - discharge_air_temperature_sensor
  - leaving_cooling_coil_temperature_sensor
  - cooling_thermal_power_capacity
  - cooling_percentage_command
  - compressor_speed_percentage_command
  uses:
  - zone_air_cooling_temperature_setpoint
  - zone_air_temperature_sensor_1
  - zone_air_temperature_sensor_2
  - compressor_run_command_1
  - compressor_run_command_2
  - compressor_run_status_1
  - compressor_run_status_2
  implements:
  - CONTROL

DXSC:
  id: "2530229830381731840"
  description: "Compressor run control on supply air side (STC)."
  opt_uses:
  - leaving_cooling_coil_temperature_sensor
  - cooling_thermal_power_capacity
  - cooling_percentage_command #Serves as a duty cycle for single-stage DX sections.
  - compressor_speed_percentage_command
  - cooling_request_count
  uses:
  - compressor_run_status
  - compressor_run_command
  - supply_air_temperature_sensor
  - supply_air_temperature_setpoint
  implements:
  - CONTROL

DX2SC:
  id: "11753601867236507648"
  description: "Two compressor run control on supply air side."
  is_abstract: true
  opt_uses:
  - leaving_cooling_coil_temperature_sensor
  - cooling_thermal_power_capacity
  - cooling_percentage_command
  - compressor_speed_percentage_command
  - cooling_request_count
  uses:
  - compressor_run_command_1
  - compressor_run_command_2
  - compressor_run_status_1
  - compressor_run_status_2
  - supply_air_temperature_sensor
  - supply_air_temperature_setpoint
  implements:
  - CONTROL

DX3SC:
  id: "7141915848809119744"
  description: "Three compressor run control on supply air side."
  is_abstract: true
  opt_uses:
  - leaving_cooling_coil_temperature_sensor
  - cooling_thermal_power_capacity
  - cooling_percentage_command
  - compressor_speed_percentage_command
  - cooling_request_count
  uses:
  - compressor_run_command_1
  - compressor_run_command_2
  - compressor_run_command_3
  - compressor_run_status_1
  - compressor_run_status_2
  - compressor_run_status_3
  - supply_air_temperature_sensor
  - supply_air_temperature_setpoint
  implements:
  - CONTROL

DX4SC:
  id: "16365287885663895552"
  description: "Four compressor run control on supply air side."
  is_abstract: true
  opt_uses:
  - leaving_cooling_coil_temperature_sensor
  - cooling_thermal_power_capacity
  - cooling_percentage_command
  - compressor_speed_percentage_command
  - cooling_request_count
  uses:
  - compressor_run_status_1
  - compressor_run_status_2
  - compressor_run_status_3
  - compressor_run_status_4
  - compressor_run_command_1
  - compressor_run_command_2
  - compressor_run_command_3
  - compressor_run_command_4
  - supply_air_temperature_sensor
  - supply_air_temperature_setpoint
  implements:
  - CONTROL


DX2SDC:
  id: "17195498329471975424"
  description: "Two compressor run control on supply air side (dual temp setpoint)."
  is_abstract: true
  opt_uses:
  - leaving_cooling_coil_temperature_sensor
  - cooling_thermal_power_capacity
  - cooling_percentage_command
  - compressor_speed_percentage_command
  uses:
  - compressor_run_command_1
  - compressor_run_command_2
  - compressor_run_status_1
  - compressor_run_status_2
  - supply_air_temperature_sensor
  - supply_air_heating_temperature_setpoint
  - supply_air_cooling_temperature_setpoint
  implements:
  - CONTROL


DX4SWC:
  id: "1377308325774884864"
  description: "Four compressor run control on supply water side."
  is_abstract: true
  opt_uses:
  - cooling_thermal_power_capacity
  - cooling_percentage_command
  - compressor_speed_percentage_command
  - compressor_speed_percentage_sensor
  uses:
  - compressor_run_command_1
  - compressor_run_command_2
  - compressor_run_command_3
  - compressor_run_command_4
  - compressor_run_status_1
  - compressor_run_status_2
  - compressor_run_status_3
  - compressor_run_status_4
  - supply_water_temperature_sensor
  - supply_water_temperature_setpoint
  implements:
  - CONTROL

DX2SWC:
  id: "8232701752307089408"
  description: "Two compressor run control on supply water side."
  is_abstract: true
  opt_uses:
  - cooling_thermal_power_capacity
  - cooling_percentage_command
  - compressor_speed_percentage_command
  - compressor_speed_percentage_sensor
  uses:
  - compressor_run_command_1
  - compressor_run_command_2
  - compressor_run_status_1
  - compressor_run_status_2
  - supply_water_temperature_sensor
  - supply_water_temperature_setpoint
  implements:
  - CONTROL


DXSWC:
  id: "11457067979271831552"
  description: "Compressor run control on supply water side."
  is_abstract: true
  opt_uses:
  - cooling_thermal_power_capacity
  - cooling_percentage_command
  - compressor_speed_percentage_command
  - compressor_speed_percentage_sensor
  uses:
  - compressor_run_command
  - compressor_run_status
  - supply_water_temperature_sensor
  - supply_water_temperature_setpoint
  implements:
  - CONTROL

DX5SC:
  id: "10600680362629660672"
  description: "Five compressor run control on supply side."
  is_abstract: true
  opt_uses:
  - leaving_cooling_coil_temperature_sensor
  - cooling_thermal_power_capacity
  - cooling_percentage_command
  - compressor_speed_percentage_command
  - cooling_request_count
  uses:
  - compressor_run_command_1
  - compressor_run_command_2
  - compressor_run_command_3
  - compressor_run_command_4
  - compressor_run_command_5
  - compressor_run_status_1
  - compressor_run_status_2
  - compressor_run_status_3
  - compressor_run_status_4
  - compressor_run_status_5
  - supply_air_temperature_sensor
  - supply_air_temperature_setpoint
  implements:
  - CONTROL

DXRC:
  id: "5628706374012633088"
  description: "Compressor run control on return air side (RC)."
  opt_uses:
  - discharge_air_temperature_sensor
  - leaving_cooling_coil_temperature_sensor
  - cooling_thermal_power_capacity
  - cooling_percentage_command
  - compressor_speed_percentage_command
  - compressor_failed_alarm
  uses:
  - return_air_temperature_setpoint
  - return_air_temperature_sensor
  - compressor_run_command
  - compressor_run_status
  implements:
  - CONTROL

DXDC:
  id: "5988994344202272768"
  description: "Compressor run control on discharge air side (DTC)."
  opt_uses:
  - leaving_cooling_coil_temperature_sensor
  - cooling_thermal_power_capacity
  - cooling_percentage_command
  - compressor_speed_percentage_command
  - compressor_run_time_accumulator
  uses:
  - compressor_run_status
  - compressor_run_command
  - discharge_air_temperature_sensor
  - discharge_air_temperature_setpoint
  implements:
  - CONTROL

DX2DC:
  id: "8944903812129226752"
  description: "Two compressor run control on discharge side (DTC)."
  is_abstract: true
  opt_uses:
  - leaving_cooling_coil_temperature_sensor
  - cooling_thermal_power_capacity
  - cooling_percentage_command
  - compressor_speed_percentage_command
  - compressor_run_time_accumulator_1
  - compressor_run_time_accumulator_2  
  uses:
  - discharge_air_temperature_sensor
  - discharge_air_temperature_setpoint
  - compressor_run_command_1
  - compressor_run_command_2
  - compressor_run_status_1
  - compressor_run_status_2
  implements:
  - CONTROL

DX3DC:
  id: "13988935394784182272"
  description: "Three compressor run control on discharge side (DTC)."
  is_abstract: true
  opt_uses:
  - leaving_cooling_coil_temperature_sensor
  - cooling_thermal_power_capacity
  - cooling_percentage_command
  - compressor_speed_percentage_command
  uses:
  - discharge_air_temperature_sensor
  - discharge_air_temperature_setpoint
  - compressor_run_command_1
  - compressor_run_command_2
  - compressor_run_command_3
  - compressor_run_status_1
  - compressor_run_status_2
  - compressor_run_status_3
  implements:
  - CONTROL

HPSC:
  id: "15212366381057048576"
  description: "Supply side heat pump control."
  is_abstract: true
  opt_uses:
  - cooling_thermal_power_capacity
  - heating_thermal_power_capacity
  - compressor_speed_percentage_command
  - cooling_request_count
  - heating_request_count
  uses:
  - supply_air_temperature_sensor
  - supply_air_temperature_setpoint
  - compressor_run_command
  - compressor_run_status
  - reversing_valve_command
  implements:
  - CONTROL

HP2SC:
  id: "3360440274189811712"
  description: "Supply side heat pump control."
  is_abstract: true
  opt_uses:
  - cooling_thermal_power_capacity
  - heating_thermal_power_capacity
  - compressor_speed_percentage_command
  - cooling_request_count
  - heating_request_count
  uses:
  - supply_air_temperature_sensor
  - supply_air_temperature_setpoint
  - compressor_run_command_1
  - compressor_run_command_2
  - compressor_run_status_1
  - compressor_run_status_2
  - reversing_valve_command
  implements:
  - CONTROL

HPDC:
  id: "3683151334988578816"
  description: "Discharge side heat pump control."
  is_abstract: true
  opt_uses:
  - cooling_thermal_power_capacity
  - heating_thermal_power_capacity
  - compressor_speed_percentage_command
  uses:
  - discharge_air_temperature_sensor
  - discharge_air_temperature_setpoint
  - compressor_run_command
  - compressor_run_status
  - reversing_valve_command
  implements:
  - CONTROL

HPZTC:
  id: "4115496899216146432"
  description: "Zone temp heat pump control (ZTC)."
  is_abstract: true
  opt_uses:
  - discharge_air_temperature_sensor
  - cooling_thermal_power_capacity
  - heating_thermal_power_capacity
  - compressor_speed_percentage_command
  uses:
  - zone_air_temperature_setpoint
  - zone_air_temperature_sensor
  - compressor_run_command
  - compressor_run_status
  - reversing_valve_command
  implements:
  - CONTROL

HPZC:
  id: "15428539163170832384"
  description: "Zone temp heat pump control (CSP or DSP)."
  is_abstract: true
  opt_uses:
  - discharge_air_temperature_sensor
  - cooling_thermal_power_capacity
  - heating_thermal_power_capacity
  - compressor_speed_percentage_command
  uses:
  - zone_air_cooling_temperature_setpoint
  - zone_air_heating_temperature_setpoint
  - zone_air_temperature_sensor
  - compressor_run_command
  - compressor_run_status
  - reversing_valve_command
  implements:
  - CONTROL

HP2ZC:
  id: "16221172697588039680"
  description: "Zone temp heat pump control with two compressors."
  is_abstract: true
  opt_uses:
  - discharge_air_temperature_sensor
  - cooling_thermal_power_capacity
  - heating_thermal_power_capacity
  - compressor_speed_percentage_command
  uses:
  - zone_air_cooling_temperature_setpoint
  - zone_air_heating_temperature_setpoint
  - zone_air_temperature_sensor
  - compressor_run_command_1
  - compressor_run_command_2
  - compressor_run_status_1
  - compressor_run_status_2
  - reversing_valve_command
  implements:
  - CONTROL

HWDC:
  id: "16507327195786510336"
  description: "Heating water valve monitoring on discharge air side."
  is_abstract: true
  opt_uses:
  - heating_water_valve_percentage_sensor
  - heating_thermal_power_capacity
  - discharge_air_relative_humidity_sensor
  - heating_water_flowrate_sensor
  uses:
  - heating_water_valve_percentage_command
  - discharge_air_temperature_setpoint
  - discharge_air_temperature_sensor
  implements:
  - CONTROL

HWRC:
  id: "17386253701286461440"
  description: "Heating water valve monitoring on discharge air side."
  is_abstract: true
  opt_uses:
  - heating_water_valve_percentage_sensor
  - heating_thermal_power_capacity
  - discharge_air_relative_humidity_sensor
  - heating_water_flowrate_sensor
  uses:
  - heating_water_valve_percentage_command
  - return_air_temperature_setpoint
  - return_air_temperature_sensor
  implements:
  - CONTROL

HWSC:
  id: "12906523371843354624"
  description: "Heating water valve monitoring on supply air side."
  is_abstract: true
  opt_uses:
  - heating_water_valve_percentage_sensor
  - heating_thermal_power_capacity
  - leaving_heating_coil_temperature_sensor
  - heating_request_count
  uses:
  - heating_water_valve_percentage_command
  - supply_air_temperature_setpoint
  - supply_air_temperature_sensor
  implements:
  - CONTROL

HW2SC:
  id: "15111346551231873024"
  description: "Two heating water valves on supply air side."
  is_abstract: true
  opt_uses:
  - heating_thermal_power_capacity
  - leaving_heating_coil_temperature_sensor
  - heating_request_count
  uses:
  - heating_water_valve_percentage_command_1
  - heating_water_valve_percentage_command_2
  - supply_air_temperature_setpoint
  - supply_air_temperature_sensor
  implements:
  - CONTROL

HWZC:
  id: "12546235401653714944"
  description: "Heating water valve monitoring on zone side (DSP/CSP)."
  is_abstract: true
  opt_uses:
  - discharge_air_temperature_sensor
  - heating_water_valve_percentage_sensor
  - heating_thermal_power_capacity
  - heating_supply_water_isolation_valve_command
  - heating_supply_water_isolation_valve_status
  uses:
  - heating_water_valve_percentage_command
  - zone_air_heating_temperature_setpoint
  - zone_air_temperature_sensor
  implements:
  - CONTROL

HWZTC:
  id: "2674345018457587712"
  description: "Heating water valve monitoring on zone side (ZTC)."
  is_abstract: true
  opt_uses:
  - discharge_air_temperature_sensor
  - heating_water_valve_percentage_sensor
  - heating_thermal_power_capacity
  - heating_water_flowrate_sensor
  uses:
  - heating_water_valve_percentage_command
  - zone_air_temperature_setpoint
  - zone_air_temperature_sensor
  implements:
  - CONTROL

HWSWC:
  id: "8294837353415966720"
  description: "Heating water valve monitoring on supply water side."
  is_abstract: true
  opt_uses:
  - heating_water_valve_percentage_sensor
  - heating_thermal_power_capacity
  - return_water_temperature_sensor
  uses:
  - heating_water_valve_percentage_command
  - supply_water_temperature_setpoint
  - supply_water_temperature_sensor
  implements:
  - CONTROL

PHWSC:
  id: "17518209390270742528"
  description: "Preheating water valve monitoring on supply air side."
  is_abstract: true
  opt_uses:
  - leaving_air_preheating_coil_temperature_sensor
  uses:
  - preheating_water_valve_percentage_command
  - supply_air_temperature_setpoint
  - supply_air_temperature_sensor
  implements:
  - CONTROL
  
HWPVM:
  id: "5829955484802613248"
  description: "Heating water pressure valve command and position monitoring (without regard to what controls it)."
  is_abstract: true
  opt_uses:
  - heating_water_flowrate_sensor
  uses:
  - heating_water_valve_percentage_sensor
  implements:
  - OPERATIONAL
  

HTDC:
  id: "656732385395605504"
  description: "Gas or electric heater control on discharge side."
  is_abstract: true
  opt_uses:
  - heating_thermal_power_capacity
  - heating_percentage_command
  - heater_run_status
  uses:
  - heater_run_command
  - discharge_air_temperature_setpoint
  - discharge_air_temperature_sensor
  implements:
  - CONTROL

HT2DC:
  id: "5268418403822993408"
  description: "Two gas or electric heater control on discharge control."
  is_abstract: true
  opt_uses:
  - heating_thermal_power_capacity
  - heating_percentage_command
  - leaving_heating_coil_temperature_sensor
  uses:
  - heater_run_command_1
  - heater_run_command_2
  - discharge_air_heating_temperature_setpoint
  - discharge_air_temperature_sensor
  implements:
  - CONTROL


HTSC:
  id: "800847573471461376"
  description: "Gas or electric heater control on supply side."
  is_abstract: true
  opt_uses:
  - heating_thermal_power_capacity
  - heating_percentage_command
  - heater_run_status
  - heating_request_count
  uses:
  - heater_run_command
  - supply_air_temperature_setpoint
  - supply_air_temperature_sensor
  implements:
  - CONTROL


HTSDC:
  id: "16700102370461220864"
  description: "Gas or electric heater control on supply side."
  is_abstract: true
  opt_uses:
  - heating_thermal_power_capacity
  - heater_run_status
  - heating_percentage_command
  uses:
  - heater_run_command
  - supply_air_heating_temperature_setpoint
  - supply_air_cooling_temperature_setpoint
  - supply_air_temperature_sensor
  implements:
  - CONTROL



HTRC:
  id: "80271633092182016"
  description: "Gas or electric heater control on return side (RC)."
  is_abstract: true
  opt_uses:
  - heating_thermal_power_capacity
  - discharge_air_temperature_sensor
  - heating_percentage_command
  - heater_run_status
  uses:
  - heater_run_command
  - return_air_temperature_setpoint
  - return_air_temperature_sensor
  implements:
  - CONTROL

HTZC:
  id: "2386114642305875968"
  description: "Gas or electric heater control on zone side (ZC)."
  is_abstract: true
  opt_uses:
  - heating_thermal_power_capacity
  - discharge_air_temperature_sensor
  - heating_percentage_command
  - heater_run_status
  uses:
  - heater_run_command
  - zone_air_heating_temperature_setpoint
  - zone_air_temperature_sensor
  implements:
  - CONTROL

HT2ZC:
  id: "6997800660733263872"
  description: "Two gas or electric heater control on zone side (HSP, DSP)."
  is_abstract: true
  opt_uses:
  - discharge_air_temperature_sensor
  - heating_thermal_power_capacity
  - heating_percentage_command
  uses:
  - heater_run_command_1
  - heater_run_command_2
  - zone_air_heating_temperature_setpoint
  - zone_air_temperature_sensor
  implements:
  - CONTROL

HT2XZTC2X:
  id: "18111271668641955840"
  description: "Two separate heating sections going to two different zones on the device, with independent heating control."
  is_abstract: true
  opt_uses:
  - heating_percentage_command_1
  - discharge_air_temperature_sensor_1
  - heating_percentage_command_2
  - discharge_air_temperature_sensor_2
  uses:
  - zone_air_temperature_setpoint_1
  - zone_air_temperature_sensor_1
  - heater_run_command_1
  - heater_run_status_1
  - zone_air_temperature_setpoint_2
  - zone_air_temperature_sensor_2
  - heater_run_command_2
  - heater_run_status_2
  implements:
  - CONTROL

HT3ZC:
  id: "3504555462265667584"
  description: "Two gas or electric heater control on zone side (HSP, DSP)."
  is_abstract: true
  opt_uses:
  - discharge_air_temperature_sensor
  - heating_thermal_power_capacity
  uses:
  - heater_run_command_1
  - heater_run_command_2
  - heater_run_command_3
  - zone_air_heating_temperature_setpoint
  - zone_air_temperature_sensor
  implements:
  - CONTROL



HTSWC:
  id: "2162764248285970432"
  description: "Two gas or electric heater control on supply water side."
  is_abstract: true
  opt_uses:
  - heating_thermal_power_capacity
  - heating_percentage_command
  uses:
  - heater_run_command
  - supply_water_temperature_sensor
  - supply_water_temperature_setpoint
  implements:
  - CONTROL


HT2SWC:
  id: "10024219610326237184"
  description: "Two gas or electric heater control on supply water side."
  is_abstract: true
  opt_uses:
  - heating_thermal_power_capacity
  - heating_percentage_command
  uses:
  - heater_run_command_1
  - heater_run_command_2
  - supply_water_temperature_sensor
  - supply_water_temperature_setpoint
  implements:
  - CONTROL

HT4SWC:
  id: "15090909928606400512"
  description: "Four gas or electric heater control on supply water side."
  is_abstract: true
  opt_uses:
  - heating_thermal_power_capacity
  - heating_percentage_command
  uses:
  - heater_run_command_1
  - heater_run_command_2
  - heater_run_command_3
  - heater_run_command_4
  - supply_water_temperature_sensor
  - supply_water_temperature_setpoint
  implements:
  - CONTROL


HT2SC:
  id: "5412533591898849280"
  description: "Two gas or electric heater control on supply side."
  is_abstract: true
  opt_uses:
  - heating_thermal_power_capacity
  - heating_percentage_command
  - heating_request_count
  uses:
  - heater_run_command_1
  - heater_run_command_2
  - supply_air_temperature_sensor
  - supply_air_temperature_setpoint
  implements:
  - CONTROL


HT3SC:
  id: "10953790720913178624"
  description: "Three gas or electric heater control on supply side."
  is_abstract: true
  opt_uses:
  - heating_thermal_power_capacity
  - heating_percentage_command
  - heating_request_count
  uses:
  - heater_run_command_1
  - heater_run_command_2
  - heater_run_command_3
  - supply_air_temperature_sensor
  - supply_air_temperature_setpoint
  implements:
  - CONTROL


HT4SC:
  id: "13793873235923697664"
  description: "Four gas or electric heater control on supply side."
  is_abstract: true
  opt_uses:
  - heating_thermal_power_capacity
  - heating_percentage_command
  - heating_request_count
  uses:
  - heater_run_command_1
  - heater_run_command_2
  - heater_run_command_3
  - heater_run_command_4
  - supply_air_temperature_sensor
  - supply_air_temperature_setpoint
  implements:
  - CONTROL

HT2SDC:
  id: "7476730333606445056"
  description: "Two gas or electric heater control on supply side (dual setpoint)."
  is_abstract: true
  opt_uses:
  - heating_thermal_power_capacity
  - heating_percentage_command
  uses:
  - heater_run_command_1
  - heater_run_command_2
  - supply_air_temperature_sensor
  - supply_air_heating_temperature_setpoint
  - supply_air_cooling_temperature_setpoint
  implements:
  - CONTROL

HTVSC:
  id: "14635905628753625088"
  description: "Variable gas to electric control on supply air side."
  is_abstract: true
  opt_uses:
  - heating_thermal_power_capacity
  - heating_request_count
  uses:
  - heater_run_command
  - heater_run_status
  - heating_percentage_command
  - supply_air_temperature_setpoint
  - supply_air_temperature_sensor
  implements:
  - CONTROL

ECON:
  id: "3106690582685155328"
  description: "Economizer mode control"
  is_abstract: true
  opt_uses:
  - low_limit_outside_air_damper_percentage_command
  - supply_air_temperature_sensor
  - outside_air_flowrate_sensor
  - outside_air_flowrate_setpoint
  - return_air_damper_percentage_command
  uses:
  - outside_air_temperature_sensor
  - economizer_mode
  - mixed_air_temperature_sensor
  - supply_air_temperature_setpoint
  - outside_air_damper_percentage_command
  - return_air_temperature_sensor
  implements:
  - CONTROL


ECOND:
  id: "2000353186723921920"
  description: "Economizer mode control - single zone"
  is_abstract: true
  opt_uses:
  - return_air_temperature_sensor
  - outside_air_flowrate_sensor
  - outside_air_flowrate_setpoint
  - mixed_air_temperature_sensor
  - outside_air_damper_percentage_sensor
  - low_limit_outside_air_damper_percentage_command
  - return_air_damper_percentage_command
  uses:
  - outside_air_temperature_sensor
  - economizer_mode
  - discharge_air_temperature_sensor
  - discharge_air_temperature_setpoint
  - outside_air_damper_percentage_command
  implements:
  - CONTROL

ECONM:
  id: "8728731030015442944"
  description: "Economizer mode control"
  is_abstract: true
  opt_uses:
  - outside_air_flowrate_sensor
  - outside_air_flowrate_setpoint
  - supply_air_temperature_sensor
  - outside_air_damper_percentage_sensor
  - low_limit_outside_air_damper_percentage_command
  - return_air_damper_percentage_command
  uses:
  - outside_air_temperature_sensor
  - economizer_mode
  - mixed_air_temperature_sensor
  - mixed_air_temperature_setpoint
  - outside_air_damper_percentage_command
  - return_air_temperature_sensor
  implements:
  - CONTROL

ECONM2X:
  id: "10998545242210172928"
  description: "Economizer mode control"
  is_abstract: true
  opt_uses:
  - outside_air_flowrate_sensor
  - outside_air_flowrate_setpoint
  - supply_air_temperature_sensor
  - outside_air_damper_percentage_sensor
  - low_limit_outside_air_damper_percentage_command
  - return_air_damper_percentage_command
  uses:
  - outside_air_temperature_sensor
  - economizer_mode
  - mixed_air_temperature_sensor_1
  - mixed_air_temperature_sensor_2
  - mixed_air_temperature_setpoint
  - outside_air_damper_percentage_command
  - return_air_temperature_sensor
  implements:
  - CONTROL

ECONMD:
  id: "15646260057656524800"
  description: "Economizer mode control - single zone"
  is_abstract: true
  opt_uses:
  - low_limit_outside_air_damper_percentage_command
  - discharge_air_temperature_sensor
  - outside_air_flowrate_sensor
  - outside_air_flowrate_setpoint
  - return_air_temperature_sensor
  - outside_air_damper_percentage_sensor
  - return_air_damper_percentage_command
  uses:
  - outside_air_temperature_sensor
  - economizer_mode
  - mixed_air_temperature_sensor
  - mixed_air_temperature_setpoint
  - outside_air_damper_percentage_command
  implements:
  - CONTROL

ECONZ:
  id: "10070803718971850752"
  description: "Economizer mode control - single room"
  is_abstract: true
  opt_uses:
  - low_limit_outside_air_damper_percentage_command
  - discharge_air_temperature_sensor
  - outside_air_flowrate_sensor
  - outside_air_relative_humidity_sensor
  - outside_air_flowrate_setpoint
  - return_air_temperature_sensor
  - mixed_air_temperature_sensor
  - outside_air_damper_percentage_sensor
  - return_air_damper_percentage_command
  uses:
  - outside_air_temperature_sensor
  - economizer_mode
  - zone_air_temperature_sensor
  - zone_air_cooling_temperature_setpoint
  - outside_air_damper_percentage_command
  implements:
  - CONTROL
VOADM:
  id: "12330062619539931136"
  description: "Variable outside air damper monitoring."
  is_abstract: true
  opt_uses:
  - economizer_mode
  - mixed_air_temperature_sensor
  - outside_air_damper_percentage_sensor
  - low_limit_outside_air_damper_percentage_command
  uses:
  - outside_air_temperature_sensor
  - outside_air_damper_percentage_command
  implements:
  - MONITORING

BYPDM:
  id: "7718376601112543232"
  description: "Bypass damper monitoring."
  is_abstract: true
  uses:
  - bypass_air_damper_percentage_command
  implements:
  - MONITORING


OAFM:
  id: "7386573678663696384"
  description: "Outside air flow monitoring"
  is_abstract: true
  opt_uses:
  - outside_air_temperature_sensor
  - outside_air_damper_percentage_sensor
  uses:
  - outside_air_flowrate_sensor
  implements:
  - MONITORING

OAFMC:
  id: "16941748637967319040"
  description: "Outside air flow control with minimum setpoint."
  is_abstract: true
  opt_uses:
  - economizer_mode
  - mixed_air_temperature_sensor
  uses:
  - ventilation_outside_air_flowrate_setpoint
  - outside_air_flowrate_sensor
  - outside_air_damper_percentage_command
  implements:
  - CONTROL

OAMC:
  id: "9583248377378766848"
  description: "Outside air flow control."
  is_abstract: true
  opt_uses:
  - outside_air_flowrate_sensor
  uses:
  - outside_air_damper_percentage_sensor
  - outside_air_damper_percentage_command
  implements:
  - CONTROL


OFC:
  id: "18252070729648439296"
  description: "Outside air flow control monitoring (without a damper)."
  is_abstract: true
  uses:
  - outside_air_flowrate_setpoint
  - outside_air_flowrate_sensor
  implements:
  - OPERATIONAL

SFM:
  id: "1953769078078308352"
  description: "Supply air flow monitoring."
  is_abstract: true
  uses:
  - supply_air_flowrate_sensor
  implements:
  - MONITORING

SFC:
  id: "11177141114933084160"
  description: "Supply air flow control."
  is_abstract: true
  uses:
  - supply_air_flowrate_setpoint
  - supply_air_flowrate_sensor
  implements:
  - OPERATIONAL

RFC:
  id: "6565455096505696256"
  description: "Return air flow control."
  is_abstract: true
  uses:
  - return_air_flowrate_setpoint
  - return_air_flowrate_sensor
  implements:
  - OPERATIONAL

SARC:
  id: "15788827133360472064"
  description: "AHU supply air reset control."
  is_abstract: true
  opt_uses:
  - supply_air_flowrate_sensor
  - heating_request_count
  uses:
  - supply_air_temperature_setpoint
  - supply_air_static_pressure_setpoint
  - cooling_request_count
  - pressurization_request_count
  implements:
  - CONTROL

RWISOVPC:
  id: "13482984124146778112"
  description: "Return water isolation valve percentage monitoring."
  is_abstract: true
  opt_uses:
  - run_command
  uses:
  - return_water_valve_percentage_sensor
  - return_water_valve_percentage_command
  implements:
  - OPERATIONAL

CHWISOVM:
  id: "8871298105719390208"
  description: "Chilled water isolation valve monitoring."
  is_abstract: true
  opt_uses:
  - run_command
  uses:
  - chilled_water_isolation_valve_command
  - chilled_water_isolation_valve_status
  implements:
  - MONITORING

CDWISOVM:
  id: "18094670142574166016"
  description: "Condensing water isolation valve monitoring."
  is_abstract: true
  opt_uses:
  - run_command
  uses:
  - condensing_water_isolation_valve_command
  - condensing_water_isolation_valve_status
  implements:
  - MONITORING

CDWISOVPM:
  id: "512617197319749632"
  description: "Condensing water isolation valve percentage monitoring."
  is_abstract: true
  opt_uses:
  - run_command
  uses:
  - condensing_water_isolation_valve_percentage_command
  - condensing_water_isolation_valve_percentage_sensor
  implements:
  - MONITORING

CDWPVM:
  id: "7446747751028621312"
  description: "Condensing water pressure valve command and position monitoring (without regard to what controls it)."
  is_abstract: true
  opt_uses:
  - condensing_water_flowrate_sensor
  uses:
  - condensing_water_valve_percentage_sensor
  implements:
  - OPERATIONAL

CDWFRSM:
  id: "14620379425057800192"
  description: "Condenser water flowrate status monitoring."
  is_abstract: true
  uses:
  - condensing_water_flowrate_status
  implements:
  - OPERATIONAL

BYPVPM:
  id: "9735989234174525440"
  description: "Bypass water valve percentage monitoring."
  is_abstract: true
  opt_uses:
  - bypass_valve_percentage_sensor
  uses:
  - bypass_valve_percentage_command
  implements:
  - MONITORING

MWVPM:
  id: "5124303215747137536"
  description: "Make-up water valve percentage monitoring."
  is_abstract: true
  uses:
  - makeup_water_valve_percentage_command
  implements:
  - MONITORING

HXSWISOVPM:
  id: "11812289399880679424"
  description: "Heat exchanger supply isolation water valve percentage monitoring."
  is_abstract: true
  uses:
  - heat_exchange_supply_water_isolation_valve_percentage_command
  - heat_exchange_supply_water_isolation_valve_percentage_sensor
  implements:
  - MONITORING

HXRWISOVPM:
  id: "14124324858582007808"
  description: "Heat exchanger return isolation water valve percentage monitoring."
  is_abstract: true
  uses:
  - heat_exchange_return_water_isolation_valve_percentage_command
  - heat_exchange_return_water_isolation_valve_percentage_sensor
  implements:
  - MONITORING

HXSWISOVM:
  id: "18037952934766968832"
  description: "Heat exchanger supply isolation water valve monitoring."
  is_abstract: true
  uses:
  - heat_exchange_supply_water_isolation_valve_command
  - heat_exchange_supply_water_isolation_valve_status
  implements:
  - MONITORING

HXRWISOVM:
  id: "9182187217496309760"
  description: "Heat exchanger return isolation water valve monitoring."
  is_abstract: true
  uses:
  - heat_exchange_return_water_isolation_valve_command
  - heat_exchange_return_water_isolation_valve_status
  implements:
  - MONITORING

PWISOVM:
  id: "2818460206533443584"
  description: "Process water iso valve monitoring."
  is_abstract: true
  uses:
  - process_water_isolation_valve_command
  implements:
  - MONITORING

PWVPM:
  id: "12041832243388219392"
  description: "Process water valve percentage monitoring."
  is_abstract: true
  uses:
  - process_water_valve_percentage_command
  implements:
  - MONITORING

CHWBZC:
  id: "16609945715518472192"
  description: "Chilled water valve binary (open/closed) control."
  is_abstract: true
  implements:
  - OPERATIONAL
  uses:
  - chilled_water_valve_command
  - zone_air_temperature_sensor
  - zone_air_cooling_temperature_setpoint

CHWBYPVPM:
  id: "7430146224960831488"
  description: "Chilled water bypass valve percentage monitoring."
  is_abstract: true
  uses:
  - chilled_water_bypass_valve_percentage_sensor
  - chilled_water_bypass_valve_percentage_command
  implements:
  - MONITORING

MXVPM:
  id: "16653518261815607296"
  description: "Mixing valve percent monitoring."
  is_abstract: true
  uses:
  - mixing_valve_percentage_command
  implements:
  - MONITORING

WFRM:
  id: "1665538701926596608"
  description: "Water flowrate monitoring."
  is_abstract: true
  uses:
  - flowrate_sensor
  implements:
  - MONITORING

WFRC:
  id: "10888910738781372416"
  description: "Water flowrate control."
  is_abstract: true
  uses:
  - flowrate_sensor
  - flowrate_setpoint
  implements:
  - OPERATIONAL

MWFRC:
  id: "6277224720353984512"
  description: "Minimum water flowrate control."
  is_abstract: true
  uses:
  - flowrate_sensor
  - low_limit_flowrate_setpoint
  implements:
  - OPERATIONAL

CHWFRM:
  id: "15500596757208760320"
  description: "Chilled water flowrate monitoring."
  is_abstract: true
  uses:
  - chilled_water_flowrate_sensor
  implements:
  - MONITORING

CHWFRSM:
  id: "11667988394339729408"
  description: "Chilled water flowrate status monitoring."
  is_abstract: true
  uses:
  - chilled_water_flowrate_status
  implements:
  - MONITORING

SEPM:
  id: "3971381711140290560"
  description: "Shade extent monitoring."
  is_abstract: true
  uses:
  - shade_extent_percentage_command
  implements:
  - MONITORING

STPM:
  id: "13194753747995066368"
  description: "Shade tilt monitoring."
  is_abstract: true
  uses:
  - shade_tilt_percentage_command
  implements:
  - MONITORING

IGM:
  id: "8583067729567678464"
  description: "Inlet guidevane monitoring."
  is_abstract: true
  uses:
  - inlet_guidevane_percentage_sensor
  implements:
  - OPERATIONAL

CLPM:
  id: "17806439766422454272"
  description: "Cooling thermal monitoring."
  is_abstract: true
  uses:
  - cooling_thermal_power_sensor
  implements:
  - MONITORING

PCLPM:
  id: "1089077949623173120"
  description: "Process cooling thermal monitoring."
  is_abstract: true
  uses:
  - process_cooling_thermal_power_sensor
  implements:
  - MONITORING


### POTENTIALLY ONE-OFF TYPES ###
DDCO:
  id: "10312449986477948928"
  description: "Flow control - dual duct, but only cooling."
  is_abstract: true
  uses:
  - cooling_air_flowrate_setpoint_2
  - cooling_air_flowrate_setpoint_1
  - cooling_air_flowrate_sensor_2
  - cooling_air_flowrate_sensor_1
  - cooling_air_damper_percentage_command_2
  - cooling_air_damper_percentage_command_1
  implements:
  - CONTROL

FDPM2X:
  id: "871492295067697152"
  description: "Filter pressure monitoring (2 sensors)."
  is_abstract: true
  uses:
  - filter_differential_pressure_sensor_1
  - filter_differential_pressure_sensor_2
  implements:
  - MONITORING

FDPSM2X:
  id: "14032659673685950464"
  description: "Filter pressure status monitoring (2 sensors)."
  is_abstract: true
  uses:
  - filter_differential_pressure_status_1
  - filter_differential_pressure_status_2
  opt_uses:
  - filter_alarm_1
  - filter_alarm_2
  implements:
  - MONITORING

FDPM3X:
  id: "16670119787883397120"
  description: "Filter pressure monitoring (3 sensors)."
  is_abstract: true
  uses:
  - filter_differential_pressure_sensor_1
  - filter_differential_pressure_sensor_2
  - filter_differential_pressure_sensor_3
  implements:
  - MONITORING

FDPM4X:
  id: "5700763968050561024"
  description: "Filter pressure monitoring (4 sensors)."
  is_abstract: true
  uses:
  - filter_differential_pressure_sensor_1
  - filter_differential_pressure_sensor_2
  - filter_differential_pressure_sensor_3
  - filter_differential_pressure_sensor_4
  implements:
  - MONITORING

CO2C2X:
  id: "14924136004905336832"
  description: "Carbon dioxide control with dual zone sensors."
  is_abstract: true
  uses:
  - zone_air_co2_concentration_setpoint
  - zone_air_co2_concentration_sensor_1
  - zone_air_co2_concentration_sensor_2
  implements:
  - OPERATIONAL

DSP3X:
  id: "3394920958836867072"
  description: "Dual setpoint zone temp control with 3 temp sensors."
  is_abstract: true
  opt_uses:
  - discharge_air_temperature_sensor
  uses:
  - zone_air_temperature_sensor_1
  - zone_air_temperature_sensor_2
  - zone_air_temperature_sensor_3
  - zone_air_cooling_temperature_setpoint
  - zone_air_heating_temperature_setpoint
  implements:
  - OPERATIONAL


EFSS2X:
  id: "12618292995691642880"
  description: "Exhaust fan start-stop and feedback with two fans."
  is_abstract: true
  opt_uses:
  - exhaust_fan_current_sensor_1
  - exhaust_fan_power_sensor_1
  - exhaust_fan_current_sensor_2
  - exhaust_fan_power_sensor_2
  - exhaust_air_flowrate_capacity
  - exhaust_fan_power_capacity
  uses:
  - exhaust_fan_run_command_1
  - exhaust_fan_run_status_1
  - exhaust_fan_run_command_2
  - exhaust_fan_run_status_2
  implements:
  - OPERATIONAL

EFSS3X:
  id: "8006606977264254976"
  description: "Exhaust fan start-stop and feedback with three fans."
  is_abstract: true
  opt_uses:
  - exhaust_fan_current_sensor_1
  - exhaust_fan_power_sensor_1
  - exhaust_fan_current_sensor_2
  - exhaust_fan_power_sensor_2
  - exhaust_fan_current_sensor_3
  - exhaust_fan_power_sensor_3
  - exhaust_air_flowrate_capacity
  - exhaust_fan_power_capacity
  uses:
  - exhaust_fan_run_command_1
  - exhaust_fan_run_status_1
  - exhaust_fan_run_command_2
  - exhaust_fan_run_status_2
  - exhaust_fan_run_command_3
  - exhaust_fan_run_status_3
  implements:
  - OPERATIONAL

EFSS4X:
  id: "17229979014119030784"
  description: "Exhaust fan start-stop and feedback with four fans."
  is_abstract: true
  opt_uses:
  - exhaust_air_flowrate_capacity
  - exhaust_fan_power_capacity
  - exhaust_fan_current_sensor_1
  - exhaust_fan_power_sensor_1
  - exhaust_fan_current_sensor_2
  - exhaust_fan_power_sensor_2
  - exhaust_fan_current_sensor_3
  - exhaust_fan_power_sensor_3
  - exhaust_fan_current_sensor_4
  - exhaust_fan_power_sensor_4
  uses:
  - exhaust_fan_run_command_1
  - exhaust_fan_run_status_1
  - exhaust_fan_run_command_2
  - exhaust_fan_run_status_2
  - exhaust_fan_run_command_3
  - exhaust_fan_run_status_3
  - exhaust_fan_run_command_4
  - exhaust_fan_run_status_4
  implements:
  - OPERATIONAL

DF2XSS:
  id: "9591874046098669568"
  description: "Discharge fan start-stop and feedback (2 pts)."
  is_abstract: true
  opt_uses:
  - discharge_fan_current_sensor
  - discharge_fan_power_sensor
  uses:
  - discharge_fan_run_status_1
  - discharge_fan_run_status_2
  - discharge_fan_run_command_1
  - discharge_fan_run_command_2
  implements:
  - OPERATIONAL

SFSS2X:
  id: "2241999454230020096"
  description: "Supply fan start-stop and feedback for two fans."
  is_abstract: true
  opt_uses:
  - supply_air_flowrate_capacity
  - supply_fan_power_capacity
  - supply_fan_current_sensor_1
  - supply_fan_current_sensor_2
  - supply_fan_power_sensor_1
  - supply_fan_power_sensor_2
  uses:
  - supply_fan_run_command_1
  - supply_fan_run_status_1
  - supply_fan_run_command_2
  - supply_fan_run_status_2
  implements:
  - OPERATIONAL

SFSS3X:
  id: "11465371491084795904"
  description: "Supply fan start-stop and feedback for three fans."
  is_abstract: true
  opt_uses:
  - supply_air_flowrate_capacity
  - supply_fan_power_capacity
  - supply_fan_current_sensor_1
  - supply_fan_current_sensor_2
  - supply_fan_current_sensor_3
  - supply_fan_power_sensor_1
  - supply_fan_power_sensor_2
  - supply_fan_power_sensor_3
  uses:
  - supply_fan_run_command_1
  - supply_fan_run_status_1
  - supply_fan_run_command_2
  - supply_fan_run_status_2
  - supply_fan_run_command_3
  - supply_fan_run_status_3
  implements:
  - OPERATIONAL

SFSS4X:
  id: "12662092041384099840"
  description: "Supply fan start-stop and feedback for four fans."
  is_abstract: true
  opt_uses:
  - supply_air_flowrate_capacity
  - supply_fan_power_capacity
  - supply_fan_current_sensor_1
  - supply_fan_current_sensor_2
  - supply_fan_current_sensor_3
  - supply_fan_current_sensor_4
  - supply_fan_power_sensor_1
  - supply_fan_power_sensor_2
  - supply_fan_power_sensor_3
  - supply_fan_power_sensor_4
  uses:
  - supply_fan_run_command_1
  - supply_fan_run_status_1
  - supply_fan_run_command_2
  - supply_fan_run_status_2
  - supply_fan_run_command_3
  - supply_fan_run_status_3
  - supply_fan_run_command_4
  - supply_fan_run_status_4
  implements:
  - OPERATIONAL

EFVSC2X:
  id: "6853685472657408000"
  description: "Exhaust fan variable speed control with feedback and sensoring for two fans."
  is_abstract: true
  opt_uses:
  - exhaust_fan_speed_frequency_sensor_1
  - exhaust_fan_speed_percentage_sensor_1
  - exhaust_fan_current_sensor_1
  - exhaust_fan_power_sensor_1
  - exhaust_fan_speed_frequency_sensor_2
  - exhaust_fan_speed_percentage_sensor_2
  - exhaust_fan_current_sensor_2
  - exhaust_fan_power_sensor_2
  uses:
  - exhaust_fan_run_command_1
  - exhaust_fan_run_status_1
  - exhaust_fan_speed_percentage_command_1
  - exhaust_fan_run_command_2
  - exhaust_fan_run_status_2
  - exhaust_fan_speed_percentage_command_2
  implements:
  - OPERATIONAL

EFVSC3X:
  id: "16077057509512183808"
  description: "Exhaust fan variable speed control with feedback and sensoring for three fans."
  is_abstract: true
  opt_uses:
  - exhaust_fan_speed_frequency_sensor_1
  - exhaust_fan_speed_percentage_sensor_1
  - exhaust_fan_current_sensor_1
  - exhaust_fan_power_sensor_1
  - exhaust_fan_speed_frequency_sensor_2
  - exhaust_fan_speed_percentage_sensor_2
  - exhaust_fan_current_sensor_2
  - exhaust_fan_power_sensor_2
  - exhaust_fan_speed_frequency_sensor_3
  - exhaust_fan_speed_percentage_sensor_3
  - exhaust_fan_current_sensor_3
  - exhaust_fan_power_sensor_3
  uses:
  - exhaust_fan_run_command_1
  - exhaust_fan_run_status_1
  - exhaust_fan_speed_percentage_command_1
  - exhaust_fan_run_command_2
  - exhaust_fan_run_status_2
  - exhaust_fan_speed_percentage_command_2
  - exhaust_fan_run_command_3
  - exhaust_fan_run_status_3
  - exhaust_fan_speed_percentage_command_3
  implements:
  - OPERATIONAL

EFVSC4X:
  id: "4547842463443714048"
  description: "Exhaust fan variable speed control with feedback and sensoring for four fans."
  is_abstract: true
  opt_uses:
  - exhaust_fan_speed_frequency_sensor_1
  - exhaust_fan_speed_percentage_sensor_1
  - exhaust_fan_current_sensor_1
  - exhaust_fan_power_sensor_1
  - exhaust_fan_speed_frequency_sensor_2
  - exhaust_fan_speed_percentage_sensor_2
  - exhaust_fan_current_sensor_2
  - exhaust_fan_power_sensor_2
  - exhaust_fan_speed_frequency_sensor_3
  - exhaust_fan_speed_percentage_sensor_3
  - exhaust_fan_current_sensor_3
  - exhaust_fan_power_sensor_3
  - exhaust_fan_speed_frequency_sensor_4
  - exhaust_fan_speed_percentage_sensor_4
  - exhaust_fan_current_sensor_4
  - exhaust_fan_power_sensor_4
  uses:
  - exhaust_fan_run_command_1
  - exhaust_fan_run_status_1
  - exhaust_fan_speed_percentage_command_1
  - exhaust_fan_run_command_2
  - exhaust_fan_run_status_2
  - exhaust_fan_speed_percentage_command_2
  - exhaust_fan_run_command_3
  - exhaust_fan_run_status_3
  - exhaust_fan_speed_percentage_command_3
  - exhaust_fan_run_command_4
  - exhaust_fan_run_status_4
  - exhaust_fan_speed_percentage_command_4
  implements:
  - OPERATIONAL

SFVSC2X:
  id: "13771214500298489856"
  description: "Supply fan variable speed control with feedback and sensoring with two fans."
  is_abstract: true
  opt_uses:
  - supply_fan_speed_frequency_sensor_1
  - supply_fan_speed_percentage_sensor_1
  - supply_fan_current_sensor_1
  - supply_fan_power_sensor_1
  - supply_fan_speed_frequency_sensor_2
  - supply_fan_speed_percentage_sensor_2
  - supply_fan_current_sensor_2
  - supply_fan_power_sensor_2
  uses:
  - supply_fan_run_command_1
  - supply_fan_run_status_1
  - supply_fan_speed_percentage_command_1
  - supply_fan_run_command_2
  - supply_fan_run_status_2
  - supply_fan_speed_percentage_command_2
  implements:
  - OPERATIONAL

SFVSC3X:
  id: "6519182149650743296"
  description: "Supply fan variable speed control with feedback and sensoring with three fans."
  is_abstract: true
  opt_uses:
  - supply_fan_speed_frequency_sensor_1
  - supply_fan_speed_percentage_sensor_1
  - supply_fan_current_sensor_1
  - supply_fan_power_sensor_1
  - supply_fan_speed_frequency_sensor_2
  - supply_fan_speed_percentage_sensor_2
  - supply_fan_current_sensor_2
  - supply_fan_power_sensor_2
  - supply_fan_speed_frequency_sensor_3
  - supply_fan_speed_percentage_sensor_3
  - supply_fan_current_sensor_3
  - supply_fan_power_sensor_3
  - dc_voltage_sensor_1
  - dc_voltage_sensor_2
  - dc_voltage_sensor_3
  - ac_voltage_sensor_1
  - ac_voltage_sensor_2
  - ac_voltage_sensor_3 
  - supply_fan_run_time_accumulator_1
  - supply_fan_run_time_accumulator_2
  - supply_fan_run_time_accumulator_3
  - supply_fan_run_mode_1
  - supply_fan_run_mode_2
  - supply_fan_run_mode_3  
  uses:
  - supply_fan_run_command_1
  - supply_fan_run_status_1
  - supply_fan_speed_percentage_command_1
  - supply_fan_run_command_2
  - supply_fan_run_status_2
  - supply_fan_speed_percentage_command_2
  - supply_fan_run_command_3
  - supply_fan_run_status_3
  - supply_fan_speed_percentage_command_3
  implements:
  - OPERATIONAL

SFVSC4X:
  id: "17733145221803278336"
  description: "Supply fan variable speed control with feedback and sensoring with four fans."
  is_abstract: true
  opt_uses:
  - supply_fan_speed_frequency_sensor_1
  - supply_fan_speed_percentage_sensor_1
  - supply_fan_current_sensor_1
  - supply_fan_power_sensor_1
  - supply_fan_speed_frequency_sensor_2
  - supply_fan_speed_percentage_sensor_2
  - supply_fan_current_sensor_2
  - supply_fan_power_sensor_2
  - supply_fan_speed_frequency_sensor_3
  - supply_fan_speed_percentage_sensor_3
  - supply_fan_current_sensor_3
  - supply_fan_power_sensor_3
  - supply_fan_speed_frequency_sensor_4
  - supply_fan_speed_percentage_sensor_4
  - supply_fan_current_sensor_4
  - supply_fan_power_sensor_4
  uses:
  - supply_fan_run_command_1
  - supply_fan_run_status_1
  - supply_fan_speed_percentage_command_1
  - supply_fan_run_command_2
  - supply_fan_run_status_2
  - supply_fan_speed_percentage_command_2
  - supply_fan_run_command_3
  - supply_fan_run_status_3
  - supply_fan_speed_percentage_command_3
  - supply_fan_run_command_4
  - supply_fan_run_status_4
  - supply_fan_speed_percentage_command_4
  implements:
  - OPERATIONAL

BYPSSPC:
  id: "622251700748550144"
  description: "Supply static pressure control with bypass damper."
  is_abstract: true
  opt_uses:
  - supply_air_flowrate_sensor
  uses:
  - supply_air_static_pressure_sensor
  - supply_air_static_pressure_setpoint
  - supply_fan_run_command
  - supply_fan_run_status
  - bypass_air_damper_percentage_command
  implements:
  - CONTROL

BYPSSPC2X: # Consider virtual point for instances where dampers control to same value.
  id: "7071406367143100416"
  description: "Supply static pressure control with bypass damper."
  is_abstract: true
  opt_uses:
  - supply_air_flowrate_sensor
  uses:
  - supply_air_static_pressure_sensor
  - supply_air_static_pressure_setpoint
  - supply_fan_run_command
  - supply_fan_run_status
  - bypass_air_damper_percentage_command_1
  - bypass_air_damper_percentage_command_2
  implements:
  - CONTROL

SWISOVM:
  id: "5867537891751624704"
  description: "Supply side isolation valve monitoring."
  is_abstract: true
  uses:
  - supply_water_isolation_valve_command
  - supply_water_isolation_valve_status
  implements:
  - MONITORING

SWISOVPM:
  id: "3561694882537930752"
  description: "Supply side isolation valve monitoring."
  is_abstract: true
  uses:
  - supply_water_isolation_valve_percentage_command
  - supply_water_isolation_valve_percentage_sensor
  implements:
  - MONITORING

RWISOVM:
  id: "9884748759366107136"
  description: "Return side isolation valve monitoring."
  is_abstract: true
  uses:
  - return_water_isolation_valve_command
  - return_water_isolation_valve_status
  implements:
  - MONITORING

RWISOVPM:
  id: "5273062740938719232"
  description: "Return side isolation valve monitoring."
  is_abstract: true
  uses:
  - return_water_isolation_valve_percentage_command
  - return_water_isolation_valve_percentage_sensor
  implements:
  - MONITORING

CICHVISOVM3X:
  id: "2503444627617480704"
  description: "Circuit changeover valve for switching between Hot water system and Chiller "
  is_abstract: true
  uses:
  - circulation_changeover_isolation_valve_status_1
  - circulation_changeover_isolation_valve_status_2
  - circulation_changeover_isolation_valve_status_3
  implements:
  - MONITORING

CHWRWISOVPM:
  id: "10432710170277576704"
  description: "Return side isolation valve monitoring."
  is_abstract: true
  uses:
  - chilled_return_water_isolation_valve_percentage_command
  - chilled_return_water_isolation_valve_percentage_sensor
  implements:
  - MONITORING

CHWRWISOVM:
  id: "10538544761520783360"
  description: "Return side isolation valve monitoring."
  is_abstract: true
  uses:
  - chilled_return_water_isolation_valve_command
  - chilled_return_water_isolation_valve_status
  implements:
  - MONITORING


CHWSWISOVPM:
  id: "493265792670892032"
  description: "Supply side isolation valve monitoring."
  is_abstract: true
  uses:
  - chilled_supply_water_isolation_valve_percentage_command
  - chilled_supply_water_isolation_valve_percentage_sensor
  implements:
  - MONITORING

CHWSWISOVM:
  id: "16767023046174179328"
  description: "Supply side isolation valve monitoring."
  is_abstract: true
  uses:
  - chilled_supply_water_isolation_valve_command
  - chilled_supply_water_isolation_valve_status
  implements:
  - MONITORING


PRWDT:
  id: "73094021186060288"
  description: "Temperature differential across process water."
  is_abstract: true
  implements:
  - MONITORING
  opt_uses:
  - process_cooling_thermal_power_sensor
  uses:
  - process_return_water_temperature_sensor
  - process_supply_water_temperature_sensor

PRWDT2X:
  id: "2264658189855227904"
  description: "Temperature differential across 2 process water headers."
  is_abstract: true
  implements:
  - MONITORING
  opt_uses:
  - process_cooling_thermal_power_sensor_1
  - process_cooling_thermal_power_sensor_2
  uses:
  - process_return_water_temperature_sensor_1
  - process_return_water_temperature_sensor_2
  - process_supply_water_temperature_sensor_1
  - process_supply_water_temperature_sensor_2


PWFRM:
  id: "2595109812513538048"
  description: "Flowrate monitoring for process water."
  is_abstract: true
  implements:
  - MONITORING
  uses:
  - process_water_flowrate_sensor

PWFRM2X:
  id: "9296466058040836096"
  description: "Flowrate monitoring for 2 process water headers."
  is_abstract: true
  implements:
  - MONITORING
  uses:
  - process_water_flowrate_sensor_1
  - process_water_flowrate_sensor_2

PWDPM:
  id: "455899989512552448"
  description: "Differential pressure monitoring for process water."
  is_abstract: true
  implements:
  - MONITORING
  uses:
  - process_water_differential_pressure_sensor

PWDPM2X:
  id: "7200603381453291520"
  description: "Differential pressure monitoring for 2 process water headers."
  is_abstract: true
  implements:
  - MONITORING
  uses:
  - process_water_differential_pressure_sensor_1
  - process_water_differential_pressure_sensor_2


CWRISOVPM:
  id: "5821024151850188800"
  description: "Condensing water return isolation monitoring."
  is_abstract: true
  uses:
  - condensing_return_water_isolation_valve_percentage_sensor
  - condensing_return_water_isolation_valve_percentage_command
  implements:
  - MONITORING

CWRISOVM:
  id: "8126867161063882752"
  description: "Condensing water return isolation monitoring."
  is_abstract: true
  uses:
  - condensing_return_water_isolation_valve_status
  - condensing_return_water_isolation_valve_command
  implements:
  - MONITORING


CWSISOVPM:
  id: "9716637829525667840"
  description: "Condensing water supply isolation monitoring."
  is_abstract: true
  uses:
  - condensing_supply_water_isolation_valve_percentage_sensor
  - condensing_supply_water_isolation_valve_percentage_command
  implements:
  - MONITORING

CWSISOVM:
  id: "1779043486285168640"
  description: "Condensing water supply isolation monitoring."
  is_abstract: true
  uses:
  - condensing_supply_water_isolation_valve_status
  - condensing_supply_water_isolation_valve_command
  implements:
  - MONITORING




CHWRISOVPM:
  id: "17456073789161865216"
  description: "Chilled water return isolation monitoring."
  is_abstract: true
  uses:
  - chilled_return_water_isolation_valve_percentage_sensor
  - chilled_return_water_isolation_valve_percentage_command
  implements:
  - MONITORING


WDPM:
  id: "6845381960844443648"
  description: "Differential pressure monitoring."
  is_abstract: true
  uses:
  - differential_pressure_sensor


CHWDPM:
  id: "17350239197918658560"
  description: "Differential pressure monitoring for chilled water."
  is_abstract: true
  uses:
  - chilled_water_differential_pressure_sensor


CHDX4SC:
  id: "5104951811098279936"
  description: "Chiller control."
  is_abstract: true
  opt_uses:
  - chilled_return_water_temperature_sensor
  - cooling_percentage_command
  - compressor_speed_frequency_sensor
  - compressor_speed_percentage_command
  - compressor_speed_percentage_sensor
  uses:
  - compressor_run_command_1
  - compressor_run_command_2
  - compressor_run_command_3
  - compressor_run_command_4
  - compressor_run_status_1
  - compressor_run_status_2
  - compressor_run_status_3
  - compressor_run_status_4
  - chilled_supply_water_temperature_sensor
  - chilled_supply_water_temperature_setpoint

CHDX2SC:
  id: "11002415523139944448"
  description: "Chiller control."
  is_abstract: true
  opt_uses:
  - chilled_return_water_temperature_sensor
  - cooling_percentage_command
  - compressor_speed_frequency_sensor
  - compressor_speed_percentage_command
  - compressor_speed_percentage_sensor
  - cooling_request_count
  uses:
  - compressor_run_command_1
  - compressor_run_command_2
  - compressor_run_status_1
  - compressor_run_status_2
  - chilled_supply_water_temperature_sensor
  - chilled_supply_water_temperature_setpoint


CHDXSC:
  id: "738711972362584064"
  description: "Chiller control single stage."
  is_abstract: true
  opt_uses:
  - chilled_return_water_temperature_sensor
  - cooling_percentage_command
  - compressor_speed_frequency_sensor
  - compressor_speed_percentage_command
  - compressor_speed_percentage_sensor
  uses:
  - compressor_run_command
  - compressor_run_status
  - chilled_supply_water_temperature_sensor
  - chilled_supply_water_temperature_setpoint

CHDXVSC:
  id: "16068753997699219456"
  description: "Variable speed compressor control."
  is_abstract: true
  uses:
  - compressor_speed_percentage_sensor
  - compressor_run_command
  - compressor_run_status
  opt_uses:
  - compressor_current_sensor
  - compressor_voltage_sensor
  - compressor_lost_power_alarm
  - compressor_speed_frequency_sensor
  - compressor_failed_alarm
 
CDWFRM:
  id: "632877381119377408"
  description: "Condenser water flowrate monitoring."
  is_abstract: true
  uses:
  - condensing_water_flowrate_sensor
  implements:
  - MONITORING

REFSM:
  id: "14328323847953055744"
  description: "Refrigerant saturation monitoring."
  is_abstract: true
  opt_uses:
  - refrigerant_discharge_temperature_sensor
  - refrigerant_suction_temperature_sensor
  uses:
  - refrigerant_condenser_saturation_temperature_sensor
  - refrigerant_evaporator_saturation_temperature_sensor
  implements:
  - MONITORING


PDSCV:
  id: "2539113884334161920"
  description: "Pressure-dependent supply damper control for ventilation purposes (CO2 or VOC)."
  is_abstract: true
  uses:
  - supply_air_damper_percentage_command
  - supply_air_damper_percentage_sensor
  implements:
  - CONTROL

SDBPC:
  id: "11762485921188937728"
  description: "Back-pressure controlling supply damper."
  is_abstract: true
  opt_uses:
  - supply_air_flowrate_sensor
  uses:
  - supply_air_static_pressure_sensor
  - supply_air_static_pressure_setpoint
  - supply_air_damper_percentage_command
  - supply_air_damper_percentage_sensor
  implements:
  - MONITORING

HWVM:
  id: "12990740464972857344"
  description: "Heating water valve command and position monitoring (without regard to what controls it)."
  is_abstract: true
  opt_uses:
  - heating_thermal_power_capacity
  - heating_water_flowrate_sensor
  uses:
  - heating_water_valve_percentage_sensor
  - heating_water_valve_percentage_command
  implements:
  - OPERATIONAL

CHWVM:
  id: "16809792948983037952"
  description: "Chilled water valve command and position monitoring (without regard to what controls it)."
  is_abstract: true
  opt_uses:
  - cooling_thermal_power_capacity
  - chilled_water_flowrate_sensor
  - chilled_water_valve_failed_alarm
  uses:
  - chilled_water_valve_percentage_sensor
  - chilled_water_valve_percentage_command
  implements:
  - OPERATIONAL

RMM:
  id: "16071202610094276608"
  description: "Run mode monitoring."
  is_abstract: true
  uses:
  - run_mode

DSPZDHC:
  id: "8195635016311504896"
  description: "Zone dual setpoint humidification/dehumidification control."
  is_abstract: true
  opt_uses:
  - humidification_percentage_command
  uses:
  - zone_air_relative_humidity_sensor
  - zone_air_dehumidification_relative_humidity_setpoint
  - zone_air_humidification_relative_humidity_setpoint
  - dehumidification_run_command
  - humidification_run_command
  implements:
  - CONTROL

EFC:
  id: "9564729303032135680"
  description: "Exhaust air flow control."
  is_abstract: true
  uses:
  - exhaust_air_flowrate_sensor
  - exhaust_air_flowrate_setpoint
  implements:
  - OPERATIONAL

DXDDC:
  id: "14536703291649163264"
  description: "DX cooling dual setpoint control on discharge side"
  is_abstract: true
  opt_uses:
  - cooling_percentage_command
  - compressor_run_status
  uses:
  - compressor_run_command
  - discharge_air_heating_temperature_setpoint
  - discharge_air_cooling_temperature_setpoint
  - discharge_air_temperature_sensor
  implements:
  - CONTROL

HTDDC:
  id: "11978658703302721536"
  description: "gas or electric heating dual setpoint control on discharge side"
  is_abstract: true
  opt_uses:
  - heating_percentage_command
  - heater_run_status
  uses:
  - heater_run_command
  - discharge_air_heating_temperature_setpoint
  - discharge_air_cooling_temperature_setpoint
  - discharge_air_temperature_sensor
  implements:
  - CONTROL

REFSM2X:
  id: "16374171939616325632"
  description: "Refrigerant temperature monitoring for 2 circuits."
  is_abstract: true
  opt_uses:
  - refrigerant_discharge_temperature_sensor_1
  - refrigerant_discharge_temperature_sensor_2
  - refrigerant_suction_temperature_sensor_1
  - refrigerant_suction_temperature_sensor_2
  uses:
  - refrigerant_condenser_saturation_temperature_sensor_1
  - refrigerant_evaporator_saturation_temperature_sensor_1
  - refrigerant_condenser_saturation_temperature_sensor_2
  - refrigerant_evaporator_saturation_temperature_sensor_2
  implements:
  - MONITORING

REFPM:
  id: "5061129675661639680"
  description: "Refrigerant pressure monitoring for single circuits."
  is_abstract: true
  opt_uses:
  - refrigerant_differential_pressure_sensor
  uses:
  - refrigerant_evaporator_pressure_sensor
  - refrigerant_condenser_pressure_sensor
  implements:
  - MONITORING

REFPM2X:
  id: "3800121779997900800"
  description: "Refrigerant pressure monitoring for 2 circuits."
  is_abstract: true
  uses:
  - refrigerant_evaporator_pressure_sensor_1
  - refrigerant_condenser_pressure_sensor_1
  - refrigerant_evaporator_pressure_sensor_2
  - refrigerant_condenser_pressure_sensor_2
  implements:
  - MONITORING

SWPSS:
  id: "14653796881960796160"
  description: "Sweeper pump start stop monitoring."
  is_abstract: true
  uses:
  - sweeper_pump_run_command
  - sweeper_pump_run_status
  implements:
  - OPERATIONAL

DRPM:
  id: "14779975736852742144"
  description: "Drain pump monitoring."
  is_abstract: true
  opt_uses:
  - water_low_level_status
  - water_high_level_status
  - drain_pump_failed_alarm
  - input_motor_power_status
  uses:
  - drain_pump_run_status
  implements:
  - MONITORING

SDM:
  id: "5997878398154702848"
  description: "Supply air damper monitoring."
  is_abstract: true
  uses:
  - supply_air_damper_command
  - supply_air_damper_status

ECDDC:
  id: "17635179835280064512"
  description: "Evaporative cooler control on discharge side."
  is_abstract: true
  opt_uses:
  - evaporative_cooler_run_status
  - cooling_percentage_sensor
  uses:
  - evaporative_cooler_run_command
  - discharge_air_temperature_sensor
  - discharge_air_cooling_temperature_setpoint
  - discharge_air_heating_temperature_setpoint
  implements:
  - CONTROL

DXSDC:
  id: "3007488245580693504"
  description: "Compressor run control on supply side, dual setpoints."
  is_abstract: true
  opt_uses:
  - leaving_cooling_coil_temperature_sensor
  - cooling_thermal_power_capacity
  - cooling_percentage_command #Serves as a duty cycle for single-stage DX sections.
  - compressor_speed_percentage_command
  - compressor_run_status
  uses:
  - compressor_run_command
  - supply_air_cooling_temperature_setpoint
  - supply_air_heating_temperature_setpoint
  - supply_air_temperature_sensor
  implements:
  - CONTROL

ETM4X:
  id: "11771493120443678720"
  description: "Basic exhaust temperature monitoring."
  is_abstract: true
  uses:
  - exhaust_air_temperature_sensor_1
  - exhaust_air_temperature_sensor_2
  - exhaust_air_temperature_sensor_3
  - exhaust_air_temperature_sensor_4
  implements:
  - MONITORING

DX6SC:
  id: "7258886293818441728"
  description: "Six compressor run control on supply air side."
  is_abstract: true
  opt_uses:
  - leaving_cooling_coil_temperature_sensor
  - cooling_thermal_power_capacity
  - cooling_percentage_command
  - compressor_speed_percentage_command
  - cooling_request_count
  uses:
  - compressor_run_status_1
  - compressor_run_status_2
  - compressor_run_status_3
  - compressor_run_status_4
  - compressor_run_status_5
  - compressor_run_status_6
  - compressor_run_command_1
  - compressor_run_command_2
  - compressor_run_command_3
  - compressor_run_command_4
  - compressor_run_command_5
  - compressor_run_command_6
  - supply_air_temperature_sensor
  - supply_air_temperature_setpoint
  implements:
  - CONTROL

DX2DSPRTC:
  id: "3583948997884116992"
  description: "Two-stage compressor run control with dual return temp control."
  is_abstract: true
  opt_uses:
  - leaving_cooling_coil_temperature_sensor
  - cooling_thermal_power_capacity
  - cooling_percentage_command
  - compressor_speed_percentage_command
  - cooling_stage_run_count
  uses:
  - return_air_cooling_temperature_setpoint
  - return_air_heating_temperature_setpoint
  - return_air_temperature_sensor
  - compressor_run_command_1
  - compressor_run_status_1
  - compressor_run_command_2
  - compressor_run_status_2
  implements:
  - CONTROL

DX4DC:
  id: "233270875120467968"
  description: "Compressor run control on discharge air side (DTC)."
  is_abstract: true
  opt_uses:
  - leaving_cooling_coil_temperature_sensor
  - cooling_thermal_power_capacity
  - cooling_percentage_command
  - compressor_speed_percentage_command
  uses:
  - compressor_run_status_1
  - compressor_run_command_1
  - compressor_run_status_2
  - compressor_run_command_2
  - compressor_run_status_3
  - compressor_run_command_3
  - compressor_run_status_4
  - compressor_run_command_4
  - discharge_air_temperature_sensor
  - discharge_air_temperature_setpoint
  implements:
  - CONTROL


DX6SWC:
  id: "10609564416582090752"
  description: "Six compressor run control on supply water side."
  is_abstract: true
  opt_uses:
  - cooling_thermal_power_capacity
  - cooling_percentage_command
  - compressor_speed_percentage_command
  - compressor_speed_percentage_sensor
  uses:
  - compressor_run_command_1
  - compressor_run_status_1
  - compressor_run_command_2
  - compressor_run_status_2
  - compressor_run_command_3
  - compressor_run_status_3
  - compressor_run_command_4
  - compressor_run_status_4
  - compressor_run_command_5
  - compressor_run_status_5
  - compressor_run_command_6
  - compressor_run_status_6
  - supply_water_temperature_sensor
  - supply_water_temperature_setpoint
  implements:
  - CONTROL


DRSM5X:
  id: "7159807102016290816"
  description: "Dryer status monitoring."
  is_abstract: true
  uses:
  - dryer_run_status_1
  - dryer_run_status_2
  - dryer_run_status_3
  - dryer_run_status_4
  - dryer_run_status_5
  implements:
  - MONITORING

DRSM8X:
  id: "4953043284604747776"
  description: "Dryer status monitoring."
  is_abstract: true
  uses:
  - dryer_run_status_1
  - dryer_run_status_2
  - dryer_run_status_3
  - dryer_run_status_4
  - dryer_run_status_5
  - dryer_run_status_6
  - dryer_run_status_7
  - dryer_run_status_8
  implements:
  - MONITORING
  
AHAC:
  id: "529218723387539456"
  description: "Tag to indicate an after hours activation method e.g. push button associated with this device."
  is_abstract: true
  uses:  
  - user_occupancy_override_status
  - zone_occupancy_status
  implements:
  - OPERATIONAL
  
DFFC:
  id: "10094864331922472960"
  description: "Discharge fan flow control"
  is_abstract: true
  uses:
  - discharge_fan_run_command
  - discharge_fan_run_status
  - discharge_fan_speed_percentage_command
  - discharge_air_flowrate_setpoint
  - discharge_air_flowrate_sensor
  implements:
  - CONTROL

EFM:
  id: "1682140227994386432"
  description: "Exhaust air flow monitoring"
  is_abstract: true
  uses:
  - exhaust_air_flowrate_sensor  
  implements:
  - OPERATIONAL

SWTM:
  id: "12058433769456009216"
  description: "Supply water temperature monitoring."
  is_abstract: true
  implements:
  - MONITORING
  opt_uses:
  - cooling_request_count
  - heating_request_count
  - return_water_temperature_sensor
  uses:
  - supply_water_temperature_sensor  

CWDPM:
  id: "16174723828872642560"
  description: "Differential pressure monitoring for condenser water."
  is_abstract: true
  implements:
  - MONITORING
  uses:
  - condensing_water_differential_pressure_sensor

DICM:
  id: "4971562358951378944"
  description: "Damper isolation control and monitoring. "
  is_abstract: true
  uses:
   - supply_air_isolation_damper_closed_status
   - supply_air_isolation_damper_open_status
   - supply_air_isolation_damper_command

UV:
  id: "6143342686997839872"
  description: "Ultraviolet lamp operation."
  is_abstract: true
  opt_uses:
  - ultraviolet_lamp_run_mode
  uses:
  - ultraviolet_lamp_run_command
  - ultraviolet_lamp_run_status

H3X:
  id: "3243024526971240448"
  description: "Heater monitoring."
  is_abstract: true
  implements:
  - MONITORING
  uses:
  - heater_run_status_1
  - heater_run_status_2
  - heater_run_status_3
  - heater_run_command_1
  - heater_run_command_2
  - heater_run_command_3

CHWBRC:
  id: "9602107200818380800"
  description: "Chilled water valve binary (open/closed) monitoring/controlling. Return air temperature control."
  is_abstract: true
  implements:
  - OPERATIONAL
  uses:
  - chilled_water_valve_command
  - return_air_temperature_sensor
  - return_air_temperature_setpoint

CHWISOVPM:
  id: "10952342664099397632"
  description: "Chllled water isolation valve control."
  is_abstract: true
  implements:
  - OPERATIONAL
  uses:
  - chilled_water_isolation_valve_percentage_command
  - chilled_water_isolation_valve_percentage_sensor

CWCS:
  id: "1207397495399776256"
  description: "Condensing water valve control."
  is_abstract: true
  implements:
  - OPERATIONAL
  uses:
  - condensing_water_valve_percentage_command
  - condensing_water_valve_percentage_sensor

DPM:
  id: "14194934395806154752"
  description: "Damper percentage control."
  is_abstract: true
  implements:
    - OPERATIONAL
  uses:
  - damper_percentage_command
  - damper_percentage_sensor

DFVSMC:
  id: "6412714239709937664"
  description: "Variable speed control mode for discharge fans."
  is_abstract: true
  uses:
  - discharge_fan_speed_mode
  - discharge_fan_run_status
  - discharge_fan_run_command
  implements:
  - OPERATIONAL

DFVDSC:
  id: "7493578150278856704"
  description: "Discharge fan control with toggled variable or discrete speed control. This allows the fan to run either VFD or discrete speed stages (LOW/MED/HIGH, etc.) and to switch between the mode."
  is_abstract: true
  uses:
  - discharge_fan_speed_percentage_command
  - discharge_fan_speed_mode
  - discharge_fan_run_status
  - discharge_fan_run_command
  implements:
  - OPERATIONAL

DFVDSFC:
  id: "15636086276564713472"
  description: "Discharge fan control with toggled variable or discrete speed (frequency) control. This allows the fan to run either VFD or discrete speed stages (LOW/MED/HIGH, etc.) and to switch between the mode."
  is_abstract: true
  uses:
  - discharge_fan_speed_frequency_command
  - discharge_fan_speed_mode
  - discharge_fan_run_status
  - discharge_fan_run_command
  implements:
  - OPERATIONAL

SSPCSCM:
  id: "6685507472607674368"
  description: "Supply air static pressure control for supervisor control (Machine learning)."
  is_abstract: true
  uses:
  - supervisor_control_mode
  - supervisor_supply_air_static_pressure_setpoint
  - program_supply_air_static_pressure_setpoint
  - supply_air_static_pressure_setpoint

STCSCM:
  id: "6577421081550782464"
  description: "Supply air temperature control for supervisor control (Machine learning)."
  is_abstract: true
  uses:
  - supervisor_control_mode
  - supervisor_supply_air_temperature_setpoint
  - program_supply_air_temperature_setpoint
  - supply_air_temperature_setpoint

SWTCSCM:
  id: "8591656014892236800"
  description: "Supply water temperature control for supervisor control (Machine learning)."
  is_abstract: true
  uses:
  - supervisor_control_mode
  - supervisor_supply_water_temperature_setpoint
  - program_supply_water_temperature_setpoint
  - supply_water_temperature_setpoint

WDPCSCM:
  id: "11032607012927045632"
  description: "Water differential pressure control for supervisor control (Machine learning)."
  is_abstract: true
  uses:
  - supervisor_control_mode
  - supervisor_differential_pressure_setpoint
  - program_differential_pressure_setpoint
  - differential_pressure_setpoint

CSWIVS:
  id: "359876340523991040"
  description: "Condensing return water isolation valve control."
  is_abstract: true
  implements:
  - OPERATIONAL
  uses:
  - condensing_return_water_isolation_valve_command_1
  - condensing_return_water_isolation_valve_command_2
  - condensing_return_water_isolation_valve_command_3
  - condensing_return_water_isolation_valve_command_4
  - condensing_return_water_isolation_valve_command_5
  - condensing_return_water_isolation_valve_command_6
  - condensing_return_water_isolation_valve_command_7
  - condensing_return_water_isolation_valve_status_1
  - condensing_return_water_isolation_valve_status_2
  - condensing_return_water_isolation_valve_status_3
  - condensing_return_water_isolation_valve_status_4
  - condensing_return_water_isolation_valve_status_5
  - condensing_return_water_isolation_valve_status_6
  - condensing_return_water_isolation_valve_status_7
  - condensing_return_water_isolation_valve_status_8
  - condensing_return_water_isolation_valve_status_9
  - condensing_return_water_isolation_valve_status_10
  - condensing_return_water_isolation_valve_status_11
  - condensing_return_water_isolation_valve_status_12
  - condensing_return_water_isolation_valve_status_13
  - condensing_return_water_isolation_valve_status_14

CRWIVS:
  id: "10755028705425227776"
  description: "Condensing supply water isolation valve control."
  is_abstract: true
  implements:
  - OPERATIONAL
  uses:
  - condensing_supply_water_isolation_valve_command_1
  - condensing_supply_water_isolation_valve_command_2
  - condensing_supply_water_isolation_valve_command_3
  - condensing_supply_water_isolation_valve_command_4
  - condensing_supply_water_isolation_valve_command_5
  - condensing_supply_water_isolation_valve_command_6
  - condensing_supply_water_isolation_valve_command_7
  - condensing_supply_water_isolation_valve_status_1
  - condensing_supply_water_isolation_valve_status_2
  - condensing_supply_water_isolation_valve_status_3
  - condensing_supply_water_isolation_valve_status_4
  - condensing_supply_water_isolation_valve_status_5
  - condensing_supply_water_isolation_valve_status_6
  - condensing_supply_water_isolation_valve_status_7
  - condensing_supply_water_isolation_valve_status_8
  - condensing_supply_water_isolation_valve_status_9
  - condensing_supply_water_isolation_valve_status_10
  - condensing_supply_water_isolation_valve_status_11
  - condensing_supply_water_isolation_valve_status_12
  - condensing_supply_water_isolation_valve_status_13
  - condensing_supply_water_isolation_valve_status_14

CSWTC:
  id: "14772239573039710208"
  description: "Condensing supply water temperature control."
  is_abstract: true
  implements:
  - OPERATIONAL
  uses:
  - condensing_supply_water_temperature_setpoint
  - condensing_supply_water_temperature_sensor

HTWHLSTC:
  id: "5798430287411019776"
  description: "Heat wheel which controls supply temperature using speed control."
  is_abstract: true
  implements:
  - CONTROL
  opt_uses:
  - heat_wheel_speed_percentage_sensor
  - exhaust_air_temperature_sensor
  - return_air_temperature_sensor
  uses:
  - heat_wheel_speed_percentage_command
  - heat_wheel_run_command
  - heat_wheel_run_status
  - outside_air_temperature_sensor
  - supply_air_temperature_sensor
  - supply_air_temperature_setpoint

#New abstracts for CH ZRH EURD
CAM:
  id: "10932006097032052736"
  description: "ztc alarm monitoring based on moisture sensor on coil or in pan."
  is_abstract: true
  implements:
  - MONITORING
  uses:
  - condensate_water_alarm

DPHCC:
  id: "12422697573691686912"
  description: "Two-pipe heating and cooling control. Has a single control
    valve that is fed by two separate headers for heating and cooling water.
    There is an isolation valve for each incoming system and a single control
    valve. Valve and mode control to zone temperature (heating/cooling
    setpoint configuration)."
  is_abstract: true
  opt_uses:
  - chilled_return_water_isolation_valve_percentage_command
  - heating_return_water_isolation_valve_percentage_command
  - heating_supply_water_isolation_valve_percentage_command
  - chilled_supply_water_isolation_valve_percentage_command
  - zone_air_cooling_temperature_setpoint
  - zone_air_heating_temperature_setpoint
  - condensate_water_alarm
  - zone_conditioning_mode
  - supply_water_valve_flowrate_sensor
  uses:
  - supply_water_valve_percentage_command
  - zone_air_temperature_sensor
  - water_riser_mode

HHCDM:
  id: "3582131505163403264"
  description: "Hydronic heating and cooling distribution monitoring"
  is_abstract: true
  implements:
  - MONITORING
  uses:
  - chilled_supply_water_isolation_valve_percentage_command
  - chilled_return_water_isolation_valve_percentage_command
  - heating_supply_water_isolation_valve_percentage_command
  - heating_return_water_isolation_valve_percentage_command
  - heating_request_count
  - cooling_request_count
  opt_uses:
  - average_zone_air_temperature_sensor


HHRU:
  id: "9211631039376523264"
  description: "Hydronic heat recovery unit for ahu's with bypass valve and circulation pump"
  is_abstract: true
  implements:
  - MONITORING
  uses:
  - supply_air_temperature_sensor
  - supply_air_temperature_setpoint
  - return_air_temperature_sensor
  - supply_water_temperature_sensor
  - supply_water_valve_percentage_command
  - supply_water_valve_percentage_sensor
  opt_uses:
  - exhaust_air_temperature_sensor
  - outside_air_temperature_sensor

PHRU:
  id: "5194420171762040832"
  description: "heat recovery unit for ahu's with plate heat exchanger valve and bypass damper"
  is_abstract: true
  implements:
  - MONITORING
  uses:
  - supply_air_temperature_sensor
  - supply_air_temperature_setpoint
  - return_air_temperature_sensor
  - bypass_air_damper_percentage_command
  opt_uses:
  - exhaust_air_temperature_sensor
  - outside_air_temperature_sensor
  - bypass_air_damper_command
  - bypass_air_damper_status

CHWDT2X:
  id: "17588854111866978304"
  description: "Temperature differential across chilled water with two sets of sensors."
  is_abstract: true
  implements:
  - MONITORING
  uses:
  - chilled_return_water_temperature_sensor_1
  - chilled_supply_water_temperature_sensor_1
  - chilled_return_water_temperature_sensor_2
  - chilled_supply_water_temperature_sensor_2

HLSAFS:
  id: "3550799821818298368"
  description: "Duct VAV type with high and low limit setpoint"
  is_abstract: true
  uses:
  - high_limit_supply_air_flowrate_setpoint
  - low_limit_supply_air_flowrate_setpoint
  - supply_air_flowrate_setpoint
  implements:
  - CONTROL

RHDHS:
  id: "15197108458198401024"
  description: "Return humidification/dehumidification monitor."
  is_abstract: true
  uses:
  - return_air_relative_humidity_sensor
  - return_air_relative_humidity_setpoint
  - dehumidification_run_status
  - humidification_run_status
  implements:
  - MONITORING

CO2DFVSC:
  id: "4574242837138243584"
  description: "Carbon dioxide levels controlled by a variable speed discharge fan."
  uses:
  - zone_air_co2_concentration_sensor
  - zone_air_co2_concentration_setpoint
  - discharge_fan_speed_percentage_command
  implements:
  - CONTROL

CO2EFVSC:
  description: "Carbon dioxide levels controlled by a variable speed exhaust fan."
  opt_uses:
  - exhaust_fan_speed_percentage_sensor
  uses:
  - zone_air_co2_concentration_sensor
  - zone_air_co2_concentration_setpoint
  - exhaust_fan_speed_percentage_command
  implements:
  - CONTROL

RACO2C:
  id: "15503353232859594752"
  description: "Returned air carbon dioxide levels controls."
  uses:
  - return_air_co2_concentration_sensor
  - return_air_co2_concentration_setpoint
  
DX2DDC:
  id: "6446737527519838208"
  description: "Two compressor run control with dual setpoint control on discharge side"
  is_abstract: true
  opt_uses:
  - cooling_percentage_command
  - compressor_speed_percentage_command
  uses:
  - compressor_run_command_1
  - compressor_run_command_2
  - compressor_run_status_1
  - compressor_run_status_2
  - discharge_air_heating_temperature_setpoint
  - discharge_air_cooling_temperature_setpoint
  - discharge_air_temperature_sensor
  implements:
  - CONTROL

HWDT:
  id: "6441530240450691072"
  description: "Temperature differential across heating water for heat recovery chiller."
  is_abstract: true
  implements:
  - MONITORING
  uses:
  - heating_return_water_temperature_sensor
  - heating_supply_water_temperature_sensor

HPDDC:
  id: "5130419798932455424"
  description: "Dual setpoint discharge side heat pump control."
  is_abstract: true
  opt_uses:
  - cooling_thermal_power_capacity
  - heating_thermal_power_capacity
  - compressor_speed_percentage_command
  - cooling_percentage_command
  uses:
  - discharge_air_temperature_sensor
  - discharge_air_cooling_temperature_setpoint
  - discharge_air_heating_temperature_setpoint
  - compressor_run_command
  - compressor_run_status
  - reversing_valve_command
  implements:
  - CONTROL

EC2SC:
  id: "9093587471018491904"
  description: "Evaporative cooler control on supply side."
  is_abstract: true
  opt_uses:
  - evaporative_cooler_run_status_1
  - evaporative_cooler_run_status_2
  - cooling_percentage_sensor
  - cooling_request_count
  uses:
  - evaporative_cooler_run_command_1
  - evaporative_cooler_run_command_2
  - supply_air_temperature_sensor
  - supply_air_temperature_setpoint
  implements:
  - CONTROL

HWDDC:
  id: "5695815066213941248"
  description: "Heating water valve with dual setpoint control on discharge side."
  is_abstract: true
  opt_uses:
  - heating_water_valve_percentage_sensor
  - heating_thermal_power_capacity
  - discharge_air_relative_humidity_sensor
  - heating_water_flowrate_sensor
  uses:
  - heating_water_valve_percentage_command
  - discharge_air_heating_temperature_setpoint
  - discharge_air_temperature_sensor
  implements:
  - CONTROL
  
CFDPM:
  id: "13838358376871886848"
  description: "Carbon filter pressure monitoring, where specific filter type is required."
  is_abstract: true
  uses:
  - carbon_filter_differential_pressure_sensor
  implements:
  - MONITORING
 
VOADM2X:
  id: "13507343804260155392"
  description: "Variable outside air damper monitoring, where there are two separate, equal sets of dampers that operate in conjunction."
  is_abstract: true
  opt_uses:
  - economizer_mode
  - mixed_air_temperature_sensor
  - outside_air_damper_percentage_sensor_1
  - outside_air_damper_percentage_sensor_2
  - low_limit_outside_air_damper_percentage_command
  - outside_air_flowrate_sensor_1
  - outside_air_flowrate_sensor_2
  uses:
  - outside_air_temperature_sensor
  - outside_air_damper_percentage_command_1
  - outside_air_damper_percentage_command_2
  implements:
  - MONITORING
 
EHHRC:
  id: "3300321589723136"
  description: "Exhaust hydronic heat recovery coil with an isolation valve."
  is_abstract: true
  uses:
  - heat_recovery_water_isolation_valve_command
  - leaving_heat_recovery_coil_temperature_sensor
  - entering_heat_recovery_coil_temperature_sensor
  - exhaust_air_flowrate_sensor
  implements:
  - MONITORING
 
DPBHCC:
  id: "6697901167675965440"
  description: "Two-pipe binary (open/closed) heating and cooling control. There is
  an isolation valve for each incoming system. Valve and mode control to zone temperature
  (heating/cooling setpoint configuration)."
  is_abstract: true
  opt_uses:
  - cooling_request_count
  - heating_request_count
  - zone_air_relative_humidity_sensor
  uses:
  - chilled_supply_water_isolation_valve_command
  - chilled_supply_water_isolation_valve_status
  - heating_supply_water_isolation_valve_command
  - heating_supply_water_isolation_valve_status
  - zone_air_cooling_temperature_setpoint
  - zone_air_heating_temperature_setpoint
  - zone_air_temperature_sensor
  implements:
  - CONTROL
 
FTC:
  id: "18010943431630651392"
  description: "Floor temperature control, where the temperature sensors are embedded in the floor (as opposed to open to the air)."
  is_abstract: true
  uses:
  - zone_floor_temperature_sensor
  - zone_floor_temperature_setpoint
  implements:
  - OPERATIONAL
 
DPCHWHRWSC:
  id: "370343691220418560"
  description: "Two-pipe chilled water and heat recovery water control using the same coils."
  is_abstract: true
  opt_uses:
  - leaving_coil_temperature_sensor
  - chilled_supply_water_temperature_sensor
  - chilled_return_water_temperature_sensor
  - heat_recovery_supply_water_temperature_sensor
  - heat_recovery_return_water_temperature_sensor
  - supply_water_valve_percentage_sensor
  - heat_recovery_return_water_isolation_valve_status
  - heat_recovery_supply_water_isolation_valve_status
  - chilled_return_water_isolation_valve_status
  - chilled_supply_water_isolation_valve_status
  uses:
  - supply_air_temperature_sensor
  - supply_air_temperature_setpoint
  - supply_water_valve_percentage_command
  - heat_recovery_run_command
  - heat_recovery_supply_water_isolation_valve_command
  - chilled_supply_water_isolation_valve_command
  implements:
  - CONTROL

CPVSC2X:
  id: "2309143330803417088"
  description: "Circulation pump variable speed control with 2 circulation pumps."
  is_abstract: true
  uses:
  - circulation_pump_run_command_1
  - circulation_pump_run_status_1
  - circulation_pump_speed_percentage_command_1
  - circulation_pump_run_command_2
  - circulation_pump_run_status_2
  - circulation_pump_speed_percentage_command_2
  implements:
  - OPERATIONAL

HWTTC:
  id: "8895657785832767488"
  description: "Hot water tank temperature control."
  is_abstract: true
  uses:
  - hot_water_tank_temperature_setpoint
  - hot_water_tank_temperature_sensor
  implements:
  - OPERATIONAL

PHWTTC:
  id: "15921273204530741248"
  description: "Preheating water tank temperature control."
  is_abstract: true
  uses:
  - preheating_water_tank_temperature_setpoint
  - preheating_water_tank_temperature_sensor
  implements:
  - OPERATIONAL
  

RCKTM:
  id: "4150552628444528640"
  description: "Refrigeration circuit monitoring for a DX compressor loop."
  is_abstract: true
  uses:
  - refrigerant_discharge_pressure_sensor
  - refrigerant_discharge_temperature_sensor
  - refrigerant_liquid_pressure_sensor
  - refrigerant_liquid_saturation_temperature_sensor
  - refrigerant_liquid_temperature_sensor
  - refrigerant_subcooling_temperature_sensor
  - refrigerant_suction_pressure_sensor
  - refrigerant_suction_saturation_temperature_sensor
  - refrigerant_suction_superheat_temperature_sensor
  - refrigerant_suction_temperature_sensor


RCKTM2X:
  id: "9248627406627930112"
  description: "Refrigeration circuits (2x) monitoring for a DX compressor loop."
  is_abstract: true
  uses:
  - refrigerant_discharge_pressure_sensor_1
  - refrigerant_discharge_temperature_sensor_1
  - refrigerant_liquid_pressure_sensor_1
  - refrigerant_liquid_saturation_temperature_sensor_1
  - refrigerant_liquid_temperature_sensor_1
  - refrigerant_subcooling_temperature_sensor_1
  - refrigerant_suction_pressure_sensor_1
  - refrigerant_suction_saturation_temperature_sensor_1
  - refrigerant_suction_superheat_temperature_sensor_1
  - refrigerant_suction_temperature_sensor_1
  - refrigerant_discharge_pressure_sensor_2
  - refrigerant_discharge_temperature_sensor_2
  - refrigerant_liquid_pressure_sensor_2
  - refrigerant_liquid_saturation_temperature_sensor_2
  - refrigerant_liquid_temperature_sensor_2
  - refrigerant_subcooling_temperature_sensor_2
  - refrigerant_suction_pressure_sensor_2
  - refrigerant_suction_saturation_temperature_sensor_2
  - refrigerant_suction_superheat_temperature_sensor_2
  - refrigerant_suction_temperature_sensor_2


CCM:
  id: "7375129961641803776"
  description: "Compressor current monitoring."
  is_abstract: true
  uses:
  - compressor_run_command
  - compressor_current_sensor

CC2XM:
  id: "15229407711775948800"
  description: "Compressor current monitoring for 2 compressors."
  is_abstract: true
  uses:
  - compressor_run_command_1
  - compressor_current_sensor_1
  - compressor_run_command_2
  - compressor_current_sensor_2

SSSPC:
  id: "12462508690710200320"
  description: "Supply static steam pressure control for steam/water heat exchanger"
  is_abstract: true
  uses:
  - supply_steam_static_pressure_sensor
  - supply_steam_static_pressure_setpoint
  - steam_valve_percentage_command
  implements:
  - CONTROL

SCHWISOVPM:
  id: "428890486376235008"
  description: "Secondary chilled water return side isolation valve percentage monitoring."
  is_abstract: true
  uses:
  - secondary_chilled_return_water_isolation_valve_percentage_command
  - secondary_chilled_return_water_isolation_valve_percentage_sensor
  implements:
  - MONITORING

SCHWDT:
  id: "9593715728075194368"
  description: "Secondary-side chilled water delta-T monitoring."
  is_abstract: true
  implements:
  - MONITORING
  uses:
  - secondary_chilled_supply_water_temperature_sensor
  - secondary_chilled_return_water_temperature_sensor

SHWDT:
  id: "11532515367658192896"
  description: "Secondary-side heating water delta-T monitoring."
  is_abstract: true
  implements:
  - MONITORING
  uses:
  - secondary_heating_supply_water_temperature_sensor
  - secondary_heating_return_water_temperature_sensor

PCHWDT:
  id: "18119029822687543296"
  description: "Temperature differential across primary chilled water loop."
  is_abstract: true
  implements:
  - MONITORING
  uses:
  - primary_chilled_return_water_temperature_sensor
  - primary_chilled_supply_water_temperature_sensor

PHWDT:
  id: "4392058158462271488"
  description: "Temperature differential across primary heating water loop."
  is_abstract: true
  implements:
  - MONITORING
  uses:
  - primary_heating_return_water_temperature_sensor
  - primary_heating_supply_water_temperature_sensor

TDTM:
  id: "9652262523231010816"
  description: "water tank delta-T monitoring."
  is_abstract: true
  uses:
  - leaving_water_tank_temperature_sensor
  - entering_water_tank_temperature_sensor 
  implements:
  - MONITORING

HLPM:
  id: "4982029709647806464"
  description: "Heating thermal power sensor."
  is_abstract: true
  uses:
  - heating_thermal_power_sensor
  implements:
  - MONITORING

CWRWISOVM:
  id: "15646553627261140992"
  description: "Condensing water supply side isolation valve monitoring."
  is_abstract: true
  uses:
  - condensing_return_water_isolation_valve_command
  - condensing_return_water_isolation_valve_status
  implements:
  - MONITORING

CWRWISOVPM:
  id: "7850822672282812416"
  description: "Condensing water return side isolation valve percentage monitoring."
  is_abstract: true
  uses:
  - condensing_return_water_isolation_valve_percentage_command
  - condensing_return_water_isolation_valve_percentage_sensor
  implements:
  - MONITORING

OCWRWISOVM:
  id: "18443288995858219008"
  description: "Open-loop CDW return side isolation valve monitoring."
  is_abstract: true
  uses:
  - outside_condensing_loop_return_water_isolation_valve_command
  - outside_condensing_loop_return_water_isolation_valve_status
  implements:
  - MONITORING

OCWRWISOVPM:
  id: "15705100422416957440"
  description: "Open-loop CDW return side isolation valve monitoring."
  is_abstract: true
  uses:
  - outside_condensing_loop_return_water_isolation_valve_percentage_command
  - outside_condensing_loop_return_water_isolation_valve_percentage_sensor
  implements:
  - MONITORING

HWRWISOVM:
  id: "8729024599620059136"
  description: "Heating return side isolation valve monitoring."
  is_abstract: true
  uses:
  - heating_return_water_isolation_valve_command
  - heating_return_water_isolation_valve_status
  implements:
  - MONITORING

HWSWISOVM:
  id: "4614986340017111040"
  description: "Heating supply side isolation valve monitoring."
  is_abstract: true
  uses:
  - heating_supply_water_isolation_valve_command
  - heating_supply_water_isolation_valve_status
  implements:
  - MONITORING

HWRWISOVPM:
  id: "13399257413203263488"
  description: "Heating return side isolation valve percentage monitoring."
  is_abstract: true
  uses:
  - heating_return_water_isolation_valve_percentage_command
  - heating_return_water_isolation_valve_percentage_sensor
  implements:

  - MONITORING 

DEFSS:
  id: "8292821948602253312"
  description: "defrost run command and status (start/stop) "
  is_abstract: true
  uses:
  - defrost_run_status
  - defrost_run_command  
  implements:
  - MONITORING

DEFSTC:
  id: "13973831403553423360"
  description: "Defrost temperature control."
  is_abstract: true
  uses:
  - defrost_temperature_sensor
  - defrost_temperature_setpoint  
    
VOADC2X:
  id: "15455797155935027200"
  description: "Variable outside air damper control and monitoring, where there are two separate, equal sets of dampers that operate in conjunction."
  is_abstract: true
  uses:
  - outside_air_damper_percentage_sensor_1
  - outside_air_damper_percentage_sensor_2
  - outside_air_damper_percentage_command_1
  - outside_air_damper_percentage_command_2
  implements:
  - OPERATIONAL  
  
RAIDC:
  id: "8470714133883387904"
  description: "Return air isolation damper control and monitoring."
  is_abstract: true
  uses:
  - return_air_isolation_damper_status
  - return_air_isolation_damper_command
 

RAIDC3X:
  id: "6574698690760409088"
  description: "Return air isolation damper control and monitoring, where there are three separate, equal sets of dampers that operate in conjunction."
  is_abstract: true
  uses:
  - return_air_isolation_damper_status_1
  - return_air_isolation_damper_status_2
  - return_air_isolation_damper_status_3 
  - return_air_isolation_damper_command_1
  - return_air_isolation_damper_command_2
  - return_air_isolation_damper_command_3   
  implements:
  - MONITORING

RAIDC2X:
  id: "11726816664472256512"
  description: "Return air isolation damper control and monitoring, where there are two separate, equal sets of dampers that operate in conjunction."
  is_abstract: true
  uses:
  - return_air_isolation_damper_status_1
  - return_air_isolation_damper_status_2 
  - return_air_isolation_damper_command_1
  - return_air_isolation_damper_command_2  
  implements:
  - MONITORING

DAIDC2X:
  id:
  description: "Discharge air isolation damper control and monitoring, where there are two separate, equal sets of dampers that operate in conjunction."
  is_abstract: true
  uses:
  - discharge_air_isolation_damper_status_1
  - discharge_air_isolation_damper_status_2 
  - discharge_air_isolation_damper_command_1
  - discharge_air_isolation_damper_command_2  
  implements:
  - MONITORING

RAIDC4X:
  id: "3091164378989330432"
  description: "Return air isolation damper control and monitoring, where there are four separate, equal sets of dampers that operate in conjunction."
  is_abstract: true
  uses:
  - return_air_isolation_damper_status_1
  - return_air_isolation_damper_status_2
  - return_air_isolation_damper_status_3
  - return_air_isolation_damper_status_4
  - return_air_isolation_damper_command_1
  - return_air_isolation_damper_command_2
  - return_air_isolation_damper_command_3 
  - return_air_isolation_damper_command_4  
  implements:
  - MONITORING


SAIDC:
  id: "3926582109866557440"
  description: "isolation damper status monitoring and control on the supply side."
  is_abstract: true
  uses:
  - supply_air_isolation_damper_status
  - supply_air_isolation_damper_command  
  implements:
  - MONITORING

SAIDC2X:
  id: "17694086170738163712"
  description: "isolation damper status monitoring and control on the supply side, where there are two separate, equal sets of dampers that operate in conjunction."
  is_abstract: true
  uses:
  - supply_air_isolation_damper_status_1
  - supply_air_isolation_damper_status_2
  - supply_air_isolation_damper_command_1
  - supply_air_isolation_damper_command_2  
  implements:
  - MONITORING

SAIDC3X:
  id: "15798070727615184896"
  description: "isolation damper status monitoring and control on the supply side, where there are three separate, equal sets of dampers that operate in conjunction."
  is_abstract: true
  uses:
  - supply_air_isolation_damper_status_1
  - supply_air_isolation_damper_status_2
  - supply_air_isolation_damper_status_3
  - supply_air_isolation_damper_command_1
  - supply_air_isolation_damper_command_2
  - supply_air_isolation_damper_command_3  
  implements:
  - MONITORING   
  
SSPC2X:
  id: "7115130646044868608"
  description: "Supply static pressure control via supply fan speed with 2 sensors"
  is_abstract: true
  opt_uses:
  - supply_fan_speed_frequency_sensor
  - supply_fan_run_command
  - supply_fan_run_status
  - pressurization_request_count
  - supply_air_damper_percentage_command
  - supply_air_flowrate_sensor
  - supply_fan_speed_percentage_command
  - average_supply_air_static_pressure_sensor
  uses:
  - supply_air_static_pressure_sensor_1
  - supply_air_static_pressure_sensor_2  
  - supply_air_static_pressure_setpoint_1
  - supply_air_static_pressure_setpoint_2  
  implements:
  - OPERATIONAL

SFMSC:
  id: "12314536415844106240"
  description: "Supply fan multi-speed control."
  is_abstract: true
  uses:
  - supply_fan_run_command
  - supply_fan_run_status
  - supply_fan_speed_mode
  - supply_fan_run_mode
  opt_uses:  
  - schedule_run_command

 
MIPVCM:
  id: "10283962739713900544"
  description: "Motor phase-level input current and voltage monitoring."
  is_abstract: true
  implements:
  - MONITORING
  uses:
  - input_phase1_phase3_line_motor_voltage_sensor
  - input_phase1_phase2_line_motor_voltage_sensor
  - input_phase2_phase3_line_motor_voltage_sensor
  - input_phase1_line_motor_current_sensor
  - input_phase2_line_motor_current_sensor
  - input_phase3_line_motor_current_sensor
  opt_uses:
  - average_input_line_motor_current_sensor
  - average_input_inter_line_motor_voltage_sensor

MIPWM:
  id: "2094166817340653568"
  description: "Motor input power monitoring."
  is_abstract: true
  implements:
  - MONITORING
  uses:
  - input_motor_power_sensor
  opt_uses:
  - motor_powerfactor_sensor
  - input_motor_frequency_sensor
  
MSM:
  id: "2084609862272024576"
  description: "Motor speed monitoring for fan."
  is_abstract: true
  implements:
  - MONITORING
  uses:
  - discharge_fan_run_status
  - high_discharge_fan_speed_status
  - low_discharge_fan_speed_status
  opt_uses:
  - discharge_fan_failed_alarm
 

INVOPWM:
  id: "10056530958531690496"
  description: "Inverter (VFD) output power monitoring."
  is_abstract: true
  implements:
  - MONITORING
  uses:
  - output_inverter_power_sensor
  opt_uses:
  - output_inverter_voltage_sensor
  - input_inverter_frequency_sensor

INVIPCM:
  id: "3240332922506444800"
  description: "Inverter (VFD) 3-phase input current monitoring."
  is_abstract: true
  implements:
  - MONITORING
  uses:
  - input_phase1_line_inverter_current_sensor
  - input_phase2_line_inverter_current_sensor
  - input_phase3_line_inverter_current_sensor

CWSWISOVPM:
  id: "14769547968574914560"
  description: "Condensing water supply side isolation valve percentage monitoring."
  is_abstract: true
  uses:
  - condensing_supply_water_isolation_valve_percentage_command
  - condensing_supply_water_isolation_valve_percentage_sensor
  implements:
  - MONITORING

GTWFCISOVM:
  id: "5444844940104302592"
  description: "Geothermal water free-cooling isolation valve monitoring; exclusively using ground as heat sink for building load."
  is_abstract: true  
  uses:
  - chilled_side_ground_supply_economizer_isolation_valve_status
  - chilled_side_ground_return_economizer_isolation_valve_status
  - chilled_side_ground_return_economizer_isolation_valve_command
  implements:
  - MONITORING

GTWGRISOVM:
  id: "12463704959361220608"
  description: "Geothermal water ground-recharge isolation valve monitoring; rejecting ground heat to atmosphere via cooling towers."
  is_abstract: true  
  uses:
  - heating_side_ground_supply_economizer_isolation_valve_status
  - heating_side_ground_return_economizer_isolation_valve_status
  - heating_side_ground_return_economizer_isolation_valve_command
  implements:
  - MONITORING

GTWHEISOVM:
  id: "3366433712072818688"
  description: "Geothermal water heat-extraction isolation valve monitoring; extracting ground heat to to use in building."
  is_abstract: true
  uses:
  - chilled_side_ground_return_water_isolation_valve_status
  - chilled_side_ground_supply_water_isolation_valve_status
  - chilled_side_ground_supply_water_isolation_valve_command
  implements:
  - MONITORING

GTWHRISOVM:
  id: "11317538854195429376"
  description: "Geothermal water heat-rejection isolation valve monitoring; rejecting building heat to ground."
  is_abstract: true  
  uses:
  - heating_side_ground_return_water_isolation_valve_status
  - heating_side_ground_supply_water_isolation_valve_status
  - heating_side_ground_supply_water_isolation_valve_command
  implements:
  - MONITORING
  
COCDSP:
  id: "3620605616042541056"
  description: "Dual setpoint CO concentration control."
  is_abstract: true
  uses:
  - low_limit_zone_air_co_concentration_setpoint
  - high_limit_zone_air_co_concentration_setpoint
  - zone_air_co_concentration_sensor
  implements:
  - CONTROL

NOCDSP:
  id: "10177846673493983232"
  description: "Dual setpoint NO concentration control."
  is_abstract: true
  uses:
  - low_limit_zone_air_no_concentration_setpoint
  - high_limit_zone_air_no_concentration_setpoint
  - zone_air_no_concentration_sensor
  implements:
  - CONTROL

EFHLC:
  id: "16708066133181202432"
  description: "Two-speed exhaust fan (low/high)."
  is_abstract: true
  uses:
  - low_exhaust_fan_speed_command
  - high_exhaust_fan_speed_command
  - low_exhaust_fan_speed_status
  - high_exhaust_fan_speed_status
  implements:
  - OPERATIONAL
<<<<<<< HEAD
  
SWCM:
  description: "Solenoid water valve control and monitoring."
  is_abstract: true
  uses:
  - valve_command
  - valve_status
  
=======

SCRSS:
  description: "Scurbber start stop monitoring."
  is_abstract: true
  opt_uses:
  - scrubber_run_mode
  - filter_alarm
  - differential_pressure_sensor
  - differential_pressure_setpoint
  - fire_alarm
  - bypass_air_damper_percentage_command
  - bypass_air_damper_percentage_sensor
  uses:
  - scrubber_run_command
  - scrubber_run_status
  implements:
  - OPERATIONAL

>>>>>>> ec0402ca
##Abstracts for sensors
PCM:
  id: "13149954146721333248"
  description: "General particulate matter monitoring."
  is_abstract: true
  uses:
  - particle_concentration_sensor
  implements:
  - MONITORING 

PMM:
  id: "976724353938882560"
  description: "Zone air particulate matter monitoring."
  is_abstract: true
  uses:
  - zone_air_pm2pt5_concentration_sensor
  - zone_air_pm10pt0_concentration_sensor
  implements:
  - MONITORING

PHWTC:
  id: "4268855681546715136"
  description: "potable water temperature monitoring and control."
  is_abstract: true
  uses:
  - potable_hot_water_temperature_sensor  

LM:
  id: "16338502682899644416"
  description: "level monitoring of devices storing media."
  is_abstract: true
  uses:
  - level_status
  - percentage_sensor
 
PLPM:  
  id: "7702850397416718336"
  description: "Pipeline Fluid pressure monitoring"
  is_abstract: true
  uses:
  - line_pressure_sensor

CO2M4X:
  id: "8538268128293945344"
  description: "Basic carbon dioxide monitoring for 4 Zones."
  is_abstract: true
  uses:
  - zone_air_co2_concentration_sensor_1
  - zone_air_co2_concentration_sensor_2
  - zone_air_co2_concentration_sensor_3
  - zone_air_co2_concentration_sensor_4
  implements:
  - MONITORING

CO2M6X:
  id: "10200096390793658368"
  description: "Basic carbon dioxide monitoring for 6 Zones."
  is_abstract: true
  opt_uses:
  - max_zone_air_co2_concentration_sensor
  - average_zone_air_co2_concentration_sensor
  uses:
  - zone_air_co2_concentration_sensor_1
  - zone_air_co2_concentration_sensor_2
  - zone_air_co2_concentration_sensor_3
  - zone_air_co2_concentration_sensor_4
  - zone_air_co2_concentration_sensor_5
  - zone_air_co2_concentration_sensor_6
  implements:
  - MONITORING


  
MIPCVM:
  id: "13492227718401490944"
  description: "Motor phase-level input current and voltage monitoring."
  is_abstract: true
  implements:
  - MONITORING
  uses:
  - average_input_line_motor_current_sensor
  - average_input_inter_line_motor_voltage_sensor
  - input_motor_power_sensor  
  
EPM:
  id: "1350523123010633728"
  description: "Basic Electrical parameter monitoring."
  is_abstract: true

  opt_uses:
  - power_status
  uses:  
  - voltage_sensor
  - current_sensor
  - power_sensor
  - energy_accumulator
  implements:
  - MONITORING


DFRMM:
  id: "16926222434271494144"
  description: "Discharge fan run mode monitoring."
  is_abstract: true
  uses:
  - discharge_fan_run_mode
  implements:
  - MONITORING

RDC:
  id: "9673456709368020992"
  description: "Return air damper percentage monitoring"
  is_abstract: true
  uses:
  - return_air_damper_percentage_sensor
  - return_air_damper_percentage_command
  implements:
  - MONITORING

RFSS:
  id: "17406278007051517952"
  description: "Basic combination of return fan run command and status (start/stop)."
  is_abstract: true
  opt_uses:
  - return_fan_current_sensor
  - return_fan_power_sensor
  uses:
  - return_fan_run_command
  - return_fan_run_status
  implements:
  - OPERATIONAL

RFSS2X:
  id: "1895880890387529728"
  description: "Return fan start-stop and feedback with two fan."
  is_abstract: true
  opt_uses:
  - return_fan_current_sensor_1
  - return_fan_current_sensor_2
  - return_fan_power_sensor_1
  - return_fan_power_sensor_2
  uses:
  - return_fan_run_command_1
  - return_fan_run_command_2
  - return_fan_run_status_1
  - return_fan_run_status_2
  implements:
  - OPERATIONAL

RFVSC:
  id: "13641268718569783296"
  description: "Variable speed control for a return fan."
  is_abstract: true
  opt_uses:
  - return_fan_speed_frequency_sensor
  - return_fan_speed_percentage_sensor
  - return_fan_current_sensor
  - return_fan_power_sensor
  uses:
  - return_fan_run_command
  - return_fan_run_status
  - return_fan_speed_percentage_command
  implements:
  - OPERATIONAL

RFVSC2X:
  id: "6093235743096832000"
  description: "Return fan variable speed control with feedback and sensoring for two fanss."
  is_abstract: true
  opt_uses:
  - return_fan_speed_frequency_sensor_1
  - return_fan_speed_percentage_sensor_1
  - return_fan_current_sensor_1
  - return_fan_power_sensor_1
  - return_fan_speed_frequency_sensor_2
  - return_fan_speed_percentage_sensor_2
  - return_fan_current_sensor_2
  - return_fan_power_sensor_2
  uses:
  - return_fan_run_command_1
  - return_fan_run_status_1
  - return_fan_speed_percentage_command_1
  - return_fan_run_command_2
  - return_fan_run_status_2
  - return_fan_speed_percentage_command_2
  implements:
  - OPERATIONAL<|MERGE_RESOLUTION|>--- conflicted
+++ resolved
@@ -5379,7 +5379,6 @@
   - high_exhaust_fan_speed_status
   implements:
   - OPERATIONAL
-<<<<<<< HEAD
   
 SWCM:
   description: "Solenoid water valve control and monitoring."
@@ -5387,8 +5386,6 @@
   uses:
   - valve_command
   - valve_status
-  
-=======
 
 SCRSS:
   description: "Scurbber start stop monitoring."
@@ -5407,7 +5404,6 @@
   implements:
   - OPERATIONAL
 
->>>>>>> ec0402ca
 ##Abstracts for sensors
 PCM:
   id: "13149954146721333248"

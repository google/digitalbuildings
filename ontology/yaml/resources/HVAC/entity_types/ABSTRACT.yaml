# Copyright 2020 Google LLC
#
# Licensed under the Apache License, Version 2.0 (the License);
# you may not use this file except in compliance with the License.
# You may obtain a copy of the License at
#
#    https://www.apache.org/licenses/LICENSE-2.0
#
# Unless required by applicable law or agreed to in writing, software
# distributed under the License is distributed on an AS IS BASIS,
# WITHOUT WARRANTIES OR CONDITIONS OF ANY KIND, either express or implied.
# See the License for the specific language governing permissions and
# limitations under the License.

### ABSTRACT TYPES

# This defines subtypes by function. They are not necessarily specific to any type of equipment.
# TODO: Variable speed compressors?
# TODO: For types which use multiple sensors as control points (e.g. differential_pressure_sensor_1
# and _2) they should be reconstructed using virtual points (and the 2X types should be deprecated).

SD:
  id: "11449987124388954112"
  description: "Single duct VAV type, with basic airflow control."
  is_abstract: true
  opt_uses:
  - run_command
  - supply_air_ventilation_flowrate_requirement
  - supply_air_cooling_flowrate_capacity
  - supply_air_heating_flowrate_capacity
  - cooling_thermal_power_capacity
  - supply_air_temperature_sensor
  uses:
  - supply_air_flowrate_sensor
  - supply_air_flowrate_setpoint
  - supply_air_damper_percentage_command
  implements:
  - CONTROL
  


RDM:
  id: "10008693406630412288"
  description: "Very basic system run duration monitoring. "
  is_abstract: true
  uses:
  - run_time_accumulator
  implements:
  - MONITORING
  

DD:
  id: "8927971333061476352"
  description: "Dual duct flow control (hot deck, cold deck)."
  is_abstract: true
  opt_uses:
  - supply_air_ventilation_flowrate_requirement
  - supply_air_cooling_flowrate_capacity
  - supply_air_heating_flowrate_capacity
  - cooling_thermal_power_capacity
  - heating_thermal_power_capacity
  - discharge_air_temperature_sensor
  - run_command
  uses:
  - cooling_air_damper_percentage_command
  - cooling_air_flowrate_sensor
  - cooling_air_flowrate_setpoint
  - heating_air_damper_percentage_command
  - heating_air_flowrate_sensor
  - heating_air_flowrate_setpoint
  implements:
  - CONTROL


SRC:
  id: "6232425119080251392"
  description: "Very basic run scheduling command. "
  is_abstract: true
  uses:
  - schedule_run_command
  implements:
  - CONTROL  

# Not deprecated but probably not useful
OADM:
  id: "13985513714598543360"
  description: "Outside air damper monitoring."
  uses:
  - outside_air_damper_command

MOAFC:
  id: "1519549946037010432"
  description: "Minimum (ventilation) outside air flow control."
  is_abstract: true
  opt_uses:
  - economizer_mode
  uses:
  - ventilation_outside_air_damper_percentage_command
  - ventilation_outside_air_flowrate_setpoint
  - ventilation_outside_air_flowrate_sensor
  implements:
  - CONTROL

OAFC:
  id: "12724505818934804480"
  description: "Outside Air Flow Control"
  is_abstract: true
  opt_uses:
  - economizer_mode
  - mixed_air_temperature_sensor
  uses:
  - outside_air_flowrate_setpoint
  - outside_air_flowrate_sensor
  - outside_air_damper_percentage_command
  implements:
  - CONTROL

ZTM:
  id: "5662861603217866752"
  description: "Zone temperature monitoring."
  is_abstract: true
  opt_uses:
  - discharge_air_temperature_sensor
  uses:
  - zone_air_temperature_sensor
  implements:
  - MONITORING

REFM:
  id: "18151343369916252160"
  description: "Refrigerant leak monitoring."
  is_abstract: true
  implements:
  - MONITORING
  uses:
  - zone_air_refrigerant_concentration_sensor

CSP:
  id: "2456298668530073600"
  description: "Single cooling setpoint control (IDF room typically)."
  is_abstract: true
  implements:
  - OPERATIONAL
  opt_uses:
  - zone_air_relative_humidity_sensor
  - discharge_air_temperature_sensor
  uses:
  - zone_air_temperature_sensor
  - zone_air_cooling_temperature_setpoint

ZTC:
  id: "10742921982891786240"
  description: "Single control setpoint with deadband."
  is_abstract: true
  implements:
  - OPERATIONAL
  opt_uses:
  - zone_air_deadband_temperature_setpoint
  - zone_air_relative_humidity_sensor
  uses:
  - zone_air_temperature_setpoint
  - zone_air_temperature_sensor

DSARC:
  id: "9767289031682424832"
  description: "AHU dual supply air reset control."
  is_abstract: true
  opt_uses:
  - supply_air_flowrate_sensor
  - heating_request_count
  uses:
  - supply_air_cooling_temperature_setpoint
  - supply_air_heating_temperature_setpoint
  - supply_air_static_pressure_setpoint
  - cooling_request_count
  - pressurization_request_count
  implements:
  - CONTROL

DFMSS:
  id: "15946227720434745344"
  description: "Discharge fan Start Stop with uneven statuses."
  is_abstract: true
  implements:
  - OPERATIONAL
  opt_uses:
  - discharge_air_flowrate_capacity
  - discharge_fan_power_capacity
  - discharge_fan_current_sensor
  - discharge_fan_power_sensor
  uses:
  - discharge_fan_run_command
  - discharge_fan_run_status_1
  - discharge_fan_run_status_2

DX2RC:
  id: "14529282687673303040"
  description: "Compressor run control on retun side (RC)."
  is_abstract: true
  opt_uses:
  - discharge_air_temperature_sensor
  - leaving_cooling_coil_temperature_sensor
  - cooling_thermal_power_capacity
  - cooling_percentage_command
  - compressor_speed_percentage_command
  uses:
  - return_air_temperature_setpoint
  - return_air_temperature_sensor
  - compressor_run_command_1
  - compressor_run_command_2
  - compressor_run_status_1
  - compressor_run_status_2
  implements:
  - CONTROL

DFSMC:
  id: "2774887660236308480"
  description: "Discharge fan multi-speed control."
  is_abstract: true
  uses:
  - discharge_fan_run_command
  - discharge_fan_speed_mode

DSP:
  id: "8112819800507416576"
  description: "Dual setpoint control (heating/cooling thresholds with deadband in between)."
  is_abstract: true
  implements:
  - OPERATIONAL
  opt_uses:
  - discharge_air_temperature_sensor
  - zone_air_relative_humidity_sensor
  uses:
  - zone_air_temperature_sensor
  - zone_air_cooling_temperature_setpoint
  - zone_air_heating_temperature_setpoint

DDSP:
  id: "15044396188704964608"
  description: "Dual setpoint control (heating/cooling thresholds with deadband in between) with two zone temp sensors."
  is_abstract: true
  implements:
  - OPERATIONAL
  opt_uses:
  - discharge_air_temperature_sensor
  uses:
  - zone_air_temperature_sensor_1
  - zone_air_temperature_sensor_2
  - zone_air_cooling_temperature_setpoint
  - zone_air_heating_temperature_setpoint

CO2C:
  id: "14886233640072642560"
  description: "Carbon dioxide control."
  is_abstract: true
  implements:
  - OPERATIONAL
  uses:
  - zone_air_co2_concentration_sensor
  - zone_air_co2_concentration_setpoint

COC:
  id: "11679670705384849408"
  description: "Carbon monoxide control."
  is_abstract: true
  implements:
  - OPERATIONAL
  uses:
  - zone_air_co_concentration_sensor
  - zone_air_co_concentration_setpoint

BPC:
  id: "16869691043929391104"
  description: "Building pressure control (stand-alone fan)."
  is_abstract: true
  uses:
  - building_air_static_pressure_sensor
  - building_air_static_pressure_setpoint
  implements:
  - OPERATIONAL

EDPM:
  id: "18075318737925308416"
  description: "Exhaust air damper percentage monitoring."
  is_abstract: true
  uses:
  - exhaust_air_damper_percentage_command
  - exhaust_air_damper_percentage_sensor

EDM:
  id: "3621015733879701504"
  description: "Exhaust air damper monitoring."
  is_abstract: true
  uses:
  - exhaust_air_damper_command
  - exhaust_air_damper_status

EDBPC:
  id: "15769475728711614464"
  description: "Building static control with exhaust damper."
  is_abstract: true
  opt_uses:
  - exhaust_air_differential_pressure_sensor
  - exhaust_air_damper_percentage_sensor
  uses:
  - building_air_static_pressure_sensor
  - building_air_static_pressure_setpoint
  - exhaust_air_damper_percentage_command
  implements:
  - CONTROL

EFFC:
  id: "3108154032661725184"
  description: "Exhaust fan flow control."
  is_abstract: true
  uses:
  - speed_percentage_command
  - exhaust_air_flowrate_setpoint
  - exhaust_air_flowrate_sensor
  implements:
  - CONTROL

BSPC:
  id: "6131235964464398336"
  description: "Building static pressure control (as part of a composite device)."
  is_abstract: true
  opt_uses:
  - exhaust_air_damper_percentage_command
  - exhaust_fan_run_status
  uses:
  - building_air_static_pressure_sensor
  - building_air_static_pressure_setpoint
  - exhaust_fan_run_command
  implements:
  - CONTROL

VSC:
  id: "3357018594004172800"
  description: "Variable speed control generic."
  is_abstract: true
  opt_uses:
  - current_sensor
  - speed_percentage_sensor
  - speed_frequency_sensor
  - power_sensor
  - voltage_sensor
  - speed_mode
  - run_mode
  - run_time_accumulator
  - energy_accumulator
  - lost_power_alarm
  - torque_sensor
  - failed_alarm
  - control_mode
  uses:
  - speed_percentage_command
  - run_status
  - run_command
  implements:
  - OPERATIONAL

EFVSC:
  id: "12580390630858948608"
  description: "Variable speed control for exhaust fans."
  is_abstract: true
  opt_uses:
  - exhaust_fan_speed_frequency_sensor
  - exhaust_fan_speed_percentage_sensor
  - exhaust_fan_current_sensor
  - exhaust_fan_power_sensor
  uses:
  - exhaust_fan_run_command
  - exhaust_fan_run_status
  - exhaust_fan_speed_percentage_command
  implements:
  - OPERATIONAL

VSFC:
  id: "17941929285778407424"
  description: "Variable speed control or monitor in frequency"
  is_abstract: true
  uses:
  - speed_frequency_command
  - speed_frequency_sensor

SFVSC:
  id: "16291356723812237312"
  description: "Variable speed control for supply fans."
  is_abstract: true
  opt_uses:
  - supply_fan_speed_frequency_sensor
  - supply_fan_speed_percentage_sensor
  - supply_fan_current_sensor
  - supply_fan_power_sensor
  - supply_fan_voltage_sensor
  - supply_fan_torque_sensor
  - supply_fan_run_time_accumulator
  - supply_fan_energy_accumulator
  - supply_fan_lost_power_alarm
  - supply_fan_failed_alarm
  - control_mode
  - supply_fan_power_status
  uses:
  - supply_fan_run_command
  - supply_fan_run_status
  - supply_fan_speed_percentage_command
  implements:
  - OPERATIONAL

DFVSC:
  id: "3825392955250704384"
  description: "Variable speed control for discharge fans."
  is_abstract: true
  opt_uses:
  - discharge_fan_current_sensor
  - discharge_fan_power_sensor
  - discharge_fan_speed_frequency_sensor
  - discharge_fan_speed_percentage_sensor
  - discharge_fan_lost_power_alarm
  - discharge_fan_voltage_sensor
  - discharge_fan_torque_sensor
  - discharge_fan_run_time_accumulator
  - discharge_fan_energy_accumulator
  - discharge_fan_failed_alarm
  - control_mode
  uses:
  - discharge_fan_speed_percentage_command
  - discharge_fan_run_status
  - discharge_fan_run_command
  implements:
  - OPERATIONAL

DFVSC2X:
  id: "2339665773590478848"
  description: "Variable speed control for discharge fans for 2 separate zones."
  is_abstract: true
  opt_uses:
  - discharge_fan_current_sensor_1
  - discharge_fan_power_sensor_1
  - discharge_fan_speed_frequency_sensor_1
  - discharge_fan_speed_percentage_sensor_1
  - discharge_fan_lost_power_alarm_1
  - discharge_fan_current_sensor_2
  - discharge_fan_power_sensor_2
  - discharge_fan_speed_frequency_sensor_2
  - discharge_fan_speed_percentage_sensor_2
  - discharge_fan_lost_power_alarm_2
  uses:
  - discharge_fan_speed_percentage_command_1
  - discharge_fan_run_status_1
  - discharge_fan_run_command_1
  - discharge_fan_speed_percentage_command_2
  - discharge_fan_run_status_2
  - discharge_fan_run_command_2
  implements:
  - OPERATIONAL

DFVSFC:
  id: "3819485279274663936"
  description: "Variable speed control with frequency setting for discharge fans."
  is_abstract: true
  uses:
  - discharge_fan_speed_frequency_command
  - discharge_fan_run_status
  - discharge_fan_run_command
  opt_uses:
  - discharge_fan_speed_frequency_sensor
  implements:
  - OPERATIONAL

DFMSC:
  id: "13122696153957138432"
  description: "Discharge fan multi-speed control."
  is_abstract: true
  uses:
  - discharge_fan_run_command
  - discharge_fan_run_status
  - discharge_fan_speed_mode
  opt_uses:
  - discharge_fan_run_mode
  - schedule_run_command 
  
 

ZHM:
  id: "17192076649286336512"
  description: "Zone humidity monitoring."
  is_abstract: true
  implements:
  - MONITORING
  uses:
  - zone_air_relative_humidity_sensor

DTM:
  id: "7968704612431560704"
  description: "Discharge temperature monitoring."
  is_abstract: true
  opt_uses:
  - discharge_air_relative_humidity_sensor
  - discharge_air_specificenthalpy_sensor
  uses:
  - discharge_air_temperature_sensor
  implements:
  - MONITORING

SS:
  id: "2875133433875529728"
  description: "Basic combination of run command and status (start/stop)."
  is_abstract: true
  implements:
  - /SS
  - OPERATIONAL
  opt_uses:
  - power_capacity
  - flowrate_capacity
  - powerfactor_sensor
  - current_sensor
  - power_sensor

  - run_time_accumulator


  

SSPC:
  id: "10526749200778002432"
  description: "Supply static pressure control via supply fan speed"
  is_abstract: true
  opt_uses:
  - supply_fan_speed_frequency_sensor
  - supply_fan_run_command
  - supply_fan_run_status
  - pressurization_request_count
  - supply_air_damper_percentage_command
  - supply_air_flowrate_sensor
  - supply_fan_speed_percentage_command
  uses:
  - supply_air_static_pressure_sensor
  - supply_air_static_pressure_setpoint
  implements:
  - OPERATIONAL

SPSS:
  id: "8029265712889462784"
  description: "Spray pump start stop monitoring."
  is_abstract: true
  uses:
  - spray_pump_run_command
  - spray_pump_run_status
  implements:
  - OPERATIONAL

EFSS:
  id: "618830020562911232"
  description: "Basic combination of exhaust fan run command and status (start/stop)."
  is_abstract: true
  implements:
  - OPERATIONAL
  opt_uses:
  - exhaust_fan_current_sensor
  - exhaust_fan_power_sensor
  - exhaust_air_flowrate_capacity
  - exhaust_fan_power_capacity
  - exhaust_fan_run_mode
  uses:
  - exhaust_fan_run_command
  - exhaust_fan_run_status

DFSS:
  id: "8437078973678092288"
  description: "Basic combination of discharge fan run command and status (start/stop)."
  is_abstract: true
  implements:
  - OPERATIONAL
  opt_uses:
  - discharge_air_flowrate_capacity
  - discharge_fan_power_capacity
  - discharge_fan_current_sensor
  - discharge_fan_power_sensor
  - discharge_air_static_pressure_sensor
  - discharge_fan_lost_power_alarm
  - schedule_run_command
  - discharge_fan_run_time_accumulator
  uses:
  - discharge_fan_run_command
  - discharge_fan_run_status

HT2RC:
  id: "12331526069516500992"
  description: "Two gas or electric heater control on zone side (HSP, DSP)."
  is_abstract: true
  opt_uses:
  - discharge_air_temperature_sensor
  - heating_thermal_power_capacity
  - heating_percentage_command
  uses:
  - heater_run_command_1
  - heater_run_command_2
  - return_air_temperature_setpoint
  - return_air_temperature_sensor
  implements:
  - CONTROL

HTZTC:
  id: "4417012674366275584"
  description: "Gas or electric heater control on zone side (ZC)."
  is_abstract: true
  opt_uses:
  - heating_thermal_power_capacity
  - discharge_air_temperature_sensor
  - heating_percentage_command
  - heater_run_status
  uses:
  - heater_run_command
  - zone_air_temperature_setpoint
  - zone_air_temperature_sensor
  implements:
  - CONTROL

HT3ZTC:
  id: "5155603013255036928"
  description: "Two gas or electric heater control on zone side (HSP, ZTC)."
  is_abstract: true
  opt_uses:
  - discharge_air_temperature_sensor
  - heating_thermal_power_capacity
  - heating_percentage_command
  uses:
  - heater_run_command_1
  - heater_run_command_2
  - heater_run_command_3
  - zone_air_temperature_setpoint
  - zone_air_temperature_sensor
  implements:
  - CONTROL

HSOUC:
  id: "3000067641604833280"
  description: "Heating occupied/unoccupied setpoint control."
  is_abstract: true
  uses:
  - zone_air_unoccupied_heating_temperature_setpoint
  - zone_air_occupied_heating_temperature_setpoint
  - zone_air_temperature_sensor
  implements:
  - CONTROL

HTZOUC:
  id: "11998259697091084288"
  description: "Gas or electric heater control on zone side (ZC)."
  is_abstract: true
  opt_uses:
  - heater_run_status
  uses:
  - heater_run_command
  - zone_air_unoccupied_heating_temperature_setpoint
  - zone_air_occupied_heating_temperature_setpoint
  - zone_air_temperature_sensor
  implements:
  - CONTROL

LCC:
  id: "7719840051089113088"
  description: "Leaving coil temperature control."
  is_abstract: true
  uses:
  - leaving_cooling_coil_temperature_sensor
  - leaving_cooling_coil_temperature_setpoint
  - chilled_water_valve_percentage_command
  implements:
  - CONTROL

LCC2X:
  id: "13640384711221051392"
  description: "Double valve leaving coil temperature control."
  is_abstract: true
  uses:
  - leaving_cooling_coil_temperature_sensor
  - leaving_cooling_coil_temperature_setpoint
  - chilled_water_valve_percentage_command_1
  - chilled_water_valve_percentage_command_2
  implements:
  - CONTROL

SFSS:
  id: "5180976443089223680"
  description: "Basic combination of supply fan run command and status (start/stop)."
  is_abstract: true
  implements:
  - OPERATIONAL
  opt_uses:
  - supply_air_flowrate_capacity
  - supply_fan_power_capacity
  - supply_fan_current_sensor
  - supply_fan_power_sensor
  - supply_fan_run_time_accumulator
  uses:
  - supply_fan_run_command
  - supply_fan_run_status

RHM:
  id: "14781568929201389568"
  description: "Return air humidity monitoring."
  is_abstract: true
  implements:
  - MONITORING
  uses:
  - return_air_relative_humidity_sensor

RTM:
  id: "2924673029776605184"
  description: "Return air temperature monitoring"
  implements:
  - MONITORING
  opt_uses:
  - return_air_relative_humidity_sensor
  - return_air_specificenthalpy_sensor
  uses:
  - return_air_temperature_sensor

DTC:
  id: "14404348479943999488"
  description: "Discharge air temperatore control"
  is_abstract: true
  implements:
  - OPERATIONAL
  uses:
  - discharge_air_temperature_setpoint
  - discharge_air_temperature_sensor

STC:
  id: "2204097089397325824"
  description: "Supply air temperature control"
  is_abstract: true
  opt_uses:
  - heating_request_count
  - cooling_request_count
  uses:
  - supply_air_temperature_setpoint
  - supply_air_temperature_sensor
  implements:
  - OPERATIONAL

RTC:
  id: "7486819452302917632"
  description: "Return air temperature control"
  is_abstract: true
  implements:
  - OPERATIONAL
  uses:
  - return_air_temperature_sensor
  - return_air_temperature_setpoint
 

# Rename to OTM
OA:
  id: "15138435219205390336"
  description: "Basic weather station (drybulb temp and humidity)."
  is_abstract: true
  opt_uses:
  - outside_air_relative_humidity_sensor
  - outside_air_dewpoint_temperature_sensor
  - outside_air_wetbulb_temperature_sensor
  - outside_air_specificenthalpy_sensor
  - outside_air_pressure_sensor
  uses:
  - outside_air_temperature_sensor
  implements:
  - MONITORING

ZA:
  id: "3244379125296660480"
  description: "Grouped type for zone air psychrometric conditions (RH and temp)"
  is_abstract: true
  uses:
  - zone_air_temperature_sensor
  - zone_air_relative_humidity_sensor

WDT:
  id: "12148045066631380992"
  description: "Temperature differential across water."
  is_abstract: true
  implements:
  - MONITORING
  uses:
  - return_water_temperature_sensor
  - supply_water_temperature_sensor

CHWDT:
  id: "6815783107824713728"
  description: "Temperature differential across chilled water."
  is_abstract: true
  implements:
  - MONITORING
  uses:
  - chilled_return_water_temperature_sensor
  - chilled_supply_water_temperature_sensor

CHWDPSC:
  id: "9028698692793663488"
  description: "Chilled water valve controlling supply air dewpoint temperature."
  is_abstract: true
  opt_uses:
  - leaving_cooling_coil_temperature_sensor
  - cooling_thermal_power_capacity
  - chilled_supply_water_temperature_sensor
  uses:
  - supply_air_dewpoint_temperature_sensor
  - supply_air_dewpoint_temperature_setpoint
  - chilled_water_valve_percentage_command
  implements:
  - CONTROL

CHWDPSC2X:
  id: "14378975050109812736"
  description: "Chilled water valves (2x) controlling supply air dewpoint temperature."
  is_abstract: true
  opt_uses:
  - leaving_cooling_coil_temperature_sensor
  - cooling_thermal_power_capacity
  uses:
  - supply_air_dewpoint_temperature_sensor
  - supply_air_dewpoint_temperature_setpoint
  - chilled_water_valve_percentage_command_1
  - chilled_water_valve_percentage_command_2
  implements:
  - CONTROL

CWDT:
  id: "16710191489157693440"
  description: "Temperature differential across condenser water."
  is_abstract: true
  implements:
  - MONITORING
  uses:
  - condensing_return_water_temperature_sensor
  - condensing_supply_water_temperature_sensor

# Rename SFN TOTAL_
SWTC:
  id: "3609220173136920576"
  description: "Supply water temperature control."
  is_abstract: true
  implements:
  - OPERATIONAL
  opt_uses:
  - cooling_request_count
  - heating_request_count
  - return_water_temperature_sensor
  - run_command
  uses:
  - supply_water_temperature_setpoint
  - supply_water_temperature_sensor

RWTC:
  id: "4684780039613448192"
  description: "Return water temperature control."
  is_abstract: true
  implements:
  - OPERATIONAL
  opt_uses:
  - supply_water_temperature_sensor
  - run_command
  uses:
  - return_water_temperature_setpoint
  - return_water_temperature_sensor

PSWTC:
  id: "10474579573063286784"
  description: "Process water temperature control."
  is_abstract: true
  opt_uses:
  - process_return_water_temperature_sensor
  uses:
  - process_supply_water_temperature_sensor
  - process_supply_water_temperature_setpoint
  implements:
  - OPERATIONAL

SCHWTC:
  id: "10166461230588362752"
  description: "Supply chilled water temperature control."
  is_abstract: true
  implements:
  - OPERATIONAL
  opt_uses:
  - cooling_request_count
  - chilled_return_water_temperature_sensor
  - cooling_percentage_command
  uses:
  - chilled_supply_water_temperature_setpoint
  - chilled_supply_water_temperature_sensor

WDPC:
  id: "7536359048203993088"
  description: "Differential pressure control in whichever system."
  is_abstract: true
  implements:
  - OPERATIONAL
  opt_uses:
  - pressurization_request_count
  uses:
  - differential_pressure_sensor
  - differential_pressure_setpoint

CGRWTC:
  id: "8601082128077160448"
  description: "Cogeneration return water temperature control."
  is_abstract: true
  implements:
  - OPERATIONAL
  opt_uses:
  - cogeneration_supply_water_temperature_sensor
  uses:
  - cogeneration_return_water_temperature_sensor
  - cogeneration_return_water_temperature_setpoint

WDPC2X:
  id: "14149516868997611520"
  description: "Differential pressure control in whichever system, 2 sensors."
  is_abstract: true
  implements:
  - OPERATIONAL
  opt_uses:
  - pressurization_request_count
  - run_command
  uses:
  - differential_pressure_sensor_1
  - differential_pressure_sensor_2
  - differential_pressure_setpoint

# Change to low_limit_flowrate_setpoint
MINFC:
  id: "16039155144679489536"
  description: "Minimum flow control for entire loop."
  is_abstract: true
  implements:
  - CONTROL
  uses:
  - bypass_valve_percentage_command
  - min_flowrate_setpoint
  - flowrate_sensor

# Rename to CPSS
CPC:
  id: "1722211929268682752"
  description: "Circulation pump control"
  is_abstract: true
  uses:
  - circulation_pump_run_status
  - circulation_pump_run_command


### NET NEW TYPES
ETM:
  id: "13050638559919210496"
  description: "Basic exhaust temperature monitoring."
  is_abstract: true
  uses:
  - exhaust_air_temperature_sensor
  implements:
  - MONITORING

ED:
  id: "8438952541491822592"
  description: "Exhaust air flow control."
  is_abstract: true
  opt_uses:
  - exhaust_air_damper_percentage_sensor
  - exhaust_air_static_pressure_sensor
  uses:
  - exhaust_air_flowrate_setpoint
  - exhaust_air_flowrate_sensor
  - exhaust_air_damper_percentage_command
  implements:
  - CONTROL

RD:
  id: "17662324578346598400"
  description: "Return damper flow control."
  is_abstract: true
  uses:
  - return_air_flowrate_setpoint
  - return_air_flowrate_sensor
  - return_air_damper_percentage_command
  implements:
  - CONTROL

MTM:
  id: "944962761547317248"
  description: "Mixed air temperature monitoring."
  is_abstract: true
  opt_uses:
  - mixed_air_relative_humidity_sensor
  - mixed_air_dewpoint_temperature_sensor
  uses:
  - mixed_air_temperature_sensor
  implements:
  - MONITORING

MTC:
  id: "10168334798402093056"
  description: "Mixed air temperature control."
  is_abstract: true
  uses:
  - mixed_air_temperature_sensor
  - mixed_air_temperature_setpoint
  implements:
  - OPERATIONAL

STM:
  id: "5556648779974705152"
  description: "Basic supply temperature monitoring."
  is_abstract: true
  uses:
  - supply_air_temperature_sensor
  implements:
  - MONITORING

STDSPC:
  id: "14780020816829480960"
  description: "Supply temperature control dual setpoint."
  is_abstract: true
  opt_uses:
  - heating_request_count
  - cooling_request_count
  uses:
  - supply_air_cooling_temperature_setpoint
  - supply_air_heating_temperature_setpoint
  - supply_air_temperature_sensor
  implements:
  - OPERATIONAL

DSPRTC:
  id: "3250805770761011200"
  description: "Dual setpoint return air temp control."
  is_abstract: true
  opt_uses:
  - discharge_air_temperature_sensor
  - return_air_relative_humidity_sensor
  uses:
  - return_air_temperature_sensor
  - return_air_cooling_temperature_setpoint
  - return_air_heating_temperature_setpoint
  implements:
  - OPERATIONAL

ZHC:
  id: "7286031036884975616"
  description: "Zone relative humidity control."
  is_abstract: true
  uses:
  - zone_air_relative_humidity_sensor
  - zone_air_relative_humidity_setpoint
  implements:
  - OPERATIONAL

RHC:
  id: "2169941860192092160"
  description: "Return air relative humidity control."
  is_abstract: true
  uses:
  - return_air_relative_humidity_sensor
  - return_air_relative_humidity_setpoint
  implements:
  - OPERATIONAL

RHDHC:
  id: "18310842924687949824"
  description: "Return humidification/dehumidification control."
  is_abstract: true
  opt_uses:
  - economizer_mode
  - humidification_percentage_command
  uses:
  - return_air_relative_humidity_sensor
  - return_air_relative_humidity_setpoint
  - dehumidification_run_command
  - humidification_run_command
  implements:
  - CONTROL

ZHDHC:
  id: "4475784869405786112"
  description: "Zone humidification/dehumidification control."
  is_abstract: true
  opt_uses:
  - humidification_percentage_command
  uses:
  - zone_air_relative_humidity_sensor
  - zone_air_relative_humidity_setpoint
  - dehumidification_run_command
  - humidification_run_command
  implements:
  - CONTROL

RHHC:
  id: "8019953948913827840"
  description: "Zone humidification control."
  is_abstract: true
  opt_uses:
  - humidification_percentage_command
  uses:
  - humidification_run_command
  - return_air_relative_humidity_setpoint
  - return_air_relative_humidity_sensor

SHC:
  id: "12474177807615787008"
  description: "Supply air relative humidity control."
  is_abstract: true
  opt_uses:
  - humidification_percentage_command
  uses:
  - dehumidification_run_command
  - humidification_run_command
  - supply_air_dehumidification_relative_humidity_setpoint
  - supply_air_humidification_relative_humidity_setpoint
  - supply_air_relative_humidity_sensor
  implements:
  - OPERATIONAL

SHM:
  id: "2378937030399754240"
  description: "Supply air relative humidity monitoring."
  is_abstract: true
  uses:
  - supply_air_relative_humidity_sensor
  implements:
  - MONITORING

REFC:
  id: "3034632988647227392"
  description: "Refrigerant leak control."
  is_abstract: true
  uses:
  - zone_air_refrigerant_concentration_setpoint
  - zone_air_refrigerant_concentration_sensor
  implements:
  - OPERATIONAL

EPC:
  id: "11105083520895156224"
  description: "Exhaust pressure control."
  is_abstract: true
  uses:
  - exhaust_air_static_pressure_sensor
  - exhaust_air_static_pressure_setpoint
  opt_uses:
  - exhaust_air_flowrate_sensor
  implements:
  - OPERATIONAL

CO2M:
  id: "7862491789188399104"
  description: "Basic carbon dioxide monitoring."
  is_abstract: true
  uses:
  - zone_air_co2_concentration_sensor
  implements:
  - MONITORING

VOCM:
  id: "17085863826043174912"
  description: "Volatile organic compound monitoring."
  is_abstract: true
  uses:
  - zone_air_voc_concentration_sensor
  implements:
  - MONITORING

VOCC:
  id: "2097884266154164224"
  description: "Volatile organic compound control."
  is_abstract: true
  uses:
  - zone_air_voc_concentration_setpoint
  - zone_air_voc_concentration_sensor
  implements:
  - OPERATIONAL

VOCPC:
  id: "668891884487180288"
  description: "Volatile organic compound percentage control."
  is_abstract: true
  uses:
  - zone_air_voc_percentage_setpoint
  - zone_air_voc_percentage_sensor
  implements:
  - OPERATIONAL

BFSS:
  id: "11321256303008940032"
  description: "Booster fan start-stop and feedback."
  is_abstract: true
  uses:
  - boost_fan_run_command
  - boost_fan_run_status
  implements:
  - OPERATIONAL

DFHLC:
  id: "3539036146912722944"
  description: "Discharge fan three-speed (high/low/off) speed control."
  is_abstract: true
  opt_uses:
  - discharge_fan_run_status
  - discharge_fan_run_command
  uses:
  - low_discharge_fan_speed_command
  - high_discharge_fan_speed_command
  implements:
  - OPERATIONAL
  - REMAP_REQUIRED

DFHMLC:
  id: "8727182917643534336"
  description: "Discharge fan three-speed (high/medium/low/off) speed control."
  is_abstract: true
  opt_uses:
  - discharge_fan_run_status
  - discharge_fan_run_command
  uses:
  - low_discharge_fan_speed_command
  - medium_discharge_fan_speed_command
  - high_discharge_fan_speed_command
  implements:
  - OPERATIONAL
  - REMAP_REQUIRED

ESPC:
  id: "6709570284581552128"
  description: "Exhaust air static pressure control."
  is_abstract: true
  uses:
  - exhaust_air_damper_percentage_command
  - exhaust_fan_run_command
  - exhaust_fan_run_status
  - exhaust_fan_speed_percentage_command
  - exhaust_air_static_pressure_sensor
  - exhaust_air_static_pressure_setpoint
  implements:
  - OPERATIONAL

SSPM:
  id: "15932942321436327936"
  description: "Supply static pressure monitoring."
  is_abstract: true
  uses:
  - supply_air_static_pressure_sensor
  implements:
  - MONITORING

ZSPC:
  id: "4403727275367858176"
  description: "Zone static pressure control."
  is_abstract: true
  uses:
  - zone_air_static_pressure_setpoint
  - zone_air_static_pressure_sensor
  implements:
  - OPERATIONAL

ZSPM:
  id: "13627099312222633984"
  description: "Zone static pressure monitoring."
  is_abstract: true
  uses:
  - zone_air_static_pressure_sensor
  implements:
  - MONITORING

RSPC:
  id: "9015413293795246080"
  description: "Return air static pressure control."
  is_abstract: true
  uses:
  - return_air_static_pressure_sensor
  - return_air_static_pressure_setpoint
  implements:
  - OPERATIONAL

PWDPC:
  id: "18238785330650021888"
  description: "Process water differential pressure control."
  is_abstract: true
  uses:
  - process_water_differential_pressure_sensor
  - process_water_differential_pressure_setpoint
  implements:
  - OPERATIONAL

PWDT:
  id: "289266803299844096"
  description: "Primary-side water delta-T monitoring."
  is_abstract: true
  uses:
  - primary_supply_water_temperature_sensor
  - primary_return_water_temperature_sensor


CHPM:
  id: "224386821168037888"
  description: "Chiller pressure monitoring."
  is_abstract: true
  uses:
  - evaporator_pressure_sensor
  - condenser_pressure_sensor
  - differential_pressure_sensor # consider removing or renaming, may not be descriptive enough for WCC
  implements:
  - MONITORING

FDPM:
  id: "9447758858022813696"
  description: "Filter pressure monitoring."
  is_abstract: true
  uses:
  - filter_differential_pressure_sensor
  implements:
  - MONITORING

FDPSM:
  id: "5397007388203024384"
  description: "Filter pressure status monitoring."
  is_abstract: true
  uses:
  - filter_differential_pressure_status
  opt_uses:
  - filter_alarm
  implements:
  - MONITORING

# Chilled water valve control

CHWDC:
  id: "16581460667777679360"
  description: "Chilled water valve monitoring on discharge side."
  is_abstract: true
  opt_uses:
  - leaving_cooling_coil_temperature_sensor
  - cooling_thermal_power_capacity
  - chilled_water_valve_percentage_sensor
  - chilled_water_flowrate_sensor
  uses:
  - discharge_air_temperature_sensor
  - discharge_air_temperature_setpoint
  - chilled_water_valve_percentage_command
  implements:
  - CONTROL

CHWSC:
  id: "4836072839595425792"
  description: "Chilled water valve monitoring on supply side."
  is_abstract: true
  opt_uses:
  - leaving_cooling_coil_temperature_sensor
  - cooling_thermal_power_capacity
  - chilled_supply_water_temperature_sensor
  - chilled_water_valve_percentage_sensor
<<<<<<< HEAD
=======
  - cooling_request_count
  - supply_air_relative_humidity_sensor
>>>>>>> 220f1888
  uses:
  - supply_air_temperature_sensor
  - supply_air_temperature_setpoint
  - chilled_water_valve_percentage_command
  implements:
  - CONTROL

CHWSDC:
  id: "2207518769582964736"
  description: "Chilled water valve monitoring on supply side."
  is_abstract: true
  opt_uses:
  - leaving_cooling_coil_temperature_sensor
  - cooling_thermal_power_capacity
  - chilled_water_valve_percentage_sensor
  uses:
  - supply_air_temperature_sensor
  - supply_air_heating_temperature_setpoint
  - supply_air_cooling_temperature_setpoint
  - chilled_water_valve_percentage_command
  implements:
  - CONTROL

CHW2XSC:
  id: "14565396147087605760"
  description: "Two chilled water valves."
  is_abstract: true
  opt_uses:
  - leaving_cooling_coil_temperature_sensor
  - cooling_thermal_power_capacity
  - chilled_supply_water_temperature_sensor
  - chilled_water_valve_percentage_sensor
  - cooling_request_count
  uses:
  - supply_air_temperature_sensor
  - supply_air_temperature_setpoint
  - chilled_water_valve_percentage_command_1
  - chilled_water_valve_percentage_command_2
  implements:
  - CONTROL

CHWRC:
  id: "10816853144743444480"
  description: "Chilled water valve monitoring on return side."
  is_abstract: true
  opt_uses:
  - discharge_air_temperature_sensor
  - leaving_cooling_coil_temperature_sensor
  - cooling_thermal_power_capacity
  - return_air_relative_humidity_sensor
  - chilled_water_valve_percentage_sensor
  - chilled_water_flowrate_sensor
  uses:
  - return_air_temperature_setpoint
  - return_air_temperature_sensor
  - chilled_water_valve_percentage_command
  implements:
  - CONTROL

CHWZC:
  id: "2746402612495515648"
  description: "Chilled water valve monitoring on zone side (DSP, CSP)."
  is_abstract: true
  opt_uses:
  - discharge_air_temperature_sensor
  - leaving_cooling_coil_temperature_sensor
  - cooling_thermal_power_capacity
  - chilled_water_valve_percentage_sensor
  - chilled_supply_water_isolation_valve_command
  - chilled_supply_water_isolation_valve_status
  - chilled_supply_water_temperature_sensor
  uses:
  - zone_air_cooling_temperature_setpoint
  - zone_air_temperature_sensor
  - chilled_water_valve_percentage_command
  implements:
  - CONTROL

CHWZTC:
  id: "14203560064526057472"
  description: "Chilled water valve monitoring on zone side (ZTC)."
  is_abstract: true
  opt_uses:
  - discharge_air_temperature_sensor
  - leaving_cooling_coil_temperature_sensor
  - cooling_thermal_power_capacity
  - chilled_water_flowrate_sensor
  - chilled_water_valve_percentage_sensor
  uses:
  - zone_air_temperature_setpoint
  - zone_air_temperature_sensor
  - chilled_water_valve_percentage_command
  implements:
  - CONTROL

CHWPVM:
  id: "10410116305838407680"
  description: "Chilled water pressure valve command and position monitoring (without regard to what controls it)."
  is_abstract: true
  opt_uses:
  - chilled_water_flowrate_sensor
  uses:
  - chilled_water_valve_percentage_sensor
  implements:
  - OPERATIONAL

CHWZTC2X:
  id: "12977168093439590400"
  description: "Chilled water valve control on zone side (ZTC) for two separate zones. Chilled water valve controls to the worst zone."
  is_abstract: true
  opt_uses:
  - discharge_air_temperature_sensor_1
  - discharge_air_temperature_sensor_2
  - leaving_cooling_coil_temperature_sensor
  - cooling_thermal_power_capacity
  - chilled_water_flowrate_sensor
  - chilled_water_valve_percentage_sensor
  uses:
  - zone_air_temperature_setpoint_1
  - zone_air_temperature_setpoint_2
  - zone_air_temperature_sensor_1
  - zone_air_temperature_sensor_2
  - chilled_water_valve_percentage_command
  implements:
  - CONTROL

# DX Control

DXZTC:
  id: "13699156906260561920"
  description: "Compressor run control on zone side (ZTC)."
  is_abstract: true
  opt_uses:
  - discharge_air_temperature_sensor
  - leaving_cooling_coil_temperature_sensor
  - cooling_thermal_power_capacity
  - cooling_percentage_command
  - compressor_speed_percentage_command
  - compressor_run_time_accumulator
  uses:
  - zone_air_temperature_setpoint
  - zone_air_temperature_sensor
  - compressor_run_command
  - compressor_run_status
  implements:
  - CONTROL

DX2ZTC:
  id: "7764960709758156800"
  description: "Compressor run control on zone side (ZTC)."
  is_abstract: true
  opt_uses:
  - discharge_air_temperature_sensor
  - leaving_cooling_coil_temperature_sensor
  - cooling_thermal_power_capacity
  - cooling_percentage_command
  - compressor_speed_percentage_command
  - compressor_run_time_accumulator_1
  - compressor_run_time_accumulator_2   
  uses:
  - zone_air_temperature_setpoint
  - zone_air_temperature_sensor
  - compressor_run_command_1
  - compressor_run_command_2
  - compressor_run_status_1
  - compressor_run_status_2
  implements:
  - CONTROL

DXZC:
  id: "5052245621709209600"
  description: "Compressor run control on zone side (DSP, CSP)."
  is_abstract: true
  opt_uses:
  - discharge_air_temperature_sensor
  - leaving_cooling_coil_temperature_sensor
  - cooling_thermal_power_capacity
  - cooling_percentage_command
  - compressor_speed_percentage_command
  uses:
  - zone_air_cooling_temperature_setpoint
  - zone_air_temperature_sensor
  - compressor_run_command
  - compressor_run_status
  implements:
  - CONTROL


DXDSPRTC:
  id: "13463632719497920512"
  description: "Compressor run control with dual return temp control."
  is_abstract: true
  opt_uses:
  - discharge_air_temperature_sensor
  - leaving_cooling_coil_temperature_sensor
  - cooling_thermal_power_capacity
  - cooling_percentage_command
  - compressor_speed_percentage_command
  uses:
  - return_air_cooling_temperature_setpoint
  - return_air_heating_temperature_setpoint
  - return_air_temperature_sensor
  - compressor_run_command
  - compressor_run_status
  implements:
  - CONTROL


DX2ZC:
  id: "5844879156126416896"
  description: "Two compressor run control on zone side (DSP, CSP)."
  is_abstract: true
  opt_uses:
  - discharge_air_temperature_sensor
  - leaving_cooling_coil_temperature_sensor
  - cooling_thermal_power_capacity
  - cooling_percentage_command
  - compressor_speed_percentage_command
  uses:
  - zone_air_cooling_temperature_setpoint
  - zone_air_temperature_sensor
  - compressor_run_command_1
  - compressor_run_command_2
  - compressor_run_status_1
  - compressor_run_status_2
  implements:
  - CONTROL

DX3ZC:
  id: "14059444876450201600"
  description: "Three compressor run control on zone side."
  is_abstract: true
  opt_uses:
  - discharge_air_temperature_sensor
  - leaving_cooling_coil_temperature_sensor
  - cooling_thermal_power_capacity
  - cooling_percentage_command
  - compressor_speed_percentage_command
  uses:
  - compressor_run_command_1
  - compressor_run_command_2
  - compressor_run_command_3
  - compressor_run_status_1
  - compressor_run_status_2
  - compressor_run_status_3
  - zone_air_temperature_sensor
  - zone_air_cooling_temperature_setpoint
  implements:
  - CONTROL

DX4ZC:
  id: "7395665540313776128"
  description: "Four compressor run control on zone side."
  is_abstract: true
  opt_uses:
  - discharge_air_temperature_sensor
  - leaving_cooling_coil_temperature_sensor
  - cooling_thermal_power_capacity
  - cooling_percentage_command
  - compressor_speed_percentage_command
  uses:
  - compressor_run_command_1
  - compressor_run_command_2
  - compressor_run_command_3
  - compressor_run_command_4
  - compressor_run_status_1
  - compressor_run_status_2
  - compressor_run_status_3
  - compressor_run_status_4
  - zone_air_temperature_sensor
  - zone_air_cooling_temperature_setpoint
  implements:
  - CONTROL

DX2ZC2X:
  id: "2288583562875633664"
  description: "Two compressor run control on zone side (DSP, CSP) with two zone temp sensors."
  is_abstract: true
  opt_uses:
  - discharge_air_temperature_sensor
  - leaving_cooling_coil_temperature_sensor
  - cooling_thermal_power_capacity
  - cooling_percentage_command
  - compressor_speed_percentage_command
  uses:
  - zone_air_cooling_temperature_setpoint
  - zone_air_temperature_sensor_1
  - zone_air_temperature_sensor_2
  - compressor_run_command_1
  - compressor_run_command_2
  - compressor_run_status_1
  - compressor_run_status_2
  implements:
  - CONTROL

DXSC:
  id: "2530229830381731840"
  description: "Compressor run control on supply air side (STC)."
  opt_uses:
  - leaving_cooling_coil_temperature_sensor
  - cooling_thermal_power_capacity
  - cooling_percentage_command #Serves as a duty cycle for single-stage DX sections.
  - compressor_speed_percentage_command
  - cooling_request_count
  uses:
  - compressor_run_status
  - compressor_run_command
  - supply_air_temperature_sensor
  - supply_air_temperature_setpoint
  implements:
  - CONTROL

DX2SC:
  id: "11753601867236507648"
  description: "Two compressor run control on supply air side."
  is_abstract: true
  opt_uses:
  - leaving_cooling_coil_temperature_sensor
  - cooling_thermal_power_capacity
  - cooling_percentage_command
  - compressor_speed_percentage_command
  - cooling_request_count
  uses:
  - compressor_run_command_1
  - compressor_run_command_2
  - compressor_run_status_1
  - compressor_run_status_2
  - supply_air_temperature_sensor
  - supply_air_temperature_setpoint
  implements:
  - CONTROL

DX3SC:
  id: "7141915848809119744"
  description: "Three compressor run control on supply air side."
  is_abstract: true
  opt_uses:
  - leaving_cooling_coil_temperature_sensor
  - cooling_thermal_power_capacity
  - cooling_percentage_command
  - compressor_speed_percentage_command
  - cooling_request_count
  uses:
  - compressor_run_command_1
  - compressor_run_command_2
  - compressor_run_command_3
  - compressor_run_status_1
  - compressor_run_status_2
  - compressor_run_status_3
  - supply_air_temperature_sensor
  - supply_air_temperature_setpoint
  implements:
  - CONTROL

DX4SC:
  id: "16365287885663895552"
  description: "Four compressor run control on supply air side."
  is_abstract: true
  opt_uses:
  - leaving_cooling_coil_temperature_sensor
  - cooling_thermal_power_capacity
  - cooling_percentage_command
  - compressor_speed_percentage_command
  - cooling_request_count
  uses:
  - compressor_run_status_1
  - compressor_run_status_2
  - compressor_run_status_3
  - compressor_run_status_4
  - compressor_run_command_1
  - compressor_run_command_2
  - compressor_run_command_3
  - compressor_run_command_4
  - supply_air_temperature_sensor
  - supply_air_temperature_setpoint
  implements:
  - CONTROL


DX2SDC:
  id: "17195498329471975424"
  description: "Two compressor run control on supply air side (dual temp setpoint)."
  is_abstract: true
  opt_uses:
  - leaving_cooling_coil_temperature_sensor
  - cooling_thermal_power_capacity
  - cooling_percentage_command
  - compressor_speed_percentage_command
  uses:
  - compressor_run_command_1
  - compressor_run_command_2
  - compressor_run_status_1
  - compressor_run_status_2
  - supply_air_temperature_sensor
  - supply_air_heating_temperature_setpoint
  - supply_air_cooling_temperature_setpoint
  implements:
  - CONTROL


DX4SWC:
  id: "1377308325774884864"
  description: "Four compressor run control on supply water side."
  is_abstract: true
  opt_uses:
  - cooling_thermal_power_capacity
  - cooling_percentage_command
  - compressor_speed_percentage_command
  - compressor_speed_percentage_sensor
  uses:
  - compressor_run_command_1
  - compressor_run_command_2
  - compressor_run_command_3
  - compressor_run_command_4
  - compressor_run_status_1
  - compressor_run_status_2
  - compressor_run_status_3
  - compressor_run_status_4
  - supply_water_temperature_sensor
  - supply_water_temperature_setpoint
  implements:
  - CONTROL

DX2SWC:
  id: "8232701752307089408"
  description: "Two compressor run control on supply water side."
  is_abstract: true
  opt_uses:
  - cooling_thermal_power_capacity
  - cooling_percentage_command
  - compressor_speed_percentage_command
  - compressor_speed_percentage_sensor
  uses:
  - compressor_run_command_1
  - compressor_run_command_2
  - compressor_run_status_1
  - compressor_run_status_2
  - supply_water_temperature_sensor
  - supply_water_temperature_setpoint
  implements:
  - CONTROL


DXSWC:
  id: "11457067979271831552"
  description: "Compressor run control on supply water side."
  is_abstract: true
  opt_uses:
  - cooling_thermal_power_capacity
  - cooling_percentage_command
  - compressor_speed_percentage_command
  - compressor_speed_percentage_sensor
  uses:
  - compressor_run_command
  - compressor_run_status
  - supply_water_temperature_sensor
  - supply_water_temperature_setpoint
  implements:
  - CONTROL

DX5SC:
  id: "10600680362629660672"
  description: "Five compressor run control on supply side."
  is_abstract: true
  opt_uses:
  - leaving_cooling_coil_temperature_sensor
  - cooling_thermal_power_capacity
  - cooling_percentage_command
  - compressor_speed_percentage_command
  - cooling_request_count
  uses:
  - compressor_run_command_1
  - compressor_run_command_2
  - compressor_run_command_3
  - compressor_run_command_4
  - compressor_run_command_5
  - compressor_run_status_1
  - compressor_run_status_2
  - compressor_run_status_3
  - compressor_run_status_4
  - compressor_run_status_5
  - supply_air_temperature_sensor
  - supply_air_temperature_setpoint
  implements:
  - CONTROL

DXRC:
  id: "5628706374012633088"
  description: "Compressor run control on return air side (RC)."
  opt_uses:
  - discharge_air_temperature_sensor
  - leaving_cooling_coil_temperature_sensor
  - cooling_thermal_power_capacity
  - cooling_percentage_command
  - compressor_speed_percentage_command
  uses:
  - return_air_temperature_setpoint
  - return_air_temperature_sensor
  - compressor_run_command
  - compressor_run_status
  implements:
  - CONTROL

DXDC:
  id: "5988994344202272768"
  description: "Compressor run control on discharge air side (DTC)."
  opt_uses:
  - leaving_cooling_coil_temperature_sensor
  - cooling_thermal_power_capacity
  - cooling_percentage_command
  - compressor_speed_percentage_command
  - compressor_run_time_accumulator
  uses:
  - compressor_run_status
  - compressor_run_command
  - discharge_air_temperature_sensor
  - discharge_air_temperature_setpoint
  implements:
  - CONTROL

DX2DC:
  id: "8944903812129226752"
  description: "Two compressor run control on discharge side (DTC)."
  is_abstract: true
  opt_uses:
  - leaving_cooling_coil_temperature_sensor
  - cooling_thermal_power_capacity
  - cooling_percentage_command
  - compressor_speed_percentage_command
  - compressor_run_time_accumulator_1
  - compressor_run_time_accumulator_2  
  uses:
  - discharge_air_temperature_sensor
  - discharge_air_temperature_setpoint
  - compressor_run_command_1
  - compressor_run_command_2
  - compressor_run_status_1
  - compressor_run_status_2
  implements:
  - CONTROL

DX3DC:
  id: "13988935394784182272"
  description: "Three compressor run control on discharge side (DTC)."
  is_abstract: true
  opt_uses:
  - leaving_cooling_coil_temperature_sensor
  - cooling_thermal_power_capacity
  - cooling_percentage_command
  - compressor_speed_percentage_command
  uses:
  - discharge_air_temperature_sensor
  - discharge_air_temperature_setpoint
  - compressor_run_command_1
  - compressor_run_command_2
  - compressor_run_command_3
  - compressor_run_status_1
  - compressor_run_status_2
  - compressor_run_status_3
  implements:
  - CONTROL

HPSC:
  id: "15212366381057048576"
  description: "Supply side heat pump control."
  is_abstract: true
  opt_uses:
  - cooling_thermal_power_capacity
  - heating_thermal_power_capacity
  - compressor_speed_percentage_command
  - cooling_request_count
  - heating_request_count
  uses:
  - supply_air_temperature_sensor
  - supply_air_temperature_setpoint
  - compressor_run_command
  - compressor_run_status
  - reversing_valve_command
  implements:
  - CONTROL

HP2SC:
  id: "3360440274189811712"
  description: "Supply side heat pump control."
  is_abstract: true
  opt_uses:
  - cooling_thermal_power_capacity
  - heating_thermal_power_capacity
  - compressor_speed_percentage_command
  - cooling_request_count
  - heating_request_count
  uses:
  - supply_air_temperature_sensor
  - supply_air_temperature_setpoint
  - compressor_run_command_1
  - compressor_run_command_2
  - compressor_run_status_1
  - compressor_run_status_2
  - reversing_valve_command
  implements:
  - CONTROL

HPDC:
  id: "3683151334988578816"
  description: "Discharge side heat pump control."
  is_abstract: true
  opt_uses:
  - cooling_thermal_power_capacity
  - heating_thermal_power_capacity
  - compressor_speed_percentage_command
  uses:
  - discharge_air_temperature_sensor
  - discharge_air_temperature_setpoint
  - compressor_run_command
  - compressor_run_status
  - reversing_valve_command
  implements:
  - CONTROL

HPZTC:
  id: "4115496899216146432"
  description: "Zone temp heat pump control (ZTC)."
  is_abstract: true
  opt_uses:
  - discharge_air_temperature_sensor
  - cooling_thermal_power_capacity
  - heating_thermal_power_capacity
  - compressor_speed_percentage_command
  uses:
  - zone_air_temperature_setpoint
  - zone_air_temperature_sensor
  - compressor_run_command
  - compressor_run_status
  - reversing_valve_command
  implements:
  - CONTROL

HPZC:
  id: "15428539163170832384"
  description: "Zone temp heat pump control (CSP or DSP)."
  is_abstract: true
  opt_uses:
  - discharge_air_temperature_sensor
  - cooling_thermal_power_capacity
  - heating_thermal_power_capacity
  - compressor_speed_percentage_command
  uses:
  - zone_air_cooling_temperature_setpoint
  - zone_air_heating_temperature_setpoint
  - zone_air_temperature_sensor
  - compressor_run_command
  - compressor_run_status
  - reversing_valve_command
  implements:
  - CONTROL

HP2ZC:
  id: "16221172697588039680"
  description: "Zone temp heat pump control with two compressors."
  is_abstract: true
  opt_uses:
  - discharge_air_temperature_sensor
  - cooling_thermal_power_capacity
  - heating_thermal_power_capacity
  - compressor_speed_percentage_command
  uses:
  - zone_air_cooling_temperature_setpoint
  - zone_air_heating_temperature_setpoint
  - zone_air_temperature_sensor
  - compressor_run_command_1
  - compressor_run_command_2
  - compressor_run_status_1
  - compressor_run_status_2
  - reversing_valve_command
  implements:
  - CONTROL

HWDC:
  id: "16507327195786510336"
  description: "Heating water valve monitoring on discharge air side."
  is_abstract: true
  opt_uses:
  - heating_water_valve_percentage_sensor
  - heating_thermal_power_capacity
  - discharge_air_relative_humidity_sensor
  - heating_water_flowrate_sensor
  uses:
  - heating_water_valve_percentage_command
  - discharge_air_temperature_setpoint
  - discharge_air_temperature_sensor
  implements:
  - CONTROL

HWRC:
  id: "17386253701286461440"
  description: "Heating water valve monitoring on discharge air side."
  is_abstract: true
  opt_uses:
  - heating_water_valve_percentage_sensor
  - heating_thermal_power_capacity
  - discharge_air_relative_humidity_sensor
  - heating_water_flowrate_sensor
  uses:
  - heating_water_valve_percentage_command
  - return_air_temperature_setpoint
  - return_air_temperature_sensor
  implements:
  - CONTROL

HWSC:
  id: "12906523371843354624"
  description: "Heating water valve monitoring on supply air side."
  is_abstract: true
  opt_uses:
  - heating_water_valve_percentage_sensor
  - heating_thermal_power_capacity
  - leaving_heating_coil_temperature_sensor
<<<<<<< HEAD
  - heating_supply_water_temperature_sensor
=======
  - heating_request_count
>>>>>>> 220f1888
  uses:
  - heating_water_valve_percentage_command
  - supply_air_temperature_setpoint
  - supply_air_temperature_sensor
  implements:
  - CONTROL

HW2SC:
  id: "15111346551231873024"
  description: "Two heating water valves on supply air side."
  is_abstract: true
  opt_uses:
  - heating_thermal_power_capacity
  - leaving_heating_coil_temperature_sensor
  - heating_request_count
  uses:
  - heating_water_valve_percentage_command_1
  - heating_water_valve_percentage_command_2
  - supply_air_temperature_setpoint
  - supply_air_temperature_sensor
  implements:
  - CONTROL

HWZC:
  id: "12546235401653714944"
  description: "Heating water valve monitoring on zone side (DSP/CSP)."
  is_abstract: true
  opt_uses:
  - discharge_air_temperature_sensor
  - heating_water_valve_percentage_sensor
  - heating_thermal_power_capacity
  - heating_supply_water_isolation_valve_command
  - heating_supply_water_isolation_valve_status
  uses:
  - heating_water_valve_percentage_command
  - zone_air_heating_temperature_setpoint
  - zone_air_temperature_sensor
  implements:
  - CONTROL

HWZTC:
  id: "2674345018457587712"
  description: "Heating water valve monitoring on zone side (ZTC)."
  is_abstract: true
  opt_uses:
  - discharge_air_temperature_sensor
  - heating_water_valve_percentage_sensor
  - heating_thermal_power_capacity
  - heating_water_flowrate_sensor
  uses:
  - heating_water_valve_percentage_command
  - zone_air_temperature_setpoint
  - zone_air_temperature_sensor
  implements:
  - CONTROL

HWSWC:
  id: "8294837353415966720"
  description: "Heating water valve monitoring on supply water side."
  is_abstract: true
  opt_uses:
  - heating_water_valve_percentage_sensor
  - heating_thermal_power_capacity
  - return_water_temperature_sensor
  uses:
  - heating_water_valve_percentage_command
  - supply_water_temperature_setpoint
  - supply_water_temperature_sensor
  implements:
  - CONTROL

PHWSC:
  id: "17518209390270742528"
  description: "Preheating water valve monitoring on supply air side."
  is_abstract: true
  opt_uses:
  - leaving_air_preheating_coil_temperature_sensor
  uses:
  - preheating_water_valve_percentage_command
  - supply_air_temperature_setpoint
  - supply_air_temperature_sensor
  implements:
  - CONTROL
  
HWPVM:
  id: "5829955484802613248"
  description: "Heating water pressure valve command and position monitoring (without regard to what controls it)."
  is_abstract: true
  opt_uses:
  - heating_water_flowrate_sensor
  uses:
  - heating_water_valve_percentage_sensor
  implements:
  - OPERATIONAL
  

HTDC:
  id: "656732385395605504"
  description: "Gas or electric heater control on discharge side."
  is_abstract: true
  opt_uses:
  - heating_thermal_power_capacity
  - heating_percentage_command
  - heater_run_status
  uses:
  - heater_run_command
  - discharge_air_temperature_setpoint
  - discharge_air_temperature_sensor
  implements:
  - CONTROL

HT2DC:
  id: "5268418403822993408"
  description: "Two gas or electric heater control on discharge control."
  is_abstract: true
  opt_uses:
  - heating_thermal_power_capacity
  - heating_percentage_command
  - leaving_heating_coil_temperature_sensor
  uses:
  - heater_run_command_1
  - heater_run_command_2
  - discharge_air_heating_temperature_setpoint
  - discharge_air_temperature_sensor
  implements:
  - CONTROL


HTSC:
  id: "800847573471461376"
  description: "Gas or electric heater control on supply side."
  is_abstract: true
  opt_uses:
  - heating_thermal_power_capacity
  - heating_percentage_command
  - heater_run_status
  - heating_request_count
  uses:
  - heater_run_command
  - supply_air_temperature_setpoint
  - supply_air_temperature_sensor
  implements:
  - CONTROL


HTSDC:
  id: "16700102370461220864"
  description: "Gas or electric heater control on supply side."
  is_abstract: true
  opt_uses:
  - heating_thermal_power_capacity
  - heater_run_status
  - heating_percentage_command
  uses:
  - heater_run_command
  - supply_air_heating_temperature_setpoint
  - supply_air_cooling_temperature_setpoint
  - supply_air_temperature_sensor
  implements:
  - CONTROL



HTRC:
  id: "80271633092182016"
  description: "Gas or electric heater control on return side (RC)."
  is_abstract: true
  opt_uses:
  - heating_thermal_power_capacity
  - discharge_air_temperature_sensor
  - heating_percentage_command
  - heater_run_status
  uses:
  - heater_run_command
  - return_air_temperature_setpoint
  - return_air_temperature_sensor
  implements:
  - CONTROL

HTZC:
  id: "2386114642305875968"
  description: "Gas or electric heater control on zone side (ZC)."
  is_abstract: true
  opt_uses:
  - heating_thermal_power_capacity
  - discharge_air_temperature_sensor
  - heating_percentage_command
  - heater_run_status
  uses:
  - heater_run_command
  - zone_air_heating_temperature_setpoint
  - zone_air_temperature_sensor
  implements:
  - CONTROL

HT2ZC:
  id: "6997800660733263872"
  description: "Two gas or electric heater control on zone side (HSP, DSP)."
  is_abstract: true
  opt_uses:
  - discharge_air_temperature_sensor
  - heating_thermal_power_capacity
  - heating_percentage_command
  uses:
  - heater_run_command_1
  - heater_run_command_2
  - zone_air_heating_temperature_setpoint
  - zone_air_temperature_sensor
  implements:
  - CONTROL

HT2XZTC2X:
  id: "18111271668641955840"
  description: "Two separate heating sections going to two different zones on the device, with independent heating control."
  is_abstract: true
  opt_uses:
  - heating_percentage_command_1
  - discharge_air_temperature_sensor_1
  - heating_percentage_command_2
  - discharge_air_temperature_sensor_2
  uses:
  - zone_air_temperature_setpoint_1
  - zone_air_temperature_sensor_1
  - heater_run_command_1
  - heater_run_status_1
  - zone_air_temperature_setpoint_2
  - zone_air_temperature_sensor_2
  - heater_run_command_2
  - heater_run_status_2
  implements:
  - CONTROL

HT3ZC:
  id: "3504555462265667584"
  description: "Two gas or electric heater control on zone side (HSP, DSP)."
  is_abstract: true
  opt_uses:
  - discharge_air_temperature_sensor
  - heating_thermal_power_capacity
  uses:
  - heater_run_command_1
  - heater_run_command_2
  - heater_run_command_3
  - zone_air_heating_temperature_setpoint
  - zone_air_temperature_sensor
  implements:
  - CONTROL



HTSWC:
  id: "2162764248285970432"
  description: "Two gas or electric heater control on supply water side."
  is_abstract: true
  opt_uses:
  - heating_thermal_power_capacity
  - heating_percentage_command
  uses:
  - heater_run_command
  - supply_water_temperature_sensor
  - supply_water_temperature_setpoint
  implements:
  - CONTROL


HT2SWC:
  id: "10024219610326237184"
  description: "Two gas or electric heater control on supply water side."
  is_abstract: true
  opt_uses:
  - heating_thermal_power_capacity
  - heating_percentage_command
  uses:
  - heater_run_command_1
  - heater_run_command_2
  - supply_water_temperature_sensor
  - supply_water_temperature_setpoint
  implements:
  - CONTROL

HT4SWC:
  id: "15090909928606400512"
  description: "Four gas or electric heater control on supply water side."
  is_abstract: true
  opt_uses:
  - heating_thermal_power_capacity
  - heating_percentage_command
  uses:
  - heater_run_command_1
  - heater_run_command_2
  - heater_run_command_3
  - heater_run_command_4
  - supply_water_temperature_sensor
  - supply_water_temperature_setpoint
  implements:
  - CONTROL


HT2SC:
  id: "5412533591898849280"
  description: "Two gas or electric heater control on supply side."
  is_abstract: true
  opt_uses:
  - heating_thermal_power_capacity
  - heating_percentage_command
  - heating_request_count
  uses:
  - heater_run_command_1
  - heater_run_command_2
  - supply_air_temperature_sensor
  - supply_air_temperature_setpoint
  implements:
  - CONTROL


HT3SC:
  id: "10953790720913178624"
  description: "Three gas or electric heater control on supply side."
  is_abstract: true
  opt_uses:
  - heating_thermal_power_capacity
  - heating_percentage_command
  - heating_request_count
  uses:
  - heater_run_command_1
  - heater_run_command_2
  - heater_run_command_3
  - supply_air_temperature_sensor
  - supply_air_temperature_setpoint
  implements:
  - CONTROL


HT4SC:
  id: "13793873235923697664"
  description: "Four gas or electric heater control on supply side."
  is_abstract: true
  opt_uses:
  - heating_thermal_power_capacity
  - heating_percentage_command
  - heating_request_count
  uses:
  - heater_run_command_1
  - heater_run_command_2
  - heater_run_command_3
  - heater_run_command_4
  - supply_air_temperature_sensor
  - supply_air_temperature_setpoint
  implements:
  - CONTROL

HT2SDC:
  id: "7476730333606445056"
  description: "Two gas or electric heater control on supply side (dual setpoint)."
  is_abstract: true
  opt_uses:
  - heating_thermal_power_capacity
  - heating_percentage_command
  uses:
  - heater_run_command_1
  - heater_run_command_2
  - supply_air_temperature_sensor
  - supply_air_heating_temperature_setpoint
  - supply_air_cooling_temperature_setpoint
  implements:
  - CONTROL

HTVSC:
  id: "14635905628753625088"
  description: "Variable gas to electric control on supply air side."
  is_abstract: true
  opt_uses:
  - heating_thermal_power_capacity
  - heating_request_count
  uses:
  - heater_run_command
  - heater_run_status
  - heating_percentage_command
  - supply_air_temperature_setpoint
  - supply_air_temperature_sensor
  implements:
  - CONTROL

ECON:
  id: "3106690582685155328"
  description: "Economizer mode control"
  is_abstract: true
  opt_uses:
  - low_limit_outside_air_damper_percentage_command
  - supply_air_temperature_sensor
  - outside_air_flowrate_sensor
  - outside_air_flowrate_setpoint
  - return_air_damper_percentage_command
  uses:
  - outside_air_temperature_sensor
  - economizer_mode
  - mixed_air_temperature_sensor
  - supply_air_temperature_setpoint
  - outside_air_damper_percentage_command
  - return_air_temperature_sensor
  implements:
  - CONTROL


ECOND:
  id: "2000353186723921920"
  description: "Economizer mode control - single zone"
  is_abstract: true
  opt_uses:
  - return_air_temperature_sensor
  - outside_air_flowrate_sensor
  - outside_air_flowrate_setpoint
  - mixed_air_temperature_sensor
  - outside_air_damper_percentage_sensor
  - low_limit_outside_air_damper_percentage_command
  - return_air_damper_percentage_command
  uses:
  - outside_air_temperature_sensor
  - economizer_mode
  - discharge_air_temperature_sensor
  - discharge_air_temperature_setpoint
  - outside_air_damper_percentage_command
  implements:
  - CONTROL

ECONM:
  id: "8728731030015442944"
  description: "Economizer mode control"
  is_abstract: true
  opt_uses:
  - outside_air_flowrate_sensor
  - outside_air_flowrate_setpoint
  - supply_air_temperature_sensor
  - outside_air_damper_percentage_sensor
  - low_limit_outside_air_damper_percentage_command
  - return_air_damper_percentage_command
  uses:
  - outside_air_temperature_sensor
  - economizer_mode
  - mixed_air_temperature_sensor
  - mixed_air_temperature_setpoint
  - outside_air_damper_percentage_command
  - return_air_temperature_sensor
  implements:
  - CONTROL

ECONM2X:
  id: "10998545242210172928"
  description: "Economizer mode control"
  is_abstract: true
  opt_uses:
  - outside_air_flowrate_sensor
  - outside_air_flowrate_setpoint
  - supply_air_temperature_sensor
  - outside_air_damper_percentage_sensor
  - low_limit_outside_air_damper_percentage_command
  - return_air_damper_percentage_command
  uses:
  - outside_air_temperature_sensor
  - economizer_mode
  - mixed_air_temperature_sensor_1
  - mixed_air_temperature_sensor_2
  - mixed_air_temperature_setpoint
  - outside_air_damper_percentage_command
  - return_air_temperature_sensor
  implements:
  - CONTROL

ECONMD:
  id: "15646260057656524800"
  description: "Economizer mode control - single zone"
  is_abstract: true
  opt_uses:
  - low_limit_outside_air_damper_percentage_command
  - discharge_air_temperature_sensor
  - outside_air_flowrate_sensor
  - outside_air_flowrate_setpoint
  - return_air_temperature_sensor
  - outside_air_damper_percentage_sensor
  - return_air_damper_percentage_command
  uses:
  - outside_air_temperature_sensor
  - economizer_mode
  - mixed_air_temperature_sensor
  - mixed_air_temperature_setpoint
  - outside_air_damper_percentage_command
  implements:
  - CONTROL

ECONZ:
  id: "10070803718971850752"
  description: "Economizer mode control - single room"
  is_abstract: true
  opt_uses:
  - low_limit_outside_air_damper_percentage_command
  - discharge_air_temperature_sensor
  - outside_air_flowrate_sensor
  - outside_air_relative_humidity_sensor
  - outside_air_flowrate_setpoint
  - return_air_temperature_sensor
  - mixed_air_temperature_sensor
  - outside_air_damper_percentage_sensor
  - return_air_damper_percentage_command
  uses:
  - outside_air_temperature_sensor
  - economizer_mode
  - zone_air_temperature_sensor
  - zone_air_cooling_temperature_setpoint
  - outside_air_damper_percentage_command
  implements:
  - CONTROL
VOADM:
  id: "12330062619539931136"
  description: "Variable outside air damper monitoring."
  is_abstract: true
  opt_uses:
  - economizer_mode
  - mixed_air_temperature_sensor
  - outside_air_damper_percentage_sensor
  - low_limit_outside_air_damper_percentage_command
  uses:
  - outside_air_temperature_sensor
  - outside_air_damper_percentage_command
  implements:
  - MONITORING

BYPDM:
  id: "7718376601112543232"
  description: "Bypass damper monitoring."
  is_abstract: true
  uses:
  - bypass_air_damper_percentage_command
  implements:
  - MONITORING


OAFM:
  id: "7386573678663696384"
  description: "Outside air flow monitoring"
  is_abstract: true
  opt_uses:
  - outside_air_temperature_sensor
  - outside_air_damper_percentage_sensor
  uses:
  - outside_air_flowrate_sensor
  implements:
  - MONITORING

OAFMC:
  id: "16941748637967319040"
  description: "Outside air flow control with minimum setpoint."
  is_abstract: true
  opt_uses:
  - economizer_mode
  - mixed_air_temperature_sensor
  uses:
  - ventilation_outside_air_flowrate_setpoint
  - outside_air_flowrate_sensor
  - outside_air_damper_percentage_command
  implements:
  - CONTROL

OAMC:
  id: "9583248377378766848"
  description: "Outside air flow control."
  is_abstract: true
  opt_uses:
  - outside_air_flowrate_sensor
  uses:
  - outside_air_damper_percentage_sensor
  - outside_air_damper_percentage_command
  implements:
  - CONTROL


OFC:
  id: "18252070729648439296"
  description: "Outside air flow control monitoring (without a damper)."
  is_abstract: true
  uses:
  - outside_air_flowrate_setpoint
  - outside_air_flowrate_sensor
  implements:
  - OPERATIONAL

SFM:
  id: "1953769078078308352"
  description: "Supply air flow monitoring."
  is_abstract: true
  uses:
  - supply_air_flowrate_sensor
  implements:
  - MONITORING

SFC:
  id: "11177141114933084160"
  description: "Supply air flow control."
  is_abstract: true
  uses:
  - supply_air_flowrate_setpoint
  - supply_air_flowrate_sensor
  implements:
  - OPERATIONAL

RFC:
  id: "6565455096505696256"
  description: "Return air flow control."
  is_abstract: true
  uses:
  - return_air_flowrate_setpoint
  - return_air_flowrate_sensor
  implements:
  - OPERATIONAL

SARC:
  id: "15788827133360472064"
  description: "AHU supply air reset control."
  is_abstract: true
  opt_uses:
  - supply_air_flowrate_sensor
  - heating_request_count
  uses:
  - supply_air_temperature_setpoint
  - supply_air_static_pressure_setpoint
  - cooling_request_count
  - pressurization_request_count
  implements:
  - CONTROL

RWISOVPC:
  id: "13482984124146778112"
  description: "Return water isolation valve percentage monitoring."
  is_abstract: true
  opt_uses:
  - run_command
  uses:
  - return_water_valve_percentage_sensor
  - return_water_valve_percentage_command
  implements:
  - OPERATIONAL

CHWISOVM:
  id: "8871298105719390208"
  description: "Chilled water isolation valve monitoring."
  is_abstract: true
  opt_uses:
  - run_command
  uses:
  - chilled_water_isolation_valve_command
  - chilled_water_isolation_valve_status
  implements:
  - MONITORING

CDWISOVM:
  id: "18094670142574166016"
  description: "Condensing water isolation valve monitoring."
  is_abstract: true
  opt_uses:
  - run_command
  uses:
  - condensing_water_isolation_valve_command
  - condensing_water_isolation_valve_status
  implements:
  - MONITORING

CDWISOVPM:
  id: "512617197319749632"
  description: "Condensing water isolation valve percentage monitoring."
  is_abstract: true
  opt_uses:
  - run_command
  uses:
  - condensing_water_isolation_valve_percentage_command
  - condensing_water_isolation_valve_percentage_sensor
  implements:
  - MONITORING

CDWPVM:
  id: "7446747751028621312"
  description: "Condensing water pressure valve command and position monitoring (without regard to what controls it)."
  is_abstract: true
  opt_uses:
  - condensing_water_flowrate_sensor
  uses:
  - condensing_water_valve_percentage_sensor
  implements:
  - OPERATIONAL

CDWFRSM:
  id: "14620379425057800192"
  description: "Condenser water flowrate status monitoring."
  is_abstract: true
  uses:
  - condensing_water_flowrate_status
  implements:
  - OPERATIONAL

BYPVPM:
  id: "9735989234174525440"
  description: "Bypass water valve percentage monitoring."
  is_abstract: true
  opt_uses:
  - bypass_valve_percentage_sensor
  uses:
  - bypass_valve_percentage_command
  implements:
  - MONITORING

MWVPM:
  id: "5124303215747137536"
  description: "Make-up water valve percentage monitoring."
  is_abstract: true
  uses:
  - makeup_water_valve_percentage_command
  implements:
  - MONITORING

HXSWISOVPM:
  id: "11812289399880679424"
  description: "Heat exchanger supply isolation water valve percentage monitoring."
  is_abstract: true
  uses:
  - heat_exchange_supply_water_isolation_valve_percentage_command
  - heat_exchange_supply_water_isolation_valve_percentage_sensor
  implements:
  - MONITORING

HXRWISOVPM:
  id: "14124324858582007808"
  description: "Heat exchanger return isolation water valve percentage monitoring."
  is_abstract: true
  uses:
  - heat_exchange_return_water_isolation_valve_percentage_command
  - heat_exchange_return_water_isolation_valve_percentage_sensor
  implements:
  - MONITORING

HXSWISOVM:
  id: "18037952934766968832"
  description: "Heat exchanger supply isolation water valve monitoring."
  is_abstract: true
  uses:
  - heat_exchange_supply_water_isolation_valve_command
  - heat_exchange_supply_water_isolation_valve_status
  implements:
  - MONITORING

HXRWISOVM:
  id: "9182187217496309760"
  description: "Heat exchanger return isolation water valve monitoring."
  is_abstract: true
  uses:
  - heat_exchange_return_water_isolation_valve_command
  - heat_exchange_return_water_isolation_valve_status
  implements:
  - MONITORING

PWISOVM:
  id: "2818460206533443584"
  description: "Process water iso valve monitoring."
  is_abstract: true
  uses:
  - process_water_isolation_valve_command
  implements:
  - MONITORING

PWVPM:
  id: "12041832243388219392"
  description: "Process water valve percentage monitoring."
  is_abstract: true
  uses:
  - process_water_valve_percentage_command
  implements:
  - MONITORING

CHWBZC:
  id: "16609945715518472192"
  description: "Chilled water valve binary (open/closed) control."
  is_abstract: true
  implements:
  - OPERATIONAL
  uses:
  - chilled_water_valve_command
  - zone_air_temperature_sensor
  - zone_air_cooling_temperature_setpoint

CHWBYPVPM:
  id: "7430146224960831488"
  description: "Chilled water bypass valve percentage monitoring."
  is_abstract: true
  uses:
  - chilled_water_bypass_valve_percentage_sensor
  - chilled_water_bypass_valve_percentage_command
  implements:
  - MONITORING

MXVPM:
  id: "16653518261815607296"
  description: "Mixing valve percent monitoring."
  is_abstract: true
  uses:
  - mixing_valve_percentage_command
  implements:
  - MONITORING

WFRM:
  id: "1665538701926596608"
  description: "Water flowrate monitoring."
  is_abstract: true
  uses:
  - flowrate_sensor
  implements:
  - MONITORING

WFRC:
  id: "10888910738781372416"
  description: "Water flowrate control."
  is_abstract: true
  uses:
  - flowrate_sensor
  - flowrate_setpoint
  implements:
  - OPERATIONAL

MWFRC:
  id: "6277224720353984512"
  description: "Minimum water flowrate control."
  is_abstract: true
  uses:
  - flowrate_sensor
  - low_limit_flowrate_setpoint
  implements:
  - OPERATIONAL

CHWFRM:
  id: "15500596757208760320"
  description: "Chilled water flowrate monitoring."
  is_abstract: true
  uses:
  - chilled_water_flowrate_sensor
  implements:
  - MONITORING

SEPM:
  id: "3971381711140290560"
  description: "Shade extent monitoring."
  is_abstract: true
  uses:
  - shade_extent_percentage_command
  implements:
  - MONITORING

STPM:
  id: "13194753747995066368"
  description: "Shade tilt monitoring."
  is_abstract: true
  uses:
  - shade_tilt_percentage_command
  implements:
  - MONITORING

IGM:
  id: "8583067729567678464"
  description: "Inlet guidevane monitoring."
  is_abstract: true
  uses:
  - inlet_guidevane_percentage_sensor
  implements:
  - OPERATIONAL

CLPM:
  id: "17806439766422454272"
  description: "Cooling thermal monitoring."
  is_abstract: true
  uses:
  - cooling_thermal_power_sensor
  implements:
  - MONITORING

PCLPM:
  id: "1089077949623173120"
  description: "Process cooling thermal monitoring."
  is_abstract: true
  uses:
  - process_cooling_thermal_power_sensor
  implements:
  - MONITORING


### POTENTIALLY ONE-OFF TYPES ###
DDCO:
  id: "10312449986477948928"
  description: "Flow control - dual duct, but only cooling."
  is_abstract: true
  uses:
  - cooling_air_flowrate_setpoint_2
  - cooling_air_flowrate_setpoint_1
  - cooling_air_flowrate_sensor_2
  - cooling_air_flowrate_sensor_1
  - cooling_air_damper_percentage_command_2
  - cooling_air_damper_percentage_command_1
  implements:
  - CONTROL

FDPM2X:
  id: "871492295067697152"
  description: "Filter pressure monitoring (2 sensors)."
  is_abstract: true
  uses:
  - filter_differential_pressure_sensor_1
  - filter_differential_pressure_sensor_2
  implements:
  - MONITORING

FDPSM2X:
  id: "14032659673685950464"
  description: "Filter pressure status monitoring (2 sensors)."
  is_abstract: true
  uses:
  - filter_differential_pressure_status_1
  - filter_differential_pressure_status_2
  opt_uses:
  - filter_alarm_1
  - filter_alarm_2
  implements:
  - MONITORING

FDPM3X:
  id: "16670119787883397120"
  description: "Filter pressure monitoring (3 sensors)."
  is_abstract: true
  uses:
  - filter_differential_pressure_sensor_1
  - filter_differential_pressure_sensor_2
  - filter_differential_pressure_sensor_3
  implements:
  - MONITORING

FDPM4X:
  id: "5700763968050561024"
  description: "Filter pressure monitoring (4 sensors)."
  is_abstract: true
  uses:
  - filter_differential_pressure_sensor_1
  - filter_differential_pressure_sensor_2
  - filter_differential_pressure_sensor_3
  - filter_differential_pressure_sensor_4
  implements:
  - MONITORING

CO2C2X:
  id: "14924136004905336832"
  description: "Carbon dioxide control with dual zone sensors."
  is_abstract: true
  uses:
  - zone_air_co2_concentration_setpoint
  - zone_air_co2_concentration_sensor_1
  - zone_air_co2_concentration_sensor_2
  implements:
  - OPERATIONAL

DSP3X:
  id: "3394920958836867072"
  description: "Dual setpoint zone temp control with 3 temp sensors."
  is_abstract: true
  opt_uses:
  - discharge_air_temperature_sensor
  uses:
  - zone_air_temperature_sensor_1
  - zone_air_temperature_sensor_2
  - zone_air_temperature_sensor_3
  - zone_air_cooling_temperature_setpoint
  - zone_air_heating_temperature_setpoint
  implements:
  - OPERATIONAL


EFSS2X:
  id: "12618292995691642880"
  description: "Exhaust fan start-stop and feedback with two fans."
  is_abstract: true
  opt_uses:
  - exhaust_fan_current_sensor_1
  - exhaust_fan_power_sensor_1
  - exhaust_fan_current_sensor_2
  - exhaust_fan_power_sensor_2
  - exhaust_air_flowrate_capacity
  - exhaust_fan_power_capacity
  uses:
  - exhaust_fan_run_command_1
  - exhaust_fan_run_status_1
  - exhaust_fan_run_command_2
  - exhaust_fan_run_status_2
  implements:
  - OPERATIONAL

EFSS3X:
  id: "8006606977264254976"
  description: "Exhaust fan start-stop and feedback with three fans."
  is_abstract: true
  opt_uses:
  - exhaust_fan_current_sensor_1
  - exhaust_fan_power_sensor_1
  - exhaust_fan_current_sensor_2
  - exhaust_fan_power_sensor_2
  - exhaust_fan_current_sensor_3
  - exhaust_fan_power_sensor_3
  - exhaust_air_flowrate_capacity
  - exhaust_fan_power_capacity
  uses:
  - exhaust_fan_run_command_1
  - exhaust_fan_run_status_1
  - exhaust_fan_run_command_2
  - exhaust_fan_run_status_2
  - exhaust_fan_run_command_3
  - exhaust_fan_run_status_3
  implements:
  - OPERATIONAL

EFSS4X:
  id: "17229979014119030784"
  description: "Exhaust fan start-stop and feedback with four fans."
  is_abstract: true
  opt_uses:
  - exhaust_air_flowrate_capacity
  - exhaust_fan_power_capacity
  - exhaust_fan_current_sensor_1
  - exhaust_fan_power_sensor_1
  - exhaust_fan_current_sensor_2
  - exhaust_fan_power_sensor_2
  - exhaust_fan_current_sensor_3
  - exhaust_fan_power_sensor_3
  - exhaust_fan_current_sensor_4
  - exhaust_fan_power_sensor_4
  uses:
  - exhaust_fan_run_command_1
  - exhaust_fan_run_status_1
  - exhaust_fan_run_command_2
  - exhaust_fan_run_status_2
  - exhaust_fan_run_command_3
  - exhaust_fan_run_status_3
  - exhaust_fan_run_command_4
  - exhaust_fan_run_status_4
  implements:
  - OPERATIONAL

DF2XSS:
  id: "9591874046098669568"
  description: "Discharge fan start-stop and feedback (2 pts)."
  is_abstract: true
  opt_uses:
  - discharge_fan_current_sensor
  - discharge_fan_power_sensor
  uses:
  - discharge_fan_run_status_1
  - discharge_fan_run_status_2
  - discharge_fan_run_command_1
  - discharge_fan_run_command_2
  implements:
  - OPERATIONAL

SFSS2X:
  id: "2241999454230020096"
  description: "Supply fan start-stop and feedback for two fans."
  is_abstract: true
  opt_uses:
  - supply_air_flowrate_capacity
  - supply_fan_power_capacity
  - supply_fan_current_sensor_1
  - supply_fan_current_sensor_2
  - supply_fan_power_sensor_1
  - supply_fan_power_sensor_2
  uses:
  - supply_fan_run_command_1
  - supply_fan_run_status_1
  - supply_fan_run_command_2
  - supply_fan_run_status_2
  implements:
  - OPERATIONAL

SFSS3X:
  id: "11465371491084795904"
  description: "Supply fan start-stop and feedback for three fans."
  is_abstract: true
  opt_uses:
  - supply_air_flowrate_capacity
  - supply_fan_power_capacity
  - supply_fan_current_sensor_1
  - supply_fan_current_sensor_2
  - supply_fan_current_sensor_3
  - supply_fan_power_sensor_1
  - supply_fan_power_sensor_2
  - supply_fan_power_sensor_3
  uses:
  - supply_fan_run_command_1
  - supply_fan_run_status_1
  - supply_fan_run_command_2
  - supply_fan_run_status_2
  - supply_fan_run_command_3
  - supply_fan_run_status_3
  implements:
  - OPERATIONAL

SFSS4X:
  id: "12662092041384099840"
  description: "Supply fan start-stop and feedback for four fans."
  is_abstract: true
  opt_uses:
  - supply_air_flowrate_capacity
  - supply_fan_power_capacity
  - supply_fan_current_sensor_1
  - supply_fan_current_sensor_2
  - supply_fan_current_sensor_3
  - supply_fan_current_sensor_4
  - supply_fan_power_sensor_1
  - supply_fan_power_sensor_2
  - supply_fan_power_sensor_3
  - supply_fan_power_sensor_4
  uses:
  - supply_fan_run_command_1
  - supply_fan_run_status_1
  - supply_fan_run_command_2
  - supply_fan_run_status_2
  - supply_fan_run_command_3
  - supply_fan_run_status_3
  - supply_fan_run_command_4
  - supply_fan_run_status_4
  implements:
  - OPERATIONAL

EFVSC2X:
  id: "6853685472657408000"
  description: "Exhaust fan variable speed control with feedback and sensoring for two fans."
  is_abstract: true
  opt_uses:
  - exhaust_fan_speed_frequency_sensor_1
  - exhaust_fan_speed_percentage_sensor_1
  - exhaust_fan_current_sensor_1
  - exhaust_fan_power_sensor_1
  - exhaust_fan_speed_frequency_sensor_2
  - exhaust_fan_speed_percentage_sensor_2
  - exhaust_fan_current_sensor_2
  - exhaust_fan_power_sensor_2
  uses:
  - exhaust_fan_run_command_1
  - exhaust_fan_run_status_1
  - exhaust_fan_speed_percentage_command_1
  - exhaust_fan_run_command_2
  - exhaust_fan_run_status_2
  - exhaust_fan_speed_percentage_command_2
  implements:
  - OPERATIONAL

EFVSC3X:
  id: "16077057509512183808"
  description: "Exhaust fan variable speed control with feedback and sensoring for three fans."
  is_abstract: true
  opt_uses:
  - exhaust_fan_speed_frequency_sensor_1
  - exhaust_fan_speed_percentage_sensor_1
  - exhaust_fan_current_sensor_1
  - exhaust_fan_power_sensor_1
  - exhaust_fan_speed_frequency_sensor_2
  - exhaust_fan_speed_percentage_sensor_2
  - exhaust_fan_current_sensor_2
  - exhaust_fan_power_sensor_2
  - exhaust_fan_speed_frequency_sensor_3
  - exhaust_fan_speed_percentage_sensor_3
  - exhaust_fan_current_sensor_3
  - exhaust_fan_power_sensor_3
  uses:
  - exhaust_fan_run_command_1
  - exhaust_fan_run_status_1
  - exhaust_fan_speed_percentage_command_1
  - exhaust_fan_run_command_2
  - exhaust_fan_run_status_2
  - exhaust_fan_speed_percentage_command_2
  - exhaust_fan_run_command_3
  - exhaust_fan_run_status_3
  - exhaust_fan_speed_percentage_command_3
  implements:
  - OPERATIONAL

EFVSC4X:
  id: "4547842463443714048"
  description: "Exhaust fan variable speed control with feedback and sensoring for four fans."
  is_abstract: true
  opt_uses:
  - exhaust_fan_speed_frequency_sensor_1
  - exhaust_fan_speed_percentage_sensor_1
  - exhaust_fan_current_sensor_1
  - exhaust_fan_power_sensor_1
  - exhaust_fan_speed_frequency_sensor_2
  - exhaust_fan_speed_percentage_sensor_2
  - exhaust_fan_current_sensor_2
  - exhaust_fan_power_sensor_2
  - exhaust_fan_speed_frequency_sensor_3
  - exhaust_fan_speed_percentage_sensor_3
  - exhaust_fan_current_sensor_3
  - exhaust_fan_power_sensor_3
  - exhaust_fan_speed_frequency_sensor_4
  - exhaust_fan_speed_percentage_sensor_4
  - exhaust_fan_current_sensor_4
  - exhaust_fan_power_sensor_4
  uses:
  - exhaust_fan_run_command_1
  - exhaust_fan_run_status_1
  - exhaust_fan_speed_percentage_command_1
  - exhaust_fan_run_command_2
  - exhaust_fan_run_status_2
  - exhaust_fan_speed_percentage_command_2
  - exhaust_fan_run_command_3
  - exhaust_fan_run_status_3
  - exhaust_fan_speed_percentage_command_3
  - exhaust_fan_run_command_4
  - exhaust_fan_run_status_4
  - exhaust_fan_speed_percentage_command_4
  implements:
  - OPERATIONAL

SFVSC2X:
  id: "13771214500298489856"
  description: "Supply fan variable speed control with feedback and sensoring with two fans."
  is_abstract: true
  opt_uses:
  - supply_fan_speed_frequency_sensor_1
  - supply_fan_speed_percentage_sensor_1
  - supply_fan_current_sensor_1
  - supply_fan_power_sensor_1
  - supply_fan_speed_frequency_sensor_2
  - supply_fan_speed_percentage_sensor_2
  - supply_fan_current_sensor_2
  - supply_fan_power_sensor_2
  uses:
  - supply_fan_run_command_1
  - supply_fan_run_status_1
  - supply_fan_speed_percentage_command_1
  - supply_fan_run_command_2
  - supply_fan_run_status_2
  - supply_fan_speed_percentage_command_2
  implements:
  - OPERATIONAL

SFVSC3X:
  id: "6519182149650743296"
  description: "Supply fan variable speed control with feedback and sensoring with three fans."
  is_abstract: true
  opt_uses:
  - supply_fan_speed_frequency_sensor_1
  - supply_fan_speed_percentage_sensor_1
  - supply_fan_current_sensor_1
  - supply_fan_power_sensor_1
  - supply_fan_speed_frequency_sensor_2
  - supply_fan_speed_percentage_sensor_2
  - supply_fan_current_sensor_2
  - supply_fan_power_sensor_2
  - supply_fan_speed_frequency_sensor_3
  - supply_fan_speed_percentage_sensor_3
  - supply_fan_current_sensor_3
  - supply_fan_power_sensor_3
  - dc_voltage_sensor_1
  - dc_voltage_sensor_2
  - dc_voltage_sensor_3
  - ac_voltage_sensor_1
  - ac_voltage_sensor_2
  - ac_voltage_sensor_3 
  - supply_fan_run_time_accumulator_1
  - supply_fan_run_time_accumulator_2
  - supply_fan_run_time_accumulator_3
  - supply_fan_run_mode_1
  - supply_fan_run_mode_2
  - supply_fan_run_mode_3  
  uses:
  - supply_fan_run_command_1
  - supply_fan_run_status_1
  - supply_fan_speed_percentage_command_1
  - supply_fan_run_command_2
  - supply_fan_run_status_2
  - supply_fan_speed_percentage_command_2
  - supply_fan_run_command_3
  - supply_fan_run_status_3
  - supply_fan_speed_percentage_command_3
  implements:
  - OPERATIONAL

SFVSC4X:
  id: "17733145221803278336"
  description: "Supply fan variable speed control with feedback and sensoring with four fans."
  is_abstract: true
  opt_uses:
  - supply_fan_speed_frequency_sensor_1
  - supply_fan_speed_percentage_sensor_1
  - supply_fan_current_sensor_1
  - supply_fan_power_sensor_1
  - supply_fan_speed_frequency_sensor_2
  - supply_fan_speed_percentage_sensor_2
  - supply_fan_current_sensor_2
  - supply_fan_power_sensor_2
  - supply_fan_speed_frequency_sensor_3
  - supply_fan_speed_percentage_sensor_3
  - supply_fan_current_sensor_3
  - supply_fan_power_sensor_3
  - supply_fan_speed_frequency_sensor_4
  - supply_fan_speed_percentage_sensor_4
  - supply_fan_current_sensor_4
  - supply_fan_power_sensor_4
  uses:
  - supply_fan_run_command_1
  - supply_fan_run_status_1
  - supply_fan_speed_percentage_command_1
  - supply_fan_run_command_2
  - supply_fan_run_status_2
  - supply_fan_speed_percentage_command_2
  - supply_fan_run_command_3
  - supply_fan_run_status_3
  - supply_fan_speed_percentage_command_3
  - supply_fan_run_command_4
  - supply_fan_run_status_4
  - supply_fan_speed_percentage_command_4
  implements:
  - OPERATIONAL

BYPSSPC:
  id: "622251700748550144"
  description: "Supply static pressure control with bypass damper."
  is_abstract: true
  opt_uses:
  - supply_air_flowrate_sensor
  uses:
  - supply_air_static_pressure_sensor
  - supply_air_static_pressure_setpoint
  - supply_fan_run_command
  - supply_fan_run_status
  - bypass_air_damper_percentage_command
  implements:
  - CONTROL

BYPSSPC2X: # Consider virtual point for instances where dampers control to same value.
  id: "7071406367143100416"
  description: "Supply static pressure control with bypass damper."
  is_abstract: true
  opt_uses:
  - supply_air_flowrate_sensor
  uses:
  - supply_air_static_pressure_sensor
  - supply_air_static_pressure_setpoint
  - supply_fan_run_command
  - supply_fan_run_status
  - bypass_air_damper_percentage_command_1
  - bypass_air_damper_percentage_command_2
  implements:
  - CONTROL

SWISOVM:
  id: "5867537891751624704"
  description: "Supply side isolation valve monitoring."
  is_abstract: true
  uses:
  - supply_water_isolation_valve_command
  - supply_water_isolation_valve_status
  implements:
  - MONITORING

SWISOVPM:
  id: "3561694882537930752"
  description: "Supply side isolation valve monitoring."
  is_abstract: true
  uses:
  - supply_water_isolation_valve_percentage_command
  - supply_water_isolation_valve_percentage_sensor
  implements:
  - MONITORING

RWISOVM:
  id: "9884748759366107136"
  description: "Return side isolation valve monitoring."
  is_abstract: true
  uses:
  - return_water_isolation_valve_command
  - return_water_isolation_valve_status
  implements:
  - MONITORING

RWISOVPM:
  id: "5273062740938719232"
  description: "Return side isolation valve monitoring."
  is_abstract: true
  uses:
  - return_water_isolation_valve_percentage_command
  - return_water_isolation_valve_percentage_sensor
  implements:
  - MONITORING

CICHVISOVM3X:
  id: "2503444627617480704"
  description: "Circuit changeover valve for switching between Hot water system and Chiller "
  is_abstract: true
  uses:
  - circulation_changeover_isolation_valve_status_1
  - circulation_changeover_isolation_valve_status_2
  - circulation_changeover_isolation_valve_status_3
  implements:
  - MONITORING

CHWRWISOVPM:
  id: "10432710170277576704"
  description: "Return side isolation valve monitoring."
  is_abstract: true
  uses:
  - chilled_return_water_isolation_valve_percentage_command
  - chilled_return_water_isolation_valve_percentage_sensor
  implements:
  - MONITORING

CHWRWISOVM:
  id: "10538544761520783360"
  description: "Return side isolation valve monitoring."
  is_abstract: true
  uses:
  - chilled_return_water_isolation_valve_command
  - chilled_return_water_isolation_valve_status
  implements:
  - MONITORING


CHWSWISOVPM:
  id: "493265792670892032"
  description: "Supply side isolation valve monitoring."
  is_abstract: true
  uses:
  - chilled_supply_water_isolation_valve_percentage_command
  - chilled_supply_water_isolation_valve_percentage_sensor
  implements:
  - MONITORING

CHWSWISOVM:
  id: "16767023046174179328"
  description: "Supply side isolation valve monitoring."
  is_abstract: true
  uses:
  - chilled_supply_water_isolation_valve_command
  - chilled_supply_water_isolation_valve_status
  implements:
  - MONITORING


PRWDT:
  id: "73094021186060288"
  description: "Temperature differential across process water."
  is_abstract: true
  implements:
  - MONITORING
  opt_uses:
  - process_cooling_thermal_power_sensor
  uses:
  - process_return_water_temperature_sensor
  - process_supply_water_temperature_sensor

PRWDT2X:
  id: "2264658189855227904"
  description: "Temperature differential across 2 process water headers."
  is_abstract: true
  implements:
  - MONITORING
  opt_uses:
  - process_cooling_thermal_power_sensor_1
  - process_cooling_thermal_power_sensor_2
  uses:
  - process_return_water_temperature_sensor_1
  - process_return_water_temperature_sensor_2
  - process_supply_water_temperature_sensor_1
  - process_supply_water_temperature_sensor_2


PWFRM:
  id: "2595109812513538048"
  description: "Flowrate monitoring for process water."
  is_abstract: true
  implements:
  - MONITORING
  uses:
  - process_water_flowrate_sensor

PWFRM2X:
  id: "9296466058040836096"
  description: "Flowrate monitoring for 2 process water headers."
  is_abstract: true
  implements:
  - MONITORING
  uses:
  - process_water_flowrate_sensor_1
  - process_water_flowrate_sensor_2

PWDPM:
  id: "455899989512552448"
  description: "Differential pressure monitoring for process water."
  is_abstract: true
  implements:
  - MONITORING
  uses:
  - process_water_differential_pressure_sensor

PWDPM2X:
  id: "7200603381453291520"
  description: "Differential pressure monitoring for 2 process water headers."
  is_abstract: true
  implements:
  - MONITORING
  uses:
  - process_water_differential_pressure_sensor_1
  - process_water_differential_pressure_sensor_2


CWRISOVPM:
  id: "5821024151850188800"
  description: "Condensing water return isolation monitoring."
  is_abstract: true
  uses:
  - condensing_return_water_isolation_valve_percentage_sensor
  - condensing_return_water_isolation_valve_percentage_command
  implements:
  - MONITORING

CWRISOVM:
  id: "8126867161063882752"
  description: "Condensing water return isolation monitoring."
  is_abstract: true
  uses:
  - condensing_return_water_isolation_valve_status
  - condensing_return_water_isolation_valve_command
  implements:
  - MONITORING


CWSISOVPM:
  id: "9716637829525667840"
  description: "Condensing water supply isolation monitoring."
  is_abstract: true
  uses:
  - condensing_supply_water_isolation_valve_percentage_sensor
  - condensing_supply_water_isolation_valve_percentage_command
  implements:
  - MONITORING

CWSISOVM:
  id: "1779043486285168640"
  description: "Condensing water supply isolation monitoring."
  is_abstract: true
  uses:
  - condensing_supply_water_isolation_valve_status
  - condensing_supply_water_isolation_valve_command
  implements:
  - MONITORING




CHWRISOVPM:
  id: "17456073789161865216"
  description: "Chilled water return isolation monitoring."
  is_abstract: true
  uses:
  - chilled_return_water_isolation_valve_percentage_sensor
  - chilled_return_water_isolation_valve_percentage_command
  implements:
  - MONITORING


WDPM:
  id: "6845381960844443648"
  description: "Differential pressure monitoring."
  is_abstract: true
  uses:
  - differential_pressure_sensor


CHWDPM:
  id: "17350239197918658560"
  description: "Differential pressure monitoring for chilled water."
  is_abstract: true
  uses:
  - chilled_water_differential_pressure_sensor


CHDX4SC:
  id: "5104951811098279936"
  description: "Chiller control."
  is_abstract: true
  opt_uses:
  - chilled_return_water_temperature_sensor
  - cooling_percentage_command
  - compressor_speed_frequency_sensor
  - compressor_speed_percentage_command
  - compressor_speed_percentage_sensor
  uses:
  - compressor_run_command_1
  - compressor_run_command_2
  - compressor_run_command_3
  - compressor_run_command_4
  - compressor_run_status_1
  - compressor_run_status_2
  - compressor_run_status_3
  - compressor_run_status_4
  - chilled_supply_water_temperature_sensor
  - chilled_supply_water_temperature_setpoint

CHDX2SC:
  id: "11002415523139944448"
  description: "Chiller control."
  is_abstract: true
  opt_uses:
  - chilled_return_water_temperature_sensor
  - cooling_percentage_command
  - compressor_speed_frequency_sensor
  - compressor_speed_percentage_command
  - compressor_speed_percentage_sensor
  - cooling_request_count
  uses:
  - compressor_run_command_1
  - compressor_run_command_2
  - compressor_run_status_1
  - compressor_run_status_2
  - chilled_supply_water_temperature_sensor
  - chilled_supply_water_temperature_setpoint


CHDXSC:
  id: "738711972362584064"
  description: "Chiller control single stage."
  is_abstract: true
  opt_uses:
  - chilled_return_water_temperature_sensor
  - cooling_percentage_command
  - compressor_speed_frequency_sensor
  - compressor_speed_percentage_command
  - compressor_speed_percentage_sensor
  uses:
  - compressor_run_command
  - compressor_run_status
  - chilled_supply_water_temperature_sensor
  - chilled_supply_water_temperature_setpoint

CHDXVSC:
  id: "16068753997699219456"
  description: "Variable speed compressor control."
  is_abstract: true
  uses:
  - compressor_speed_percentage_sensor
  - compressor_run_command
  - compressor_run_status

CDWFRM:
  id: "632877381119377408"
  description: "Condenser water flowrate monitoring."
  is_abstract: true
  uses:
  - condensing_water_flowrate_sensor
  implements:
  - MONITORING

REFSM:
  id: "14328323847953055744"
  description: "Refrigerant saturation monitoring."
  is_abstract: true
  opt_uses:
  - refrigerant_discharge_temperature_sensor
  - refrigerant_suction_temperature_sensor
  uses:
  - refrigerant_condenser_saturation_temperature_sensor
  - refrigerant_evaporator_saturation_temperature_sensor
  implements:
  - MONITORING


PDSCV:
  id: "2539113884334161920"
  description: "Pressure-dependent supply damper control for ventilation purposes (CO2 or VOC)."
  is_abstract: true
  uses:
  - supply_air_damper_percentage_command
  - supply_air_damper_percentage_sensor
  implements:
  - CONTROL

SDBPC:
  id: "11762485921188937728"
  description: "Back-pressure controlling supply damper."
  is_abstract: true
  opt_uses:
  - supply_air_flowrate_sensor
  uses:
  - supply_air_static_pressure_sensor
  - supply_air_static_pressure_setpoint
  - supply_air_damper_percentage_command
  - supply_air_damper_percentage_sensor
  implements:
  - MONITORING

HWVM:
  id: "12990740464972857344"
  description: "Heating water valve command and position monitoring (without regard to what controls it)."
  is_abstract: true
  opt_uses:
  - heating_thermal_power_capacity
  - heating_water_flowrate_sensor
  uses:
  - heating_water_valve_percentage_sensor
  - heating_water_valve_percentage_command
  implements:
  - OPERATIONAL

CHWVM:
  id: "16809792948983037952"
  description: "Chilled water valve command and position monitoring (without regard to what controls it)."
  is_abstract: true
  opt_uses:
  - cooling_thermal_power_capacity
  - chilled_water_flowrate_sensor
  - chilled_water_valve_failed_alarm
  uses:
  - chilled_water_valve_percentage_sensor
  - chilled_water_valve_percentage_command
  implements:
  - OPERATIONAL

RMM:
  id: "16071202610094276608"
  description: "Run mode monitoring."
  is_abstract: true
  uses:
  - run_mode

DSPZDHC:
  id: "8195635016311504896"
  description: "Zone dual setpoint humidification/dehumidification control."
  is_abstract: true
  opt_uses:
  - humidification_percentage_command
  uses:
  - zone_air_relative_humidity_sensor
  - zone_air_dehumidification_relative_humidity_setpoint
  - zone_air_humidification_relative_humidity_setpoint
  - dehumidification_run_command
  - humidification_run_command
  implements:
  - CONTROL

EFC:
  id: "9564729303032135680"
  description: "Exhaust air flow control."
  is_abstract: true
  uses:
  - exhaust_air_flowrate_sensor
  - exhaust_air_flowrate_setpoint
  implements:
  - OPERATIONAL

DXDDC:
  id: "14536703291649163264"
  description: "DX cooling dual setpoint control on discharge side"
  is_abstract: true
  opt_uses:
  - cooling_percentage_command
  - compressor_run_status
  uses:
  - compressor_run_command
  - discharge_air_heating_temperature_setpoint
  - discharge_air_cooling_temperature_setpoint
  - discharge_air_temperature_sensor
  implements:
  - CONTROL

HTDDC:
  id: "11978658703302721536"
  description: "gas or electric heating dual setpoint control on discharge side"
  is_abstract: true
  opt_uses:
  - heating_percentage_command
  - heater_run_status
  uses:
  - heater_run_command
  - discharge_air_heating_temperature_setpoint
  - discharge_air_cooling_temperature_setpoint
  - discharge_air_temperature_sensor
  implements:
  - CONTROL

REFSM2X:
  id: "16374171939616325632"
  description: "Refrigerant temperature monitoring for 2 circuits."
  is_abstract: true
  opt_uses:
  - refrigerant_discharge_temperature_sensor_1
  - refrigerant_discharge_temperature_sensor_2
  - refrigerant_suction_temperature_sensor_1
  - refrigerant_suction_temperature_sensor_2
  uses:
  - refrigerant_condenser_saturation_temperature_sensor_1
  - refrigerant_evaporator_saturation_temperature_sensor_1
  - refrigerant_condenser_saturation_temperature_sensor_2
  - refrigerant_evaporator_saturation_temperature_sensor_2
  implements:
  - MONITORING

REFPM:
  id: "5061129675661639680"
  description: "Refrigerant pressure monitoring for single circuits."
  is_abstract: true
  opt_uses:
  - refrigerant_differential_pressure_sensor
  uses:
  - refrigerant_evaporator_pressure_sensor
  - refrigerant_condenser_pressure_sensor
  implements:
  - MONITORING

REFPM2X:
  id: "3800121779997900800"
  description: "Refrigerant pressure monitoring for 2 circuits."
  is_abstract: true
  uses:
  - refrigerant_evaporator_pressure_sensor_1
  - refrigerant_condenser_pressure_sensor_1
  - refrigerant_evaporator_pressure_sensor_2
  - refrigerant_condenser_pressure_sensor_2
  implements:
  - MONITORING

SWPSS:
  id: "14653796881960796160"
  description: "Sweeper pump start stop monitoring."
  is_abstract: true
  uses:
  - sweeper_pump_run_command
  - sweeper_pump_run_status
  implements:
  - OPERATIONAL

SDM:
  id: "5997878398154702848"
  description: "Supply air damper monitoring."
  is_abstract: true
  uses:
  - supply_air_damper_command
  - supply_air_damper_status

ECDDC:
  id: "17635179835280064512"
  description: "Evaporative cooler control on discharge side."
  is_abstract: true
  opt_uses:
  - evaporative_cooler_run_status
  - cooling_percentage_sensor
  uses:
  - evaporative_cooler_run_command
  - discharge_air_temperature_sensor
  - discharge_air_cooling_temperature_setpoint
  - discharge_air_heating_temperature_setpoint
  implements:
  - CONTROL

DXSDC:
  id: "3007488245580693504"
  description: "Compressor run control on supply side, dual setpoints."
  is_abstract: true
  opt_uses:
  - leaving_cooling_coil_temperature_sensor
  - cooling_thermal_power_capacity
  - cooling_percentage_command #Serves as a duty cycle for single-stage DX sections.
  - compressor_speed_percentage_command
  - compressor_run_status
  uses:
  - compressor_run_command
  - supply_air_cooling_temperature_setpoint
  - supply_air_heating_temperature_setpoint
  - supply_air_temperature_sensor
  implements:
  - CONTROL

ETM4X:
  id: "11771493120443678720"
  description: "Basic exhaust temperature monitoring."
  is_abstract: true
  uses:
  - exhaust_air_temperature_sensor_1
  - exhaust_air_temperature_sensor_2
  - exhaust_air_temperature_sensor_3
  - exhaust_air_temperature_sensor_4
  implements:
  - MONITORING

DX6SC:
  id: "7258886293818441728"
  description: "Six compressor run control on supply air side."
  is_abstract: true
  opt_uses:
  - leaving_cooling_coil_temperature_sensor
  - cooling_thermal_power_capacity
  - cooling_percentage_command
  - compressor_speed_percentage_command
  - cooling_request_count
  uses:
  - compressor_run_status_1
  - compressor_run_status_2
  - compressor_run_status_3
  - compressor_run_status_4
  - compressor_run_status_5
  - compressor_run_status_6
  - compressor_run_command_1
  - compressor_run_command_2
  - compressor_run_command_3
  - compressor_run_command_4
  - compressor_run_command_5
  - compressor_run_command_6
  - supply_air_temperature_sensor
  - supply_air_temperature_setpoint
  implements:
  - CONTROL

DX2DSPRTC:
  id: "3583948997884116992"
  description: "Two-stage compressor run control with dual return temp control."
  is_abstract: true
  opt_uses:
  - leaving_cooling_coil_temperature_sensor
  - cooling_thermal_power_capacity
  - cooling_percentage_command
  - compressor_speed_percentage_command
  - cooling_stage_run_count
  uses:
  - return_air_cooling_temperature_setpoint
  - return_air_heating_temperature_setpoint
  - return_air_temperature_sensor
  - compressor_run_command_1
  - compressor_run_status_1
  - compressor_run_command_2
  - compressor_run_status_2
  implements:
  - CONTROL

DX4DC:
  id: "233270875120467968"
  description: "Compressor run control on discharge air side (DTC)."
  is_abstract: true
  opt_uses:
  - leaving_cooling_coil_temperature_sensor
  - cooling_thermal_power_capacity
  - cooling_percentage_command
  - compressor_speed_percentage_command
  uses:
  - compressor_run_status_1
  - compressor_run_command_1
  - compressor_run_status_2
  - compressor_run_command_2
  - compressor_run_status_3
  - compressor_run_command_3
  - compressor_run_status_4
  - compressor_run_command_4
  - discharge_air_temperature_sensor
  - discharge_air_temperature_setpoint
  implements:
  - CONTROL


DX6SWC:
  id: "10609564416582090752"
  description: "Six compressor run control on supply water side."
  is_abstract: true
  opt_uses:
  - cooling_thermal_power_capacity
  - cooling_percentage_command
  - compressor_speed_percentage_command
  - compressor_speed_percentage_sensor
  uses:
  - compressor_run_command_1
  - compressor_run_status_1
  - compressor_run_command_2
  - compressor_run_status_2
  - compressor_run_command_3
  - compressor_run_status_3
  - compressor_run_command_4
  - compressor_run_status_4
  - compressor_run_command_5
  - compressor_run_status_5
  - compressor_run_command_6
  - compressor_run_status_6
  - supply_water_temperature_sensor
  - supply_water_temperature_setpoint
  implements:
  - CONTROL


DRSM5X:
  id: "7159807102016290816"
  description: "Dryer status monitoring."
  is_abstract: true
  uses:
  - dryer_run_status_1
  - dryer_run_status_2
  - dryer_run_status_3
  - dryer_run_status_4
  - dryer_run_status_5
  implements:
  - MONITORING

DRSM8X:
  id: "4953043284604747776"
  description: "Dryer status monitoring."
  is_abstract: true
  uses:
  - dryer_run_status_1
  - dryer_run_status_2
  - dryer_run_status_3
  - dryer_run_status_4
  - dryer_run_status_5
  - dryer_run_status_6
  - dryer_run_status_7
  - dryer_run_status_8
  implements:
  - MONITORING
  
AHAC:
  id: "529218723387539456"
  description: "Tag to indicate an after hours activation method e.g. push button associated with this device."
  is_abstract: true
  uses:  
  - user_occupancy_override_status
  - zone_occupancy_status
  implements:
  - OPERATIONAL
  
DFFC:
  id: "10094864331922472960"
  description: "Discharge fan flow control"
  is_abstract: true
  uses:
  - discharge_fan_run_command
  - discharge_fan_run_status
  - discharge_fan_speed_percentage_command
  - discharge_air_flowrate_setpoint
  - discharge_air_flowrate_sensor
  implements:
  - CONTROL

EFM:
  id: "1682140227994386432"
  description: "Exhaust air flow monitoring"
  is_abstract: true
  uses:
  - exhaust_air_flowrate_sensor  
  implements:
  - OPERATIONAL

SWTM:
  id: "12058433769456009216"
  description: "Supply water temperature monitoring."
  is_abstract: true
  implements:
  - MONITORING
  opt_uses:
  - cooling_request_count
  - heating_request_count
  - return_water_temperature_sensor
  uses:
  - supply_water_temperature_sensor  

CWDPM:
  id: "16174723828872642560"
  description: "Differential pressure monitoring for condenser water."
  is_abstract: true
  implements:
  - MONITORING
  uses:
  - condensing_water_differential_pressure_sensor

DICM:
  id: "4971562358951378944"
  description: "Damper isolation control and monitoring. "
  is_abstract: true
  uses:
   - supply_air_isolation_damper_closed_status
   - supply_air_isolation_damper_open_status
   - supply_air_isolation_damper_command

UV:
  id: "6143342686997839872"
  description: "Ultraviolet lamp operation."
  is_abstract: true
  opt_uses:
  - ultraviolet_lamp_run_mode
  uses:
  - ultraviolet_lamp_run_command
  - ultraviolet_lamp_run_status

H3X:
  id: "3243024526971240448"
  description: "Heater monitoring."
  is_abstract: true
  implements:
  - MONITORING
  uses:
  - heater_run_status_1
  - heater_run_status_2
  - heater_run_status_3
  - heater_run_command_1
  - heater_run_command_2
  - heater_run_command_3

CHWBRC:
  id: "9602107200818380800"
  description: "Chilled water valve binary (open/closed) monitoring/controlling. Return air temperature control."
  is_abstract: true
  implements:
  - OPERATIONAL
  uses:
  - chilled_water_valve_command
  - return_air_temperature_sensor
  - return_air_temperature_setpoint

CHWISOVPM:
  id: "10952342664099397632"
  description: "Chllled water isolation valve control."
  is_abstract: true
  implements:
  - OPERATIONAL
  uses:
  - chilled_water_isolation_valve_percentage_command
  - chilled_water_isolation_valve_percentage_sensor

CWCS:
  id: "1207397495399776256"
  description: "Condensing water valve control."
  is_abstract: true
  implements:
  - OPERATIONAL
  uses:
  - condensing_water_valve_percentage_command
  - condensing_water_valve_percentage_sensor

DPM:
  id: "14194934395806154752"
  description: "Damper percentage control."
  is_abstract: true
  implements:
    - OPERATIONAL
  uses:
  - damper_percentage_command
  - damper_percentage_sensor

DFVSMC:
  id: "6412714239709937664"
  description: "Variable speed control mode for discharge fans."
  is_abstract: true
  uses:
  - discharge_fan_speed_mode
  - discharge_fan_run_status
  - discharge_fan_run_command
  implements:
  - OPERATIONAL

DFVDSC:
  id: "7493578150278856704"
  description: "Discharge fan control with toggled variable or discrete speed control. This allows the fan to run either VFD or discrete speed stages (LOW/MED/HIGH, etc.) and to switch between the mode."
  is_abstract: true
  uses:
  - discharge_fan_speed_percentage_command
  - discharge_fan_speed_mode
  - discharge_fan_run_status
  - discharge_fan_run_command
  implements:
  - OPERATIONAL

DFVDSFC:
  id: "15636086276564713472"
  description: "Discharge fan control with toggled variable or discrete speed (frequency) control. This allows the fan to run either VFD or discrete speed stages (LOW/MED/HIGH, etc.) and to switch between the mode."
  is_abstract: true
  uses:
  - discharge_fan_speed_frequency_command
  - discharge_fan_speed_mode
  - discharge_fan_run_status
  - discharge_fan_run_command
  implements:
  - OPERATIONAL

SSPCSCM:
  id: "6685507472607674368"
  description: "Supply air static pressure control for supervisor control (Machine learning)."
  is_abstract: true
  uses:
  - supervisor_control_mode
  - supervisor_supply_air_static_pressure_setpoint
  - program_supply_air_static_pressure_setpoint
  - supply_air_static_pressure_setpoint

STCSCM:
  id: "6577421081550782464"
  description: "Supply air temperature control for supervisor control (Machine learning)."
  is_abstract: true
  uses:
  - supervisor_control_mode
  - supervisor_supply_air_temperature_setpoint
  - program_supply_air_temperature_setpoint
  - supply_air_temperature_setpoint

SWTCSCM:
  id: "8591656014892236800"
  description: "Supply water temperature control for supervisor control (Machine learning)."
  is_abstract: true
  uses:
  - supervisor_control_mode
  - supervisor_supply_water_temperature_setpoint
  - program_supply_water_temperature_setpoint
  - supply_water_temperature_setpoint

WDPCSCM:
  id: "11032607012927045632"
  description: "Water differential pressure control for supervisor control (Machine learning)."
  is_abstract: true
  uses:
  - supervisor_control_mode
  - supervisor_differential_pressure_setpoint
  - program_differential_pressure_setpoint
  - differential_pressure_setpoint

CSWIVS:
  id: "359876340523991040"
  description: "Condensing return water isolation valve control."
  is_abstract: true
  implements:
  - OPERATIONAL
  uses:
  - condensing_return_water_isolation_valve_command_1
  - condensing_return_water_isolation_valve_command_2
  - condensing_return_water_isolation_valve_command_3
  - condensing_return_water_isolation_valve_command_4
  - condensing_return_water_isolation_valve_command_5
  - condensing_return_water_isolation_valve_command_6
  - condensing_return_water_isolation_valve_command_7
  - condensing_return_water_isolation_valve_status_1
  - condensing_return_water_isolation_valve_status_2
  - condensing_return_water_isolation_valve_status_3
  - condensing_return_water_isolation_valve_status_4
  - condensing_return_water_isolation_valve_status_5
  - condensing_return_water_isolation_valve_status_6
  - condensing_return_water_isolation_valve_status_7
  - condensing_return_water_isolation_valve_status_8
  - condensing_return_water_isolation_valve_status_9
  - condensing_return_water_isolation_valve_status_10
  - condensing_return_water_isolation_valve_status_11
  - condensing_return_water_isolation_valve_status_12
  - condensing_return_water_isolation_valve_status_13
  - condensing_return_water_isolation_valve_status_14

CRWIVS:
  id: "10755028705425227776"
  description: "Condensing supply water isolation valve control."
  is_abstract: true
  implements:
  - OPERATIONAL
  uses:
  - condensing_supply_water_isolation_valve_command_1
  - condensing_supply_water_isolation_valve_command_2
  - condensing_supply_water_isolation_valve_command_3
  - condensing_supply_water_isolation_valve_command_4
  - condensing_supply_water_isolation_valve_command_5
  - condensing_supply_water_isolation_valve_command_6
  - condensing_supply_water_isolation_valve_command_7
  - condensing_supply_water_isolation_valve_status_1
  - condensing_supply_water_isolation_valve_status_2
  - condensing_supply_water_isolation_valve_status_3
  - condensing_supply_water_isolation_valve_status_4
  - condensing_supply_water_isolation_valve_status_5
  - condensing_supply_water_isolation_valve_status_6
  - condensing_supply_water_isolation_valve_status_7
  - condensing_supply_water_isolation_valve_status_8
  - condensing_supply_water_isolation_valve_status_9
  - condensing_supply_water_isolation_valve_status_10
  - condensing_supply_water_isolation_valve_status_11
  - condensing_supply_water_isolation_valve_status_12
  - condensing_supply_water_isolation_valve_status_13
  - condensing_supply_water_isolation_valve_status_14

CSWTC:
  id: "14772239573039710208"
  description: "Condensing supply water temperature control."
  is_abstract: true
  implements:
  - OPERATIONAL
  uses:
  - condensing_supply_water_temperature_setpoint
  - condensing_supply_water_temperature_sensor

HTWHLSTC:
  id: "5798430287411019776"
  description: "Heat wheel which controls supply temperature using speed control."
  is_abstract: true
  implements:
  - CONTROL
  opt_uses:
  - heat_wheel_speed_percentage_sensor
  - exhaust_air_temperature_sensor
  - return_air_temperature_sensor
  uses:
  - heat_wheel_speed_percentage_command
  - heat_wheel_run_command
  - heat_wheel_run_status
  - outside_air_temperature_sensor
  - supply_air_temperature_sensor
  - supply_air_temperature_setpoint

#New abstracts for CH ZRH EURD
CAM:
  id: "10932006097032052736"
  description: "ztc alarm monitoring based on moisture sensor on coil or in pan."
  is_abstract: true
  implements:
  - MONITORING
  uses:
  - condensate_water_alarm

DPHCC:
  id: "12422697573691686912"
  description: "Two-pipe heating and cooling control. Has a single control
    valve that is fed by two separate headers for heating and cooling water.
    There is an isolation valve for each incoming system and a single control
    valve. Valve and mode control to zone temperature (heating/cooling
    setpoint configuration)."
  is_abstract: true
  opt_uses:
  - chilled_return_water_isolation_valve_percentage_command
  - heating_return_water_isolation_valve_percentage_command
  - heating_supply_water_isolation_valve_percentage_command
  - chilled_supply_water_isolation_valve_percentage_command
  - zone_air_cooling_temperature_setpoint
  - zone_air_heating_temperature_setpoint
  - condensate_water_alarm
  - zone_conditioning_mode
  - supply_water_valve_flowrate_sensor
  uses:
  - supply_water_valve_percentage_command
  - zone_air_temperature_sensor
  - water_riser_mode

HHCDM:
  id: "3582131505163403264"
  description: "Hydronic heating and cooling distribution monitoring"
  is_abstract: true
  implements:
  - MONITORING
  uses:
  - chilled_supply_water_isolation_valve_percentage_command
  - chilled_return_water_isolation_valve_percentage_command
  - heating_supply_water_isolation_valve_percentage_command
  - heating_return_water_isolation_valve_percentage_command
  - heating_request_count
  - cooling_request_count
  opt_uses:
  - average_zone_air_temperature_sensor


HHRU:
  id: "9211631039376523264"
  description: "Hydronic heat recovery unit for ahu's with bypass valve and circulation pump"
  is_abstract: true
  implements:
  - MONITORING
  uses:
  - supply_air_temperature_sensor
  - supply_air_temperature_setpoint
  - return_air_temperature_sensor
  - supply_water_temperature_sensor
  - supply_water_valve_percentage_command
  - supply_water_valve_percentage_sensor
  opt_uses:
  - exhaust_air_temperature_sensor
  - outside_air_temperature_sensor

PHRU:
  id: "5194420171762040832"
  description: "heat recovery unit for ahu's with plate heat exchanger valve and bypass damper"
  is_abstract: true
  implements:
  - MONITORING
  uses:
  - supply_air_temperature_sensor
  - supply_air_temperature_setpoint
  - return_air_temperature_sensor
  - bypass_air_damper_percentage_command
  opt_uses:
  - exhaust_air_temperature_sensor
  - outside_air_temperature_sensor
  - bypass_air_damper_command
  - bypass_air_damper_status
  - bypass_air_damper_percentage_sensor

CHWDT2X:
  id: "17588854111866978304"
  description: "Temperature differential across chilled water with two sets of sensors."
  is_abstract: true
  implements:
  - MONITORING
  uses:
  - chilled_return_water_temperature_sensor_1
  - chilled_supply_water_temperature_sensor_1
  - chilled_return_water_temperature_sensor_2
  - chilled_supply_water_temperature_sensor_2

HLSAFS:
  id: "3550799821818298368"
  description: "Duct VAV type with high and low limit setpoint"
  is_abstract: true
  uses:
  - high_limit_supply_air_flowrate_setpoint
  - low_limit_supply_air_flowrate_setpoint
  - supply_air_flowrate_setpoint
  implements:
  - CONTROL

RHDHS:
  id: "15197108458198401024"
  description: "Return humidification/dehumidification monitor."
  is_abstract: true
  uses:
  - return_air_relative_humidity_sensor
  - return_air_relative_humidity_setpoint
  - dehumidification_run_status
  - humidification_run_status
  implements:
  - MONITORING

CO2DFVSC:
  id: "4574242837138243584"
  description: "Carbon dioxide levels controlled by a variable speed discharge fan."
  uses:
  - zone_air_co2_concentration_sensor
  - zone_air_co2_concentration_setpoint
  - discharge_fan_speed_percentage_command
  implements:
  - CONTROL

RACO2C:
  id: "15503353232859594752"
  description: "Returned air carbon dioxide levels controls."
  uses:
  - return_air_co2_concentration_sensor
  - return_air_co2_concentration_setpoint
  
DX2DDC:
  id: "6446737527519838208"
  description: "Two compressor run control with dual setpoint control on discharge side"
  is_abstract: true
  opt_uses:
  - cooling_percentage_command
  - compressor_speed_percentage_command
  uses:
  - compressor_run_command_1
  - compressor_run_command_2
  - compressor_run_status_1
  - compressor_run_status_2
  - discharge_air_heating_temperature_setpoint
  - discharge_air_cooling_temperature_setpoint
  - discharge_air_temperature_sensor
  implements:
  - CONTROL

HWDT:
  id: "6441530240450691072"
  description: "Temperature differential across heating water for heat recovery chiller."
  is_abstract: true
  implements:
  - MONITORING
  uses:
  - heating_return_water_temperature_sensor
  - heating_supply_water_temperature_sensor

HPDDC:
  id: "5130419798932455424"
  description: "Dual setpoint discharge side heat pump control."
  is_abstract: true
  opt_uses:
  - cooling_thermal_power_capacity
  - heating_thermal_power_capacity
  - compressor_speed_percentage_command
  - cooling_percentage_command
  uses:
  - discharge_air_temperature_sensor
  - discharge_air_cooling_temperature_setpoint
  - discharge_air_heating_temperature_setpoint
  - compressor_run_command
  - compressor_run_status
  - reversing_valve_command
  implements:
  - CONTROL

EC2SC:
  id: "9093587471018491904"
  description: "Evaporative cooler control on supply side."
  is_abstract: true
  opt_uses:
  - evaporative_cooler_run_status_1
  - evaporative_cooler_run_status_2
  - cooling_percentage_sensor
  - cooling_request_count
  uses:
  - evaporative_cooler_run_command_1
  - evaporative_cooler_run_command_2
  - supply_air_temperature_sensor
  - supply_air_temperature_setpoint
  implements:
  - CONTROL

HWDDC:
  id: "5695815066213941248"
  description: "Heating water valve with dual setpoint control on discharge side."
  is_abstract: true
  opt_uses:
  - heating_water_valve_percentage_sensor
  - heating_thermal_power_capacity
  - discharge_air_relative_humidity_sensor
  - heating_water_flowrate_sensor
  uses:
  - heating_water_valve_percentage_command
  - discharge_air_heating_temperature_setpoint
  - discharge_air_temperature_sensor
  implements:
  - CONTROL

CFDPM:
  id: "13838358376871886848"
  description: "Carbon filter pressure monitoring, where specific filter type is required."
  is_abstract: true
  uses:
  - carbon_filter_differential_pressure_sensor
  implements:
  - MONITORING
 
VOADM2X:
  id: "13507343804260155392"
  description: "Variable outside air damper monitoring, where there are two separate, equal sets of dampers that operate in conjunction."
  is_abstract: true
  opt_uses:
  - economizer_mode
  - mixed_air_temperature_sensor
  - outside_air_damper_percentage_sensor_1
  - outside_air_damper_percentage_sensor_2
  - low_limit_outside_air_damper_percentage_command
  - outside_air_flowrate_sensor_1
  - outside_air_flowrate_sensor_2
  uses:
  - outside_air_temperature_sensor
  - outside_air_damper_percentage_command_1
  - outside_air_damper_percentage_command_2
  implements:
  - MONITORING
 
EHHRC:
  id: "3300321589723136"
  description: "Exhaust hydronic heat recovery coil with an isolation valve."
  is_abstract: true
  uses:
  - heat_recovery_water_isolation_valve_command
  - leaving_heat_recovery_coil_temperature_sensor
  - entering_heat_recovery_coil_temperature_sensor
  - exhaust_air_flowrate_sensor
  implements:
  - MONITORING
 
DPBHCC:
  id: "6697901167675965440"
  description: "Two-pipe binary (open/closed) heating and cooling control. There is
  an isolation valve for each incoming system. Valve and mode control to zone temperature
  (heating/cooling setpoint configuration)."
  is_abstract: true
  opt_uses:
  - cooling_request_count
  - heating_request_count
  - zone_air_relative_humidity_sensor
  uses:
  - chilled_supply_water_isolation_valve_command
  - chilled_supply_water_isolation_valve_status
  - heating_supply_water_isolation_valve_command
  - heating_supply_water_isolation_valve_status
  - zone_air_cooling_temperature_setpoint
  - zone_air_heating_temperature_setpoint
  - zone_air_temperature_sensor
  implements:
  - CONTROL
 
FTC:
  id: "18010943431630651392"
  description: "Floor temperature control, where the temperature sensors are embedded in the floor (as opposed to open to the air)."
  is_abstract: true
  uses:
  - zone_floor_temperature_sensor
  - zone_floor_temperature_setpoint
  implements:
  - OPERATIONAL
 
DPCHWHRWSC:
  id: "370343691220418560"
  description: "Two-pipe chilled water and heat recovery water control using the same coils."
  is_abstract: true
  opt_uses:
  - leaving_coil_temperature_sensor
  - chilled_supply_water_temperature_sensor
  - chilled_return_water_temperature_sensor
  - heat_recovery_supply_water_temperature_sensor
  - heat_recovery_return_water_temperature_sensor
  - supply_water_valve_percentage_sensor
  - heat_recovery_return_water_isolation_valve_status
  - heat_recovery_supply_water_isolation_valve_status
  - chilled_return_water_isolation_valve_status
  - chilled_supply_water_isolation_valve_status
  uses:
  - supply_air_temperature_sensor
  - supply_air_temperature_setpoint
  - supply_water_valve_percentage_command
  - heat_recovery_run_command
  - heat_recovery_supply_water_isolation_valve_command
  - chilled_supply_water_isolation_valve_command
  implements:
  - CONTROL

CPVSC2X:
  id: "2309143330803417088"
  description: "Circulation pump variable speed control with 2 circulation pumps."
  is_abstract: true
  uses:
  - circulation_pump_run_command_1
  - circulation_pump_run_status_1
  - circulation_pump_speed_percentage_command_1
  - circulation_pump_run_command_2
  - circulation_pump_run_status_2
  - circulation_pump_speed_percentage_command_2
  implements:
  - OPERATIONAL

HWTTC:
  id: "8895657785832767488"
  description: "Hot water tank temperature control."
  is_abstract: true
  uses:
  - hot_water_tank_temperature_setpoint
  - hot_water_tank_temperature_sensor
  implements:
  - OPERATIONAL

PHWTTC:
  id: "15921273204530741248"
  description: "Preheating water tank temperature control."
  is_abstract: true
  uses:
  - preheating_water_tank_temperature_setpoint
  - preheating_water_tank_temperature_sensor
  implements:
  - OPERATIONAL
  

RCKTM:
  id: "4150552628444528640"
  description: "Refrigeration circuit monitoring for a DX compressor loop."
  is_abstract: true
  uses:
  - refrigerant_discharge_pressure_sensor
  - refrigerant_discharge_temperature_sensor
  - refrigerant_liquid_pressure_sensor
  - refrigerant_liquid_saturation_temperature_sensor
  - refrigerant_liquid_temperature_sensor
  - refrigerant_subcooling_temperature_sensor
  - refrigerant_suction_pressure_sensor
  - refrigerant_suction_saturation_temperature_sensor
  - refrigerant_suction_superheat_temperature_sensor
  - refrigerant_suction_temperature_sensor


RCKTM2X:
  id: "9248627406627930112"
  description: "Refrigeration circuits (2x) monitoring for a DX compressor loop."
  is_abstract: true
  uses:
  - refrigerant_discharge_pressure_sensor_1
  - refrigerant_discharge_temperature_sensor_1
  - refrigerant_liquid_pressure_sensor_1
  - refrigerant_liquid_saturation_temperature_sensor_1
  - refrigerant_liquid_temperature_sensor_1
  - refrigerant_subcooling_temperature_sensor_1
  - refrigerant_suction_pressure_sensor_1
  - refrigerant_suction_saturation_temperature_sensor_1
  - refrigerant_suction_superheat_temperature_sensor_1
  - refrigerant_suction_temperature_sensor_1
  - refrigerant_discharge_pressure_sensor_2
  - refrigerant_discharge_temperature_sensor_2
  - refrigerant_liquid_pressure_sensor_2
  - refrigerant_liquid_saturation_temperature_sensor_2
  - refrigerant_liquid_temperature_sensor_2
  - refrigerant_subcooling_temperature_sensor_2
  - refrigerant_suction_pressure_sensor_2
  - refrigerant_suction_saturation_temperature_sensor_2
  - refrigerant_suction_superheat_temperature_sensor_2
  - refrigerant_suction_temperature_sensor_2


CCM:
  id: "7375129961641803776"
  description: "Compressor current monitoring."
  is_abstract: true
  uses:
  - compressor_run_command
  - compressor_current_sensor

CC2XM:
  id: "15229407711775948800"
  description: "Compressor current monitoring for 2 compressors."
  is_abstract: true
  uses:
  - compressor_run_command_1
  - compressor_current_sensor_1
  - compressor_run_command_2
  - compressor_current_sensor_2

SSSPC:
  id: "12462508690710200320"
  description: "Supply static steam pressure control for steam/water heat exchanger"
  is_abstract: true
  uses:
  - supply_steam_static_pressure_sensor
  - supply_steam_static_pressure_setpoint
  - steam_valve_percentage_command
  implements:
  - CONTROL

SCHWISOVPM:
  id: "428890486376235008"
  description: "Secondary chilled water return side isolation valve percentage monitoring."
  is_abstract: true
  uses:
  - secondary_chilled_return_water_isolation_valve_percentage_command
  - secondary_chilled_return_water_isolation_valve_percentage_sensor
  implements:
  - MONITORING

SCHWDT:
  id: "9593715728075194368"
  description: "Secondary-side chilled water delta-T monitoring."
  is_abstract: true
  implements:
  - MONITORING
  uses:
  - secondary_chilled_supply_water_temperature_sensor
  - secondary_chilled_return_water_temperature_sensor

SHWDT:
  id: "11532515367658192896"
  description: "Secondary-side heating water delta-T monitoring."
  is_abstract: true
  implements:
  - MONITORING
  uses:
  - secondary_heating_supply_water_temperature_sensor
  - secondary_heating_return_water_temperature_sensor

PCHWDT:
  id: "18119029822687543296"
  description: "Temperature differential across primary chilled water loop."
  is_abstract: true
  implements:
  - MONITORING
  uses:
  - primary_chilled_return_water_temperature_sensor
  - primary_chilled_supply_water_temperature_sensor

PHWDT:
  id: "4392058158462271488"
  description: "Temperature differential across primary heating water loop."
  is_abstract: true
  implements:
  - MONITORING
  uses:
  - primary_heating_return_water_temperature_sensor
  - primary_heating_supply_water_temperature_sensor

TDTM:
  id: "9652262523231010816"
  description: "water tank delta-T monitoring."
  is_abstract: true
  uses:
  - leaving_water_tank_temperature_sensor
  - entering_water_tank_temperature_sensor 
  implements:
  - MONITORING

HLPM:
  id: "4982029709647806464"
  description: "Heating thermal power sensor."
  is_abstract: true
  uses:
  - heating_thermal_power_sensor
  implements:
  - MONITORING

CWRWISOVM:
  id: "15646553627261140992"
  description: "Condensing water supply side isolation valve monitoring."
  is_abstract: true
  uses:
  - condensing_return_water_isolation_valve_command
  - condensing_return_water_isolation_valve_status
  implements:
  - MONITORING

CWRWISOVPM:
  id: "7850822672282812416"
  description: "Condensing water return side isolation valve percentage monitoring."
  is_abstract: true
  uses:
  - condensing_return_water_isolation_valve_percentage_command
  - condensing_return_water_isolation_valve_percentage_sensor
  implements:
  - MONITORING

OCWRWISOVM:
  id: "18443288995858219008"
  description: "Open-loop CDW return side isolation valve monitoring."
  is_abstract: true
  uses:
  - outside_condensing_loop_return_water_isolation_valve_command
  - outside_condensing_loop_return_water_isolation_valve_status
  implements:
  - MONITORING

OCWRWISOVPM:
  id: "15705100422416957440"
  description: "Open-loop CDW return side isolation valve monitoring."
  is_abstract: true
  uses:
  - outside_condensing_loop_return_water_isolation_valve_percentage_command
  - outside_condensing_loop_return_water_isolation_valve_percentage_sensor
  implements:
  - MONITORING

HWRWISOVM:
  id: "8729024599620059136"
  description: "Heating return side isolation valve monitoring."
  is_abstract: true
  uses:
  - heating_return_water_isolation_valve_command
  - heating_return_water_isolation_valve_status
  implements:
  - MONITORING

HWSWISOVM:
  id: "4614986340017111040"
  description: "Heating supply side isolation valve monitoring."
  is_abstract: true
  uses:
  - heating_supply_water_isolation_valve_command
  - heating_supply_water_isolation_valve_status
  implements:
  - MONITORING

HWRWISOVPM:
  id: "13399257413203263488"
  description: "Heating return side isolation valve percentage monitoring."
  is_abstract: true
  uses:
  - heating_return_water_isolation_valve_percentage_command
  - heating_return_water_isolation_valve_percentage_sensor
  implements:
<<<<<<< HEAD
  - MONITORING

RCO2M:
  description: "Return air co2 monitoring"
  is_abstract: true
  uses:
  - return_air_co2_concentration_sensor
  implements:
  - MONITORING

VMADC:
  description: "Variable mixed air damper monitoring (for recirculated air in AHU)."
  is_abstract: true
  uses:
  - mixed_air_damper_percentage_command
  - mixed_air_damper_percentage_sensor
  implements:
  - CONTROL
=======

  - MONITORING 

DEFSS:
  id: "8292821948602253312"
  description: "defrost run command and status (start/stop) "
  is_abstract: true
  uses:
  - defrost_run_status
  - defrost_run_command  
  implements:
  - MONITORING
    
VOADC2X:
  id: "15455797155935027200"
  description: "Variable outside air damper control and monitoring, where there are two separate, equal sets of dampers that operate in conjunction."
  is_abstract: true
  uses:
  - outside_air_damper_percentage_sensor_1
  - outside_air_damper_percentage_sensor_2
  - outside_air_damper_percentage_command_1
  - outside_air_damper_percentage_command_2
  implements:
  - OPERATIONAL  
  
RAIDC:
  id: "8470714133883387904"
  description: "Return air isolation damper control and monitoring."
  is_abstract: true
  uses:
  - return_air_isolation_damper_status
  - return_air_isolation_damper_command
 

RAIDC3X:
  id: "6574698690760409088"
  description: "Return air isolation damper control and monitoring, where there are three separate, equal sets of dampers that operate in conjunction."
  is_abstract: true
  uses:
  - return_air_isolation_damper_status_1
  - return_air_isolation_damper_status_2
  - return_air_isolation_damper_status_3 
  - return_air_isolation_damper_command_1
  - return_air_isolation_damper_command_2
  - return_air_isolation_damper_command_3   
  implements:
  - MONITORING

RAIDC2X:
  id: "11726816664472256512"
  description: "Return air isolation damper control and monitoring, where there are two separate, equal sets of dampers that operate in conjunction."
  is_abstract: true
  uses:
  - return_air_isolation_damper_status_1
  - return_air_isolation_damper_status_2 
  - return_air_isolation_damper_command_1
  - return_air_isolation_damper_command_2  
  implements:
  - MONITORING

RAIDC4X:
  id: "3091164378989330432"
  description: "Return air isolation damper control and monitoring, where there are four separate, equal sets of dampers that operate in conjunction."
  is_abstract: true
  uses:
  - return_air_isolation_damper_status_1
  - return_air_isolation_damper_status_2
  - return_air_isolation_damper_status_3
  - return_air_isolation_damper_status_4
  - return_air_isolation_damper_command_1
  - return_air_isolation_damper_command_2
  - return_air_isolation_damper_command_3 
  - return_air_isolation_damper_command_4  
  implements:
  - MONITORING


SAIDC:
  id: "3926582109866557440"
  description: "isolation damper status monitoring and control on the supply side."
  is_abstract: true
  uses:
  - supply_air_isolation_damper_status
  - supply_air_isolation_damper_command  
  implements:
  - MONITORING

SAIDC2X:
  id: "17694086170738163712"
  description: "isolation damper status monitoring and control on the supply side, where there are two separate, equal sets of dampers that operate in conjunction."
  is_abstract: true
  uses:
  - supply_air_isolation_damper_status_1
  - supply_air_isolation_damper_status_2
  - supply_air_isolation_damper_command_1
  - supply_air_isolation_damper_command_2  
  implements:
  - MONITORING

SAIDC3X:
  id: "15798070727615184896"
  description: "isolation damper status monitoring and control on the supply side, where there are three separate, equal sets of dampers that operate in conjunction."
  is_abstract: true
  uses:
  - supply_air_isolation_damper_status_1
  - supply_air_isolation_damper_status_2
  - supply_air_isolation_damper_status_3
  - supply_air_isolation_damper_command_1
  - supply_air_isolation_damper_command_2
  - supply_air_isolation_damper_command_3  
  implements:
  - MONITORING   
  
SSPC2X:
  id: "7115130646044868608"
  description: "Supply static pressure control via supply fan speed with 2 sensors"
  is_abstract: true
  opt_uses:
  - supply_fan_speed_frequency_sensor
  - supply_fan_run_command
  - supply_fan_run_status
  - pressurization_request_count
  - supply_air_damper_percentage_command
  - supply_air_flowrate_sensor
  - supply_fan_speed_percentage_command
  uses:
  - supply_air_static_pressure_sensor_1
  - supply_air_static_pressure_sensor_2  
  - supply_air_static_pressure_setpoint_1
  - supply_air_static_pressure_setpoint_2  
  implements:
  - OPERATIONAL

SFMSC:
  id: "12314536415844106240"
  description: "Supply fan multi-speed control."
  is_abstract: true
  uses:
  - supply_fan_run_command
  - supply_fan_run_status
  - supply_fan_speed_mode
  - supply_fan_run_mode
  opt_uses:  
  - schedule_run_command

 
MIPVCM:
  id: "10283962739713900544"
  description: "Motor phase-level input current and voltage monitoring."
  is_abstract: true
  implements:
  - MONITORING
  uses:
  - input_phase1_phase3_line_motor_voltage_sensor
  - input_phase1_phase2_line_motor_voltage_sensor
  - input_phase2_phase3_line_motor_voltage_sensor
  - input_phase1_line_motor_current_sensor
  - input_phase2_line_motor_current_sensor
  - input_phase3_line_motor_current_sensor
  opt_uses:
  - average_input_line_motor_current_sensor
  - average_input_inter_line_motor_voltage_sensor

MIPWM:
  id: "2094166817340653568"
  description: "Motor input power monitoring."
  is_abstract: true
  implements:
  - MONITORING
  uses:
  - input_motor_power_sensor
  opt_uses:
  - motor_powerfactor_sensor
  - input_motor_frequency_sensor
  
MSM:
  description: "Motor speed monitoring for fan."
  is_abstract: true
  implements:
  - MONITORING
  uses:
  - discharge_fan_run_status
  - high_discharge_fan_speed_status
  - low_discharge_fan_speed_status
  opt_uses:
  - discharge_fan_failed_alarm
 

INVOPWM:
  id: "10056530958531690496"
  description: "Inverter (VFD) output power monitoring."
  is_abstract: true
  implements:
  - MONITORING
  uses:
  - output_inverter_power_sensor
  opt_uses:
  - output_inverter_voltage_sensor
  - input_inverter_frequency_sensor

INVIPCM:
  id: "3240332922506444800"
  description: "Inverter (VFD) 3-phase input current monitoring."
  is_abstract: true
  implements:
  - MONITORING
  uses:
  - input_phase1_line_inverter_current_sensor
  - input_phase2_line_inverter_current_sensor
  - input_phase3_line_inverter_current_sensor

CWSWISOVPM:
  id: "14769547968574914560"
  description: "Condensing water supply side isolation valve percentage monitoring."
  is_abstract: true
  uses:
  - condensing_supply_water_isolation_valve_percentage_command
  - condensing_supply_water_isolation_valve_percentage_sensor
  implements:
  - MONITORING

GTWFCISOVM:
  id: "5444844940104302592"
  description: "Geothermal water free-cooling isolation valve monitoring; exclusively using ground as heat sink for building load."
  is_abstract: true  
  uses:
  - chilled_side_ground_supply_economizer_isolation_valve_status
  - chilled_side_ground_return_economizer_isolation_valve_status
  - chilled_side_ground_return_economizer_isolation_valve_command
  implements:
  - MONITORING

GTWGRISOVM:
  id: "12463704959361220608"
  description: "Geothermal water ground-recharge isolation valve monitoring; rejecting ground heat to atmosphere via cooling towers."
  is_abstract: true  
  uses:
  - heating_side_ground_supply_economizer_isolation_valve_status
  - heating_side_ground_return_economizer_isolation_valve_status
  - heating_side_ground_return_economizer_isolation_valve_command
  implements:
  - MONITORING

GTWHEISOVM:
  id: "3366433712072818688"
  description: "Geothermal water heat-extraction isolation valve monitoring; extracting ground heat to to use in building."
  is_abstract: true
  uses:
  - chilled_side_ground_return_water_isolation_valve_status
  - chilled_side_ground_supply_water_isolation_valve_status
  - chilled_side_ground_supply_water_isolation_valve_command
  implements:
  - MONITORING

GTWHRISOVM:
  id: "11317538854195429376"
  description: "Geothermal water heat-rejection isolation valve monitoring; rejecting building heat to ground."
  is_abstract: true  
  uses:
  - heating_side_ground_return_water_isolation_valve_status
  - heating_side_ground_supply_water_isolation_valve_status
  - heating_side_ground_supply_water_isolation_valve_command
  implements:
  - MONITORING
  
COCDSP:
  id: "3620605616042541056"
  description: "Dual setpoint CO concentration control."
  is_abstract: true
  uses:
  - low_limit_zone_air_co_concentration_setpoint
  - high_limit_zone_air_co_concentration_setpoint
  - zone_air_co_concentration_sensor
  implements:
  - CONTROL

NOCDSP:
  id: "10177846673493983232"
  description: "Dual setpoint NO concentration control."
  is_abstract: true
  uses:
  - low_limit_zone_air_no_concentration_setpoint
  - high_limit_zone_air_no_concentration_setpoint
  - zone_air_no_concentration_sensor
  implements:
  - CONTROL

EFHLC:
  id: "16708066133181202432"
  description: "Two-speed exhaust fan (low/high)."
  is_abstract: true
  uses:
  - low_exhaust_fan_speed_command
  - high_exhaust_fan_speed_command
  - low_exhaust_fan_speed_status
  - high_exhaust_fan_speed_status
  implements:
  - OPERATIONAL
  
##Abstracts for sensors

PCM:
  id: "13149954146721333248"
  description: "General particulate matter monitoring."
  is_abstract: true
  uses:
  - particle_concentration_sensor
  implements:
  - MONITORING 

PMM:
  id: "976724353938882560"
  description: "Zone air particulate matter monitoring."
  is_abstract: true
  uses:
  - zone_air_pm2pt5_concentration_sensor
  - zone_air_pm10pt0_concentration_sensor
  implements:
  - MONITORING

PHWTC:
  id: "4268855681546715136"
  description: "potable water temperature monitoring and control."
  is_abstract: true
  uses:
  - potable_hot_water_temperature_sensor  

LM:
  id: "16338502682899644416"
  description: "level monitoring of devices storing media."
  is_abstract: true
  uses:
  - level_status
  - percentage_sensor
 
PLPM:  
  id: "7702850397416718336"
  description: "Pipeline Fluid pressure monitoring"
  is_abstract: true
  uses:
  - line_pressure_sensor

CO2M4X:
  id: "8538268128293945344"
  description: "Basic carbon dioxide monitoring for 4 Zones."
  is_abstract: true
  uses:
  - zone_air_co2_concentration_sensor_1
  - zone_air_co2_concentration_sensor_2
  - zone_air_co2_concentration_sensor_3
  - zone_air_co2_concentration_sensor_4
  implements:
  - MONITORING

CO2M6X:
  id: "10200096390793658368"
  description: "Basic carbon dioxide monitoring for 6 Zones."
  is_abstract: true
  uses:
  - zone_air_co2_concentration_sensor_1
  - zone_air_co2_concentration_sensor_2
  - zone_air_co2_concentration_sensor_3
  - zone_air_co2_concentration_sensor_4
  - zone_air_co2_concentration_sensor_5
  - zone_air_co2_concentration_sensor_6
  implements:
  - MONITORING


  
MIPCVM:
  id: "13492227718401490944"
  description: "Motor phase-level input current and voltage monitoring."
  is_abstract: true
  implements:
  - MONITORING
  uses:
  - average_input_line_motor_current_sensor
  - average_input_inter_line_motor_voltage_sensor
  - input_motor_power_sensor  
  
EPM:
  id: "1350523123010633728"
  description: "Basic Electrical parameter monitoring."
  is_abstract: true

  opt_uses:
  - power_status
  uses:  
  - voltage_sensor
  - current_sensor
  - power_sensor
  - energy_accumulator
  implements:
  - MONITORING


DFRMM:
  id: "16926222434271494144"
  description: "Discharge fan run mode monitoring."
  is_abstract: true
  uses:
  - discharge_fan_run_mode
  implements:

  - MONITORING  

  
>>>>>>> 220f1888
<|MERGE_RESOLUTION|>--- conflicted
+++ resolved
@@ -1357,11 +1357,8 @@
   - cooling_thermal_power_capacity
   - chilled_supply_water_temperature_sensor
   - chilled_water_valve_percentage_sensor
-<<<<<<< HEAD
-=======
   - cooling_request_count
   - supply_air_relative_humidity_sensor
->>>>>>> 220f1888
   uses:
   - supply_air_temperature_sensor
   - supply_air_temperature_setpoint
@@ -2079,11 +2076,8 @@
   - heating_water_valve_percentage_sensor
   - heating_thermal_power_capacity
   - leaving_heating_coil_temperature_sensor
-<<<<<<< HEAD
   - heating_supply_water_temperature_sensor
-=======
   - heating_request_count
->>>>>>> 220f1888
   uses:
   - heating_water_valve_percentage_command
   - supply_air_temperature_setpoint
@@ -4952,7 +4946,6 @@
   - heating_return_water_isolation_valve_percentage_command
   - heating_return_water_isolation_valve_percentage_sensor
   implements:
-<<<<<<< HEAD
   - MONITORING
 
 RCO2M:
@@ -4971,9 +4964,6 @@
   - mixed_air_damper_percentage_sensor
   implements:
   - CONTROL
-=======
-
-  - MONITORING 
 
 DEFSS:
   id: "8292821948602253312"
@@ -5376,8 +5366,4 @@
   uses:
   - discharge_fan_run_mode
   implements:
-
-  - MONITORING  
-
-  
->>>>>>> 220f1888
+  - MONITORING  
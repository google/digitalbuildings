# Copyright 2020 Google LLC
#
# Licensed under the Apache License, Version 2.0 (the License);
# you may not use this file except in compliance with the License.
# You may obtain a copy of the License at
#
#    https://www.apache.org/licenses/LICENSE-2.0
#
# Unless required by applicable law or agreed to in writing, software
# distributed under the License is distributed on an AS IS BASIS,
# WITHOUT WARRANTIES OR CONDITIONS OF ANY KIND, either express or implied.
# See the License for the specific language governing permissions and
# limitations under the License.

### ABSTRACT TYPES

# This defines subtypes by function. They are not necessarily specific to any type of equipment.
# TODO: Variable speed compressors?
# TODO: For types which use multiple sensors as control points (e.g. differential_pressure_sensor_1
# and _2) they should be reconstructed using virtual points (and the 2X types should be deprecated).

SD:
  guid: "92e24391-7993-4d0b-9fbd-a6e9707e7e20"
  description: "Single duct VAV type, with basic airflow control."
  is_abstract: true
  opt_uses:
  - cooling_thermal_power_capacity
  - run_command
  - supply_air_cooling_flowrate_capacity
  - supply_air_damper_percentage_sensor
  - supply_air_heating_flowrate_capacity
  - supply_air_temperature_sensor
  - supply_air_ventilation_flowrate_requirement
  - high_supply_air_temperature_alarm
  - low_supply_air_temperature_alarm
  - purge_command
  uses:
  - supply_air_damper_percentage_command
  - supply_air_flowrate_sensor
  - supply_air_flowrate_setpoint
  implements:
  - CONTROL


RDM:
  guid: "9b0b6094-b092-4d27-b894-6dbc299e4833"
  description: "Very basic system run duration monitoring. "
  is_abstract: true
  uses:
  - run_time_accumulator
  implements:
  - MONITORING


DD:
  guid: "5b09f1bd-f526-4d77-b1a3-1fceda2ba041"
  description: "Dual duct flow control (hot deck, cold deck)."
  is_abstract: true
  opt_uses:
  - cooling_thermal_power_capacity
  - discharge_air_temperature_sensor
  - heating_thermal_power_capacity
  - run_command
  - supply_air_cooling_flowrate_capacity
  - supply_air_heating_flowrate_capacity
  - supply_air_ventilation_flowrate_requirement
  - failed_discharge_air_temperature_alarm
  uses:
  - cooling_air_damper_percentage_command
  - cooling_air_flowrate_sensor
  - cooling_air_flowrate_setpoint
  - heating_air_damper_percentage_command
  - heating_air_flowrate_sensor
  - heating_air_flowrate_setpoint
  implements:
  - CONTROL


SRC:
  guid: "0b8da138-b5be-42d1-81ad-13d4196f5352"
  description: "Very basic run scheduling command. "
  is_abstract: true
  uses:
  - schedule_run_command
  implements:
  - CONTROL

# Not deprecated but probably not useful
OADM:
  guid: "682fcc2c-ff92-4409-81b3-03a1eb8851b4"
  description: "Outside air damper monitoring."
  is_abstract: true
  uses:
  - outside_air_damper_command


MOAFC:
  guid: "76994bbd-4395-4a19-914f-d5c9a21fc99b"
  description: "Minimum (ventilation) outside air flow control."
  is_abstract: true
  opt_uses:
  - economizer_mode
  uses:
  - ventilation_outside_air_damper_percentage_command
  - ventilation_outside_air_flowrate_sensor
  - ventilation_outside_air_flowrate_setpoint
  implements:
  - CONTROL


OAFC:
  guid: "9a39e296-caaa-41d8-a1b2-af9255eb4019"
  description: "Outside Air Flow Control"
  is_abstract: true
  opt_uses:
  - economizer_mode
  - mixed_air_temperature_sensor
  - failed_mixed_air_temperature_alarm
  uses:
  - outside_air_damper_percentage_command
  - outside_air_flowrate_sensor
  - outside_air_flowrate_setpoint
  implements:
  - CONTROL


ZTM:
  guid: "869b8713-9b16-4ca0-b957-630c26e9e506"
  description: "Zone temperature monitoring."
  is_abstract: true
  opt_uses:
  - discharge_air_temperature_sensor
  - failed_discharge_air_temperature_alarm
  - failed_zone_air_temperature_alarm
  - high_zone_air_temperature_alarm
  - low_zone_air_temperature_alarm
  uses:
  - zone_air_temperature_sensor
  implements:
  - MONITORING


REFM:
  guid: "df97ad55-5e8f-4cc2-89b7-c07b7a6f28b4"
  description: "Refrigerant leak monitoring."
  is_abstract: true
  implements:
  - MONITORING
  uses:
  - zone_air_refrigerant_concentration_sensor


CSP:
  guid: "d741e3d6-4997-4a01-8ac1-07b6ff6d53a7"
  description: "Single cooling setpoint control (IDF room typically)."
  is_abstract: true
  implements:
  - OPERATIONAL
  opt_uses:
  - discharge_air_temperature_sensor
  - zone_air_relative_humidity_sensor
  - zone_occupancy_status
  - failed_discharge_air_temperature_alarm
  - failed_zone_air_temperature_alarm
  - high_zone_air_temperature_alarm
  - low_zone_air_temperature_alarm
  uses:
  - zone_air_cooling_temperature_setpoint
  - zone_air_temperature_sensor


ZTC:
  guid: "6140021d-52a9-4d7c-8846-ca296ab32aa2"
  description: "Single control setpoint with deadband."
  is_abstract: true
  implements:
  - OPERATIONAL
  opt_uses:
  - zone_air_deadband_temperature_setpoint
  - zone_air_relative_humidity_sensor
  - failed_zone_air_temperature_alarm
  - high_zone_air_temperature_alarm
  - low_zone_air_temperature_alarm
  - zone_occupancy_status
  uses:
  - zone_air_temperature_sensor
  - zone_air_temperature_setpoint


DSARC:
  guid: "d891cb1e-f38c-4bec-ae0f-80cc00e2a346"
  description: "AHU dual supply air reset control."
  is_abstract: true
  opt_uses:
  - heating_request_count
  - supply_air_flowrate_sensor
  uses:
  - cooling_request_count
  - pressurization_request_count
  - supply_air_cooling_temperature_setpoint
  - supply_air_heating_temperature_setpoint
  - supply_air_static_pressure_setpoint
  implements:
  - CONTROL


DFMSS:
  guid: "d2e28e09-b84b-479a-85a6-f3494b50c7d3"
  description: "Discharge fan Start Stop with uneven statuses."
  is_abstract: true
  implements:
  - OPERATIONAL
  opt_uses:
  - discharge_air_flowrate_capacity
  - discharge_fan_current_sensor
  - discharge_fan_power_capacity
  - discharge_fan_power_sensor
  - discharge_fan_lost_power_alarm
  uses:
  - discharge_fan_run_command
  - discharge_fan_run_status_1
  - discharge_fan_run_status_2


DX2RC:
  guid: "3ffa6782-30f3-4e94-9a5d-a6a2fa47c91a"
  description: "Compressor run control on retun side (RC)."
  is_abstract: true
  opt_uses:
  - compressor_speed_percentage_command
  - cooling_percentage_command
  - cooling_thermal_power_capacity
  - discharge_air_temperature_sensor
  - leaving_cooling_coil_temperature_sensor
  - failed_discharge_air_temperature_alarm
  - high_return_air_temperature_alarm
  - low_return_air_temperature_alarm
  uses:
  - compressor_run_command_1
  - compressor_run_command_2
  - compressor_run_status_1
  - compressor_run_status_2
  - return_air_temperature_sensor
  - return_air_temperature_setpoint
  implements:
  - CONTROL


DFSMC:
  guid: "c9972693-cc8b-4191-ba3c-d0306e961ca7"
  description: "Discharge fan multi-speed control."
  is_abstract: true
  uses:
  - discharge_fan_run_command
  - discharge_fan_speed_mode


DSP:
  guid: "662d48d1-95a9-4e23-a6e1-daf2fc80d676"
  description: "Dual setpoint control (heating/cooling thresholds with deadband in between)."
  is_abstract: true
  implements:
  - OPERATIONAL
  opt_uses:
  - discharge_air_temperature_sensor
  - zone_air_relative_humidity_sensor
  - failed_discharge_air_temperature_alarm
  - failed_zone_air_temperature_alarm
  - high_zone_air_temperature_alarm
  - low_zone_air_temperature_alarm
  uses:
  - zone_air_cooling_temperature_setpoint
  - zone_air_heating_temperature_setpoint
  - zone_air_temperature_sensor


DDSP:
  guid: "079307e1-3bd4-4f90-9c00-66961afbda6a"
  description: "Dual setpoint control (heating/cooling thresholds with deadband in between) with two zone temp sensors."
  is_abstract: true
  implements:
  - OPERATIONAL
  opt_uses:
  - discharge_air_temperature_sensor
  - failed_discharge_air_temperature_alarm
  uses:
  - zone_air_cooling_temperature_setpoint
  - zone_air_heating_temperature_setpoint
  - zone_air_temperature_sensor_1
  - zone_air_temperature_sensor_2


CO2C:
  guid: "d2659eb3-d7a4-450a-9152-da9b30c9a267"
  description: "Carbon dioxide control."
  is_abstract: true
  implements:
  - OPERATIONAL
  uses:
  - zone_air_co2_concentration_sensor
  - zone_air_co2_concentration_setpoint
  opt_uses:
  - high_zone_air_co2_concentration_alarm


CO2CDSP:
  guid: "668a3a75-e78d-4755-a360-b370bceda3c5"
  description: "Carbon dioxide control with dual setpoint."
  is_abstract: true
  implements:
  - OPERATIONAL
  uses:
  - high_limit_zone_air_co2_concentration_setpoint
  - low_limit_zone_air_co2_concentration_setpoint
  - zone_air_co2_concentration_sensor
  opt_uses:
  - high_zone_air_co2_concentration_alarm
  

COC:
  guid: "dee7cc87-51cb-460e-8202-eff4001319db"
  description: "Carbon monoxide control."
  is_abstract: true
  implements:
  - OPERATIONAL
  uses:
  - zone_air_co_concentration_sensor
  - zone_air_co_concentration_setpoint
  opt_uses:
  - high_zone_air_co_concentration_alarm


BPC:
  guid: "8199ef48-de0b-4112-bf7a-15876a4acaff"
  description: "Building pressure control (stand-alone fan)."
  is_abstract: true
  uses:
  - building_air_static_pressure_sensor
  - building_air_static_pressure_setpoint
  implements:
  - OPERATIONAL
  opt_uses:
  - high_building_air_static_pressure_alarm
  - low_building_air_static_pressure_alarm


BPC2X:
  guid: "4c27f34b-0132-44fb-b99a-355ba6a25d6c"
  description: "Building pressure control for two pressure sensors (stand-alone fan)."
  is_abstract: true
  opt_uses:
  - high_building_air_static_pressure_alarm_1
  - high_building_air_static_pressure_alarm_2
  - low_building_air_static_pressure_alarm_1
  - low_building_air_static_pressure_alarm_2
  uses:
  - building_air_static_pressure_sensor_1
  - building_air_static_pressure_sensor_2
  - building_air_static_pressure_setpoint
  implements:
  - OPERATIONAL


EDPM:
  guid: "6051d016-4a78-42f4-aeaf-3701417b8773"
  description: "Exhaust air damper percentage monitoring."
  is_abstract: true
  uses:
  - exhaust_air_damper_percentage_command
  - exhaust_air_damper_percentage_sensor


EDM:
  guid: "e765d413-988e-4524-99b6-9869cff2f02e"
  description: "Exhaust air damper monitoring."
  is_abstract: true
  uses:
  - exhaust_air_damper_command
  - exhaust_air_damper_status


EDBPC:
  guid: "4e428d76-1f7d-46e9-adc6-2affcd170fb6"
  description: "Building static control with exhaust damper."
  is_abstract: true
  opt_uses:
  - exhaust_air_damper_percentage_sensor
  - exhaust_air_differential_pressure_sensor
  - high_building_air_static_pressure_alarm
  - low_building_air_static_pressure_alarm
  uses:
  - building_air_static_pressure_sensor
  - building_air_static_pressure_setpoint
  - exhaust_air_damper_percentage_command
  implements:
  - CONTROL


EDRPC:
  guid: "79013451-90f3-412c-bde5-425c455b2de5"
  description: "Return static control with exhaust damper."
  is_abstract: true
  opt_uses:
  - exhaust_air_damper_percentage_sensor
  uses:
  - exhaust_air_damper_percentage_command
  - return_air_static_pressure_sensor
  - return_air_static_pressure_setpoint
  implements:
  - CONTROL


EFFC:
  guid: "45dd6520-570d-43c6-8085-124f1a99196e"
  description: "Exhaust fan flow control."
  is_abstract: true
  uses:
  - exhaust_air_flowrate_sensor
  - exhaust_air_flowrate_setpoint
  - speed_percentage_command
  implements:
  - CONTROL


BSPC:
  guid: "78836ff7-b9e6-427d-bbbc-bef212ae6522"
  description: "Building static pressure control (as part of a composite device)."
  is_abstract: true
  opt_uses:
  - exhaust_air_damper_percentage_command
  - exhaust_fan_run_status
  - failed_exhaust_fan_alarm
  - high_building_air_static_pressure_alarm
  - low_building_air_static_pressure_alarm
  uses:
  - building_air_static_pressure_sensor
  - building_air_static_pressure_setpoint
  - exhaust_fan_run_command
  implements:
  - CONTROL


VSC:
  guid: "5ac998b4-d72e-40f1-9c8f-c905ec8b5cc6"
  description: "Variable speed control generic."
  is_abstract: true
  opt_uses:
  - control_mode
  - current_sensor
  - energy_accumulator
  - motor_temperature_sensor
  - power_sensor
  - run_mode
  - run_time_accumulator
  - speed_frequency_sensor
  - speed_mode
  - speed_percentage_sensor
  - torque_sensor
  - voltage_sensor
  - failed_alarm
  - local_override_alarm
  - lost_power_alarm
  - master_alarm
  uses:
  - run_command
  - run_status
  - speed_percentage_command
  implements:
  - OPERATIONAL


EFVSC:
  guid: "dab0bc02-db86-4b2d-be8d-36a4232ef7c0"
  description: "Variable speed control for exhaust fans."
  is_abstract: true
  opt_uses:
  - exhaust_fan_current_sensor
  - exhaust_fan_power_sensor
  - exhaust_fan_run_mode
  - exhaust_fan_speed_frequency_sensor
  - exhaust_fan_speed_mode
  - exhaust_fan_speed_percentage_sensor
  - failed_exhaust_fan_alarm
  - exhaust_fan_rotationalvelocity_sensor
  uses:
  - exhaust_fan_run_command
  - exhaust_fan_run_status
  - exhaust_fan_speed_percentage_command
  implements:
  - OPERATIONAL


VSFC:
  guid: "8dcdc4b0-af94-4468-8346-d28442447f84"
  description: "Variable speed control or monitor in frequency"
  is_abstract: true
  uses:
  - speed_frequency_command
  - speed_frequency_sensor


SFVSC:
  guid: "ac42c5d1-24d5-4433-b5e5-4ae8843e9ca8"
  description: "Variable speed control for supply fans."
  is_abstract: true
  opt_uses:
  - control_mode
  - supply_fan_current_sensor
  - supply_fan_energy_accumulator
  - supply_fan_power_sensor
  - supply_fan_power_status
  - supply_fan_run_time_accumulator
  - supply_fan_speed_frequency_sensor
  - supply_fan_speed_mode
  - supply_fan_speed_percentage_sensor
  - supply_fan_torque_sensor
  - supply_fan_voltage_sensor
  - failed_supply_fan_alarm
  - supply_fan_lost_power_alarm
  - supply_fan_rotationalvelocity_sensor
  uses:
  - supply_fan_run_command
  - supply_fan_run_status
  - supply_fan_speed_percentage_command
  implements:
  - OPERATIONAL


DFVSC:
  guid: "99ebcfbb-f9a5-446f-8faf-ebf61548e2cd"
  description: "Variable speed control for discharge fans."
  is_abstract: true
  opt_uses:
  - control_mode
  - discharge_fan_current_sensor
  - discharge_fan_energy_accumulator
  - discharge_fan_power_sensor
  - discharge_fan_run_time_accumulator
  - discharge_fan_speed_frequency_sensor
  - discharge_fan_speed_mode
  - discharge_fan_speed_percentage_sensor
  - discharge_fan_torque_sensor
  - discharge_fan_voltage_sensor
  - discharge_fan_lost_power_alarm
  - failed_discharge_fan_alarm
  - discharge_air_flowrate_sensor
  uses:
  - discharge_fan_run_command
  - discharge_fan_run_status
  - discharge_fan_speed_percentage_command
  implements:
  - OPERATIONAL


DFVSC2X:
  guid: "8d7ed5d3-725a-46d7-99e5-6cfbed564551"
  description: "Variable speed control for discharge fans for 2 separate zones."
  is_abstract: true
  opt_uses:
  - discharge_fan_current_sensor_1
  - discharge_fan_current_sensor_2
  - discharge_fan_power_sensor_1
  - discharge_fan_power_sensor_2
  - discharge_fan_speed_frequency_sensor_1
  - discharge_fan_speed_frequency_sensor_2
  - discharge_fan_speed_percentage_sensor_1
  - discharge_fan_speed_percentage_sensor_2
  - discharge_fan_lost_power_alarm_1
  - discharge_fan_lost_power_alarm_2
  uses:
  - discharge_fan_run_command_1
  - discharge_fan_run_command_2
  - discharge_fan_run_status_1
  - discharge_fan_run_status_2
  - discharge_fan_speed_percentage_command_1
  - discharge_fan_speed_percentage_command_2
  implements:
  - OPERATIONAL


DFVSFC:
  guid: "0f7905ae-ef96-4e44-a52b-10d3fd628de9"
  description: "Variable speed control with frequency setting for discharge fans."
  is_abstract: true
  uses:
  - discharge_fan_run_command
  - discharge_fan_run_status
  - discharge_fan_speed_frequency_command
  opt_uses:
  - discharge_fan_speed_frequency_sensor
  - failed_discharge_fan_alarm
  implements:
  - OPERATIONAL


DFMSC:
  guid: "b9228e0a-91ae-4bcf-911d-f5391941814d"
  description: "Discharge fan multi-speed control."
  is_abstract: true
  uses:
  - discharge_fan_run_command
  - discharge_fan_run_status
  - discharge_fan_speed_mode
  opt_uses:
  - discharge_fan_run_mode
  - schedule_run_command
  - failed_discharge_fan_alarm


ZHM:
  guid: "2832f316-151a-489e-9bd5-0ab159edb0d2"
  description: "Zone humidity monitoring."
  is_abstract: true
  implements:
  - MONITORING
  uses:
  - zone_air_relative_humidity_sensor


DTM:
  guid: "576e2b80-1711-4bac-abed-c54f2db5351d"
  description: "Discharge temperature monitoring."
  is_abstract: true
  opt_uses:
  - discharge_air_relative_humidity_sensor
  - discharge_air_specificenthalpy_sensor
  - failed_discharge_air_temperature_alarm
  uses:
  - discharge_air_temperature_sensor
  implements:
  - MONITORING


SS:
  guid: "5231c7a0-b1bf-48b2-8443-6f37e3b07376"
  description: "Basic combination of run command and status (start/stop)."
  is_abstract: true
  implements:
  - /SS
  - OPERATIONAL
  opt_uses:
  - control_mode
  - current_sensor
  - flowrate_capacity
  - power_capacity
  - power_sensor
  - powerfactor_sensor
  - run_time_accumulator
  - failed_alarm
  - local_override_alarm
  - lost_power_alarm
  - fire_alarm
  - smoke_alarm


SSPC:
  guid: "7e0a30ec-8a1d-486c-b9f2-96ae60e695cd"
  description: "Supply static pressure control via supply fan speed"
  is_abstract: true
  opt_uses:
  - pressurization_request_count
  - supply_air_damper_percentage_command
  - supply_air_flowrate_sensor
  - supply_fan_run_command
  - supply_fan_run_status
  - supply_fan_speed_frequency_sensor
  - supply_fan_speed_percentage_command
  - failed_supply_fan_alarm
  - high_supply_air_static_pressure_alarm
  - low_supply_air_static_pressure_alarm
  uses:
  - supply_air_static_pressure_sensor
  - supply_air_static_pressure_setpoint
  implements:
  - OPERATIONAL
  

SPSS:
  guid: "0b1c2a43-53d8-4349-883c-8bde722fccb5"
  description: "Spray pump start stop monitoring."
  is_abstract: true
  uses:
  - spray_pump_run_command
  - spray_pump_run_status
  implements:
  - OPERATIONAL


EFSS:
  guid: "1df2cdc8-ef3c-472a-ace0-c85d501e121e"
  description: "Basic combination of exhaust fan run command and status (start/stop)."
  is_abstract: true
  implements:
  - OPERATIONAL
  opt_uses:
  - exhaust_air_flowrate_capacity
  - exhaust_fan_current_sensor
  - exhaust_fan_power_capacity
  - exhaust_fan_power_sensor
  - exhaust_fan_run_mode
  - failed_exhaust_fan_alarm
  uses:
  - exhaust_fan_run_command
  - exhaust_fan_run_status


DFSS:
  guid: "969a750f-d5a3-4d4c-ae74-b810d6ddb774"
  description: "Basic combination of discharge fan run command and status (start/stop)."
  is_abstract: true
  implements:
  - OPERATIONAL
  opt_uses:
  - discharge_air_flowrate_capacity
  - discharge_air_static_pressure_sensor
  - discharge_fan_current_sensor
  - discharge_fan_power_capacity
  - discharge_fan_power_sensor
  - discharge_fan_run_time_accumulator
  - schedule_run_command
  - discharge_fan_lost_power_alarm
  - failed_discharge_fan_alarm
  - overload_discharge_fan_alarm
  uses:
  - discharge_fan_run_command
  - discharge_fan_run_status


DFSS2X:
  guid: "dddfd3fa-86a8-4cf9-b1ca-8026ab54f991"
  description: "Two discharge fan run command and status (start/stop). With dampers"
  is_abstract: true
  implements:
  - OPERATIONAL
  uses:
  - discharge_fan_run_command_1
  - discharge_fan_run_command_2
  - discharge_fan_run_status_1
  - discharge_fan_run_status_2


HT2RC:
  guid: "3a770fea-bfb4-4a78-a0a1-c33922871fa2"
  description: "Two gas or electric heater control on zone side (HSP, DSP)."
  is_abstract: true
  opt_uses:
  - discharge_air_temperature_sensor
  - heating_percentage_command
  - heating_thermal_power_capacity
  - failed_discharge_air_temperature_alarm
  - high_return_air_temperature_alarm
  - low_return_air_temperature_alarm
  uses:
  - heater_run_command_1
  - heater_run_command_2
  - return_air_temperature_sensor
  - return_air_temperature_setpoint
  implements:
  - CONTROL


HTZTC:
  guid: "bb4d6089-64cd-4994-9906-2a5555f9155a"
  description: "Gas or electric heater control on zone side (ZC)."
  is_abstract: true
  opt_uses:
  - discharge_air_temperature_sensor
  - heater_run_status
  - heating_percentage_command
  - heating_thermal_power_capacity
  - failed_discharge_air_temperature_alarm
  - failed_zone_air_temperature_alarm
  - high_zone_air_temperature_alarm
  - low_zone_air_temperature_alarm
  uses:
  - heater_run_command
  - zone_air_temperature_sensor
  - zone_air_temperature_setpoint
  implements:
  - CONTROL


HT3ZTC:
  guid: "bd9a4e2d-2467-43ad-8398-62af5e487ceb"
  description: "Two gas or electric heater control on zone side (HSP, ZTC)."
  is_abstract: true
  opt_uses:
  - discharge_air_temperature_sensor
  - heating_percentage_command
  - heating_thermal_power_capacity
  - failed_discharge_air_temperature_alarm
  - failed_zone_air_temperature_alarm
  - high_zone_air_temperature_alarm
  - low_zone_air_temperature_alarm
  uses:
  - heater_run_command_1
  - heater_run_command_2
  - heater_run_command_3
  - zone_air_temperature_sensor
  - zone_air_temperature_setpoint
  implements:
  - CONTROL


HSOUC:
  guid: "e64d93ac-29cd-46d6-8e4e-6c54db056eb5"
  description: "Heating occupied/unoccupied setpoint control."
  is_abstract: true
  uses:
  - zone_air_occupied_heating_temperature_setpoint
  - zone_air_temperature_sensor
  - zone_air_unoccupied_heating_temperature_setpoint
  implements:
  - CONTROL
  opt_uses:
  - failed_zone_air_temperature_alarm
  - high_zone_air_temperature_alarm
  - low_zone_air_temperature_alarm


HTZOUC:
  guid: "5407057a-7f34-4bc6-bb9f-3b8fa1149f14"
  description: "Gas or electric heater control on zone side (ZC)."
  is_abstract: true
  opt_uses:
  - heater_run_status
  - failed_zone_air_temperature_alarm
  - high_zone_air_temperature_alarm
  - low_zone_air_temperature_alarm
  uses:
  - heater_run_command
  - zone_air_occupied_heating_temperature_setpoint
  - zone_air_temperature_sensor
  - zone_air_unoccupied_heating_temperature_setpoint
  implements:
  - CONTROL


LCC:
  guid: "f686598b-eac2-4397-bcc5-a11a6a34c071"
  description: "Leaving coil temperature control."
  is_abstract: true
  uses:
  - chilled_water_valve_percentage_command
  - leaving_cooling_coil_temperature_sensor
  - leaving_cooling_coil_temperature_setpoint
  implements:
  - CONTROL


LCC2X:
  guid: "ad8c876b-1c34-4148-9f3c-43d91613bcb3"
  description: "Double valve leaving coil temperature control."
  is_abstract: true
  uses:
  - chilled_water_valve_percentage_command_1
  - chilled_water_valve_percentage_command_2
  - leaving_cooling_coil_temperature_sensor
  - leaving_cooling_coil_temperature_setpoint
  implements:
  - CONTROL


SFSS:
  guid: "1e8dd2f7-192a-430b-af2c-db6065664deb"
  description: "Basic combination of supply fan run command and status (start/stop)."
  is_abstract: true
  implements:
  - OPERATIONAL
  opt_uses:
  - supply_air_flowrate_capacity
  - supply_fan_current_sensor
  - supply_fan_power_capacity
  - supply_fan_power_sensor
  - supply_fan_run_mode
  - supply_fan_run_time_accumulator
  - failed_supply_fan_alarm
  - supply_fan_lost_power_alarm
  uses:
  - supply_fan_run_command
  - supply_fan_run_status


RHM:
  guid: "9b13e30c-52b7-45d1-9798-f7c754e959e9"
  description: "Return air humidity monitoring."
  is_abstract: true
  implements:
  - MONITORING
  uses:
  - return_air_relative_humidity_sensor
  opt_uses:
  - high_return_air_relative_humidity_alarm
  - low_return_air_relative_humidity_alarm


RTM:
  guid: "7baf6cba-dc20-47f6-845c-bd71b0fa2ae4"
  description: "Return air temperature monitoring"
  is_abstract: true
  implements:
  - MONITORING
  opt_uses:
  - return_air_relative_humidity_sensor
  - return_air_specificenthalpy_sensor
  - high_return_air_relative_humidity_alarm
  - high_return_air_temperature_alarm
  - low_return_air_relative_humidity_alarm
  - low_return_air_temperature_alarm
  uses:
  - return_air_temperature_sensor


DTC:
  guid: "fa2354f6-694c-4fd6-b5b5-6352eff50fe4"
  description: "Discharge air temperatore control"
  is_abstract: true
  implements:
  - OPERATIONAL
  uses:
  - discharge_air_temperature_sensor
  - discharge_air_temperature_setpoint
  opt_uses:
  - failed_discharge_air_temperature_alarm


STC:
  guid: "68140147-a50c-4ee9-b560-fa78596fbd94"
  description: "Supply air temperature control"
  is_abstract: true
  opt_uses:
  - cooling_request_count
  - heating_request_count
  - high_supply_air_temperature_alarm
  - low_supply_air_temperature_alarm
  uses:
  - supply_air_temperature_sensor
  - supply_air_temperature_setpoint
  implements:
  - OPERATIONAL


RTC:
  guid: "2145865b-f060-452b-b78b-2fafa6c92b4f"
  description: "Return air temperature control"
  is_abstract: true
  implements:
  - OPERATIONAL
  uses:
  - return_air_temperature_sensor
  - return_air_temperature_setpoint
  opt_uses:
  - high_return_air_temperature_alarm
  - low_return_air_temperature_alarm

# Rename to OTM
OA:
  guid: "f6ecf533-f838-4f16-84b2-8392cbf0da84"
  description: "Basic weather station (drybulb temp and humidity)."
  is_abstract: true
  opt_uses:
  - outside_air_co2_concentration_sensor
  - outside_air_dewpoint_temperature_sensor
  - outside_air_pressure_sensor
  - outside_air_rain_level_sensor
  - outside_air_relative_humidity_sensor
  - outside_air_specificenthalpy_sensor
  - outside_air_voc_concentration_sensor
  - outside_air_wetbulb_temperature_sensor
  - wind_direction_angle_sensor
  - wind_linearvelocity_sensor
  - ultraviolet_irradiance_sensor
  - outside_air_pm2pt5_density_sensor
  - outside_air_aqi_sensor
  uses:
  - outside_air_temperature_sensor
  implements:
  - MONITORING


ZA:
  guid: "461b178e-e9be-46e6-b8f1-804c138eb17f"
  description: "Grouped type for zone air psychrometric conditions (RH and temp)"
  is_abstract: true
  uses:
  - zone_air_relative_humidity_sensor
  - zone_air_temperature_sensor
  opt_uses:
  - failed_zone_air_temperature_alarm
  - high_zone_air_temperature_alarm
  - low_zone_air_temperature_alarm


WDT:
  guid: "0f31290a-83fd-4526-ba80-8cd9c34ce1f9"
  description: "Temperature differential across water."
  is_abstract: true
  implements:
  - MONITORING
  uses:
  - return_water_temperature_sensor
  - supply_water_temperature_sensor
  opt_uses:
  - high_supply_water_temperature_alarm
  - low_supply_water_temperature_alarm


CHWDT:
  guid: "0960d44f-87ff-43f5-b576-c19f8a7f2b83"
  description: "Temperature differential across chilled water."
  is_abstract: true
  implements:
  - MONITORING
  uses:
  - chilled_return_water_temperature_sensor
  - chilled_supply_water_temperature_sensor


CHWDPSC:
  guid: "16555397-2e6c-401c-bb6e-3b93affe444e"
  description: "Chilled water valve controlling supply air dewpoint temperature."
  is_abstract: true
  opt_uses:
  - chilled_supply_water_temperature_sensor
  - cooling_thermal_power_capacity
  - leaving_cooling_coil_temperature_sensor
  uses:
  - chilled_water_valve_percentage_command
  - supply_air_dewpoint_temperature_sensor
  - supply_air_dewpoint_temperature_setpoint
  implements:
  - CONTROL


CHWDPSC2X:
  guid: "25b52b13-03b0-4b5b-b241-e088bfdb06c6"
  description: "Chilled water valves (2x) controlling supply air dewpoint temperature."
  is_abstract: true
  opt_uses:
  - cooling_thermal_power_capacity
  - leaving_cooling_coil_temperature_sensor
  uses:
  - chilled_water_valve_percentage_command_1
  - chilled_water_valve_percentage_command_2
  - supply_air_dewpoint_temperature_sensor
  - supply_air_dewpoint_temperature_setpoint
  implements:
  - CONTROL


CWDT:
  guid: "3cf2eb19-0557-4565-a72b-4059950f9ac7"
  description: "Temperature differential across condenser water."
  is_abstract: true
  implements:
  - MONITORING
  uses:
  - condensing_return_water_temperature_sensor
  - condensing_supply_water_temperature_sensor

# Rename SFN TOTAL_
SWTC:
  guid: "7d72e2de-f1db-4be8-852c-210be33b00dd"
  description: "Supply water temperature control."
  is_abstract: true
  implements:
  - OPERATIONAL
  opt_uses:
  - cooling_request_count
  - heating_request_count
  - return_water_temperature_sensor
  - low_return_water_temperature_alarm
  - high_return_water_temperature_alarm
  - run_command
  - cooling_percentage_command
  - high_supply_water_temperature_alarm
  - low_supply_water_temperature_alarm
  uses:
  - supply_water_temperature_sensor
  - supply_water_temperature_setpoint


RWTC:
  guid: "e6ef58f6-fbda-421d-ac06-d573b093aecd"
  description: "Return water temperature control."
  is_abstract: true
  implements:
  - OPERATIONAL
  opt_uses:
  - run_command
  - supply_water_temperature_sensor
  - high_supply_water_temperature_alarm
  - low_supply_water_temperature_alarm
  uses:
  - return_water_temperature_sensor
  - return_water_temperature_setpoint


PSWTC:
  guid: "3846a514-83b2-4ec3-afde-295c476a5624"
  description: "Process water temperature control."
  is_abstract: true
  opt_uses:
  - process_return_water_temperature_sensor
  uses:
  - process_supply_water_temperature_sensor
  - process_supply_water_temperature_setpoint
  implements:
  - OPERATIONAL


SCHWTC:
  guid: "d2af9b79-4eb2-4b63-a03a-dc5483372690"
  description: "Supply chilled water temperature control."
  is_abstract: true
  implements:
  - OPERATIONAL
  opt_uses:
  - chilled_return_water_temperature_sensor
  - cooling_percentage_command
  - cooling_request_count
  uses:
  - chilled_supply_water_temperature_sensor
  - chilled_supply_water_temperature_setpoint


WDPC:
  guid: "86b2c846-0cc3-4828-8648-88c2082c900e"
  description: "Differential pressure control in whichever system."
  is_abstract: true
  implements:
  - OPERATIONAL
  opt_uses:
  - pressurization_request_count
  - high_differential_pressure_alarm
  - low_differential_pressure_alarm
  uses:
  - differential_pressure_sensor
  - differential_pressure_setpoint


CGRWTC:
  guid: "1672a49a-ab80-4989-9ec6-c300d0f44a9e"
  description: "Cogeneration return water temperature control."
  is_abstract: true
  implements:
  - OPERATIONAL
  opt_uses:
  - cogeneration_supply_water_temperature_sensor
  uses:
  - cogeneration_return_water_temperature_sensor
  - cogeneration_return_water_temperature_setpoint


WDPC2X:
  guid: "6e5ff883-c8e2-4e66-8be4-abb9104090c3"
  description: "Differential pressure control in whichever system, 2 sensors."
  is_abstract: true
  implements:
  - OPERATIONAL
  opt_uses:
  - pressurization_request_count
  - run_command
  uses:
  - differential_pressure_sensor_1
  - differential_pressure_sensor_2
  - differential_pressure_setpoint

# Change to low_limit_flowrate_setpoint
MINFC:
  guid: "da585ae8-7eda-452c-b0f8-117faaafd85d"
  description: "Minimum flow control for entire loop."
  is_abstract: true
  implements:
  - CONTROL
  uses:
  - bypass_valve_percentage_command
  - flowrate_sensor
  - min_flowrate_setpoint
  opt_uses:
  - low_flowrate_alarm

# Rename to CPSS
CPC:
  guid: "0dfda014-0c9e-4c4c-8be9-2b303c22e141"
  description: "Circulation pump control"
  is_abstract: true
  uses:
  - circulation_pump_run_command
  - circulation_pump_run_status
  opt_uses:
  - failed_circulation_pump_alarm

### NET NEW TYPES
ETM:
  guid: "97fcba06-cb9c-4b09-b8f2-d2b44192b1de"
  description: "Basic exhaust temperature monitoring."
  is_abstract: true
  uses:
  - exhaust_air_temperature_sensor
  implements:
  - MONITORING
  opt_uses:
  - failed_exhaust_air_temperature_alarm


ED:
  guid: "cfc04603-a257-4077-8181-50b564fbdf96"
  description: "Exhaust air flow control."
  is_abstract: true
  opt_uses:
  - exhaust_air_damper_percentage_sensor
  - exhaust_air_static_pressure_sensor
  uses:
  - exhaust_air_damper_percentage_command
  - exhaust_air_flowrate_sensor
  - exhaust_air_flowrate_setpoint
  implements:
  - CONTROL


RD:
  guid: "0aecbeb0-8b01-44a2-a0b6-027a034fb2a5"
  description: "Return damper flow control."
  is_abstract: true
  uses:
  - return_air_damper_percentage_command
  - return_air_flowrate_sensor
  - return_air_flowrate_setpoint
  implements:
  - CONTROL


MTM:
  guid: "0d7842e9-2af2-4f9f-b2fe-8ba934925103"
  description: "Mixed air temperature monitoring."
  is_abstract: true
  opt_uses:
  - mixed_air_dewpoint_temperature_sensor
  - mixed_air_relative_humidity_sensor
  - failed_mixed_air_temperature_alarm
  uses:
  - mixed_air_temperature_sensor
  implements:
  - MONITORING


MTC:
  guid: "9f3b733e-0af2-4297-8727-8420b6ae595c"
  description: "Mixed air temperature control."
  is_abstract: true
  uses:
  - mixed_air_temperature_sensor
  - mixed_air_temperature_setpoint
  implements:
  - OPERATIONAL
  opt_uses:
  - failed_mixed_air_temperature_alarm


STM:
  guid: "974c8ef0-da06-41a9-ab19-f2f08b14d14f"
  description: "Basic supply temperature monitoring."
  is_abstract: true
  uses:
  - supply_air_temperature_sensor
  implements:
  - MONITORING
  opt_uses:
  - high_supply_air_temperature_alarm
  - low_supply_air_temperature_alarm


STDSPC:
  guid: "8d61249d-297a-471d-aa62-dda04e1fe8c7"
  description: "Supply temperature control dual setpoint."
  is_abstract: true
  opt_uses:
  - cooling_request_count
  - heating_request_count
  - high_supply_air_temperature_alarm
  - low_supply_air_temperature_alarm
  uses:
  - supply_air_cooling_temperature_setpoint
  - supply_air_heating_temperature_setpoint
  - supply_air_temperature_sensor
  implements:
  - OPERATIONAL


DSPRTC:
  guid: "4dcf4685-9635-473c-aa83-53661d2b55be"
  description: "Dual setpoint return air temp control."
  is_abstract: true
  opt_uses:
  - discharge_air_temperature_sensor
  - return_air_relative_humidity_sensor
  - failed_discharge_air_temperature_alarm
  - high_return_air_relative_humidity_alarm
  - high_return_air_temperature_alarm
  - low_return_air_relative_humidity_alarm
  - low_return_air_temperature_alarm
  uses:
  - return_air_cooling_temperature_setpoint
  - return_air_heating_temperature_setpoint
  - return_air_temperature_sensor
  implements:
  - OPERATIONAL


ZHC:
  guid: "88754caa-5420-4224-92a2-a57bbcd865a6"
  description: "Zone relative humidity control."
  is_abstract: true
  uses:
  - zone_air_relative_humidity_sensor
  - zone_air_relative_humidity_setpoint
  implements:
  - OPERATIONAL


RHC:
  guid: "8c138f85-254c-4b40-8e5c-d1183e7985c0"
  description: "Return air relative humidity control."
  is_abstract: true
  opt_uses:
  - humidifier_run_time_accumulator
  - failed_humidifier_alarm
  - high_return_air_relative_humidity_alarm
  - low_return_air_relative_humidity_alarm
  uses:
  - return_air_relative_humidity_sensor
  - return_air_relative_humidity_setpoint
  implements:
  - OPERATIONAL


RHDHC:
  guid: "d2149dc2-ce5c-4589-b7b1-4ceac68cff2c"
  description: "Return humidification/dehumidification control."
  is_abstract: true
  opt_uses:
  - economizer_mode
  - humidification_percentage_command
  - failed_humidifier_alarm
  - high_return_air_relative_humidity_alarm
  - low_return_air_relative_humidity_alarm
  uses:
  - dehumidification_run_command
  - humidification_run_command
  - return_air_relative_humidity_sensor
  - return_air_relative_humidity_setpoint
  implements:
  - CONTROL


ZHDHC:
  guid: "0d8a499a-4934-4860-9d35-277381890e2d"
  description: "Zone humidification/dehumidification control."
  is_abstract: true
  opt_uses:
  - humidification_percentage_command
  - failed_humidifier_alarm
  uses:
  - dehumidification_run_command
  - humidification_run_command
  - zone_air_relative_humidity_sensor
  - zone_air_relative_humidity_setpoint
  implements:
  - CONTROL


RHHC:
  guid: "38ca10af-2a94-4765-be1b-34e9c92ac662"
  description: "Zone humidification control."
  is_abstract: true
  opt_uses:
  - humidification_percentage_command
  - failed_humidifier_alarm
  - high_return_air_relative_humidity_alarm
  - low_return_air_relative_humidity_alarm
  uses:
  - humidification_run_command
  - return_air_relative_humidity_sensor
  - return_air_relative_humidity_setpoint


SHC:
  guid: "c27f33dc-19bc-47f4-937a-eab3293b920f"
  description: "Supply air relative humidity control."
  is_abstract: true
  opt_uses:
  - humidification_percentage_command
  - failed_humidifier_alarm
  uses:
  - dehumidification_run_command
  - humidification_run_command
  - supply_air_dehumidification_relative_humidity_setpoint
  - supply_air_humidification_relative_humidity_setpoint
  - supply_air_relative_humidity_sensor
  implements:
  - OPERATIONAL


SHM:
  guid: "9b5089f5-e0a1-420d-bad9-682ac34d2516"
  description: "Supply air relative humidity monitoring."
  is_abstract: true
  uses:
  - supply_air_relative_humidity_sensor
  implements:
  - MONITORING


REFC:
  guid: "e043f5e2-fcc4-44b1-818f-0f4e7584adf5"
  description: "Refrigerant leak control."
  is_abstract: true
  uses:
  - zone_air_refrigerant_concentration_sensor
  - zone_air_refrigerant_concentration_setpoint
  implements:
  - OPERATIONAL


CREFM:
  guid: "49e6ea15-b389-4741-9a7a-e85c851442e1"
  description: "Cold Room Refrigerator monitoring."
  is_abstract: true
  opt_uses:
  - compressor_run_status
  - run_status
  - run_time_accumulator
  - compressor_lost_power_alarm
  - failed_alarm
  - failed_compressor_alarm
  - failed_zone_air_temperature_alarm
  - frost_alarm
  - high_zone_air_temperature_alarm
  - local_override_alarm
  - low_zone_air_temperature_alarm
  - overload_compressor_alarm
  uses:
  - defrost_temperature_sensor
  - zone_air_temperature_sensor


EPC:
  guid: "3d28895c-d30d-4316-bfb6-1dd70b8ad698"
  description: "Exhaust pressure control."
  is_abstract: true
  uses:
  - exhaust_air_static_pressure_sensor
  - exhaust_air_static_pressure_setpoint
  opt_uses:
  - exhaust_air_flowrate_sensor
  implements:
  - OPERATIONAL


CO2M:
  guid: "c73f80ff-e57e-4fe4-8bd6-26e4581b7269"
  description: "Basic carbon dioxide monitoring."
  is_abstract: true
  uses:
  - zone_air_co2_concentration_sensor
  implements:
  - MONITORING
  opt_uses:
  - high_zone_air_co2_concentration_alarm


VOCM:
  guid: "d1d343aa-9b3a-41aa-99fe-850c2ba355a8"
  description: "Volatile organic compound monitoring."
  is_abstract: true
  uses:
  - zone_air_voc_concentration_sensor
  implements:
  - MONITORING


VOCC:
  guid: "6fec3446-7de8-433e-b644-b760190400df"
  description: "Volatile organic compound control."
  is_abstract: true
  uses:
  - zone_air_voc_concentration_sensor
  - zone_air_voc_concentration_setpoint
  implements:
  - OPERATIONAL


RAVOCC:
  guid: "abaa943a-7d39-42cf-a950-4451cd928316"
  description: "Volatile organic compound control for return air from zone."
  is_abstract: true
  uses:
  - return_air_voc_concentration_sensor
  - return_air_voc_concentration_setpoint
  implements:
  - OPERATIONAL


VOCPC:
  guid: "37c7c6e1-7b21-4f76-b8fc-dad5b1380227"
  description: "Volatile organic compound percentage control."
  is_abstract: true
  uses:
  - zone_air_voc_percentage_sensor
  - zone_air_voc_percentage_setpoint
  implements:
  - OPERATIONAL


BFSS:
  guid: "500147cd-91f7-4b7d-837c-bf6e915196a3"
  description: "Booster fan start-stop and feedback."
  is_abstract: true
  uses:
  - boost_fan_run_command
  - boost_fan_run_status
  implements:
  - OPERATIONAL


DFHLC:
  guid: "4e6e6b09-8b8d-4ba6-bda5-69c581c5ab5f"
  description: "Discharge fan three-speed (high/low/off) speed control."
  is_abstract: true
  opt_uses:
  - discharge_fan_run_command
  - discharge_fan_run_status
  - failed_discharge_fan_alarm
  uses:
  - high_discharge_fan_speed_command
  - low_discharge_fan_speed_command
  implements:
  - OPERATIONAL
  - REMAP_REQUIRED


DFHMLC:
  guid: "95365c14-2db6-4e80-ae49-38a2b3d2349f"
  description: "Discharge fan three-speed (high/medium/low/off) speed control."
  is_abstract: true
  opt_uses:
  - discharge_fan_run_command
  - discharge_fan_run_status
  - failed_discharge_fan_alarm
  uses:
  - high_discharge_fan_speed_command
  - low_discharge_fan_speed_command
  - medium_discharge_fan_speed_command
  implements:
  - OPERATIONAL
  - REMAP_REQUIRED


ESPC:
  guid: "035692f0-48bd-47df-9c7d-53ce80e5e297"
  description: "Exhaust air static pressure control."
  is_abstract: true
  opt_uses:
  - exhaust_fan_speed_percentage_sensor
  - failed_exhaust_fan_alarm
  uses:
  - exhaust_air_damper_percentage_command
  - exhaust_air_static_pressure_sensor
  - exhaust_air_static_pressure_setpoint
  - exhaust_fan_run_command
  - exhaust_fan_run_status
  - exhaust_fan_speed_percentage_command
  implements:
  - OPERATIONAL


SSPM:
  guid: "48f0296b-4fa2-4af8-8edf-3bc7c9ad169b"
  description: "Supply static pressure monitoring."
  is_abstract: true
  uses:
  - supply_air_static_pressure_sensor
  implements:
  - MONITORING
  opt_uses:
  - high_supply_air_static_pressure_alarm
  - low_supply_air_static_pressure_alarm


ZSPC:
  guid: "e7494570-617c-4599-a57e-8e09128e0a07"
  description: "Zone static pressure control."
  is_abstract: true
  opt_uses:
  - exhaust_air_damper_percentage_command
  - high_zone_air_static_pressure_alarm
  - low_zone_air_static_pressure_alarm
  uses:
  - zone_air_static_pressure_sensor
  - zone_air_static_pressure_setpoint
  implements:
  - OPERATIONAL


ZSPM:
  guid: "3c3d1d68-4f41-486e-b38c-ff6309f16f2f"
  description: "Zone static pressure monitoring."
  is_abstract: true
  uses:
  - zone_air_static_pressure_sensor
  implements:
  - MONITORING
  opt_uses:
  - high_zone_air_static_pressure_alarm
  - low_zone_air_static_pressure_alarm


RSPC:
  guid: "5b27a493-430f-4a61-8604-0a672ce3fd55"
  description: "Return air static pressure control."
  is_abstract: true
  uses:
  - return_air_static_pressure_sensor
  - return_air_static_pressure_setpoint
  implements:
  - OPERATIONAL


PWDPC:
  guid: "16200082-13a1-4eea-9868-1b2117bb3871"
  description: "Process water differential pressure control."
  is_abstract: true
  uses:
  - process_water_differential_pressure_sensor
  - process_water_differential_pressure_setpoint
  implements:
  - OPERATIONAL


PWDT:
  guid: "018769f9-995c-4ad7-95fa-eaf02b4c66ee"
  description: "Primary-side water delta-T monitoring."
  is_abstract: true
  uses:
  - primary_return_water_temperature_sensor
  - primary_supply_water_temperature_sensor


CHPM:
  guid: "83b25b74-a334-4297-89b3-30ce005e12fe"
  description: "Chiller pressure monitoring."
  is_abstract: true
  uses:
  - condenser_pressure_sensor
  - differential_pressure_sensor # consider removing or renaming, may not be descriptive enough for WCC
  - evaporator_pressure_sensor
  implements:
  - MONITORING
  opt_uses:
  - high_differential_pressure_alarm
  - low_differential_pressure_alarm


ESFM:
  guid: "71fbb830-8e92-4a1f-8dff-c3ef78825aad"
  description: " An Electrostatic filter used to maintain air quality its run status and alarm monitoring"
  is_abstract: true
  uses:
  - electrostatic_filter_run_status
  opt_uses:
  - electrostatic_filter_alarm
  implements:
  - MONITORING


FDPM:
  guid: "dc6d8a45-8ce6-4ac1-b5b5-cf9fd5727034"
  description: "Filter pressure monitoring."
  is_abstract: true
  uses:
  - filter_differential_pressure_sensor
  implements:
  - MONITORING


FDPSM:
  guid: "9cbbf1cf-51ae-44fd-a5ec-ef9ee7a3fcdf"
  description: "Filter pressure status monitoring."
  is_abstract: true
  uses:
  - filter_differential_pressure_status
  opt_uses:
  - filter_alarm
  implements:
  - MONITORING

# Chilled water valve control

CHWDC:
  guid: "f312b9f0-a690-4d32-97ad-7f59aac34bab"
  description: "Chilled water valve monitoring on discharge side."
  is_abstract: true
  opt_uses:
  - chilled_water_flowrate_sensor
  - chilled_water_valve_percentage_sensor
  - cooling_thermal_power_capacity
  - leaving_cooling_coil_temperature_sensor
  - failed_discharge_air_temperature_alarm
  uses:
  - chilled_water_valve_percentage_command
  - discharge_air_temperature_sensor
  - discharge_air_temperature_setpoint
  implements:
  - CONTROL


CHWSC:
  guid: "63d00128-355e-4e2f-8cdf-b2d940c4168d"
  description: "Chilled water valve monitoring on supply side."
  is_abstract: true
  opt_uses:
  - chilled_supply_water_temperature_sensor
  - chilled_water_valve_percentage_sensor
  - cooling_request_count
  - cooling_thermal_power_capacity
  - leaving_cooling_coil_temperature_sensor
  - supply_air_relative_humidity_sensor
  - high_supply_air_temperature_alarm
  - low_supply_air_temperature_alarm
  uses:
  - chilled_water_valve_percentage_command
  - supply_air_temperature_sensor
  - supply_air_temperature_setpoint
  implements:
  - CONTROL


CHWSDC:
  guid: "291c8966-a4c3-4329-9d9a-89226e3bb571"
  description: "Chilled water valve monitoring on supply side."
  is_abstract: true
  opt_uses:
  - chilled_water_valve_percentage_sensor
  - cooling_thermal_power_capacity
  - leaving_cooling_coil_temperature_sensor
  - high_supply_air_temperature_alarm
  - low_supply_air_temperature_alarm
  uses:
  - chilled_water_valve_percentage_command
  - supply_air_cooling_temperature_setpoint
  - supply_air_heating_temperature_setpoint
  - supply_air_temperature_sensor
  implements:
  - CONTROL


CHW2XSC:
  guid: "fb42698e-029d-410b-b179-92a25de28ccc"
  description: "Two chilled water valves."
  is_abstract: true
  opt_uses:
  - chilled_supply_water_temperature_sensor
  - chilled_water_valve_percentage_sensor
  - cooling_request_count
  - cooling_thermal_power_capacity
  - leaving_cooling_coil_temperature_sensor
  - high_supply_air_temperature_alarm
  - low_supply_air_temperature_alarm
  uses:
  - chilled_water_valve_percentage_command_1
  - chilled_water_valve_percentage_command_2
  - supply_air_temperature_sensor
  - supply_air_temperature_setpoint
  implements:
  - CONTROL


CHWRC:
  guid: "f9bc8b36-ea88-4318-ab5c-703945fcb465"
  description: "Chilled water valve monitoring on return side."
  is_abstract: true
  opt_uses:
  - chilled_water_flowrate_sensor
  - chilled_water_valve_percentage_sensor
  - cooling_thermal_power_capacity
  - discharge_air_temperature_sensor
  - leaving_cooling_coil_temperature_sensor
  - return_air_relative_humidity_sensor
  - failed_discharge_air_temperature_alarm
  - high_return_air_relative_humidity_alarm
  - high_return_air_temperature_alarm
  - low_return_air_relative_humidity_alarm
  - low_return_air_temperature_alarm
  uses:
  - chilled_water_valve_percentage_command
  - return_air_temperature_sensor
  - return_air_temperature_setpoint
  implements:
  - CONTROL


CHWZC:
  guid: "191ee434-574f-4846-a8eb-7415c277804f"
  description: "Chilled water valve monitoring on zone side (DSP, CSP)."
  is_abstract: true
  opt_uses:
  - chilled_supply_water_isolation_valve_command
  - chilled_supply_water_isolation_valve_status
  - chilled_supply_water_temperature_sensor
  - chilled_water_valve_percentage_sensor
  - cooling_thermal_power_capacity
  - discharge_air_temperature_sensor
  - leaving_cooling_coil_temperature_sensor
  - failed_discharge_air_temperature_alarm
  - failed_zone_air_temperature_alarm
  - high_zone_air_temperature_alarm
  - low_zone_air_temperature_alarm
  uses:
  - chilled_water_valve_percentage_command
  - zone_air_cooling_temperature_setpoint
  - zone_air_temperature_sensor
  implements:
  - CONTROL


CHWZTC:
  guid: "5e9244aa-c51e-42bd-a5ed-f3b12a9cf46e"
  description: "Chilled water valve monitoring on zone side (ZTC)."
  is_abstract: true
  opt_uses:
  - chilled_water_flowrate_sensor
  - chilled_water_valve_percentage_sensor
  - cooling_thermal_power_capacity
  - discharge_air_temperature_sensor
  - leaving_cooling_coil_temperature_sensor
  - failed_discharge_air_temperature_alarm
  - failed_zone_air_temperature_alarm
  - high_zone_air_temperature_alarm
  - low_zone_air_temperature_alarm
  uses:
  - chilled_water_valve_percentage_command
  - zone_air_temperature_sensor
  - zone_air_temperature_setpoint
  implements:
  - CONTROL


CHWPVM:
  guid: "751c1130-6108-49c8-9c55-8bfabb762fa8"
  description: "Chilled water pressure valve command and position monitoring (without regard to what controls it)."
  is_abstract: true
  opt_uses:
  - chilled_water_flowrate_sensor
  uses:
  - chilled_water_valve_percentage_sensor
  implements:
  - OPERATIONAL


CHWZTC2X:
  guid: "d4e628ff-e44c-43fd-b48e-bb53d0aaeb00"
  description: "Chilled water valve control on zone side (ZTC) for two separate zones. Chilled water valve controls to the worst zone."
  is_abstract: true
  opt_uses:
  - chilled_water_flowrate_sensor
  - chilled_water_valve_percentage_sensor
  - cooling_thermal_power_capacity
  - discharge_air_temperature_sensor_1
  - discharge_air_temperature_sensor_2
  - leaving_cooling_coil_temperature_sensor
  uses:
  - chilled_water_valve_percentage_command
  - zone_air_temperature_sensor_1
  - zone_air_temperature_sensor_2
  - zone_air_temperature_setpoint_1
  - zone_air_temperature_setpoint_2
  implements:
  - CONTROL

# DX Control

DXZTC:
  guid: "59bf744f-26b7-4b40-865b-5a8c1bd213f4"
  description: "Compressor run control on zone side (ZTC)."
  is_abstract: true
  opt_uses:
  - compressor_run_time_accumulator
  - compressor_speed_percentage_command
  - cooling_percentage_command
  - cooling_thermal_power_capacity
  - discharge_air_temperature_sensor
  - leaving_cooling_coil_temperature_sensor
  - compressor_lost_power_alarm
  - failed_compressor_alarm
  - failed_discharge_air_temperature_alarm
  - failed_zone_air_temperature_alarm
  - high_zone_air_temperature_alarm
  - low_zone_air_temperature_alarm
  - overload_compressor_alarm
  uses:
  - compressor_run_command
  - compressor_run_status
  - zone_air_temperature_sensor
  - zone_air_temperature_setpoint
  implements:
  - CONTROL


DX2ZTC:
  guid: "9f49badc-8a3f-4374-abcb-80ac70291893"
  description: "Compressor run control on zone side (ZTC)."
  is_abstract: true
  opt_uses:
  - compressor_run_time_accumulator_1
  - compressor_run_time_accumulator_2
  - compressor_speed_percentage_command
  - cooling_percentage_command
  - cooling_thermal_power_capacity
  - discharge_air_temperature_sensor
  - leaving_cooling_coil_temperature_sensor
  - failed_discharge_air_temperature_alarm
  - failed_zone_air_temperature_alarm
  - high_zone_air_temperature_alarm
  - low_zone_air_temperature_alarm
  uses:
  - compressor_run_command_1
  - compressor_run_command_2
  - compressor_run_status_1
  - compressor_run_status_2
  - zone_air_temperature_sensor
  - zone_air_temperature_setpoint
  implements:
  - CONTROL


DXZC:
  guid: "a4e45116-d36c-45e7-8f45-4d0cf279e6ea"
  description: "Compressor run control on zone side (DSP, CSP)."
  is_abstract: true
  opt_uses:
  - compressor_speed_percentage_command
  - cooling_percentage_command
  - cooling_thermal_power_capacity
  - discharge_air_temperature_sensor
  - leaving_cooling_coil_temperature_sensor
  - compressor_lost_power_alarm
  - failed_compressor_alarm
  - failed_discharge_air_temperature_alarm
  - failed_zone_air_temperature_alarm
  - high_zone_air_temperature_alarm
  - low_zone_air_temperature_alarm
  - overload_compressor_alarm
  uses:
  - compressor_run_command
  - compressor_run_status
  - zone_air_cooling_temperature_setpoint
  - zone_air_temperature_sensor
  implements:
  - CONTROL


DXDSPRTC:
  guid: "27091121-2856-4912-91f0-c3fb7b0db097"
  description: "Compressor run control with dual return temp control."
  is_abstract: true
  opt_uses:
  - compressor_speed_percentage_command
  - cooling_percentage_command
  - cooling_thermal_power_capacity
  - discharge_air_temperature_sensor
  - leaving_cooling_coil_temperature_sensor
  - compressor_lost_power_alarm
  - failed_compressor_alarm
  - failed_discharge_air_temperature_alarm
  - high_return_air_temperature_alarm
  - low_return_air_temperature_alarm
  - overload_compressor_alarm
  uses:
  - compressor_run_command
  - compressor_run_status
  - return_air_cooling_temperature_setpoint
  - return_air_heating_temperature_setpoint
  - return_air_temperature_sensor
  implements:
  - CONTROL


DX2ZC:
  guid: "5af2620a-fafd-4c5e-a1ab-338b9a340377"
  description: "Two compressor run control on zone side (DSP, CSP)."
  is_abstract: true
  opt_uses:
  - compressor_speed_percentage_command
  - cooling_percentage_command
  - cooling_thermal_power_capacity
  - discharge_air_temperature_sensor
  - leaving_cooling_coil_temperature_sensor
  - failed_discharge_air_temperature_alarm
  - failed_zone_air_temperature_alarm
  - high_zone_air_temperature_alarm
  - low_zone_air_temperature_alarm
  uses:
  - compressor_run_command_1
  - compressor_run_command_2
  - compressor_run_status_1
  - compressor_run_status_2
  - zone_air_cooling_temperature_setpoint
  - zone_air_temperature_sensor
  implements:
  - CONTROL


DX3ZC:
  guid: "f2c6ea3f-6ac8-41b9-83e7-9050429de6de"
  description: "Three compressor run control on zone side."
  is_abstract: true
  opt_uses:
  - compressor_speed_percentage_command
  - cooling_percentage_command
  - cooling_thermal_power_capacity
  - discharge_air_temperature_sensor
  - leaving_cooling_coil_temperature_sensor
  - failed_discharge_air_temperature_alarm
  - failed_zone_air_temperature_alarm
  - high_zone_air_temperature_alarm
  - low_zone_air_temperature_alarm
  uses:
  - compressor_run_command_1
  - compressor_run_command_2
  - compressor_run_command_3
  - compressor_run_status_1
  - compressor_run_status_2
  - compressor_run_status_3
  - zone_air_cooling_temperature_setpoint
  - zone_air_temperature_sensor
  implements:
  - CONTROL


DX4ZC:
  guid: "0153c2a6-73cc-47f2-aa8d-4b0a5e4c5c57"
  description: "Four compressor run control on zone side."
  is_abstract: true
  opt_uses:
  - compressor_speed_percentage_command
  - cooling_percentage_command
  - cooling_thermal_power_capacity
  - discharge_air_temperature_sensor
  - leaving_cooling_coil_temperature_sensor
  - failed_discharge_air_temperature_alarm
  - failed_zone_air_temperature_alarm
  - high_zone_air_temperature_alarm
  - low_zone_air_temperature_alarm
  uses:
  - compressor_run_command_1
  - compressor_run_command_2
  - compressor_run_command_3
  - compressor_run_command_4
  - compressor_run_status_1
  - compressor_run_status_2
  - compressor_run_status_3
  - compressor_run_status_4
  - zone_air_cooling_temperature_setpoint
  - zone_air_temperature_sensor
  implements:
  - CONTROL


DX2ZC2X:
  guid: "5170a167-2521-48b8-9728-66f96ecd1af3"
  description: "Two compressor run control on zone side (DSP, CSP) with two zone temp sensors."
  is_abstract: true
  opt_uses:
  - compressor_speed_percentage_command
  - cooling_percentage_command
  - cooling_thermal_power_capacity
  - discharge_air_temperature_sensor
  - leaving_cooling_coil_temperature_sensor
  - failed_discharge_air_temperature_alarm
  uses:
  - compressor_run_command_1
  - compressor_run_command_2
  - compressor_run_status_1
  - compressor_run_status_2
  - zone_air_cooling_temperature_setpoint
  - zone_air_temperature_sensor_1
  - zone_air_temperature_sensor_2
  implements:
  - CONTROL


DXSC:
  guid: "eb52924b-0813-41ac-aca7-471017f7a5f9"
  description: "Compressor run control on supply air side (STC)."
  is_abstract: true
  opt_uses:
  - compressor_speed_percentage_command
  - cooling_percentage_command #Serves as a duty cycle for single-stage DX sections.
  - cooling_request_count
  - cooling_thermal_power_capacity
  - leaving_cooling_coil_temperature_sensor
  - compressor_lost_power_alarm
  - failed_compressor_alarm
  - high_supply_air_temperature_alarm
  - low_supply_air_temperature_alarm
  - overload_compressor_alarm
  uses:
  - compressor_run_command
  - compressor_run_status
  - supply_air_temperature_sensor
  - supply_air_temperature_setpoint
  implements:
  - CONTROL


DX2SC:
  guid: "a58cf1c3-9a2f-4d92-a7ca-54538c642031"
  description: "Two compressor run control on supply air side."
  is_abstract: true
  opt_uses:
  - compressor_speed_percentage_command
  - cooling_percentage_command
  - cooling_request_count
  - cooling_thermal_power_capacity
  - leaving_cooling_coil_temperature_sensor
  - high_supply_air_temperature_alarm
  - low_supply_air_temperature_alarm
  uses:
  - compressor_run_command_1
  - compressor_run_command_2
  - compressor_run_status_1
  - compressor_run_status_2
  - supply_air_temperature_sensor
  - supply_air_temperature_setpoint
  implements:
  - CONTROL


DX3SC:
  guid: "da5a00a2-6ea1-4838-9bf7-21d695cd21b4"
  description: "Three compressor run control on supply air side."
  is_abstract: true
  opt_uses:
  - compressor_speed_percentage_command
  - cooling_percentage_command
  - cooling_request_count
  - cooling_thermal_power_capacity
  - leaving_cooling_coil_temperature_sensor
  - high_supply_air_temperature_alarm
  - low_supply_air_temperature_alarm
  uses:
  - compressor_run_command_1
  - compressor_run_command_2
  - compressor_run_command_3
  - compressor_run_status_1
  - compressor_run_status_2
  - compressor_run_status_3
  - supply_air_temperature_sensor
  - supply_air_temperature_setpoint
  implements:
  - CONTROL


DX4SC:
  guid: "0d19ab0e-9df1-4dbd-85d9-e1ac214f0882"
  description: "Four compressor run control on supply air side."
  is_abstract: true
  opt_uses:
  - compressor_speed_percentage_command
  - cooling_percentage_command
  - cooling_request_count
  - cooling_thermal_power_capacity
  - leaving_cooling_coil_temperature_sensor
  - high_supply_air_temperature_alarm
  - low_supply_air_temperature_alarm
  uses:
  - compressor_run_command_1
  - compressor_run_command_2
  - compressor_run_command_3
  - compressor_run_command_4
  - compressor_run_status_1
  - compressor_run_status_2
  - compressor_run_status_3
  - compressor_run_status_4
  - supply_air_temperature_sensor
  - supply_air_temperature_setpoint
  implements:
  - CONTROL


DX2SDC:
  guid: "4eca020e-b08e-4da5-9dd0-0c9cf8407c4b"
  description: "Two compressor run control on supply air side (dual temp setpoint)."
  is_abstract: true
  opt_uses:
  - compressor_speed_percentage_command
  - cooling_percentage_command
  - cooling_thermal_power_capacity
  - leaving_cooling_coil_temperature_sensor
  - high_supply_air_temperature_alarm
  - low_supply_air_temperature_alarm
  uses:
  - compressor_run_command_1
  - compressor_run_command_2
  - compressor_run_status_1
  - compressor_run_status_2
  - supply_air_cooling_temperature_setpoint
  - supply_air_heating_temperature_setpoint
  - supply_air_temperature_sensor
  implements:
  - CONTROL


DX4SWC:
  guid: "beb1f5d7-7ccf-4bb6-8f4e-494d3624589d"
  description: "Four compressor run control on supply water side."
  is_abstract: true
  opt_uses:
  - compressor_speed_percentage_command
  - compressor_speed_percentage_sensor
  - cooling_percentage_command
  - cooling_thermal_power_capacity
  - high_supply_water_temperature_alarm
  - low_supply_water_temperature_alarm
  uses:
  - compressor_run_command_1
  - compressor_run_command_2
  - compressor_run_command_3
  - compressor_run_command_4
  - compressor_run_status_1
  - compressor_run_status_2
  - compressor_run_status_3
  - compressor_run_status_4
  - supply_water_temperature_sensor
  - supply_water_temperature_setpoint
  implements:
  - CONTROL


DX2SWC:
  guid: "2b9f2e5b-20f2-45bc-b2f8-68818b02b3ac"
  description: "Two compressor run control on supply water side."
  is_abstract: true
  opt_uses:
  - compressor_speed_percentage_command
  - compressor_speed_percentage_sensor
  - compressor_speed_frequency_sensor
  - cooling_percentage_command
  - cooling_thermal_power_capacity
  - high_supply_water_temperature_alarm
  - low_supply_water_temperature_alarm
  uses:
  - compressor_run_command_1
  - compressor_run_command_2
  - compressor_run_status_1
  - compressor_run_status_2
  - supply_water_temperature_sensor
  - supply_water_temperature_setpoint
  implements:
  - CONTROL


DXSWC:
  guid: "bf02fdd1-5c65-4f62-b552-b629fdace9fb"
  description: "Compressor run control on supply water side."
  is_abstract: true
  opt_uses:
  - compressor_speed_percentage_command
  - compressor_speed_percentage_sensor
  - cooling_percentage_command
  - cooling_thermal_power_capacity
  - compressor_lost_power_alarm
  - failed_compressor_alarm
  - high_supply_water_temperature_alarm
  - low_supply_water_temperature_alarm
  - overload_compressor_alarm
  uses:
  - compressor_run_command
  - compressor_run_status
  - supply_water_temperature_sensor
  - supply_water_temperature_setpoint
  implements:
  - CONTROL


DX5SC:
  guid: "225b9056-c352-4aa7-9613-c97675e97fcd"
  description: "Five compressor run control on supply side."
  is_abstract: true
  opt_uses:
  - compressor_speed_percentage_command
  - cooling_percentage_command
  - cooling_request_count
  - cooling_thermal_power_capacity
  - leaving_cooling_coil_temperature_sensor
  - high_supply_air_temperature_alarm
  - low_supply_air_temperature_alarm
  uses:
  - compressor_run_command_1
  - compressor_run_command_2
  - compressor_run_command_3
  - compressor_run_command_4
  - compressor_run_command_5
  - compressor_run_status_1
  - compressor_run_status_2
  - compressor_run_status_3
  - compressor_run_status_4
  - compressor_run_status_5
  - supply_air_temperature_sensor
  - supply_air_temperature_setpoint
  implements:
  - CONTROL


DXRC:
  guid: "58a6126f-413f-4f11-b88d-a44d8395a10d"
  description: "Compressor run control on return air side (RC)."
  is_abstract: true
  opt_uses:
  - compressor_run_time_accumulator
  - compressor_speed_percentage_command
  - cooling_percentage_command
  - cooling_thermal_power_capacity
  - discharge_air_temperature_sensor
  - leaving_cooling_coil_temperature_sensor
  - compressor_lost_power_alarm
  - failed_compressor_alarm
  - failed_discharge_air_temperature_alarm
  - high_return_air_temperature_alarm
  - low_return_air_temperature_alarm
  - overload_compressor_alarm
  uses:
  - compressor_run_command
  - compressor_run_status
  - return_air_temperature_sensor
  - return_air_temperature_setpoint
  implements:
  - CONTROL


DXDC:
  guid: "db862405-dadc-4c5b-8fcd-520cb40439ec"
  description: "Compressor run control on discharge air side (DTC)."
  is_abstract: true
  opt_uses:
  - compressor_run_time_accumulator
  - compressor_speed_percentage_command
  - cooling_percentage_command
  - cooling_thermal_power_capacity
  - leaving_cooling_coil_temperature_sensor
  - compressor_lost_power_alarm
  - failed_compressor_alarm
  - failed_discharge_air_temperature_alarm
  - overload_compressor_alarm
  uses:
  - compressor_run_command
  - compressor_run_status
  - discharge_air_temperature_sensor
  - discharge_air_temperature_setpoint
  implements:
  - CONTROL


DX2DC:
  guid: "1e397d80-ffc8-4b31-97fb-db086b95400d"
  description: "Two compressor run control on discharge side (DTC)."
  is_abstract: true
  opt_uses:
  - compressor_run_time_accumulator_1
  - compressor_run_time_accumulator_2
  - compressor_speed_percentage_command
  - cooling_percentage_command
  - cooling_thermal_power_capacity
  - leaving_cooling_coil_temperature_sensor
  - failed_discharge_air_temperature_alarm
  uses:
  - compressor_run_command_1
  - compressor_run_command_2
  - compressor_run_status_1
  - compressor_run_status_2
  - discharge_air_temperature_sensor
  - discharge_air_temperature_setpoint
  implements:
  - CONTROL


DX3DC:
  guid: "5958d6ee-4e00-4dbe-a9e7-9faf649ebd54"
  description: "Three compressor run control on discharge side (DTC)."
  is_abstract: true
  opt_uses:
  - compressor_speed_percentage_command
  - cooling_percentage_command
  - cooling_thermal_power_capacity
  - leaving_cooling_coil_temperature_sensor
  - failed_discharge_air_temperature_alarm
  uses:
  - compressor_run_command_1
  - compressor_run_command_2
  - compressor_run_command_3
  - compressor_run_status_1
  - compressor_run_status_2
  - compressor_run_status_3
  - discharge_air_temperature_sensor
  - discharge_air_temperature_setpoint
  implements:
  - CONTROL


HPSC:
  guid: "3b23d237-5e53-48f7-a6b7-2279e6c57384"
  description: "Supply side heat pump control."
  is_abstract: true
  opt_uses:
  - compressor_speed_percentage_command
  - cooling_request_count
  - cooling_thermal_power_capacity
  - heating_request_count
  - heating_thermal_power_capacity
  - compressor_lost_power_alarm
  - failed_compressor_alarm
  - high_supply_air_temperature_alarm
  - low_supply_air_temperature_alarm
  - overload_compressor_alarm
  uses:
  - compressor_run_command
  - compressor_run_status
  - reversing_valve_command
  - supply_air_temperature_sensor
  - supply_air_temperature_setpoint
  implements:
  - CONTROL


HP2SC:
  guid: "69544987-6f30-47e2-80be-84cf8a3aecd2"
  description: "Supply side heat pump control."
  is_abstract: true
  opt_uses:
  - compressor_speed_percentage_command
  - cooling_request_count
  - cooling_thermal_power_capacity
  - heating_request_count
  - heating_thermal_power_capacity
  - high_supply_air_temperature_alarm
  - low_supply_air_temperature_alarm
  uses:
  - compressor_run_command_1
  - compressor_run_command_2
  - compressor_run_status_1
  - compressor_run_status_2
  - reversing_valve_command
  - supply_air_temperature_sensor
  - supply_air_temperature_setpoint
  implements:
  - CONTROL


HPDC:
  guid: "bf9ceadd-45a6-41f3-859c-f67e82348130"
  description: "Discharge side heat pump control."
  is_abstract: true
  opt_uses:
  - compressor_speed_percentage_command
  - cooling_thermal_power_capacity
  - heating_thermal_power_capacity
  - compressor_lost_power_alarm
  - failed_compressor_alarm
  - failed_discharge_air_temperature_alarm
  - overload_compressor_alarm
  uses:
  - compressor_run_command
  - compressor_run_status
  - discharge_air_temperature_sensor
  - discharge_air_temperature_setpoint
  - reversing_valve_command
  implements:
  - CONTROL


HPZTC:
  guid: "0506375b-4a48-4d5d-92ba-5bd1e9ef087b"
  description: "Zone temp heat pump control (ZTC)."
  is_abstract: true
  opt_uses:
  - compressor_speed_percentage_command
  - cooling_thermal_power_capacity
  - discharge_air_temperature_sensor
  - heating_thermal_power_capacity
  - compressor_lost_power_alarm
  - failed_compressor_alarm
  - failed_discharge_air_temperature_alarm
  - failed_zone_air_temperature_alarm
  - high_zone_air_temperature_alarm
  - low_zone_air_temperature_alarm
  - overload_compressor_alarm
  uses:
  - compressor_run_command
  - compressor_run_status
  - reversing_valve_command
  - zone_air_temperature_sensor
  - zone_air_temperature_setpoint
  implements:
  - CONTROL


HPZC:
  guid: "725460fe-6984-4443-9e16-baaa55076649"
  description: "Zone temp heat pump control (CSP or DSP)."
  is_abstract: true
  opt_uses:
  - compressor_speed_percentage_command
  - cooling_thermal_power_capacity
  - discharge_air_temperature_sensor
  - heating_thermal_power_capacity
  - compressor_lost_power_alarm
  - failed_compressor_alarm
  - failed_discharge_air_temperature_alarm
  - failed_zone_air_temperature_alarm
  - high_zone_air_temperature_alarm
  - low_zone_air_temperature_alarm
  - overload_compressor_alarm
  uses:
  - compressor_run_command
  - compressor_run_status
  - reversing_valve_command
  - zone_air_cooling_temperature_setpoint
  - zone_air_heating_temperature_setpoint
  - zone_air_temperature_sensor
  implements:
  - CONTROL


HP2ZC:
  guid: "d0e2eb84-4844-4c2a-a8a8-20c40ee94284"
  description: "Zone temp heat pump control with two compressors."
  is_abstract: true
  opt_uses:
  - compressor_speed_percentage_command
  - cooling_thermal_power_capacity
  - discharge_air_temperature_sensor
  - heating_thermal_power_capacity
  - failed_discharge_air_temperature_alarm
  - failed_zone_air_temperature_alarm
  - high_zone_air_temperature_alarm
  - low_zone_air_temperature_alarm
  uses:
  - compressor_run_command_1
  - compressor_run_command_2
  - compressor_run_status_1
  - compressor_run_status_2
  - reversing_valve_command
  - zone_air_cooling_temperature_setpoint
  - zone_air_heating_temperature_setpoint
  - zone_air_temperature_sensor
  implements:
  - CONTROL


HWDC:
  guid: "353bd503-92eb-4f72-8a82-ec1a91413f89"
  description: "Heating water valve monitoring on discharge air side."
  is_abstract: true
  opt_uses:
  - discharge_air_relative_humidity_sensor
  - heating_thermal_power_capacity
  - heating_water_flowrate_sensor
  - heating_water_valve_percentage_sensor
  - failed_discharge_air_temperature_alarm
  - failed_heating_water_valve_alarm
  uses:
  - discharge_air_temperature_sensor
  - discharge_air_temperature_setpoint
  - heating_water_valve_percentage_command
  implements:
  - CONTROL


HWRC:
  guid: "ad089040-996c-4000-aaac-b66c923e8376"
  description: "Heating water valve monitoring on discharge air side."
  is_abstract: true
  opt_uses:
  - discharge_air_relative_humidity_sensor
  - heating_thermal_power_capacity
  - heating_water_flowrate_sensor
  - heating_water_valve_percentage_sensor
  - high_return_air_temperature_alarm
  - low_return_air_temperature_alarm
  uses:
  - heating_water_valve_percentage_command
  - return_air_temperature_sensor
  - return_air_temperature_setpoint
  implements:
  - CONTROL


HWSC:
  guid: "c74d0eb6-c5b8-4099-9b18-f5880760df44"
  description: "Heating water valve monitoring on supply air side."
  is_abstract: true
  opt_uses:
  - heating_supply_water_temperature_sensor
  - heating_request_count
  - heating_thermal_power_capacity
  - heating_water_valve_percentage_sensor
  - leaving_heating_coil_temperature_sensor
  - high_supply_air_temperature_alarm
  - low_supply_air_temperature_alarm
  uses:
  - heating_water_valve_percentage_command
  - supply_air_temperature_sensor
  - supply_air_temperature_setpoint
  implements:
  - CONTROL


HW2SC:
  guid: "6fed45fd-aa9b-4613-baaa-ed5c44c64f12"
  description: "Two heating water valves on supply air side."
  is_abstract: true
  opt_uses:
  - heating_request_count
  - heating_thermal_power_capacity
  - leaving_heating_coil_temperature_sensor
  - high_supply_air_temperature_alarm
  - low_supply_air_temperature_alarm
  uses:
  - heating_water_valve_percentage_command_1
  - heating_water_valve_percentage_command_2
  - supply_air_temperature_sensor
  - supply_air_temperature_setpoint
  implements:
  - CONTROL


HWZC:
  guid: "c0a7f2ca-171a-4cff-b397-99f8506a8409"
  description: "Heating water valve monitoring on zone side (DSP/CSP)."
  is_abstract: true
  opt_uses:
  - discharge_air_temperature_sensor
  - heating_supply_water_isolation_valve_command
  - heating_supply_water_isolation_valve_status
  - heating_thermal_power_capacity
  - heating_water_valve_percentage_sensor
  - failed_discharge_air_temperature_alarm
  - failed_zone_air_temperature_alarm
  - high_zone_air_temperature_alarm
  - low_zone_air_temperature_alarm
  uses:
  - heating_water_valve_percentage_command
  - zone_air_heating_temperature_setpoint
  - zone_air_temperature_sensor
  implements:
  - CONTROL


HWZTC:
  guid: "fd0e4588-d368-4399-a356-78c8082b282b"
  description: "Heating water valve monitoring on zone side (ZTC)."
  is_abstract: true
  opt_uses:
  - discharge_air_temperature_sensor
  - heating_thermal_power_capacity
  - heating_water_flowrate_sensor
  - heating_water_valve_percentage_sensor
  - failed_discharge_air_temperature_alarm
  - failed_zone_air_temperature_alarm
  - high_zone_air_temperature_alarm
  - low_zone_air_temperature_alarm
  uses:
  - heating_water_valve_percentage_command
  - zone_air_temperature_sensor
  - zone_air_temperature_setpoint
  implements:
  - CONTROL


HWSWC:
  guid: "9e892876-39ed-40ac-befb-c68d96bbb81b"
  description: "Heating water valve monitoring on supply water side."
  is_abstract: true
  opt_uses:
  - heating_thermal_power_capacity
  - heating_water_valve_percentage_sensor
  - return_water_temperature_sensor
  - high_supply_water_temperature_alarm
  - low_supply_water_temperature_alarm
  uses:
  - heating_water_valve_percentage_command
  - supply_water_temperature_sensor
  - supply_water_temperature_setpoint
  implements:
  - CONTROL


PHWSC:
  guid: "0f2f9a53-6aab-4c9c-801f-bb11b021e42a"
  description: "Preheating water valve monitoring on supply air side."
  is_abstract: true
  opt_uses:
  - heating_request_count
  - leaving_air_preheating_coil_temperature_sensor
  - high_supply_air_temperature_alarm
  - low_supply_air_temperature_alarm
  uses:
  - preheating_water_valve_percentage_command
  - supply_air_temperature_sensor
  - supply_air_temperature_setpoint
  implements:
  - CONTROL


HWPVM:
  guid: "0a51d47f-2d53-4a3b-aa9a-f218394b55a7"
  description: "Heating water pressure valve command and position monitoring (without regard to what controls it)."
  is_abstract: true
  opt_uses:
  - heating_water_flowrate_sensor
  uses:
  - heating_water_valve_percentage_sensor
  implements:
  - OPERATIONAL


HTDC:
  guid: "f88f5021-03fa-4aed-a131-c81cac1e354d"
  description: "Gas or electric heater control on discharge side."
  is_abstract: true
  opt_uses:
  - heater_run_status
  - heating_percentage_command
  - heating_thermal_power_capacity
  - failed_discharge_air_temperature_alarm
  uses:
  - discharge_air_temperature_sensor
  - discharge_air_temperature_setpoint
  - heater_run_command
  implements:
  - CONTROL


HT2DC:
  guid: "6ca8cf93-24b1-4479-9cbc-d3506a496d3b"
  description: "Two gas or electric heater control on discharge control."
  is_abstract: true
  opt_uses:
  - heating_percentage_command
  - heating_thermal_power_capacity
  - leaving_heating_coil_temperature_sensor
  - failed_discharge_air_temperature_alarm
  uses:
  - discharge_air_heating_temperature_setpoint
  - discharge_air_temperature_sensor
  - heater_run_command_1
  - heater_run_command_2
  implements:
  - CONTROL


HTSC:
  guid: "bf18254f-acb9-4497-9d54-a7920879f5e5"
  description: "Gas or electric heater control on supply side."
  is_abstract: true
  opt_uses:
  - heater_run_status
  - heating_percentage_command
  - heating_request_count
  - heating_thermal_power_capacity
  - high_supply_air_temperature_alarm
  - low_supply_air_temperature_alarm
  uses:
  - heater_run_command
  - supply_air_temperature_sensor
  - supply_air_temperature_setpoint
  implements:
  - CONTROL


HTSDC:
  guid: "d394c55c-af3d-4956-a3b4-9324e4f32ae9"
  description: "Gas or electric heater control on supply side."
  is_abstract: true
  opt_uses:
  - heater_run_status
  - heating_percentage_command
  - heating_thermal_power_capacity
  - high_supply_air_temperature_alarm
  - low_supply_air_temperature_alarm
  uses:
  - heater_run_command
  - supply_air_cooling_temperature_setpoint
  - supply_air_heating_temperature_setpoint
  - supply_air_temperature_sensor
  implements:
  - CONTROL


HTRC:
  guid: "e51bab3a-ba94-4ef9-892e-3d85dfd53ee1"
  description: "Gas or electric heater control on return side (RC)."
  is_abstract: true
  opt_uses:
  - discharge_air_temperature_sensor
  - heater_run_status
  - heater_run_time_accumulator
  - heating_percentage_command
  - heating_thermal_power_capacity
  - failed_discharge_air_temperature_alarm
  - high_return_air_temperature_alarm
  - low_return_air_temperature_alarm
  uses:
  - heater_run_command
  - return_air_temperature_sensor
  - return_air_temperature_setpoint
  implements:
  - CONTROL


HTZC:
  guid: "35464e33-c1ee-4d66-a2da-aaee5d9713bf"
  description: "Gas or electric heater control on zone side (ZC)."
  is_abstract: true
  opt_uses:
  - discharge_air_temperature_sensor
  - heater_run_status
  - heating_percentage_command
  - heating_thermal_power_capacity
  - failed_discharge_air_temperature_alarm
  - failed_zone_air_temperature_alarm
  - high_zone_air_temperature_alarm
  - low_zone_air_temperature_alarm
  uses:
  - heater_run_command
  - zone_air_heating_temperature_setpoint
  - zone_air_temperature_sensor
  implements:
  - CONTROL


HT2ZC:
  guid: "bcf4b945-b158-4009-9cb9-7cc01dbbe119"
  description: "Two gas or electric heater control on zone side (HSP, DSP)."
  is_abstract: true
  opt_uses:
  - discharge_air_temperature_sensor
  - heating_percentage_command
  - heating_thermal_power_capacity
  - failed_discharge_air_temperature_alarm
  - failed_zone_air_temperature_alarm
  - high_zone_air_temperature_alarm
  - low_zone_air_temperature_alarm
  uses:
  - heater_run_command_1
  - heater_run_command_2
  - zone_air_heating_temperature_setpoint
  - zone_air_temperature_sensor
  implements:
  - CONTROL


HT2XZTC2X:
  guid: "7e2c5241-7e53-4857-ac00-2aec02430150"
  description: "Two separate heating sections going to two different zones on the device, with independent heating control."
  is_abstract: true
  opt_uses:
  - discharge_air_temperature_sensor_1
  - discharge_air_temperature_sensor_2
  - heating_percentage_command_1
  - heating_percentage_command_2
  uses:
  - heater_run_command_1
  - heater_run_command_2
  - heater_run_status_1
  - heater_run_status_2
  - zone_air_temperature_sensor_1
  - zone_air_temperature_sensor_2
  - zone_air_temperature_setpoint_1
  - zone_air_temperature_setpoint_2
  implements:
  - CONTROL


HT3ZC:
  guid: "ec69793a-e539-4b5c-bf30-b092ce59cce5"
  description: "Two gas or electric heater control on zone side (HSP, DSP)."
  is_abstract: true
  opt_uses:
  - discharge_air_temperature_sensor
  - heating_thermal_power_capacity
  - failed_discharge_air_temperature_alarm
  - failed_zone_air_temperature_alarm
  - high_zone_air_temperature_alarm
  - low_zone_air_temperature_alarm
  uses:
  - heater_run_command_1
  - heater_run_command_2
  - heater_run_command_3
  - zone_air_heating_temperature_setpoint
  - zone_air_temperature_sensor
  implements:
  - CONTROL


HTSWC:
  guid: "d38fd0c3-d7b8-48c7-9ea2-93211ff4c59e"
  description: "Two gas or electric heater control on supply water side."
  is_abstract: true
  opt_uses:
  - heating_percentage_command
  - heating_thermal_power_capacity
  - high_supply_water_temperature_alarm
  - low_supply_water_temperature_alarm
  - heater_run_status
  uses:
  - heater_run_command
  - supply_water_temperature_sensor
  - supply_water_temperature_setpoint
  implements:
  - CONTROL

HTRWC:
  guid: "4a0b5a76-9432-4572-832c-2ce41d70a587"
  description: "Gas or electric heater control on return water side."
  is_abstract: true
  opt_uses:
  - heating_percentage_command
  - heating_thermal_power_capacity
  - high_return_water_temperature_alarm
  - low_return_water_temperature_alarm
  - heater_run_status
  uses:
  - heater_run_command
  - return_water_temperature_sensor
  - return_water_temperature_setpoint
  implements:
  - CONTROL

HT2SWC:
  guid: "cc630fcd-8a18-4fbb-a34b-3eae05b8b49b"
  description: "Two gas or electric heater control on supply water side."
  is_abstract: true
  opt_uses:
  - heating_percentage_command
  - heating_thermal_power_capacity
  - high_supply_water_temperature_alarm
  - low_supply_water_temperature_alarm
  uses:
  - heater_run_command_1
  - heater_run_command_2
  - supply_water_temperature_sensor
  - supply_water_temperature_setpoint
  implements:
  - CONTROL


HT4SWC:
  guid: "e8633b6d-6096-4824-a4e0-3cf06f0e2170"
  description: "Four gas or electric heater control on supply water side."
  is_abstract: true
  opt_uses:
  - heating_percentage_command
  - heating_thermal_power_capacity
  - high_supply_water_temperature_alarm
  - low_supply_water_temperature_alarm
  uses:
  - heater_run_command_1
  - heater_run_command_2
  - heater_run_command_3
  - heater_run_command_4
  - supply_water_temperature_sensor
  - supply_water_temperature_setpoint
  implements:
  - CONTROL


HT2SC:
  guid: "5d89ecdf-caaa-4238-8796-1d95a875a81a"
  description: "Two gas or electric heater control on supply side."
  is_abstract: true
  opt_uses:
  - heating_percentage_command
  - heating_request_count
  - heating_thermal_power_capacity
  - high_supply_air_temperature_alarm
  - low_supply_air_temperature_alarm
  uses:
  - heater_run_command_1
  - heater_run_command_2
  - supply_air_temperature_sensor
  - supply_air_temperature_setpoint
  implements:
  - CONTROL


HT3SC:
  guid: "82b35b25-776f-4829-ada6-42691628d84b"
  description: "Three gas or electric heater control on supply side."
  is_abstract: true
  opt_uses:
  - heating_percentage_command
  - heating_request_count
  - heating_thermal_power_capacity
  - high_supply_air_temperature_alarm
  - low_supply_air_temperature_alarm
  uses:
  - heater_run_command_1
  - heater_run_command_2
  - heater_run_command_3
  - supply_air_temperature_sensor
  - supply_air_temperature_setpoint
  implements:
  - CONTROL


HT4SC:
  guid: "211e7507-1925-48ca-a46a-852ca4284c3f"
  description: "Four gas or electric heater control on supply side."
  is_abstract: true
  opt_uses:
  - heating_percentage_command
  - heating_request_count
  - heating_thermal_power_capacity
  - high_supply_air_temperature_alarm
  - low_supply_air_temperature_alarm
  uses:
  - heater_run_command_1
  - heater_run_command_2
  - heater_run_command_3
  - heater_run_command_4
  - supply_air_temperature_sensor
  - supply_air_temperature_setpoint
  implements:
  - CONTROL


HT2SDC:
  guid: "ac906e4b-6e44-445c-90f7-2c6968022b31"
  description: "Two gas or electric heater control on supply side (dual setpoint)."
  is_abstract: true
  opt_uses:
  - heating_percentage_command
  - heating_thermal_power_capacity
  - high_supply_air_temperature_alarm
  - low_supply_air_temperature_alarm
  uses:
  - heater_run_command_1
  - heater_run_command_2
  - supply_air_cooling_temperature_setpoint
  - supply_air_heating_temperature_setpoint
  - supply_air_temperature_sensor
  implements:
  - CONTROL


HTVSC:
  guid: "c2e9d73d-949b-4fcf-8f93-47c25ec15a5e"
  description: "Variable gas to electric control on supply air side."
  is_abstract: true
  opt_uses:
  - heating_request_count
  - heating_thermal_power_capacity
  - high_supply_air_temperature_alarm
  - low_supply_air_temperature_alarm
  uses:
  - heater_run_command
  - heater_run_status
  - heating_percentage_command
  - supply_air_temperature_sensor
  - supply_air_temperature_setpoint
  implements:
  - CONTROL


ECON:
  guid: "d4285023-3238-443e-bd85-2d91e1706b48"
  description: "Economizer mode control"
  is_abstract: true
  opt_uses:
  - low_limit_outside_air_damper_percentage_command
  - outside_air_damper_percentage_sensor
  - outside_air_flowrate_sensor
  - outside_air_flowrate_setpoint
  - outside_air_relative_humidity_sensor
  - outside_air_specificenthalpy_sensor
  - return_air_damper_percentage_command
  - supply_air_temperature_sensor
  - failed_mixed_air_temperature_alarm
  - high_return_air_temperature_alarm
  - high_supply_air_temperature_alarm
  - low_return_air_temperature_alarm
  - low_supply_air_temperature_alarm
  uses:
  - economizer_mode
  - mixed_air_temperature_sensor
  - outside_air_damper_percentage_command
  - outside_air_temperature_sensor
  - return_air_temperature_sensor
  - supply_air_temperature_setpoint
  implements:
  - CONTROL


ECOND:
  guid: "2640d584-7b8e-4523-b894-beaf4b13e4c0"
  description: "Economizer mode control - single zone"
  is_abstract: true
  opt_uses:
  - low_limit_outside_air_damper_percentage_command
  - mixed_air_temperature_sensor
  - outside_air_damper_percentage_sensor
  - outside_air_flowrate_sensor
  - outside_air_flowrate_setpoint
  - return_air_damper_percentage_command
  - return_air_temperature_sensor
  - failed_discharge_air_temperature_alarm
  - failed_mixed_air_temperature_alarm
  - high_return_air_temperature_alarm
  - low_return_air_temperature_alarm
  uses:
  - discharge_air_temperature_sensor
  - discharge_air_temperature_setpoint
  - economizer_mode
  - outside_air_damper_percentage_command
  - outside_air_temperature_sensor
  implements:
  - CONTROL


ECONM:
  guid: "729bb0f5-4323-46c6-bfce-176bd4b55869"
  description: "Economizer mode control"
  is_abstract: true
  opt_uses:
  - low_limit_outside_air_damper_percentage_command
  - outside_air_damper_percentage_sensor
  - outside_air_flowrate_sensor
  - outside_air_flowrate_setpoint
  - return_air_damper_percentage_command
  - supply_air_temperature_sensor
  - failed_mixed_air_temperature_alarm
  - high_return_air_temperature_alarm
  - high_supply_air_temperature_alarm
  - low_return_air_temperature_alarm
  - low_supply_air_temperature_alarm
  uses:
  - economizer_mode
  - mixed_air_temperature_sensor
  - mixed_air_temperature_setpoint
  - outside_air_damper_percentage_command
  - outside_air_temperature_sensor
  - return_air_temperature_sensor
  implements:
  - CONTROL


ECONM2X:
  guid: "ebde3e58-1637-466e-9737-934e07bcd807"
  description: "Economizer mode control"
  is_abstract: true
  opt_uses:
  - low_limit_outside_air_damper_percentage_command
  - outside_air_damper_percentage_sensor
  - outside_air_flowrate_sensor
  - outside_air_flowrate_setpoint
  - return_air_damper_percentage_command
  - supply_air_temperature_sensor
  - high_return_air_temperature_alarm
  - high_supply_air_temperature_alarm
  - low_return_air_temperature_alarm
  - low_supply_air_temperature_alarm
  uses:
  - economizer_mode
  - mixed_air_temperature_sensor_1
  - mixed_air_temperature_sensor_2
  - mixed_air_temperature_setpoint
  - outside_air_damper_percentage_command
  - outside_air_temperature_sensor
  - return_air_temperature_sensor
  implements:
  - CONTROL


ECONMD:
  guid: "d19e9024-ddb9-4f1a-8598-f30d52f0beb6"
  description: "Economizer mode control - single zone"
  is_abstract: true
  opt_uses:
  - discharge_air_temperature_sensor
  - low_limit_outside_air_damper_percentage_command
  - outside_air_damper_percentage_sensor
  - outside_air_flowrate_sensor
  - outside_air_flowrate_setpoint
  - return_air_damper_percentage_command
  - return_air_temperature_sensor
  - failed_discharge_air_temperature_alarm
  - failed_mixed_air_temperature_alarm
  - high_return_air_temperature_alarm
  - low_return_air_temperature_alarm
  uses:
  - economizer_mode
  - mixed_air_temperature_sensor
  - mixed_air_temperature_setpoint
  - outside_air_damper_percentage_command
  - outside_air_temperature_sensor
  implements:
  - CONTROL


ECONZ:
  guid: "a0c19e08-9bb2-4dc3-a65c-4ee050111d65"
  description: "Economizer mode control - single room"
  is_abstract: true
  opt_uses:
  - discharge_air_temperature_sensor
  - low_limit_outside_air_damper_percentage_command
  - mixed_air_temperature_sensor
  - outside_air_damper_percentage_sensor
  - outside_air_flowrate_sensor
  - outside_air_flowrate_setpoint
  - outside_air_relative_humidity_sensor
  - return_air_damper_percentage_command
  - return_air_temperature_sensor
  - failed_discharge_air_temperature_alarm
  - failed_mixed_air_temperature_alarm
  - failed_zone_air_temperature_alarm
  - high_return_air_temperature_alarm
  - high_zone_air_temperature_alarm
  - low_return_air_temperature_alarm
  - low_zone_air_temperature_alarm
  uses:
  - economizer_mode
  - outside_air_damper_percentage_command
  - outside_air_temperature_sensor
  - zone_air_cooling_temperature_setpoint
  - zone_air_temperature_sensor
  implements:
  - CONTROL


VOADM:
  guid: "cfb7089c-d3b6-4afd-829a-aeeb05b6ff15"
  description: "Variable outside air damper monitoring."
  is_abstract: true
  opt_uses:
  - economizer_mode
  - low_limit_outside_air_damper_percentage_command
  - mixed_air_temperature_sensor
  - outside_air_damper_percentage_sensor
  - failed_mixed_air_temperature_alarm
  uses:
  - outside_air_damper_percentage_command
  - outside_air_temperature_sensor
  implements:
  - MONITORING


BYPDM:
  guid: "b26b31a9-5a4a-4bd8-87d0-97260e739f32"
  description: "Bypass damper monitoring."
  is_abstract: true
  uses:
  - bypass_air_damper_percentage_command
  implements:
  - MONITORING


OAFM:
  guid: "4d6c951b-f9a2-445d-93d7-a8ab2aa523ad"
  description: "Outside air flow monitoring"
  is_abstract: true
  opt_uses:
  - outside_air_damper_percentage_sensor
  - outside_air_temperature_sensor
  uses:
  - outside_air_flowrate_sensor
  implements:
  - MONITORING


OAFMC:
  guid: "a33ca954-5287-490f-89bc-c3e2b53ceee5"
  description: "Outside air flow control with minimum setpoint."
  is_abstract: true
  opt_uses:
  - economizer_mode
  - mixed_air_temperature_sensor
  - failed_mixed_air_temperature_alarm
  uses:
  - outside_air_damper_percentage_command
  - outside_air_flowrate_sensor
  - ventilation_outside_air_flowrate_setpoint
  implements:
  - CONTROL


OAMC:
  guid: "48885f9d-2f9e-4c67-be4f-e558f801e02f"
  description: "Outside air flow control."
  is_abstract: true
  opt_uses:
  - outside_air_flowrate_sensor
  uses:
  - outside_air_damper_percentage_command
  - outside_air_damper_percentage_sensor
  implements:
  - CONTROL


OFC:
  guid: "9e54468c-0ab4-453c-a0e3-a9e70330fef1"
  description: "Outside air flow control monitoring (without a damper)."
  is_abstract: true
  uses:
  - outside_air_flowrate_sensor
  - outside_air_flowrate_setpoint
  implements:
  - OPERATIONAL


SFM:
  guid: "3dcbf69b-ae92-46e8-9b06-4bbb2b16a71f"
  description: "Supply air flow monitoring."
  is_abstract: true
  uses:
  - supply_air_flowrate_sensor
  implements:
  - MONITORING


DFM:
  guid: "fcf4568f-324c-49d3-8a57-c1d4fad24973"
  description: "Discharge air flow monitoring."
  is_abstract: true
  uses:
  - discharge_air_flowrate_sensor
  implements:
  - MONITORING
  opt_uses:
  - low_discharge_air_flowrate_alarm


SFC:
  guid: "53328995-5e0c-4929-af9f-052104076d11"
  description: "Supply air flow control."
  is_abstract: true
  uses:
  - supply_air_flowrate_sensor
  - supply_air_flowrate_setpoint
  implements:
  - OPERATIONAL


RFC:
  guid: "a8ff3d29-506c-4d34-aead-af60c4b68cb9"
  description: "Return air flow control."
  is_abstract: true
  uses:
  - return_air_flowrate_sensor
  - return_air_flowrate_setpoint
  implements:
  - OPERATIONAL


SARC:
  guid: "8802aca2-e086-43b1-8be2-1df1104a3f5d"
  description: "AHU supply air reset control."
  is_abstract: true
  opt_uses:
  - heating_request_count
  - supply_air_flowrate_sensor
  uses:
  - cooling_request_count
  - pressurization_request_count
  - supply_air_static_pressure_setpoint
  - supply_air_temperature_setpoint
  implements:
  - CONTROL


RWISOVPC:
  guid: "8741bbd4-d41e-4313-9c71-85995078216d"
  description: "Return water isolation valve percentage monitoring."
  is_abstract: true
  opt_uses:
  - run_command
  uses:
  - return_water_valve_percentage_command
  - return_water_valve_percentage_sensor
  implements:
  - OPERATIONAL


CHWISOVM:
  guid: "9d50a373-7c09-49e0-8739-4f1fb18b18b5"
  description: "Chilled water isolation valve monitoring."
  is_abstract: true
  opt_uses:
  - run_command
  uses:
  - chilled_water_isolation_valve_command
  - chilled_water_isolation_valve_status
  implements:
  - MONITORING


CDWISOVM:
  guid: "a90ebfb9-d964-4bc7-aebf-67a72866fd38"
  description: "Condensing water isolation valve monitoring."
  is_abstract: true
  opt_uses:
  - run_command
  uses:
  - condensing_water_isolation_valve_command
  - condensing_water_isolation_valve_status
  implements:
  - MONITORING


CDWISOVPM:
  guid: "8308f584-0b61-4124-abb9-d8f5ca71e880"
  description: "Condensing water isolation valve percentage monitoring."
  is_abstract: true
  opt_uses:
  - run_command
  - local_override_isolation_valve_alarm
  uses:
  - condensing_water_isolation_valve_percentage_command
  - condensing_water_isolation_valve_percentage_sensor
  implements:
  - MONITORING


CDWPVM:
  guid: "588692e6-84a9-4a31-8cc6-09eb599cbe54"
  description: "Condensing water pressure valve command and position monitoring (without regard to what controls it)."
  is_abstract: true
  opt_uses:
  - condensing_water_flowrate_sensor
  uses:
  - condensing_water_valve_percentage_sensor
  implements:
  - OPERATIONAL


CDWFRSM:
  guid: "2a153a56-29ae-403e-9b4d-9b16b3a4794c"
  description: "Condenser water flowrate status monitoring."
  is_abstract: true
  uses:
  - condensing_water_flowrate_status
  implements:
  - OPERATIONAL


BYPVPM:
  guid: "57766034-a856-4dfe-b070-fd65673d8dd0"
  description: "Bypass water valve percentage monitoring."
  is_abstract: true
  opt_uses:
  - bypass_valve_percentage_sensor
  uses:
  - bypass_valve_percentage_command
  implements:
  - MONITORING


MWVPM:
  guid: "bd83e820-585d-4e03-9142-7d4355b41574"
  description: "Make-up water valve percentage monitoring."
  is_abstract: true
  uses:
  - makeup_water_valve_percentage_command
  implements:
  - MONITORING


HXSWISOVPM:
  guid: "04a7805d-e8ff-4b53-9513-d88ede4635ff"
  description: "Heat exchanger supply isolation water valve percentage monitoring."
  is_abstract: true
  uses:
  - heat_exchange_supply_water_isolation_valve_percentage_command
  - heat_exchange_supply_water_isolation_valve_percentage_sensor
  implements:
  - MONITORING


HXRWISOVPM:
  guid: "789cd63d-8168-43fe-9245-c54a8527482c"
  description: "Heat exchanger return isolation water valve percentage monitoring."
  is_abstract: true
  uses:
  - heat_exchange_return_water_isolation_valve_percentage_command
  - heat_exchange_return_water_isolation_valve_percentage_sensor
  implements:
  - MONITORING


HXSWISOVM:
  guid: "3a617a80-2ab5-4eb5-9cf5-c327359a03c6"
  description: "Heat exchanger supply isolation water valve monitoring."
  is_abstract: true
  uses:
  - heat_exchange_supply_water_isolation_valve_command
  - heat_exchange_supply_water_isolation_valve_status
  implements:
  - MONITORING


HXRWISOVM:
  guid: "48cee686-e728-4996-be87-0a280ecf9733"
  description: "Heat exchanger return isolation water valve monitoring."
  is_abstract: true
  uses:
  - heat_exchange_return_water_isolation_valve_command
  - heat_exchange_return_water_isolation_valve_status
  implements:
  - MONITORING


PWISOVM:
  guid: "f4ea38d8-031e-48cd-be80-43883419ed55"
  description: "Process water iso valve monitoring."
  is_abstract: true
  uses:
  - process_water_isolation_valve_command
  implements:
  - MONITORING


PWVPM:
  guid: "2335c3b8-b27f-4ef0-b15b-7df5e8d25e4a"
  description: "Process water valve percentage monitoring."
  is_abstract: true
  uses:
  - process_water_valve_percentage_command
  implements:
  - MONITORING


CHWBZC:
  guid: "cbdecbaf-5ddb-4f77-b85f-2fbd92970a70"
  description: "Chilled water valve binary (open/closed) control."
  is_abstract: true
  implements:
  - OPERATIONAL
  uses:
  - chilled_water_valve_command
  - zone_air_cooling_temperature_setpoint
  - zone_air_temperature_sensor
  opt_uses:
  - failed_chilled_water_valve_alarm
  - failed_zone_air_temperature_alarm
  - high_zone_air_temperature_alarm
  - low_zone_air_temperature_alarm


CHWBYPVPM:
  guid: "68cd5104-bf2e-48f3-8b88-c12192509393"
  description: "Chilled water bypass valve percentage monitoring."
  is_abstract: true
  uses:
  - chilled_water_bypass_valve_percentage_command
  - chilled_water_bypass_valve_percentage_sensor
  implements:
  - MONITORING


MXVPM:
  guid: "4bb25777-d661-4fd3-9f8f-a84b349ada87"
  description: "Mixing valve percent monitoring."
  is_abstract: true
  uses:
  - mixing_valve_percentage_command
  implements:
  - MONITORING


WFRM:
  guid: "f92ea2a3-9bbf-4559-b26d-2864a0a9f973"
  description: "Water flowrate monitoring."
  is_abstract: true
  uses:
  - flowrate_sensor
  implements:
  - MONITORING
  opt_uses:
  - low_flowrate_alarm


WFRC:
  guid: "55e5d148-7001-40e2-b082-d17cafb3309a"
  description: "Water flowrate control."
  is_abstract: true
  uses:
  - flowrate_sensor
  - flowrate_setpoint
  implements:
  - OPERATIONAL
  opt_uses:
  - low_flowrate_alarm


MWFRC:
  guid: "b98a5846-1b69-47e4-8913-87beb392ddcb"
  description: "Minimum water flowrate control."
  is_abstract: true
  uses:
  - flowrate_sensor
  - low_limit_flowrate_setpoint
  implements:
  - OPERATIONAL
  opt_uses:
  - low_flowrate_alarm


CHWFRM:
  guid: "3a9f9c94-7d1e-4ed2-839f-66ce995e58fd"
  description: "Chilled water flowrate monitoring."
  is_abstract: true
  uses:
  - chilled_water_flowrate_sensor
  implements:
  - MONITORING


CHWFRSM:
  guid: "b980da9b-c3de-4aab-b6de-8ab6cbc53178"
  description: "Chilled water flowrate status monitoring."
  is_abstract: true
  uses:
  - chilled_water_flowrate_status
  implements:
  - MONITORING


SEPM:
  guid: "a4c57915-39de-47ef-ae66-643b4e12b180"
  description: "Shade extent monitoring."
  is_abstract: true
  uses:
  - shade_extent_percentage_command
  implements:
  - MONITORING


STPM:
  guid: "8221a52f-102f-486e-8ae2-1c5eee8c31d0"
  description: "Shade tilt monitoring."
  is_abstract: true
  uses:
  - shade_tilt_percentage_command
  implements:
  - MONITORING


IGM:
  guid: "ae569be0-3ab9-4f9e-904e-6839aca72b72"
  description: "Inlet guidevane monitoring."
  is_abstract: true
  uses:
  - inlet_guidevane_percentage_sensor
  implements:
  - OPERATIONAL


CLPM:
  guid: "603cc89d-c8f4-4ab6-bba2-447a2bd2bbab"
  description: "Cooling thermal monitoring."
  is_abstract: true
  uses:
  - cooling_thermal_power_sensor
  implements:
  - MONITORING


PCLPM:
  guid: "876a8eaa-b0a3-4af7-bdf8-fbef6a93aca5"
  description: "Process cooling thermal monitoring."
  is_abstract: true
  uses:
  - process_cooling_thermal_power_sensor
  implements:
  - MONITORING

### POTENTIALLY ONE-OFF TYPES ###
DDCO:
  guid: "0a322cf2-ad41-40f5-9d2f-d2ed8c4d67a8"
  description: "Flow control - dual duct, but only cooling."
  is_abstract: true
  uses:
  - cooling_air_damper_percentage_command_1
  - cooling_air_damper_percentage_command_2
  - cooling_air_flowrate_sensor_1
  - cooling_air_flowrate_sensor_2
  - cooling_air_flowrate_setpoint_1
  - cooling_air_flowrate_setpoint_2
  implements:
  - CONTROL


FDPM2X:
  guid: "7ac01e64-eadc-4690-8c12-1bd9f48cd9b3"
  description: "Filter pressure monitoring (2 sensors)."
  is_abstract: true
  uses:
  - filter_differential_pressure_sensor_1
  - filter_differential_pressure_sensor_2
  implements:
  - MONITORING


FDPSM2X:
  guid: "2d883683-d3fc-47c3-8efd-163df172ae9c"
  description: "Filter pressure status monitoring (2 sensors)."
  is_abstract: true
  uses:
  - filter_differential_pressure_status_1
  - filter_differential_pressure_status_2
  opt_uses:
  - filter_alarm_1
  - filter_alarm_2
  implements:
  - MONITORING


FDPSM4X:
  guid: "1f150c97-8cd5-436c-ba94-f249c076f498"
  description: "Filter pressure status monitoring (4 sensors)."
  is_abstract: true
  uses:
  - filter_differential_pressure_status_1
  - filter_differential_pressure_status_2
  - filter_differential_pressure_status_3
  - filter_differential_pressure_status_4
  opt_uses:
  - filter_alarm_1
  - filter_alarm_2
  - filter_alarm_3
  - filter_alarm_4
  implements:
  - MONITORING


FDPM3X:
  guid: "6b97820b-c413-4c11-ae60-00da68a99b2a"
  description: "Filter pressure monitoring (3 sensors)."
  is_abstract: true
  uses:
  - filter_differential_pressure_sensor_1
  - filter_differential_pressure_sensor_2
  - filter_differential_pressure_sensor_3
  implements:
  - MONITORING


FDPM4X:
  guid: "8d9c1975-d7e4-4e90-829c-8d8454b4bb9d"
  description: "Filter pressure monitoring (4 sensors)."
  is_abstract: true
  uses:
  - filter_differential_pressure_sensor_1
  - filter_differential_pressure_sensor_2
  - filter_differential_pressure_sensor_3
  - filter_differential_pressure_sensor_4
  implements:
  - MONITORING


CO2C2X:
  guid: "4f712687-0690-485d-9e73-4880d30eebf4"
  description: "Carbon dioxide control with dual zone sensors."
  is_abstract: true
  uses:
  - zone_air_co2_concentration_sensor_1
  - zone_air_co2_concentration_sensor_2
  - zone_air_co2_concentration_setpoint
  implements:
  - OPERATIONAL


DSP3X:
  guid: "c3a47cb2-1af2-4bc0-ac17-59fcb019d09f"
  description: "Dual setpoint zone temp control with 3 temp sensors."
  is_abstract: true
  opt_uses:
  - discharge_air_temperature_sensor
  - failed_discharge_air_temperature_alarm
  uses:
  - zone_air_cooling_temperature_setpoint
  - zone_air_heating_temperature_setpoint
  - zone_air_temperature_sensor_1
  - zone_air_temperature_sensor_2
  - zone_air_temperature_sensor_3
  implements:
  - OPERATIONAL


EFSS2X:
  guid: "2088a8dd-7821-4782-be8c-6396601bff6e"
  description: "Exhaust fan start-stop and feedback with two fans."
  is_abstract: true
  opt_uses:
  - exhaust_air_flowrate_capacity
  - exhaust_fan_current_sensor_1
  - exhaust_fan_current_sensor_2
  - exhaust_fan_power_capacity
  - exhaust_fan_power_sensor_1
  - exhaust_fan_power_sensor_2
  uses:
  - exhaust_fan_run_command_1
  - exhaust_fan_run_command_2
  - exhaust_fan_run_status_1
  - exhaust_fan_run_status_2
  implements:
  - OPERATIONAL


EFSS3X:
  guid: "48635fa0-7a1a-4266-96a1-af3a61f172b8"
  description: "Exhaust fan start-stop and feedback with three fans."
  is_abstract: true
  opt_uses:
  - exhaust_air_flowrate_capacity
  - exhaust_fan_current_sensor_1
  - exhaust_fan_current_sensor_2
  - exhaust_fan_current_sensor_3
  - exhaust_fan_power_capacity
  - exhaust_fan_power_sensor_1
  - exhaust_fan_power_sensor_2
  - exhaust_fan_power_sensor_3
  uses:
  - exhaust_fan_run_command_1
  - exhaust_fan_run_command_2
  - exhaust_fan_run_command_3
  - exhaust_fan_run_status_1
  - exhaust_fan_run_status_2
  - exhaust_fan_run_status_3
  implements:
  - OPERATIONAL


EFSS4X:
  guid: "fd0fd629-4909-4bbe-aaae-3210ba66c6fb"
  description: "Exhaust fan start-stop and feedback with four fans."
  is_abstract: true
  opt_uses:
  - exhaust_air_flowrate_capacity
  - exhaust_fan_current_sensor_1
  - exhaust_fan_current_sensor_2
  - exhaust_fan_current_sensor_3
  - exhaust_fan_current_sensor_4
  - exhaust_fan_power_capacity
  - exhaust_fan_power_sensor_1
  - exhaust_fan_power_sensor_2
  - exhaust_fan_power_sensor_3
  - exhaust_fan_power_sensor_4
  uses:
  - exhaust_fan_run_command_1
  - exhaust_fan_run_command_2
  - exhaust_fan_run_command_3
  - exhaust_fan_run_command_4
  - exhaust_fan_run_status_1
  - exhaust_fan_run_status_2
  - exhaust_fan_run_status_3
  - exhaust_fan_run_status_4
  implements:
  - OPERATIONAL


DF2XSS:
  guid: "d869bbc9-3715-498f-a923-94f436664cd0"
  description: "Discharge fan start-stop and feedback (2 pts)."
  is_abstract: true
  opt_uses:
  - discharge_fan_current_sensor
  - discharge_fan_power_sensor
  - discharge_fan_lost_power_alarm
  uses:
  - discharge_fan_run_command_1
  - discharge_fan_run_command_2
  - discharge_fan_run_status_1
  - discharge_fan_run_status_2
  implements:
  - OPERATIONAL


SFSS2X:
  guid: "85ace121-6411-41f7-aea0-03440c7d1352"
  description: "Supply fan start-stop and feedback for two fans."
  is_abstract: true
  opt_uses:
  - supply_air_flowrate_capacity
  - supply_fan_current_sensor_1
  - supply_fan_current_sensor_2
  - supply_fan_power_capacity
  - supply_fan_power_sensor_1
  - supply_fan_power_sensor_2
  - failed_supply_fan_alarm_1
  - failed_supply_fan_alarm_2
  uses:
  - supply_fan_run_command_1
  - supply_fan_run_command_2
  - supply_fan_run_status_1
  - supply_fan_run_status_2
  implements:
  - OPERATIONAL


SFSS3X:
  guid: "e1fba819-60f4-459e-ad37-5da8828618dd"
  description: "Supply fan start-stop and feedback for three fans."
  is_abstract: true
  opt_uses:
  - supply_air_flowrate_capacity
  - supply_fan_current_sensor_1
  - supply_fan_current_sensor_2
  - supply_fan_current_sensor_3
  - supply_fan_power_capacity
  - supply_fan_power_sensor_1
  - supply_fan_power_sensor_2
  - supply_fan_power_sensor_3
  uses:
  - supply_fan_run_command_1
  - supply_fan_run_command_2
  - supply_fan_run_command_3
  - supply_fan_run_status_1
  - supply_fan_run_status_2
  - supply_fan_run_status_3
  implements:
  - OPERATIONAL


SFSS4X:
  guid: "beae050d-0e1e-4a46-a10e-70cf833126a2"
  description: "Supply fan start-stop and feedback for four fans."
  is_abstract: true
  opt_uses:
  - supply_air_flowrate_capacity
  - supply_fan_current_sensor_1
  - supply_fan_current_sensor_2
  - supply_fan_current_sensor_3
  - supply_fan_current_sensor_4
  - supply_fan_power_capacity
  - supply_fan_power_sensor_1
  - supply_fan_power_sensor_2
  - supply_fan_power_sensor_3
  - supply_fan_power_sensor_4
  uses:
  - supply_fan_run_command_1
  - supply_fan_run_command_2
  - supply_fan_run_command_3
  - supply_fan_run_command_4
  - supply_fan_run_status_1
  - supply_fan_run_status_2
  - supply_fan_run_status_3
  - supply_fan_run_status_4
  implements:
  - OPERATIONAL


EFVSC2X:
  guid: "71c4f49c-a3be-4f1b-bbf2-dbbda9a13ec2"
  description: "Exhaust fan variable speed control with feedback and sensoring for two fans."
  is_abstract: true
  opt_uses:
  - exhaust_fan_current_sensor_1
  - exhaust_fan_current_sensor_2
  - exhaust_fan_power_sensor_1
  - exhaust_fan_power_sensor_2
  - exhaust_fan_speed_frequency_sensor_1
  - exhaust_fan_speed_frequency_sensor_2
  - exhaust_fan_speed_percentage_sensor_1
  - exhaust_fan_speed_percentage_sensor_2
  uses:
  - exhaust_fan_run_command_1
  - exhaust_fan_run_command_2
  - exhaust_fan_run_status_1
  - exhaust_fan_run_status_2
  - exhaust_fan_speed_percentage_command_1
  - exhaust_fan_speed_percentage_command_2
  implements:
  - OPERATIONAL


EFVSC3X:
  guid: "d199dfe8-97a9-4f29-aa27-9f48dafef3fd"
  description: "Exhaust fan variable speed control with feedback and sensoring for three fans."
  is_abstract: true
  opt_uses:
  - exhaust_fan_current_sensor_1
  - exhaust_fan_current_sensor_2
  - exhaust_fan_current_sensor_3
  - exhaust_fan_power_sensor_1
  - exhaust_fan_power_sensor_2
  - exhaust_fan_power_sensor_3
  - exhaust_fan_speed_frequency_sensor_1
  - exhaust_fan_speed_frequency_sensor_2
  - exhaust_fan_speed_frequency_sensor_3
  - exhaust_fan_speed_percentage_sensor_1
  - exhaust_fan_speed_percentage_sensor_2
  - exhaust_fan_speed_percentage_sensor_3
  uses:
  - exhaust_fan_run_command_1
  - exhaust_fan_run_command_2
  - exhaust_fan_run_command_3
  - exhaust_fan_run_status_1
  - exhaust_fan_run_status_2
  - exhaust_fan_run_status_3
  - exhaust_fan_speed_percentage_command_1
  - exhaust_fan_speed_percentage_command_2
  - exhaust_fan_speed_percentage_command_3
  implements:
  - OPERATIONAL


EFVSC4X:
  guid: "5c932992-91c9-4184-9f5f-24d62a99e559"
  description: "Exhaust fan variable speed control with feedback and sensoring for four fans."
  is_abstract: true
  opt_uses:
  - exhaust_fan_current_sensor_1
  - exhaust_fan_current_sensor_2
  - exhaust_fan_current_sensor_3
  - exhaust_fan_current_sensor_4
  - exhaust_fan_power_sensor_1
  - exhaust_fan_power_sensor_2
  - exhaust_fan_power_sensor_3
  - exhaust_fan_power_sensor_4
  - exhaust_fan_speed_frequency_sensor_1
  - exhaust_fan_speed_frequency_sensor_2
  - exhaust_fan_speed_frequency_sensor_3
  - exhaust_fan_speed_frequency_sensor_4
  - exhaust_fan_speed_percentage_sensor_1
  - exhaust_fan_speed_percentage_sensor_2
  - exhaust_fan_speed_percentage_sensor_3
  - exhaust_fan_speed_percentage_sensor_4
  uses:
  - exhaust_fan_run_command_1
  - exhaust_fan_run_command_2
  - exhaust_fan_run_command_3
  - exhaust_fan_run_command_4
  - exhaust_fan_run_status_1
  - exhaust_fan_run_status_2
  - exhaust_fan_run_status_3
  - exhaust_fan_run_status_4
  - exhaust_fan_speed_percentage_command_1
  - exhaust_fan_speed_percentage_command_2
  - exhaust_fan_speed_percentage_command_3
  - exhaust_fan_speed_percentage_command_4
  implements:
  - OPERATIONAL


SFVSC2X:
  guid: "4ec491a2-e832-4994-8496-e1034006495e"
  description: "Supply fan variable speed control with feedback and sensoring with two fans."
  is_abstract: true
  opt_uses:
  - supply_fan_current_sensor_1
  - supply_fan_current_sensor_2
  - supply_fan_power_sensor_1
  - supply_fan_power_sensor_2
  - supply_fan_speed_frequency_sensor_1
  - supply_fan_speed_frequency_sensor_2
  - supply_fan_speed_percentage_sensor_1
  - supply_fan_speed_percentage_sensor_2
  uses:
  - supply_fan_run_command_1
  - supply_fan_run_command_2
  - supply_fan_run_status_1
  - supply_fan_run_status_2
  - supply_fan_speed_percentage_command_1
  - supply_fan_speed_percentage_command_2
  implements:
  - OPERATIONAL


SFVSC3X:
  guid: "d60c4c55-8265-4ce8-b7a0-b63b93e2c11e"
  description: "Supply fan variable speed control with feedback and sensoring with three fans."
  is_abstract: true
  opt_uses:
  - ac_voltage_sensor_1
  - ac_voltage_sensor_2
  - ac_voltage_sensor_3
  - dc_voltage_sensor_1
  - dc_voltage_sensor_2
  - dc_voltage_sensor_3
  - supply_fan_current_sensor_1
  - supply_fan_current_sensor_2
  - supply_fan_current_sensor_3
  - supply_fan_power_sensor_1
  - supply_fan_power_sensor_2
  - supply_fan_power_sensor_3
  - supply_fan_run_mode_1
  - supply_fan_run_mode_2
  - supply_fan_run_mode_3
  - supply_fan_run_time_accumulator_1
  - supply_fan_run_time_accumulator_2
  - supply_fan_run_time_accumulator_3
  - supply_fan_speed_frequency_sensor_1
  - supply_fan_speed_frequency_sensor_2
  - supply_fan_speed_frequency_sensor_3
  - supply_fan_speed_percentage_sensor_1
  - supply_fan_speed_percentage_sensor_2
  - supply_fan_speed_percentage_sensor_3
  uses:
  - supply_fan_run_command_1
  - supply_fan_run_command_2
  - supply_fan_run_command_3
  - supply_fan_run_status_1
  - supply_fan_run_status_2
  - supply_fan_run_status_3
  - supply_fan_speed_percentage_command_1
  - supply_fan_speed_percentage_command_2
  - supply_fan_speed_percentage_command_3
  implements:
  - OPERATIONAL


SFVSC4X:
  guid: "8649a013-b152-4412-bfa6-f681d8a962df"
  description: "Supply fan variable speed control with feedback and sensoring with four fans."
  is_abstract: true
  opt_uses:
  - supply_fan_current_sensor_1
  - supply_fan_current_sensor_2
  - supply_fan_current_sensor_3
  - supply_fan_current_sensor_4
  - supply_fan_power_sensor_1
  - supply_fan_power_sensor_2
  - supply_fan_power_sensor_3
  - supply_fan_power_sensor_4
  - supply_fan_speed_frequency_sensor_1
  - supply_fan_speed_frequency_sensor_2
  - supply_fan_speed_frequency_sensor_3
  - supply_fan_speed_frequency_sensor_4
  - supply_fan_speed_percentage_sensor_1
  - supply_fan_speed_percentage_sensor_2
  - supply_fan_speed_percentage_sensor_3
  - supply_fan_speed_percentage_sensor_4
  uses:
  - supply_fan_run_command_1
  - supply_fan_run_command_2
  - supply_fan_run_command_3
  - supply_fan_run_command_4
  - supply_fan_run_status_1
  - supply_fan_run_status_2
  - supply_fan_run_status_3
  - supply_fan_run_status_4
  - supply_fan_speed_percentage_command_1
  - supply_fan_speed_percentage_command_2
  - supply_fan_speed_percentage_command_3
  - supply_fan_speed_percentage_command_4
  implements:
  - OPERATIONAL


BYPSSPC:
  guid: "1811cdec-15d7-4d1d-b819-f7673aa694c2"
  description: "Supply static pressure control with bypass damper."
  is_abstract: true
  opt_uses:
  - supply_air_flowrate_sensor
  - failed_supply_fan_alarm
  - high_supply_air_static_pressure_alarm
  - low_supply_air_static_pressure_alarm
  uses:
  - bypass_air_damper_percentage_command
  - supply_air_static_pressure_sensor
  - supply_air_static_pressure_setpoint
  - supply_fan_run_command
  - supply_fan_run_status
  implements:
  - CONTROL


BYPSSPC2X: # Consider virtual point for instances where dampers control to same value.
  guid: "f4de1232-617b-49c9-adc9-be8810631dbc"
  description: "Supply static pressure control with bypass damper."
  is_abstract: true
  opt_uses:
  - supply_air_flowrate_sensor
  - failed_supply_fan_alarm
  - high_supply_air_static_pressure_alarm
  - low_supply_air_static_pressure_alarm
  uses:
  - bypass_air_damper_percentage_command_1
  - bypass_air_damper_percentage_command_2
  - supply_air_static_pressure_sensor
  - supply_air_static_pressure_setpoint
  - supply_fan_run_command
  - supply_fan_run_status
  implements:
  - CONTROL


SWISOVM:
  guid: "650f3451-5e49-4161-b257-cfc578fb54b4"
  description: "Supply side isolation valve monitoring."
  is_abstract: true
  uses:
  - supply_water_isolation_valve_command
  - supply_water_isolation_valve_status
  implements:
  - MONITORING
  opt_uses:
  - failed_isolation_valve_alarm
  - local_override_isolation_valve_alarm


SWISOVPM:
  guid: "33856563-ebe5-42ee-a928-e8b46d81772d"
  description: "Supply side isolation valve monitoring."
  is_abstract: true
  uses:
  - supply_water_isolation_valve_percentage_command
  - supply_water_isolation_valve_percentage_sensor
  implements:
  - MONITORING


RWISOVM:
  guid: "2d35bbb0-bcad-4f36-a8cb-0c9031d81886"
  description: "Return side isolation valve monitoring."
  is_abstract: true
  uses:
  - return_water_isolation_valve_command
  - return_water_isolation_valve_status
  implements:
  - MONITORING


RWISOVPM:
  guid: "a20fce9d-f8c0-4324-9ffd-8aaa3729b32d"
  description: "Return side isolation valve monitoring."
  is_abstract: true
  uses:
  - return_water_isolation_valve_percentage_command
  - return_water_isolation_valve_percentage_sensor
  implements:
  - MONITORING


CICHVISOVM3X:
  guid: "2fb6be93-58f7-4544-ad33-bae7bf47ff0a"
  description: "Circuit changeover valve for switching between Hot water system and Chiller "
  is_abstract: true
  uses:
  - circulation_changeover_isolation_valve_status_1
  - circulation_changeover_isolation_valve_status_2
  - circulation_changeover_isolation_valve_status_3
  implements:
  - MONITORING


CHWRWISOVPM:
  guid: "0a8333ee-fdc9-440b-9ebc-fb0e19e8cf5c"
  description: "Return side isolation valve monitoring."
  is_abstract: true
  uses:
  - chilled_return_water_isolation_valve_percentage_command
  - chilled_return_water_isolation_valve_percentage_sensor
  implements:
  - MONITORING


CHWRWISOVM:
  guid: "e9680821-b425-4b3f-bef2-b89795524460"
  description: "Return side isolation valve monitoring."
  is_abstract: true
  uses:
  - chilled_return_water_isolation_valve_command
  - chilled_return_water_isolation_valve_status
  implements:
  - MONITORING


CHWSWISOVPM:
  guid: "5f1963bf-1148-4881-8c6f-a20b39600e7e"
  description: "Supply side isolation valve monitoring."
  is_abstract: true
  uses:
  - chilled_supply_water_isolation_valve_percentage_command
  - chilled_supply_water_isolation_valve_percentage_sensor
  implements:
  - MONITORING


CHWSWISOVM:
  guid: "1a187792-767f-4132-9333-161c6db07ce4"
  description: "Supply side isolation valve monitoring."
  is_abstract: true
  uses:
  - chilled_supply_water_isolation_valve_command
  - chilled_supply_water_isolation_valve_status
  implements:
  - MONITORING


PRWDT:
  guid: "cc3605dc-b8bc-4e50-a97c-6a450040bda1"
  description: "Temperature differential across process water."
  is_abstract: true
  implements:
  - MONITORING
  opt_uses:
  - process_cooling_thermal_power_sensor
  uses:
  - process_return_water_temperature_sensor
  - process_supply_water_temperature_sensor


PRWDT2X:
  guid: "a84edaa6-abe2-4496-9d44-9d5210573b13"
  description: "Temperature differential across 2 process water headers."
  is_abstract: true
  implements:
  - MONITORING
  opt_uses:
  - process_cooling_thermal_power_sensor_1
  - process_cooling_thermal_power_sensor_2
  uses:
  - process_return_water_temperature_sensor_1
  - process_return_water_temperature_sensor_2
  - process_supply_water_temperature_sensor_1
  - process_supply_water_temperature_sensor_2


PWFRM:
  guid: "617bdc3e-24b2-4e1f-b03e-9a179ce4fccd"
  description: "Flowrate monitoring for process water."
  is_abstract: true
  implements:
  - MONITORING
  uses:
  - process_water_flowrate_sensor


PWFRM2X:
  guid: "7ee01573-42e1-4b4b-9dae-8c4950ce6e29"
  description: "Flowrate monitoring for 2 process water headers."
  is_abstract: true
  implements:
  - MONITORING
  uses:
  - process_water_flowrate_sensor_1
  - process_water_flowrate_sensor_2


PWDPM:
  guid: "f6ba0e90-e329-4170-96db-1b0ea822db23"
  description: "Differential pressure monitoring for process water."
  is_abstract: true
  implements:
  - MONITORING
  uses:
  - process_water_differential_pressure_sensor


PWDPM2X:
  guid: "95241eea-6d22-400c-aa92-c0e7caf8a4d1"
  description: "Differential pressure monitoring for 2 process water headers."
  is_abstract: true
  implements:
  - MONITORING
  uses:
  - process_water_differential_pressure_sensor_1
  - process_water_differential_pressure_sensor_2


CWRISOVPM:
  guid: "ec4e3b78-417d-47a3-bbbf-d031f31d2d3d"
  description: "Condensing water return isolation monitoring."
  is_abstract: true
  uses:
  - condensing_return_water_isolation_valve_percentage_command
  - condensing_return_water_isolation_valve_percentage_sensor
  implements:
  - MONITORING


CWRISOVM:
  guid: "cb8b8c1e-30c2-48fc-b6c0-44d73468d994"
  description: "Condensing water return isolation monitoring."
  is_abstract: true
  uses:
  - condensing_return_water_isolation_valve_command
  - condensing_return_water_isolation_valve_status
  implements:
  - MONITORING


CWSISOVPM:
  guid: "3221aa75-8df4-4964-82dd-9a5c59c3a73b"
  description: "Condensing water supply isolation monitoring."
  is_abstract: true
  uses:
  - condensing_supply_water_isolation_valve_percentage_command
  - condensing_supply_water_isolation_valve_percentage_sensor
  implements:
  - MONITORING


CWSISOVM:
  guid: "6284c4c0-1261-44f7-bebb-ab6aa11443ca"
  description: "Condensing water supply isolation monitoring."
  is_abstract: true
  uses:
  - condensing_supply_water_isolation_valve_command
  - condensing_supply_water_isolation_valve_status
  implements:
  - MONITORING


CHWRISOVPM:
  guid: "e9fd8609-a3da-4c2a-bd3b-df8692285add"
  description: "Chilled water return isolation monitoring."
  is_abstract: true
  uses:
  - chilled_return_water_isolation_valve_percentage_command
  - chilled_return_water_isolation_valve_percentage_sensor
  implements:
  - MONITORING


WDPM:
  guid: "417a56f9-4c22-454a-8aa9-e6764d9fea8e"
  description: "Differential pressure monitoring."
  is_abstract: true
  uses:
  - differential_pressure_sensor
  opt_uses:
  - high_differential_pressure_alarm
  - low_differential_pressure_alarm


CHWDPM:
  guid: "dcdb66fc-576b-4475-a1cd-f143e16edcde"
  description: "Differential pressure monitoring for chilled water."
  is_abstract: true
  uses:
  - chilled_water_differential_pressure_sensor


CHDX4SC:
  guid: "52c7a4a2-d587-46d5-96c9-d1bdf60daa81"
  description: "Chiller control."
  is_abstract: true
  opt_uses:
  - chilled_return_water_temperature_sensor
  - compressor_speed_frequency_sensor
  - compressor_speed_percentage_command
  - compressor_speed_percentage_sensor
  - cooling_percentage_command
  uses:
  - chilled_supply_water_temperature_sensor
  - chilled_supply_water_temperature_setpoint
  - compressor_run_command_1
  - compressor_run_command_2
  - compressor_run_command_3
  - compressor_run_command_4
  - compressor_run_status_1
  - compressor_run_status_2
  - compressor_run_status_3
  - compressor_run_status_4


CHDX2SC:
  guid: "7383de4b-4fcd-4504-b91a-3fd2576845fb"
  description: "Chiller control."
  is_abstract: true
  opt_uses:
  - chilled_return_water_temperature_sensor
  - compressor_speed_frequency_sensor
  - compressor_speed_percentage_command
  - compressor_speed_percentage_sensor
  - cooling_percentage_command
  - cooling_request_count
  uses:
  - chilled_supply_water_temperature_sensor
  - chilled_supply_water_temperature_setpoint
  - compressor_run_command_1
  - compressor_run_command_2
  - compressor_run_status_1
  - compressor_run_status_2


CHDXSC:
  guid: "cc5a8afe-0752-4b8d-846a-5848bf056ddd"
  description: "Chiller control single stage."
  is_abstract: true
  opt_uses:
  - chilled_return_water_temperature_sensor
  - compressor_speed_frequency_sensor
  - compressor_speed_percentage_command
  - compressor_speed_percentage_sensor
  - cooling_percentage_command
  - compressor_lost_power_alarm
  - failed_compressor_alarm
  - overload_compressor_alarm
  uses:
  - chilled_supply_water_temperature_sensor
  - chilled_supply_water_temperature_setpoint
  - compressor_run_command
  - compressor_run_status


CHDXVSC:
  guid: "7a5e238a-a1b2-4aac-88e3-cffc18960489"
  description: "Variable speed compressor control."
  is_abstract: true
  uses:
  - compressor_run_command
  - compressor_run_status
  - compressor_speed_percentage_sensor
  opt_uses:
  - compressor_current_sensor
  - compressor_speed_frequency_sensor
  - compressor_voltage_sensor
  - compressor_lost_power_alarm
  - failed_compressor_alarm
  - overload_compressor_alarm


CDWFRM:
  guid: "b4cd6a63-df02-4c7b-bf81-3902cd827241"
  description: "Condenser water flowrate monitoring."
  is_abstract: true
  uses:
  - condensing_water_flowrate_sensor
  implements:
  - MONITORING


REFSM:
  guid: "dfcadf28-6b6f-405b-b6f9-c6ac4f445e96"
  description: "Refrigerant saturation monitoring."
  is_abstract: true
  opt_uses:
  - refrigerant_discharge_temperature_sensor
  - refrigerant_suction_temperature_sensor
  uses:
  - refrigerant_condenser_saturation_temperature_sensor
  - refrigerant_evaporator_saturation_temperature_sensor
  implements:
  - MONITORING


PDSCV:
  guid: "b1eac019-247c-4669-bd66-f70f262f9af7"
  description: "Pressure-dependent supply damper control for ventilation purposes (CO2 or VOC)."
  is_abstract: true
  uses:
  - supply_air_damper_percentage_command
  - supply_air_damper_percentage_sensor
  implements:
  - CONTROL


SDBPC:
  guid: "881f3d79-d107-4268-83c6-f16e3ae7fb5a"
  description: "Back-pressure controlling supply damper."
  is_abstract: true
  opt_uses:
  - supply_air_flowrate_sensor
  - high_supply_air_static_pressure_alarm
  - low_supply_air_static_pressure_alarm
  uses:
  - supply_air_damper_percentage_command
  - supply_air_damper_percentage_sensor
  - supply_air_static_pressure_sensor
  - supply_air_static_pressure_setpoint
  implements:
  - MONITORING


HWVM:
  guid: "9e86fa93-01d8-4536-815b-1b031b165f3f"
  description: "Heating water valve command and position monitoring (without regard to what controls it)."
  is_abstract: true
  opt_uses:
  - heating_thermal_power_capacity
  - heating_water_flowrate_sensor
  uses:
  - heating_water_valve_percentage_command
  - heating_water_valve_percentage_sensor
  implements:
  - OPERATIONAL


CHWVM:
  guid: "73411f3e-5c42-40cb-8d6c-82f1e2358844"
  description: "Chilled water valve command and position monitoring (without regard to what controls it)."
  is_abstract: true
  opt_uses:
  - chilled_water_flowrate_sensor
  - cooling_thermal_power_capacity
  - failed_chilled_water_valve_alarm
  uses:
  - chilled_water_valve_percentage_command
  - chilled_water_valve_percentage_sensor
  implements:
  - OPERATIONAL


RMM:
  guid: "162df361-7593-4e36-bf41-e7fa667244dd"
  description: "Run mode monitoring."
  is_abstract: true
  uses:
  - run_mode


DSPZDHC:
  guid: "365e7bc0-cc71-4fdd-937c-c8be0011636e"
  description: "Zone dual setpoint humidification/dehumidification control."
  is_abstract: true
  opt_uses:
  - humidification_percentage_command
  - failed_humidifier_alarm
  uses:
  - dehumidification_run_command
  - humidification_run_command
  - zone_air_dehumidification_relative_humidity_setpoint
  - zone_air_humidification_relative_humidity_setpoint
  - zone_air_relative_humidity_sensor
  implements:
  - CONTROL


EFC:
  guid: "12587490-2e23-4c9c-9b4f-6980f855ed41"
  description: "Exhaust air flow control."
  is_abstract: true
  uses:
  - exhaust_air_flowrate_sensor
  - exhaust_air_flowrate_setpoint
  implements:
  - OPERATIONAL


DXDDC:
  guid: "a3f8ff4c-3cfc-4832-a0f3-1526c82b4e9e"
  description: "DX cooling dual setpoint control on discharge side"
  is_abstract: true
  opt_uses:
  - compressor_run_status
  - cooling_percentage_command
  - compressor_lost_power_alarm
  - failed_compressor_alarm
  - failed_discharge_air_temperature_alarm
  - overload_compressor_alarm
  uses:
  - compressor_run_command
  - discharge_air_cooling_temperature_setpoint
  - discharge_air_heating_temperature_setpoint
  - discharge_air_temperature_sensor
  implements:
  - CONTROL


HTDDC:
  guid: "9e35fc23-e57e-461a-8ad0-09d91a86bb78"
  description: "gas or electric heating dual setpoint control on discharge side"
  is_abstract: true
  opt_uses:
  - heater_run_status
  - heating_percentage_command
  - failed_discharge_air_temperature_alarm
  uses:
  - discharge_air_cooling_temperature_setpoint
  - discharge_air_heating_temperature_setpoint
  - discharge_air_temperature_sensor
  - heater_run_command
  implements:
  - CONTROL


REFSM2X:
  guid: "4690aaf5-e70c-43e0-aabb-38d209b8c2aa"
  description: "Refrigerant temperature monitoring for 2 circuits."
  is_abstract: true
  opt_uses:
  - refrigerant_discharge_temperature_sensor_1
  - refrigerant_discharge_temperature_sensor_2
  - refrigerant_suction_temperature_sensor_1
  - refrigerant_suction_temperature_sensor_2
  uses:
  - refrigerant_condenser_saturation_temperature_sensor_1
  - refrigerant_condenser_saturation_temperature_sensor_2
  - refrigerant_evaporator_saturation_temperature_sensor_1
  - refrigerant_evaporator_saturation_temperature_sensor_2
  implements:
  - MONITORING


REFPM:
  guid: "a2aeaac3-35be-4e06-89fe-560d7ec5935e"
  description: "Refrigerant pressure monitoring for single circuits."
  is_abstract: true
  opt_uses:
  - refrigerant_differential_pressure_sensor
  - refrigerant_high_pressure_status
  - refrigerant_low_pressure_status
  uses:
  - refrigerant_condenser_pressure_sensor
  - refrigerant_evaporator_pressure_sensor
  implements:
  - MONITORING


REFPM2X:
  guid: "6f2fadec-2b16-4410-8fb5-f6e52c6f13e4"
  description: "Refrigerant pressure monitoring for 2 circuits."
  is_abstract: true
  uses:
  - refrigerant_condenser_pressure_sensor_1
  - refrigerant_condenser_pressure_sensor_2
  - refrigerant_evaporator_pressure_sensor_1
  - refrigerant_evaporator_pressure_sensor_2
  implements:
  - MONITORING


SWPSS:
  guid: "0647053a-4f19-483a-9ad4-4dc4d1472775"
  description: "Sweeper pump start stop monitoring."
  is_abstract: true
  uses:
  - sweeper_pump_run_command
  - sweeper_pump_run_status
  implements:
  - OPERATIONAL


DRPM:
  guid: "ae1c0c1a-981c-4a56-9640-afd961cf0f9a"
  description: "Drain pump monitoring."
  is_abstract: true
  opt_uses:
  - input_motor_power_status
  - water_high_level_status
  - water_low_level_status
  - failed_drain_pump_alarm
  uses:
  - drain_pump_run_status
  implements:
  - MONITORING


SDM:
  guid: "40dc57c7-1efd-483d-a2c0-46077595b2b8"
  description: "Supply air damper monitoring."
  is_abstract: true
  uses:
  - supply_air_damper_command
  - supply_air_damper_status


ECDDC:
  guid: "4874434d-75fd-4a18-aca5-70851c77ea0b"
  description: "Evaporative cooler control on discharge side."
  is_abstract: true
  opt_uses:
  - cooling_percentage_sensor
  - evaporative_cooler_run_status
  - failed_discharge_air_temperature_alarm
  uses:
  - discharge_air_cooling_temperature_setpoint
  - discharge_air_heating_temperature_setpoint
  - discharge_air_temperature_sensor
  - evaporative_cooler_run_command
  implements:
  - CONTROL


DXSDC:
  guid: "ea721fc2-16b9-4bb9-9b59-09c9e1ae1362"
  description: "Compressor run control on supply side, dual setpoints."
  is_abstract: true
  opt_uses:
  - compressor_run_status
  - compressor_speed_percentage_command
  - cooling_percentage_command #Serves as a duty cycle for single-stage DX sections.
  - cooling_thermal_power_capacity
  - leaving_cooling_coil_temperature_sensor
  - compressor_lost_power_alarm
  - failed_compressor_alarm
  - high_supply_air_temperature_alarm
  - low_supply_air_temperature_alarm
  - overload_compressor_alarm
  uses:
  - compressor_run_command
  - supply_air_cooling_temperature_setpoint
  - supply_air_heating_temperature_setpoint
  - supply_air_temperature_sensor
  implements:
  - CONTROL


ETM4X:
  guid: "56fb8b0b-74c6-47be-ad97-189b89c4c78a"
  description: "Basic exhaust temperature monitoring."
  is_abstract: true
  uses:
  - exhaust_air_temperature_sensor_1
  - exhaust_air_temperature_sensor_2
  - exhaust_air_temperature_sensor_3
  - exhaust_air_temperature_sensor_4
  implements:
  - MONITORING


DX6SC:
  guid: "f2fed45c-84e5-4905-b01d-5397cffb7a0e"
  description: "Six compressor run control on supply air side."
  is_abstract: true
  opt_uses:
  - compressor_speed_percentage_command
  - cooling_percentage_command
  - cooling_request_count
  - cooling_thermal_power_capacity
  - leaving_cooling_coil_temperature_sensor
  - high_supply_air_temperature_alarm
  - low_supply_air_temperature_alarm
  uses:
  - compressor_run_command_1
  - compressor_run_command_2
  - compressor_run_command_3
  - compressor_run_command_4
  - compressor_run_command_5
  - compressor_run_command_6
  - compressor_run_status_1
  - compressor_run_status_2
  - compressor_run_status_3
  - compressor_run_status_4
  - compressor_run_status_5
  - compressor_run_status_6
  - supply_air_temperature_sensor
  - supply_air_temperature_setpoint
  implements:
  - CONTROL


DX2DSPRTC:
  guid: "d0ac0571-5f48-464c-bd43-dc58ac879fa9"
  description: "Two-stage compressor run control with dual return temp control."
  is_abstract: true
  opt_uses:
  - compressor_speed_percentage_command
  - cooling_percentage_command
  - cooling_stage_run_count
  - cooling_thermal_power_capacity
  - leaving_cooling_coil_temperature_sensor
  - high_return_air_temperature_alarm
  - low_return_air_temperature_alarm
  uses:
  - compressor_run_command_1
  - compressor_run_command_2
  - compressor_run_status_1
  - compressor_run_status_2
  - return_air_cooling_temperature_setpoint
  - return_air_heating_temperature_setpoint
  - return_air_temperature_sensor
  implements:
  - CONTROL


HPDSPRTC:
  guid: "211fecae-8082-4a69-b27d-e39cdaf65362"
  description: "Heat pump run control with dual return temp control."
  is_abstract: true
  opt_uses:
  - compressor_speed_percentage_command
  - cooling_percentage_command
  - cooling_thermal_power_capacity
  - discharge_air_temperature_sensor
  - leaving_cooling_coil_temperature_sensor
  - compressor_lost_power_alarm
  - failed_compressor_alarm
  - failed_discharge_air_temperature_alarm
  - high_return_air_temperature_alarm
  - low_return_air_temperature_alarm
  - overload_compressor_alarm
  uses:
  - compressor_run_command
  - compressor_run_status
  - reversing_valve_command
  - return_air_cooling_temperature_setpoint
  - return_air_heating_temperature_setpoint
  - return_air_temperature_sensor
  implements:
  - CONTROL


DX4DC:
  guid: "f833b8eb-fdb9-4680-893f-77f87a0a991e"
  description: "Compressor run control on discharge air side (DTC)."
  is_abstract: true
  opt_uses:
  - compressor_speed_percentage_command
  - cooling_percentage_command
  - cooling_thermal_power_capacity
  - leaving_cooling_coil_temperature_sensor
  - failed_discharge_air_temperature_alarm
  uses:
  - compressor_run_command_1
  - compressor_run_command_2
  - compressor_run_command_3
  - compressor_run_command_4
  - compressor_run_status_1
  - compressor_run_status_2
  - compressor_run_status_3
  - compressor_run_status_4
  - discharge_air_temperature_sensor
  - discharge_air_temperature_setpoint
  implements:
  - CONTROL


DX6SWC:
  guid: "8b0ee974-bc6c-445f-9f5a-25b311e80740"
  description: "Six compressor run control on supply water side."
  is_abstract: true
  opt_uses:
  - compressor_speed_percentage_command
  - compressor_speed_percentage_sensor
  - cooling_percentage_command
  - cooling_thermal_power_capacity
  - high_supply_water_temperature_alarm
  - low_supply_water_temperature_alarm
  uses:
  - compressor_run_command_1
  - compressor_run_command_2
  - compressor_run_command_3
  - compressor_run_command_4
  - compressor_run_command_5
  - compressor_run_command_6
  - compressor_run_status_1
  - compressor_run_status_2
  - compressor_run_status_3
  - compressor_run_status_4
  - compressor_run_status_5
  - compressor_run_status_6
  - supply_water_temperature_sensor
  - supply_water_temperature_setpoint
  implements:
  - CONTROL


DRSM5X:
  guid: "24163e23-9488-4804-9d07-9a40ae3f693e"
  description: "Dryer status monitoring."
  is_abstract: true
  uses:
  - dryer_run_status_1
  - dryer_run_status_2
  - dryer_run_status_3
  - dryer_run_status_4
  - dryer_run_status_5
  implements:
  - MONITORING


DRSM8X:
  guid: "69f3f878-0bf0-4544-adbc-2192ac3b6138"
  description: "Dryer status monitoring."
  is_abstract: true
  uses:
  - dryer_run_status_1
  - dryer_run_status_2
  - dryer_run_status_3
  - dryer_run_status_4
  - dryer_run_status_5
  - dryer_run_status_6
  - dryer_run_status_7
  - dryer_run_status_8
  implements:
  - MONITORING


AHAC:
  guid: "f34854e7-cf5e-4477-baaa-e72f80a28bcd"
  description: "Tag to indicate an after hours activation method e.g. push button associated with this device."
  is_abstract: true
  uses:
  - user_occupancy_override_status
  - zone_occupancy_status
  implements:
  - OPERATIONAL


DFFC:
  guid: "118449f6-f7e1-4c5b-ab15-fe67d43a2718"
  description: "Discharge fan flow control"
  is_abstract: true
  uses:
  - discharge_air_flowrate_sensor
  - discharge_air_flowrate_setpoint
  - discharge_fan_run_command
  - discharge_fan_run_status
  - discharge_fan_speed_percentage_command
  implements:
  - CONTROL
  opt_uses:
  - failed_discharge_fan_alarm
  - low_discharge_air_flowrate_alarm


EFM:
  guid: "2dba33f6-54ef-47eb-93ca-d8892ee84a06"
  description: "Exhaust air flow monitoring"
  is_abstract: true
  uses:
  - exhaust_air_flowrate_sensor
  implements:
  - OPERATIONAL


SWTM:
  guid: "353200de-deca-44b5-a664-e725c857a24f"
  description: "Supply water temperature monitoring."
  is_abstract: true
  implements:
  - MONITORING
  opt_uses:
  - cooling_request_count
  - heating_request_count
  - return_water_temperature_sensor
  - high_supply_water_temperature_alarm
  - low_supply_water_temperature_alarm
  uses:
  - supply_water_temperature_sensor


CWDPM:
  guid: "d71e1e0d-35d6-4b53-a570-2e12959c951b"
  description: "Differential pressure monitoring for condenser water."
  is_abstract: true
  implements:
  - MONITORING
  uses:
  - condensing_water_differential_pressure_sensor


DICM:
  guid: "0c42ee3c-eb6c-4624-a4ab-4f8f0f483778"
  description: "Damper isolation control and monitoring. "
  is_abstract: true
  uses:
  - supply_air_isolation_damper_closed_status
  - supply_air_isolation_damper_command
  - supply_air_isolation_damper_open_status


UV:
  guid: "6f7a15ff-40b1-4c49-b70b-18e409db171b"
  description: "Ultraviolet lamp operation."
  is_abstract: true
  opt_uses:
  - ultraviolet_lamp_run_mode
  uses:
  - ultraviolet_lamp_run_command
  - ultraviolet_lamp_run_status


H3X:
  guid: "dd956d92-525a-4970-86f8-c48ed8e5282a"
  description: "Heater monitoring."
  is_abstract: true
  implements:
  - MONITORING
  uses:
  - heater_run_command_1
  - heater_run_command_2
  - heater_run_command_3
  - heater_run_status_1
  - heater_run_status_2
  - heater_run_status_3


CHWBRC:
  guid: "4732dcec-2cab-418e-8c7c-d805f86905e7"
  description: "Chilled water valve binary (open/closed) monitoring/controlling. Return air temperature control."
  is_abstract: true
  implements:
  - OPERATIONAL
  uses:
  - chilled_water_valve_command
  - return_air_temperature_sensor
  - return_air_temperature_setpoint
  opt_uses:
  - failed_chilled_water_valve_alarm
  - high_return_air_temperature_alarm
  - low_return_air_temperature_alarm


CHWISOVPM:
  guid: "d9f7e2fd-391e-48cf-9483-f3f6e19b1b6d"
  description: "Chllled water isolation valve control."
  is_abstract: true
  implements:
  - OPERATIONAL
  uses:
  - chilled_water_isolation_valve_percentage_command
  - chilled_water_isolation_valve_percentage_sensor


CWCS:
  guid: "e186aea0-5702-4c18-b384-0d95851764c2"
  description: "Condensing water valve control."
  is_abstract: true
  implements:
  - OPERATIONAL
  uses:
  - condensing_water_valve_percentage_command
  - condensing_water_valve_percentage_sensor


DPM:
  guid: "b848804b-3954-4982-9333-5232eae0bd00"
  description: "Damper percentage control."
  is_abstract: true
  implements:
  - OPERATIONAL
  uses:
  - damper_percentage_command
  - damper_percentage_sensor


DFVSMC:
  guid: "1e59e4d6-d645-4685-b1a5-e113d5e2100f"
  description: "Variable speed control mode for discharge fans."
  is_abstract: true
  uses:
  - discharge_fan_run_command
  - discharge_fan_run_status
  - discharge_fan_speed_mode
  implements:
  - OPERATIONAL
  opt_uses:
  - failed_discharge_fan_alarm


DFVDSC:
  guid: "38648763-53c2-4464-9133-b42d40dcead3"
  description: "Discharge fan control with toggled variable or discrete speed control. This allows the fan to run either VFD or discrete speed stages (LOW/MED/HIGH, etc.) and to switch between the mode."
  is_abstract: true
  uses:
  - discharge_fan_run_command
  - discharge_fan_run_status
  - discharge_fan_speed_mode
  - discharge_fan_speed_percentage_command
  implements:
  - OPERATIONAL
  opt_uses:
  - failed_discharge_fan_alarm


DFVDSFC:
  guid: "a59a9de7-dd3b-4503-b4fe-49a747fd4a32"
  description: "Discharge fan control with toggled variable or discrete speed (frequency) control. This allows the fan to run either VFD or discrete speed stages (LOW/MED/HIGH, etc.) and to switch between the mode."
  is_abstract: true
  uses:
  - discharge_fan_run_command
  - discharge_fan_run_status
  - discharge_fan_speed_frequency_command
  - discharge_fan_speed_mode
  implements:
  - OPERATIONAL
  opt_uses:
  - failed_discharge_fan_alarm


SSPCSCM:
  guid: "68f3b34c-09a7-45d5-ad58-79ae6bd78e0b"
  description: "Supply air static pressure control for supervisor control (Machine learning)."
  is_abstract: true
  uses:
  - program_supply_air_static_pressure_setpoint
  - supervisor_control_mode
  - supervisor_supply_air_static_pressure_setpoint
  - supply_air_static_pressure_setpoint
  opt_uses:
  - supervisor_alarm


STCSCM:
  guid: "73c2d23e-eb23-41eb-8b1e-f657a2e6fc89"
  description: "Supply air temperature control for supervisor control (Machine learning)."
  is_abstract: true
  uses:
  - program_supply_air_temperature_setpoint
  - supervisor_control_mode
  - supervisor_supply_air_temperature_setpoint
  - supply_air_temperature_setpoint
  opt_uses:
  - supervisor_alarm


SWTCSCM:
  guid: "f612f2d0-4b59-4036-ba7d-c1398d12de27"
  description: "Supply water temperature control for supervisor control (Machine learning)."
  is_abstract: true
  uses:
  - program_supply_water_temperature_setpoint
  - supervisor_control_mode
  - supervisor_supply_water_temperature_setpoint
  - supply_water_temperature_setpoint
  opt_uses:
  - supervisor_alarm


WDPCSCM:
  guid: "40d1d42d-50b9-4c13-8213-fa836e3069de"
  description: "Water differential pressure control for supervisor control (Machine learning)."
  is_abstract: true
  uses:
  - differential_pressure_setpoint
  - program_differential_pressure_setpoint
  - supervisor_control_mode
  - supervisor_differential_pressure_setpoint
  opt_uses:
  - supervisor_alarm


CSWIVS:
  guid: "e1e35fec-c621-4346-9992-4c85d31acaac"
  description: "Condensing return water isolation valve control."
  is_abstract: true
  implements:
  - OPERATIONAL
  uses:
  - condensing_return_water_isolation_valve_command_1
  - condensing_return_water_isolation_valve_command_2
  - condensing_return_water_isolation_valve_command_3
  - condensing_return_water_isolation_valve_command_4
  - condensing_return_water_isolation_valve_command_5
  - condensing_return_water_isolation_valve_command_6
  - condensing_return_water_isolation_valve_command_7
  - condensing_return_water_isolation_valve_status_1
  - condensing_return_water_isolation_valve_status_10
  - condensing_return_water_isolation_valve_status_11
  - condensing_return_water_isolation_valve_status_12
  - condensing_return_water_isolation_valve_status_13
  - condensing_return_water_isolation_valve_status_14
  - condensing_return_water_isolation_valve_status_2
  - condensing_return_water_isolation_valve_status_3
  - condensing_return_water_isolation_valve_status_4
  - condensing_return_water_isolation_valve_status_5
  - condensing_return_water_isolation_valve_status_6
  - condensing_return_water_isolation_valve_status_7
  - condensing_return_water_isolation_valve_status_8
  - condensing_return_water_isolation_valve_status_9


CRWIVS:
  guid: "8ea0f73c-6a13-4196-a63d-f68011597239"
  description: "Condensing supply water isolation valve control."
  is_abstract: true
  implements:
  - OPERATIONAL
  uses:
  - condensing_supply_water_isolation_valve_command_1
  - condensing_supply_water_isolation_valve_command_2
  - condensing_supply_water_isolation_valve_command_3
  - condensing_supply_water_isolation_valve_command_4
  - condensing_supply_water_isolation_valve_command_5
  - condensing_supply_water_isolation_valve_command_6
  - condensing_supply_water_isolation_valve_command_7
  - condensing_supply_water_isolation_valve_status_1
  - condensing_supply_water_isolation_valve_status_10
  - condensing_supply_water_isolation_valve_status_11
  - condensing_supply_water_isolation_valve_status_12
  - condensing_supply_water_isolation_valve_status_13
  - condensing_supply_water_isolation_valve_status_14
  - condensing_supply_water_isolation_valve_status_2
  - condensing_supply_water_isolation_valve_status_3
  - condensing_supply_water_isolation_valve_status_4
  - condensing_supply_water_isolation_valve_status_5
  - condensing_supply_water_isolation_valve_status_6
  - condensing_supply_water_isolation_valve_status_7
  - condensing_supply_water_isolation_valve_status_8
  - condensing_supply_water_isolation_valve_status_9


CSWTC:
  guid: "1e4bca21-e4df-42e2-86ac-d3b2db91e7d2"
  description: "Condensing supply water temperature control."
  is_abstract: true
  implements:
  - OPERATIONAL
  uses:
  - condensing_supply_water_temperature_sensor
  - condensing_supply_water_temperature_setpoint


HTWHLSTC:
  guid: "f05a9fca-0e82-41d5-bee2-2db157b5630b"
  description: "Heat wheel which controls supply temperature using speed control."
  is_abstract: true
  implements:
  - CONTROL
  opt_uses:
  - exhaust_air_temperature_sensor
  - heat_wheel_speed_percentage_sensor
  - return_air_temperature_sensor
  - failed_exhaust_air_temperature_alarm
  - high_return_air_temperature_alarm
  - high_supply_air_temperature_alarm
  - low_return_air_temperature_alarm
  - low_supply_air_temperature_alarm
  uses:
  - heat_wheel_run_command
  - heat_wheel_run_status
  - heat_wheel_speed_percentage_command
  - outside_air_temperature_sensor
  - supply_air_temperature_sensor
  - supply_air_temperature_setpoint

#New abstracts for CH ZRH EURD
CAM:
  guid: "c37a0e19-19c0-4246-8a8b-f376aa089d56"
  description: "ztc alarm monitoring based on moisture sensor on coil or in pan."
  is_abstract: true
  implements:
  - MONITORING
  uses:
  - condensate_water_alarm


DPHCC:
  guid: "4719b91a-9a90-4336-a6cb-8d2109d8e572"
  description: "Two-pipe heating and cooling control. Has a single control valve
    that is fed by two separate headers for heating and cooling water. There is an
    isolation valve for each incoming system and a single control valve. Valve and
    mode control to zone temperature (heating/cooling setpoint configuration)."
  is_abstract: true
  opt_uses:
  - chilled_return_water_isolation_valve_percentage_command
  - chilled_supply_water_isolation_valve_percentage_command
  - heating_return_water_isolation_valve_percentage_command
  - heating_supply_water_isolation_valve_percentage_command
  - supply_water_valve_flowrate_sensor
  - zone_air_cooling_temperature_setpoint
  - zone_air_heating_temperature_setpoint
  - zone_conditioning_mode
  - condensate_water_alarm
  - failed_zone_air_temperature_alarm
  - high_zone_air_temperature_alarm
  - low_zone_air_temperature_alarm
  uses:
  - supply_water_valve_percentage_command
  - water_riser_mode
  - zone_air_temperature_sensor


HHCDM:
  guid: "60e8ae3a-2331-40e2-828c-e9b61a560352"
  description: "Hydronic heating and cooling distribution monitoring"
  is_abstract: true
  implements:
  - MONITORING
  uses:
  - chilled_return_water_isolation_valve_percentage_command
  - chilled_supply_water_isolation_valve_percentage_command
  - cooling_request_count
  - heating_request_count
  - heating_return_water_isolation_valve_percentage_command
  - heating_supply_water_isolation_valve_percentage_command
  opt_uses:
  - average_zone_air_temperature_sensor


HHRU:
  guid: "29f20adc-716d-43ce-81a7-3a8af3bc039d"
  description: "Hydronic heat recovery unit for ahu's with bypass valve and circulation pump"
  is_abstract: true
  implements:
  - MONITORING
  uses:
  - return_air_temperature_sensor
  - supply_air_temperature_sensor
  - supply_air_temperature_setpoint
  - supply_water_temperature_sensor
  - supply_water_valve_percentage_command
  - supply_water_valve_percentage_sensor
  opt_uses:
  - exhaust_air_temperature_sensor
  - outside_air_temperature_sensor
  - failed_exhaust_air_temperature_alarm
  - high_return_air_temperature_alarm
  - high_supply_air_temperature_alarm
  - high_supply_water_temperature_alarm
  - low_return_air_temperature_alarm
  - low_supply_air_temperature_alarm
  - low_supply_water_temperature_alarm


PHRU:
  guid: "708f68a9-f6f6-4563-b3a0-9d8f17637ced"
  description: "heat recovery unit for ahu's with plate heat exchanger valve and  bypass damper"
  is_abstract: true
  implements:
  - MONITORING
  uses:
  - bypass_air_damper_percentage_command
  - return_air_temperature_sensor
  - supply_air_temperature_sensor
  - supply_air_temperature_setpoint
  opt_uses:
  - bypass_air_damper_command
  - bypass_air_damper_status
  - bypass_air_damper_percentage_sensor
  - exhaust_air_temperature_sensor
  - outside_air_temperature_sensor
  - failed_exhaust_air_temperature_alarm
  - high_return_air_temperature_alarm
  - high_supply_air_temperature_alarm
  - low_return_air_temperature_alarm
  - low_supply_air_temperature_alarm


CHWDT2X:
  guid: "956a597b-e5e5-4c1c-9c06-834b7b8d28b4"
  description: "Temperature differential across chilled water with two sets of sensors."
  is_abstract: true
  implements:
  - MONITORING
  uses:
  - chilled_return_water_temperature_sensor_1
  - chilled_return_water_temperature_sensor_2
  - chilled_supply_water_temperature_sensor_1
  - chilled_supply_water_temperature_sensor_2


HLSAFS:
  guid: "15bc5aa4-939f-420f-9146-17f6835badc0"
  description: "Duct VAV type with high and low limit setpoint"
  is_abstract: true
  uses:
  - high_limit_supply_air_flowrate_setpoint
  - low_limit_supply_air_flowrate_setpoint
  - supply_air_flowrate_setpoint
  implements:
  - CONTROL


RHDHS:
  guid: "8b06668f-b1c3-4cda-9fc6-967d06239ae8"
  description: "Return humidification/dehumidification monitor."
  is_abstract: true
  uses:
  - dehumidification_run_status
  - humidification_run_status
  - return_air_relative_humidity_sensor
  - return_air_relative_humidity_setpoint
  implements:
  - MONITORING
  opt_uses:
  - failed_humidifier_alarm
  - high_return_air_relative_humidity_alarm
  - low_return_air_relative_humidity_alarm


CO2DFVSC:
  guid: "e52dd216-585b-447a-9f30-2efe9639f949"
  description: "Carbon dioxide levels controlled by a variable speed discharge fan."
  is_abstract: true
  uses:
  - discharge_fan_speed_percentage_command
  - zone_air_co2_concentration_sensor
  - zone_air_co2_concentration_setpoint
  implements:
  - CONTROL
  opt_uses:
  - high_zone_air_co2_concentration_alarm


CO2EFVSC:
  guid: "9100a54f-3a01-439a-b009-7b4df6bedc1c"
  description: "Carbon dioxide levels controlled by a variable speed exhaust fan."
  is_abstract: true
  opt_uses:
  - exhaust_fan_speed_percentage_sensor
  - high_zone_air_co2_concentration_alarm
  uses:
  - exhaust_fan_speed_percentage_command
  - zone_air_co2_concentration_sensor
  - zone_air_co2_concentration_setpoint
  implements:
  - CONTROL


RACO2C:
  guid: "38ba1a66-8aa5-4c79-b755-734804901626"
  description: "Returned air carbon dioxide levels controls."
  is_abstract: true
  uses:
  - return_air_co2_concentration_sensor
  - return_air_co2_concentration_setpoint


DX2DDC:
  guid: "fbee3bb9-dc8b-4a49-a3eb-97439d0851bc"
  description: "Two compressor run control with dual setpoint control on discharge side"
  is_abstract: true
  opt_uses:
  - compressor_speed_percentage_command
  - cooling_percentage_command
  - failed_discharge_air_temperature_alarm
  uses:
  - compressor_run_command_1
  - compressor_run_command_2
  - compressor_run_status_1
  - compressor_run_status_2
  - discharge_air_cooling_temperature_setpoint
  - discharge_air_heating_temperature_setpoint
  - discharge_air_temperature_sensor
  implements:
  - CONTROL


HWDT:
  guid: "197d48e2-b069-492d-8ae4-4545b844e3a8"
  description: "Temperature differential across heating water for heat recovery chiller."
  is_abstract: true
  implements:
  - MONITORING
  uses:
  - heating_return_water_temperature_sensor
  - heating_supply_water_temperature_sensor


HPDDC:
  guid: "002edb3a-e58d-4802-9c4b-6dc924d261dc"
  description: "Dual setpoint discharge side heat pump control."
  is_abstract: true
  opt_uses:
  - compressor_speed_percentage_command
  - cooling_percentage_command
  - cooling_thermal_power_capacity
  - heating_thermal_power_capacity
  - compressor_lost_power_alarm
  - failed_compressor_alarm
  - failed_discharge_air_temperature_alarm
  - overload_compressor_alarm
  uses:
  - compressor_run_command
  - compressor_run_status
  - discharge_air_cooling_temperature_setpoint
  - discharge_air_heating_temperature_setpoint
  - discharge_air_temperature_sensor
  - reversing_valve_command
  implements:
  - CONTROL


EC2SC:
  guid: "6bf5cfa7-5659-4919-8c34-d60c8e931492"
  description: "Evaporative cooler control on supply side."
  is_abstract: true
  opt_uses:
  - cooling_percentage_sensor
  - cooling_request_count
  - evaporative_cooler_run_status_1
  - evaporative_cooler_run_status_2
  - high_supply_air_temperature_alarm
  - low_supply_air_temperature_alarm
  uses:
  - evaporative_cooler_run_command_1
  - evaporative_cooler_run_command_2
  - supply_air_temperature_sensor
  - supply_air_temperature_setpoint
  implements:
  - CONTROL


HWDDC:
  guid: "b257d777-1ff2-41d7-8230-58a18d568f40"
  description: "Heating water valve with dual setpoint control on discharge side."
  is_abstract: true
  opt_uses:
  - discharge_air_relative_humidity_sensor
  - heating_thermal_power_capacity
  - heating_water_flowrate_sensor
  - heating_water_valve_percentage_sensor
  - failed_discharge_air_temperature_alarm
  uses:
  - discharge_air_heating_temperature_setpoint
  - discharge_air_temperature_sensor
  - heating_water_valve_percentage_command
  implements:
  - CONTROL


CFDPM:
  guid: "be3e3bc0-e927-46a1-9b63-62717fa740ca"
  description: "Carbon filter pressure monitoring, where specific filter type is required."
  is_abstract: true
  uses:
  - carbon_filter_differential_pressure_sensor
  implements:
  - MONITORING


VOADM2X:
  guid: "bce9e194-e5cc-459f-be23-d73af8394b25"
  description: "Variable outside air damper monitoring, where there are two separate, equal sets of dampers that operate in conjunction."
  is_abstract: true
  opt_uses:
  - economizer_mode
  - low_limit_outside_air_damper_percentage_command
  - mixed_air_temperature_sensor
  - outside_air_damper_percentage_sensor_1
  - outside_air_damper_percentage_sensor_2
  - outside_air_flowrate_sensor_1
  - outside_air_flowrate_sensor_2
  - failed_mixed_air_temperature_alarm
  uses:
  - outside_air_damper_percentage_command_1
  - outside_air_damper_percentage_command_2
  - outside_air_temperature_sensor
  implements:
  - MONITORING


EHHRC:
  guid: "350243a7-bac9-45b8-b614-6ada6cf48ef6"
  description: "Exhaust hydronic heat recovery coil with an isolation valve."
  is_abstract: true
  uses:
  - entering_heat_recovery_coil_temperature_sensor
  - exhaust_air_flowrate_sensor
  - heat_recovery_water_isolation_valve_command
  - leaving_heat_recovery_coil_temperature_sensor
  implements:
  - MONITORING


DPBHCC:
  guid: "064adc2f-b5aa-4bc6-bd8e-4d72bed60070"
  description: "Two-pipe binary (open/closed) heating and cooling control. There
    is an isolation valve for each incoming system. Valve and mode control to zone
    temperature (heating/cooling setpoint configuration)."
  is_abstract: true
  opt_uses:
  - cooling_request_count
  - heating_request_count
  - zone_air_relative_humidity_sensor
  - failed_zone_air_temperature_alarm
  - high_zone_air_temperature_alarm
  - low_zone_air_temperature_alarm
  uses:
  - chilled_supply_water_isolation_valve_command
  - chilled_supply_water_isolation_valve_status
  - heating_supply_water_isolation_valve_command
  - heating_supply_water_isolation_valve_status
  - zone_air_cooling_temperature_setpoint
  - zone_air_heating_temperature_setpoint
  - zone_air_temperature_sensor
  implements:
  - CONTROL


FTC:
  guid: "26877aed-9bea-44a8-afca-c7dea27d9b35"
  description: "Floor temperature control, where the temperature sensors are embedded in the floor (as opposed to open to the air)."
  is_abstract: true
  uses:
  - zone_floor_temperature_sensor
  - zone_floor_temperature_setpoint
  implements:
  - OPERATIONAL


DPCHWHRWSC:
  guid: "e7feffef-9d26-4393-b02c-8b5a26be97d6"
  description: "Two-pipe chilled water and heat recovery water control using the same coils."
  is_abstract: true
  opt_uses:
  - chilled_return_water_isolation_valve_status
  - chilled_return_water_temperature_sensor
  - chilled_supply_water_isolation_valve_status
  - chilled_supply_water_temperature_sensor
  - heat_recovery_return_water_isolation_valve_status
  - heat_recovery_return_water_temperature_sensor
  - heat_recovery_supply_water_isolation_valve_status
  - heat_recovery_supply_water_temperature_sensor
  - leaving_coil_temperature_sensor
  - supply_water_valve_percentage_sensor
  - high_supply_air_temperature_alarm
  - low_supply_air_temperature_alarm
  uses:
  - chilled_supply_water_isolation_valve_command
  - heat_recovery_run_command
  - heat_recovery_supply_water_isolation_valve_command
  - supply_air_temperature_sensor
  - supply_air_temperature_setpoint
  - supply_water_valve_percentage_command
  implements:
  - CONTROL


CPVSC2X:
  guid: "1be3e1ba-1a25-4b9a-9784-e4bbd9313db5"
  description: "Circulation pump variable speed control with 2 circulation pumps."
  is_abstract: true
  uses:
  - circulation_pump_run_command_1
  - circulation_pump_run_command_2
  - circulation_pump_run_status_1
  - circulation_pump_run_status_2
  - circulation_pump_speed_percentage_command_1
  - circulation_pump_speed_percentage_command_2
  implements:
  - OPERATIONAL


HWTTC:
  guid: "141c33da-9691-4e45-a572-3b06402a54d7"
  description: "Hot water tank temperature control."
  is_abstract: true
  opt_uses:
  - high_water_temperature_alarm
  uses:
  - hot_water_tank_temperature_sensor
  - hot_water_tank_temperature_setpoint
  implements:
  - OPERATIONAL


PHWTTC:
  guid: "8da5a38c-e6de-43c1-9888-689c7cd35ff2"
  description: "Preheating water tank temperature control."
  is_abstract: true
  uses:
  - preheating_water_tank_temperature_sensor
  - preheating_water_tank_temperature_setpoint
  implements:
  - OPERATIONAL


RCKTM:
  guid: "8ea49daa-0f94-46fe-a919-8614752b1f9f"
  description: "Refrigeration circuit monitoring for a DX compressor loop."
  is_abstract: true
  uses:
  - refrigerant_discharge_pressure_sensor
  - refrigerant_discharge_temperature_sensor
  - refrigerant_liquid_pressure_sensor
  - refrigerant_liquid_saturation_temperature_sensor
  - refrigerant_liquid_temperature_sensor
  - refrigerant_subcooling_temperature_sensor
  - refrigerant_suction_pressure_sensor
  - refrigerant_suction_saturation_temperature_sensor
  - refrigerant_suction_superheat_temperature_sensor
  - refrigerant_suction_temperature_sensor


RCKTM2X:
  guid: "c8303789-9f0f-4a0f-9f27-474771b554a3"
  description: "Refrigeration circuits (2x) monitoring for a DX compressor loop."
  is_abstract: true
  uses:
  - refrigerant_discharge_pressure_sensor_1
  - refrigerant_discharge_pressure_sensor_2
  - refrigerant_discharge_temperature_sensor_1
  - refrigerant_discharge_temperature_sensor_2
  - refrigerant_liquid_pressure_sensor_1
  - refrigerant_liquid_pressure_sensor_2
  - refrigerant_liquid_saturation_temperature_sensor_1
  - refrigerant_liquid_saturation_temperature_sensor_2
  - refrigerant_liquid_temperature_sensor_1
  - refrigerant_liquid_temperature_sensor_2
  - refrigerant_subcooling_temperature_sensor_1
  - refrigerant_subcooling_temperature_sensor_2
  - refrigerant_suction_pressure_sensor_1
  - refrigerant_suction_pressure_sensor_2
  - refrigerant_suction_saturation_temperature_sensor_1
  - refrigerant_suction_saturation_temperature_sensor_2
  - refrigerant_suction_superheat_temperature_sensor_1
  - refrigerant_suction_superheat_temperature_sensor_2
  - refrigerant_suction_temperature_sensor_1
  - refrigerant_suction_temperature_sensor_2


CCM:
  guid: "4690242f-f5fe-47cb-9340-771cfc6cecb3"
  description: "Compressor current monitoring."
  is_abstract: true
  uses:
  - compressor_current_sensor
  - compressor_run_command


CC2XM:
  guid: "6eabfba1-1cc6-43d7-a46a-baaaeb0782d5"
  description: "Compressor current monitoring for 2 compressors."
  is_abstract: true
  uses:
  - compressor_current_sensor_1
  - compressor_current_sensor_2
  - compressor_run_command_1
  - compressor_run_command_2

CFCM:
  guid: "6e4901e4-67f5-44d9-8239-84a1a2379419"
  description: "Condenser fan current monitoring for a single fan."
  is_abstract: true
  uses:
  - condensing_fan_current_sensor
  
CFCM4X:
  guid: "3b5df213-0616-400f-a025-69e72cda4d7b"
  description: "Condenser fan current monitoring for 4 fans."
  is_abstract: true
  uses:
  - condensing_fan_current_sensor_1
  - condensing_fan_current_sensor_2
  - condensing_fan_current_sensor_3
  - condensing_fan_current_sensor_4

CFCM6X:
  guid: "47dcd13d-d95c-44bf-988b-ce8ec32cebe2"
  description: "Condenser fan current monitoring for 6 fans."
  is_abstract: true
  uses:
  - condensing_fan_current_sensor_1
  - condensing_fan_current_sensor_2
  - condensing_fan_current_sensor_3
  - condensing_fan_current_sensor_4
  - condensing_fan_current_sensor_5
  - condensing_fan_current_sensor_6

SSSPC:
  guid: "f933f42e-faf1-4039-801a-83f3eff24461"
  description: "Supply static steam pressure control for steam/water heat exchanger"
  is_abstract: true
  uses:
  - steam_valve_percentage_command
  - supply_steam_static_pressure_sensor
  - supply_steam_static_pressure_setpoint
  implements:
  - CONTROL


SCHWISOVPM:
  guid: "39e76027-e924-48af-a507-dd33948e455b"
  description: "Secondary chilled water return side isolation valve percentage monitoring."
  is_abstract: true
  uses:
  - secondary_chilled_return_water_isolation_valve_percentage_command
  - secondary_chilled_return_water_isolation_valve_percentage_sensor
  implements:
  - MONITORING


SCHWDT:
  guid: "bafc8c7a-fd40-4cd6-8b95-e3beb268eac9"
  description: "Secondary-side chilled water delta-T monitoring."
  is_abstract: true
  implements:
  - MONITORING
  uses:
  - secondary_chilled_return_water_temperature_sensor
  - secondary_chilled_supply_water_temperature_sensor


SHWDT:
  guid: "6dd5a198-e339-406e-9f43-f2682218bd9c"
  description: "Secondary-side heating water delta-T monitoring."
  is_abstract: true
  implements:
  - MONITORING
  uses:
  - secondary_heating_return_water_temperature_sensor
  - secondary_heating_supply_water_temperature_sensor


PCHWDT:
  guid: "cfb74347-2e51-4034-8e5d-0015bdbe59a5"
  description: "Temperature differential across primary chilled water loop."
  is_abstract: true
  implements:
  - MONITORING
  uses:
  - primary_chilled_return_water_temperature_sensor
  - primary_chilled_supply_water_temperature_sensor


PHWDT:
  guid: "06e84e2c-8935-4c9a-80cb-f08890005f4a"
  description: "Temperature differential across primary heating water loop."
  is_abstract: true
  implements:
  - MONITORING
  uses:
  - primary_heating_return_water_temperature_sensor
  - primary_heating_supply_water_temperature_sensor


TDTM:
  guid: "5c4a89f4-a163-4b73-9064-aa3dfd8361e7"
  description: "water tank delta-T monitoring."
  is_abstract: true
  uses:
  - entering_water_tank_temperature_sensor
  - leaving_water_tank_temperature_sensor
  implements:
  - MONITORING


HLPM:
  guid: "ae617b98-6deb-4c17-8d63-4504feea2988"
  description: "Heating thermal power sensor."
  is_abstract: true
  uses:
  - heating_thermal_power_sensor
  implements:
  - MONITORING


CWRWISOVM:
  guid: "857f28d7-c853-41bb-929c-23b942bcb5b8"
  description: "Condensing water supply side isolation valve monitoring."
  is_abstract: true
  uses:
  - condensing_return_water_isolation_valve_command
  - condensing_return_water_isolation_valve_status
  implements:
  - MONITORING


CWRWISOVPM:
  guid: "f9c6f9f6-aad8-4ea8-ab7d-fbd343a53830"
  description: "Condensing water return side isolation valve percentage monitoring."
  is_abstract: true
  uses:
  - condensing_return_water_isolation_valve_percentage_command
  - condensing_return_water_isolation_valve_percentage_sensor
  implements:
  - MONITORING


OCWRWISOVM:
  guid: "daec7559-f465-4117-9606-92353b8a1ae1"
  description: "Open-loop CDW return side isolation valve monitoring."
  is_abstract: true
  uses:
  - outside_condensing_loop_return_water_isolation_valve_command
  - outside_condensing_loop_return_water_isolation_valve_status
  implements:
  - MONITORING


OCWRWISOVPM:
  guid: "16a303e1-ab6a-49d1-8c3b-6e02c6a78cca"
  description: "Open-loop CDW return side isolation valve monitoring."
  is_abstract: true
  uses:
  - outside_condensing_loop_return_water_isolation_valve_percentage_command
  - outside_condensing_loop_return_water_isolation_valve_percentage_sensor
  implements:
  - MONITORING


HWRWISOVM:
  guid: "a2ca0c24-c44d-44ea-95cb-728da67d7c78"
  description: "Heating return side isolation valve monitoring."
  is_abstract: true
  uses:
  - heating_return_water_isolation_valve_command
  - heating_return_water_isolation_valve_status
  implements:
  - MONITORING


HWSWISOVM:
  guid: "1f0a45f0-b5fd-47b3-a870-bd11dccb7239"
  description: "Heating supply side isolation valve monitoring."
  is_abstract: true
  uses:
  - heating_supply_water_isolation_valve_command
  - heating_supply_water_isolation_valve_status
  implements:
  - MONITORING


HWRWISOVPM:
  guid: "b02b1e0e-ca30-4fb0-8700-84225bf8d635"
  description: "Heating return side isolation valve percentage monitoring."
  is_abstract: true
  uses:
  - heating_return_water_isolation_valve_percentage_command
  - heating_return_water_isolation_valve_percentage_sensor
  implements:
  - MONITORING


DEFSS:
  guid: "7102dc2c-4f27-4bbb-a9a4-965e71f3ac79"
  description: "defrost run command and status (start/stop) "
  is_abstract: true
  uses:
  - defrost_run_command
  - defrost_run_status
  implements:
  - MONITORING
  opt_uses:
  - frost_alarm


DEFSTC:
  guid: "c52e2a01-3e72-449c-9215-93d4af12ffc6"
  description: "Defrost temperature control."
  is_abstract: true
  uses:
  - defrost_temperature_sensor
  - defrost_temperature_setpoint
  opt_uses:
  - frost_alarm


VOADC2X:
  guid: "c3072c9a-71f4-41e8-a728-c2730f327fc6"
  description: "Variable outside air damper control and monitoring, where there are two separate, equal sets of dampers that operate in conjunction."
  is_abstract: true
  uses:
  - outside_air_damper_percentage_command_1
  - outside_air_damper_percentage_command_2
  - outside_air_damper_percentage_sensor_1
  - outside_air_damper_percentage_sensor_2
  implements:
  - OPERATIONAL


RAIDC:
  guid: "07b8b6ca-5fb7-471d-a50e-2ad266eb4a31"
  description: "Return air isolation damper control and monitoring."
  is_abstract: true
  uses:
  - return_air_isolation_damper_command
  - return_air_isolation_damper_status
  opt_uses:
  - failed_return_air_isolation_damper_alarm


RAIDC3X:
  guid: "8d678b8d-244a-41b3-9e2b-e72fd5dd1778"
  description: "Return air isolation damper control and monitoring, where there are three separate, equal sets of dampers that operate in conjunction."
  is_abstract: true
  uses:
  - return_air_isolation_damper_command_1
  - return_air_isolation_damper_command_2
  - return_air_isolation_damper_command_3
  - return_air_isolation_damper_status_1
  - return_air_isolation_damper_status_2
  - return_air_isolation_damper_status_3
  implements:
  - MONITORING


RAIDC2X:
  guid: "a75ae9d1-c1bd-4fb5-9908-cc59f6b2f321"
  description: "Return air isolation damper control and monitoring, where there are two separate, equal sets of dampers that operate in conjunction."
  is_abstract: true
  uses:
  - return_air_isolation_damper_command_1
  - return_air_isolation_damper_command_2
  - return_air_isolation_damper_status_1
  - return_air_isolation_damper_status_2
  implements:
  - MONITORING


DAIDC2X:
  guid: "a31bfc83-51f3-4c0f-8f60-eb21bf9e5688"
  description: "Discharge air isolation damper control and monitoring, where there are two separate, equal sets of dampers that operate in conjunction."
  is_abstract: true
  uses:
  - discharge_air_isolation_damper_command_1
  - discharge_air_isolation_damper_command_2
  - discharge_air_isolation_damper_status_1
  - discharge_air_isolation_damper_status_2
  implements:
  - MONITORING


DAIDC:
  guid: "35f6ae55-3f74-4fcc-bfb2-3412670f8d60"
  description: "Discharge air isolation damper control and monitoring."
  is_abstract: true
  uses:
  - discharge_air_isolation_damper_command
  - discharge_air_isolation_damper_status
  implements:
  - MONITORING
  opt_uses:
  - failed_discharge_air_isolation_damper_alarm


RAIDC4X:
  guid: "2a234621-dfb8-4aab-a825-49e3bfc107b6"
  description: "Return air isolation damper control and monitoring, where there are four separate, equal sets of dampers that operate in conjunction."
  is_abstract: true
  uses:
  - return_air_isolation_damper_command_1
  - return_air_isolation_damper_command_2
  - return_air_isolation_damper_command_3
  - return_air_isolation_damper_command_4
  - return_air_isolation_damper_status_1
  - return_air_isolation_damper_status_2
  - return_air_isolation_damper_status_3
  - return_air_isolation_damper_status_4
  implements:
  - MONITORING


SAIDC:
  guid: "9c0ec280-99e6-4f44-9b67-7ea5f4bdfeba"
  description: "isolation damper status monitoring and control on the supply side."
  is_abstract: true
  uses:
  - supply_air_isolation_damper_command
  - supply_air_isolation_damper_status
  implements:
  - MONITORING
  opt_uses:
  - failed_supply_air_isolation_damper_alarm


SAIDC2X:
  guid: "2fd14ae4-e0c5-4057-a998-9fe72d27a494"
  description: "isolation damper status monitoring and control on the supply side, where there are two separate, equal sets of dampers that operate in conjunction."
  is_abstract: true
  uses:
  - supply_air_isolation_damper_command_1
  - supply_air_isolation_damper_command_2
  - supply_air_isolation_damper_status_1
  - supply_air_isolation_damper_status_2
  implements:
  - MONITORING


SAIDC3X:
  guid: "2ad5c08c-1d77-4df3-af6b-92aecc5b8eaa"
  description: "isolation damper status monitoring and control on the supply side, where there are three separate, equal sets of dampers that operate in conjunction."
  is_abstract: true
  uses:
  - supply_air_isolation_damper_command_1
  - supply_air_isolation_damper_command_2
  - supply_air_isolation_damper_command_3
  - supply_air_isolation_damper_status_1
  - supply_air_isolation_damper_status_2
  - supply_air_isolation_damper_status_3
  implements:
  - MONITORING


SSPC2X:
  guid: "52328bf9-1e7e-42b3-a66d-fbdeabf1105f"
  description: "Supply static pressure control via supply fan speed with 2 sensors"
  is_abstract: true
  opt_uses:
  - average_supply_air_static_pressure_sensor
  - pressurization_request_count
  - supply_air_damper_percentage_command
  - supply_air_flowrate_sensor
  - supply_fan_run_command
  - supply_fan_run_status
  - supply_fan_speed_frequency_sensor
  - supply_fan_speed_percentage_command
  - failed_supply_fan_alarm
  uses:
  - supply_air_static_pressure_sensor_1
  - supply_air_static_pressure_sensor_2
  - supply_air_static_pressure_setpoint_1
  - supply_air_static_pressure_setpoint_2
  implements:
  - OPERATIONAL


SFMSC:
  guid: "b95a77b1-35fd-4447-8a8a-f156f6b363b6"
  description: "Supply fan multi-speed control."
  is_abstract: true
  uses:
  - supply_fan_run_command
  - supply_fan_run_mode
  - supply_fan_run_status
  - supply_fan_speed_mode
  opt_uses:
  - schedule_run_command
  - failed_supply_fan_alarm


MIPVCM:
  guid: "59c2ed91-daa7-4f30-916d-78ac67105014"
  description: "Motor phase-level input current and voltage monitoring."
  is_abstract: true
  implements:
  - MONITORING
  uses:
  - input_phase1_line_motor_current_sensor
  - input_phase1_phase2_line_motor_voltage_sensor
  - input_phase1_phase3_line_motor_voltage_sensor
  - input_phase2_line_motor_current_sensor
  - input_phase2_phase3_line_motor_voltage_sensor
  - input_phase3_line_motor_current_sensor
  opt_uses:
  - average_input_inter_line_motor_voltage_sensor
  - average_input_line_motor_current_sensor


MIPWM:
  guid: "c859ef99-c44d-4f64-9fa7-461af73ede05"
  description: "Motor input power monitoring."
  is_abstract: true
  implements:
  - MONITORING
  uses:
  - input_motor_power_sensor
  opt_uses:
  - input_motor_frequency_sensor
  - motor_powerfactor_sensor


MSM:
  guid: "6994d3a0-7a74-44df-b5d6-88ea384fa22a"
  description: "Motor speed monitoring for fan."
  is_abstract: true
  implements:
  - MONITORING
  uses:
  - discharge_fan_run_status
  - high_discharge_fan_speed_status
  - low_discharge_fan_speed_status
  opt_uses:
  - failed_discharge_fan_alarm


INVOPWM:
  guid: "3fe50f00-5db3-4fea-9838-111e78ce489f"
  description: "Inverter (VFD) output power monitoring."
  is_abstract: true
  implements:
  - MONITORING
  uses:
  - output_inverter_power_sensor
  opt_uses:
  - input_inverter_frequency_sensor
  - output_inverter_voltage_sensor


INVIPCM:
  guid: "d830e49e-08d3-4ae6-a741-7ac12f5215e8"
  description: "Inverter (VFD) 3-phase input current monitoring."
  is_abstract: true
  implements:
  - MONITORING
  uses:
  - input_phase1_line_inverter_current_sensor
  - input_phase2_line_inverter_current_sensor
  - input_phase3_line_inverter_current_sensor


CWSWISOVPM:
  guid: "70698046-b9b1-462c-bb75-3c06d9b7628c"
  description: "Condensing water supply side isolation valve percentage monitoring."
  is_abstract: true
  uses:
  - condensing_supply_water_isolation_valve_percentage_command
  - condensing_supply_water_isolation_valve_percentage_sensor
  implements:
  - MONITORING


GTWFCISOVM:
  guid: "649fa2ba-7374-49a7-8989-6b6ac728178e"
  description: "Geothermal water free-cooling isolation valve monitoring; exclusively using ground as heat sink for building load."
  is_abstract: true
  uses:
  - chilled_side_ground_return_economizer_isolation_valve_command
  - chilled_side_ground_return_economizer_isolation_valve_status
  - chilled_side_ground_supply_economizer_isolation_valve_status
  implements:
  - MONITORING


GTWGRISOVM:
  guid: "a323f1e9-8722-4126-a5be-d8e9c2e27f7d"
  description: "Geothermal water ground-recharge isolation valve monitoring; rejecting ground heat to atmosphere via cooling towers."
  is_abstract: true
  uses:
  - heating_side_ground_return_economizer_isolation_valve_command
  - heating_side_ground_return_economizer_isolation_valve_status
  - heating_side_ground_supply_economizer_isolation_valve_status
  implements:
  - MONITORING


GTWHEISOVM:
  guid: "0568720c-dc0f-404a-8139-af79401d0c43"
  description: "Geothermal water heat-extraction isolation valve monitoring; extracting ground heat to to use in building."
  is_abstract: true
  uses:
  - chilled_side_ground_return_water_isolation_valve_status
  - chilled_side_ground_supply_water_isolation_valve_command
  - chilled_side_ground_supply_water_isolation_valve_status
  implements:
  - MONITORING


GTWHRISOVM:
  guid: "c17a6215-3493-4693-bef1-52e8d079742f"
  description: "Geothermal water heat-rejection isolation valve monitoring; rejecting building heat to ground."
  is_abstract: true
  uses:
  - heating_side_ground_return_water_isolation_valve_status
  - heating_side_ground_supply_water_isolation_valve_command
  - heating_side_ground_supply_water_isolation_valve_status
  implements:
  - MONITORING


COCDSP:
  guid: "c4c91584-0506-4ba5-95ad-f49d57eb3c67"
  description: "Dual setpoint CO concentration control."
  is_abstract: true
  uses:
  - high_limit_zone_air_co_concentration_setpoint
  - low_limit_zone_air_co_concentration_setpoint
  - zone_air_co_concentration_sensor
  implements:
  - CONTROL
  opt_uses:
  - high_zone_air_co_concentration_alarm


NOCDSP:
  guid: "df6c124a-fdd8-4422-b33d-56f46d66dbc8"
  description: "Dual setpoint NO concentration control."
  is_abstract: true
  uses:
  - high_limit_zone_air_no_concentration_setpoint
  - low_limit_zone_air_no_concentration_setpoint
  - zone_air_no_concentration_sensor
  implements:
  - CONTROL


EFHLC:
  guid: "6951a8f3-40e6-461a-a225-70041409441f"
  description: "Two-speed exhaust fan (low/high)."
  is_abstract: true
  uses:
  - high_exhaust_fan_speed_command
  - high_exhaust_fan_speed_status
  - low_exhaust_fan_speed_command
  - low_exhaust_fan_speed_status
  implements:
  - OPERATIONAL

HLC:
  guid: "c225f8c3-1bd8-4f59-aabe-012c1eb992b5"
  description: "Two-speed motor (high/low)."
  is_abstract: true
  opt_uses:
  - high_speed_status
  - low_speed_status
  uses:
  - high_speed_command
  - low_speed_command
  implements:
  - OPERATIONAL

SWCM:
  guid: "b82c4b84-96ae-48ee-a36b-29f274f6a41a"
  description: "Solenoid water valve control and monitoring."
  is_abstract: true
  uses:
  - valve_command
  - valve_status


SCRSS:
  guid: "636b1262-b08b-4e1b-b130-e1a510b79a0c"
  description: "Scurbber start stop monitoring."
  is_abstract: true
  opt_uses:
  - bypass_air_damper_percentage_command
  - bypass_air_damper_percentage_sensor
  - differential_pressure_sensor
  - differential_pressure_setpoint
  - scrubber_run_mode
  - filter_alarm
  - fire_alarm
  - high_differential_pressure_alarm
  - low_differential_pressure_alarm
  uses:
  - scrubber_run_command
  - scrubber_run_status
  implements:
  - OPERATIONAL

##Abstracts for sensors
PCM:
  guid: "b661d7aa-4f70-41c8-817a-7514a74ccebc"
  description: "General particulate matter monitoring."
  is_abstract: true
  uses:
  - particle_concentration_sensor
  implements:
  - MONITORING


PMM:
  guid: "9c7fa9be-b9ec-46e1-8986-8e70b4ab04e3"
  description: "Zone air particulate matter monitoring."
  is_abstract: true
  uses:
  - zone_air_pm10pt0_concentration_sensor
  - zone_air_pm2pt5_concentration_sensor
  implements:
  - MONITORING


PHWTC:
  guid: "f2d309b1-dc35-4aa3-8cf8-dc986cc05a79"
  description: "potable water temperature monitoring and control."
  is_abstract: true
  uses:
  - potable_hot_water_temperature_sensor


LM:
  guid: "debce299-ec12-4d13-86fd-93e0cf10102e"
  description: "level monitoring of devices storing media."
  is_abstract: true
  uses:
  - level_status
  - percentage_sensor


PLPM:
  guid: "87da5960-a441-49a1-8f80-05acdbf32426"
  description: "Pipeline Fluid pressure monitoring"
  is_abstract: true
  uses:
  - line_pressure_sensor


CO2M4X:
  guid: "860e4db3-a171-4575-ad91-0002b01ea783"
  description: "Basic carbon dioxide monitoring for 4 Zones."
  is_abstract: true
  uses:
  - zone_air_co2_concentration_sensor_1
  - zone_air_co2_concentration_sensor_2
  - zone_air_co2_concentration_sensor_3
  - zone_air_co2_concentration_sensor_4
  implements:
  - MONITORING


CO2M6X:
  guid: "3bea6d49-a70b-42c4-bd0c-592991dbf0f5"
  description: "Basic carbon dioxide monitoring for 6 Zones."
  is_abstract: true
  opt_uses:
  - average_zone_air_co2_concentration_sensor
  - max_zone_air_co2_concentration_sensor
  uses:
  - zone_air_co2_concentration_sensor_1
  - zone_air_co2_concentration_sensor_2
  - zone_air_co2_concentration_sensor_3
  - zone_air_co2_concentration_sensor_4
  - zone_air_co2_concentration_sensor_5
  - zone_air_co2_concentration_sensor_6
  implements:
  - MONITORING


MIPCVM:
  guid: "17630266-40d3-4bc5-a9cd-9d70f10ef839"
  description: "Motor phase-level input current and voltage monitoring."
  is_abstract: true
  implements:
  - MONITORING
  uses:
  - average_input_inter_line_motor_voltage_sensor
  - average_input_line_motor_current_sensor
  - input_motor_power_sensor


EPM:
  guid: "5976839e-9e26-48ef-8d7f-24106a6b7f97"
  description: "Basic Electrical parameter monitoring."
  is_abstract: true
  opt_uses:
  - power_status
  uses:
  - current_sensor
  - energy_accumulator
  - power_sensor
  - voltage_sensor
  implements:
  - MONITORING


DFRMM:
  guid: "055a7881-d815-4bcd-aba5-2fac9a0d8e42"
  description: "Discharge fan run mode monitoring."
  is_abstract: true
  uses:
  - discharge_fan_run_mode
  implements:
  - MONITORING


RDC:
  guid: "ca7914b6-f639-4d67-a6fc-22f5a4e613ff"
  description: "Return air damper percentage monitoring"
  is_abstract: true
  uses:
  - return_air_damper_percentage_command
  - return_air_damper_percentage_sensor
  implements:
  - MONITORING


RFSS:
  guid: "2ca79174-7d36-4341-a820-0db83cd9470c"
  description: "Basic combination of return fan run command and status (start/stop)."
  is_abstract: true
  opt_uses:
  - return_fan_current_sensor
  - return_fan_power_sensor
  uses:
  - return_fan_run_command
  - return_fan_run_status
  implements:
  - OPERATIONAL


RFSS2X:
  guid: "8a0e3c63-308e-49d1-bab5-2780998cc6ac"
  description: "Return fan start-stop and feedback with two fan."
  is_abstract: true
  opt_uses:
  - return_fan_current_sensor_1
  - return_fan_current_sensor_2
  - return_fan_power_sensor_1
  - return_fan_power_sensor_2
  uses:
  - return_fan_run_command_1
  - return_fan_run_command_2
  - return_fan_run_status_1
  - return_fan_run_status_2
  implements:
  - OPERATIONAL


RFVSC:
  guid: "e36cc2ed-5694-4171-94b0-d32a94bb271c"
  description: "Variable speed control for a return fan."
  is_abstract: true
  opt_uses:
  - return_fan_current_sensor
  - return_fan_power_sensor
  - return_fan_speed_frequency_sensor
  - return_fan_speed_percentage_sensor
  uses:
  - return_fan_run_command
  - return_fan_run_status
  - return_fan_speed_percentage_command
  implements:
  - OPERATIONAL


RFVSC2X:
  guid: "3326bd01-506e-4dba-a410-9a34252b2d59"
  description: "Return fan variable speed control with feedback and sensoring for two fans."
  is_abstract: true
  opt_uses:
  - return_fan_current_sensor_1
  - return_fan_current_sensor_2
  - return_fan_power_sensor_1
  - return_fan_power_sensor_2
  - return_fan_speed_frequency_sensor_1
  - return_fan_speed_frequency_sensor_2
  - return_fan_speed_percentage_sensor_1
  - return_fan_speed_percentage_sensor_2
  uses:
  - return_fan_run_command_1
  - return_fan_run_command_2
  - return_fan_run_status_1
  - return_fan_run_status_2
  - return_fan_speed_percentage_command_1
  - return_fan_speed_percentage_command_2
  implements:
  - OPERATIONAL

SEWTM:
  guid: "bca463b0-2ecb-41df-8ad9-aab7690751d7"
  description: "Secondary water temperature monitoring"
  opt_uses:
  - secondary_supply_water_temperature_sensor
  uses:
  - secondary_return_water_temperature_sensor
  implements:
  - MONITORING

EXTOR:
  guid: "6f650a5a-06d3-4316-af26-7d4b8241aecf"
  description: "shade control with extension monitoring based on outside illuminance"
  is_abstract: true
  uses:
  - shade_extent_percentage_command
  - outside_illuminance_sensor
  - low_limit_illuminance_setpoint
  - high_limit_illuminance_setpoint

DPHC2:
  guid: "6393d7b6-c538-4f2c-a43e-224f6f36ca6c"
  description: "Two-pipe heating and cooling control for radiant panels"
  is_abstract: true
  opt_uses:
  - supply_water_temperature_sensor
  - return_water_temperature_sensor
  uses:
  - water_riser_mode
  - supply_water_valve_percentage_command

DPHC4:
  guid: "3d81e58b-2596-4a8a-97d2-8ef62de6b823"
  description: "Four pipe heating and cooling controls for radiant panels"
  is_abstract: true
  opt_uses:
  - heating_supply_water_temperature_sensor
  - heating_return_water_temperature_sensor
  - chilled_supply_water_temperature_sensor
  - chilled_return_water_temperature_sensor
  uses:
  - cooling_output_percentage_command
  - heating_output_percentage_command

HHCD42:
  guid: "994cd48f-ef49-4aa6-8be6-98f05d17c0b7"
  description: "Hydronic heating and cooling distribution monitoring for change over group with a heat and a cold exchanger. Primary side: Four-pipe installation 
                with flow control valves for cooling and heating. Two pipe installation with isolation valves on the secondary side towards the radiant panels. 
                Heating or cooling only"
  is_abstract: true
  implements:
  - MONITORING
  uses:
  - heating_supply_water_isolation_valve_status
  - heating_return_water_isolation_valve_status
  - chilled_supply_water_isolation_valve_status
  - chilled_return_water_isolation_valve_status
  - chilled_water_valve_percentage_command
  - heating_water_valve_percentage_command
  - secondary_heating_supply_water_temperature_sensor
  - secondary_heating_return_water_temperature_sensor
  - secondary_chilled_supply_water_temperature_sensor
  - secondary_chilled_return_water_temperature_sensor
  - heating_request_count
  - cooling_request_count
  opt_uses:
  - average_zone_air_temperature_sensor
  - primary_chilled_supply_water_temperature_sensor
  - primary_heating_supply_water_temperature_sensor

HHCD44:
  guid: "da375227-c57b-4818-91ab-c7e9060ad1cc"
  description: "Hydronic heating and cooling distribution monitoring for change over group with a heat and a cold exchanger. Primary side: Four-pipe installation 
                with flow control valves for cooling and heating. Four pipe installation with isolation valves on the secondary side towards the radiant panels.
                Heating and cooling in parallel"
  is_abstract: true
  implements:
  - MONITORING
  uses:
  - heating_supply_water_isolation_valve_status
  - heating_return_water_isolation_valve_status
  - chilled_supply_water_isolation_valve_status
  - chilled_return_water_isolation_valve_status
  - chilled_water_valve_percentage_command
  - heating_water_valve_percentage_command
  - secondary_heating_supply_water_temperature_sensor
  - secondary_heating_return_water_temperature_sensor
  - secondary_chilled_supply_water_temperature_sensor
  - secondary_chilled_return_water_temperature_sensor
  - heating_request_count
  - cooling_request_count
  opt_uses:
  - average_zone_air_temperature_sensor
  - primary_chilled_supply_water_temperature_sensor
  - primary_heating_supply_water_temperature_sensor

RCO2M:
  guid: "09a6c4bb-9bb3-4318-aa43-8ad379493788"
  description: "Return air co2 monitoring"
  is_abstract: true
  uses:
  - return_air_co2_concentration_sensor
  implements:
  - MONITORING

VMADC:
  guid: "796e1551-7648-40cf-962d-9bbb28c8056b"
  description: "Variable mixed air damper monitoring (for recirculated air in AHU)."
  is_abstract: true
  uses:
  - mixed_air_damper_percentage_command
  - mixed_air_damper_percentage_sensor
  implements:
  - CONTROL

<<<<<<< HEAD
EFPC:
  description: "exhaust pressure monitoring, flow control."
  is_abstract: true
  opt_uses:
  - exhaust_fan_run_command
  - exhaust_fan_rotationalvelocity_sensor
  uses:
  - exhaust_air_flowrate_sensor
  - exhaust_air_flowrate_setpoint
  - exhaust_air_static_pressure_sensor
  implements:
  - OPERATIONAL
=======
OAQM:
  guid: "99e4f482-278e-40ee-9524-9f687c41ba22"
  description: "Outside air quality monitoring (particulates and gases)"
  is_abstract: true
  uses:
  - outside_air_pm1pt0_density_sensor
  - outside_air_pm2pt5_density_sensor
  - outside_air_pm10pt0_density_sensor
  - outside_air_no_density_sensor
  - outside_air_no2_density_sensor
  - outside_air_so2_density_sensor
  - outside_air_co_concentration_sensor
  opt_uses:
  - outside_air_co2_concentration_sensor
  implements:
  - MONITORING
>>>>>>> 3d317a6d
<|MERGE_RESOLUTION|>--- conflicted
+++ resolved
@@ -6722,7 +6722,6 @@
   implements:
   - CONTROL
 
-<<<<<<< HEAD
 EFPC:
   description: "exhaust pressure monitoring, flow control."
   is_abstract: true
@@ -6735,7 +6734,7 @@
   - exhaust_air_static_pressure_sensor
   implements:
   - OPERATIONAL
-=======
+
 OAQM:
   guid: "99e4f482-278e-40ee-9524-9f687c41ba22"
   description: "Outside air quality monitoring (particulates and gases)"
@@ -6751,5 +6750,4 @@
   opt_uses:
   - outside_air_co2_concentration_sensor
   implements:
-  - MONITORING
->>>>>>> 3d317a6d
+  - MONITORING
--- conflicted
+++ resolved
@@ -6490,7 +6490,6 @@
   implements:
   - OPERATIONAL
 
-<<<<<<< HEAD
 SEWTM:
   description: "Secondary water temperature monitoring"
   opt_uses:
@@ -6498,12 +6497,4 @@
   uses:
   - secondary_return_water_temperature_sensor
   implements:
-  - MONITORING
-=======
-NEW_TYPE_TEST:  
-  guid: "9cfe1202-d100-4803-a630-251e56e438bc"  
-  description: "testing action permissions"
-  uses:
-  - heat_recovery_return_water_temperature_sensor
-  - heat_recovery_supply_water_temperature_sensor
->>>>>>> 041f7bfb
+  - MONITORING
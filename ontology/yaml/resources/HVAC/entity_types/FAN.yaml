# Copyright 2020 Google LLC
#
# Licensed under the Apache License, Version 2.0 (the License);
# you may not use this file except in compliance with the License.
# You may obtain a copy of the License at
#
#    https://www.apache.org/licenses/LICENSE-2.0
#
# Unless required by applicable law or agreed to in writing, software
# distributed under the License is distributed on an AS IS BASIS,
# WITHOUT WARRANTIES OR CONDITIONS OF ANY KIND, either express or implied.
# See the License for the specific language governing permissions and
# limitations under the License.

########################
### Canonical Types  ###
########################

### FAN RUN CONTROL ###

FAN_SS:
  id: "4726112880724803584"
  description: "Basic fan with start/stop and status."
  is_canonical: true
  implements:
  - FAN
  - SS
  
FAN_SS_RMM:
  description: "Basic fan with run mode monitoring."
  is_canonical: true
  implements:
  - FAN
  - SS
  - RMM
 

### FAN SPEED CONTROL ###

FAN_SS_VSC:
  id: "11689733435802255360"
  description: "Fan with start/stop status and open-loop speed control."
  is_canonical: true
  implements:
  - FAN
  - SS
  - VSC

### ZONE TEMPERATURE CONTROL ###

FAN_SS_ZTM:
  id: "12256131457688272896"
  description: "Fan with zone temperature monitoring."
  is_canonical: true
  implements:
  - FAN
  - SS
  - ZTM
  
FAN_SS_VSC_MIOVCM:
  description: "Fan with current and voltage monitoring."
  is_canonical: true
  implements:
  - FAN
  - SS
  - VSC  
  - MIOVCM
 
FAN_SS_RDM:
  description: "Basic fan with run duration monitoring."
  is_canonical: true
  implements:
  - FAN
  - RDM 
  - SS

FAN_SS_CSP:
  id: "17863112993764540416"
  description: "Single cooling setpoint fan."
  is_canonical: true
  implements:
  - FAN
  - SS
  - CSP

FAN_SS_DSP:
  id: "8689280552810840064"
  description: "Fan with dual setpoint control."
  is_canonical: true
  implements:
  - FAN
  - SS
  - DSP

FAN_SS_REFM:
  id: "14563848034715697152"
  description: "Refrigerant monitoring fan."
  is_canonical: true
  implements:
  - FAN
  - SS
  - REFM

FAN_SS_VSC_REFM4X:
  id: "1060590702859124736"
  description: "Fan with start/stop status and speed control with four (4) refrigerant concentration sensors."
  is_canonical: true
  implements:
  - FAN
  - SS
  - VSC
  uses:
  - zone_air_refrigerant_concentration_sensor_1
  - zone_air_refrigerant_concentration_sensor_2
  - zone_air_refrigerant_concentration_sensor_3
  - zone_air_refrigerant_concentration_sensor_4

FAN_SS_REFC:
  id: "12258005025502003200"
  description: "Refrigerant control fan."
  is_canonical: true
  implements:
  - FAN
  - SS
  - REFC

FAN_SS_REFM_ZTM:
  id: "6707696716767821824"
  description: "Refrigerant level and zone temp monitoring fan."
  is_canonical: true
  implements:
  - FAN
  - SS
  - ZTM
  - REFM

FAN_SS_REFM_CSP:
  id: "7646319007074615296"
  description: "Cooling control fan with refrigerant monitoring."
  is_canonical: true
  implements:
  - FAN
  - SS
  - CSP
  - REFM


FAN_SS_CO2C:
  id: "6546103691856838656"
  description: "CO2 control fan."
  is_canonical: true
  implements:
  - FAN
  - SS
  - CO2C

FAN_ZTM_ZHM_FDPM:
  id: "3492587278197325824"
  description: "Fan with zone temperature, zone humidity and filter monitoring"
  is_canonical: true
  implements:
  - FAN
  - ZTM
  - ZHM
  - FDPM

FAN_ZTM_ZHM:
  id: "17659222856044642304"
  description: "Fan with zone temperature and zone humidity monitoring"
  is_canonical: true
  implements:
  - FAN
  - ZTM
  - ZHM
  
### INTERLOCKED FANS ###

FAN_SS_DRI:
  id: "3032759420833497088"
  description: "Dryer-interlocked fan."
  is_canonical: true
  implements:
  - FAN
  - SS
  uses:
  - dryer_run_status

FAN_MDRI:
  id: "5757437195392647168"
  description: "Fan with multiple interlocked driers."
  is_canonical: true
  implements:
  - FAN
  - SS
  - VSC
  - WDPC
  - DRSM5X

FAN_SS_DWI:
  id: "11319382735195209728"
  description: "Dishwasher-interlocked fan."
  is_canonical: true
  implements:
  - FAN
  - SS
  uses:
  - dishwasher_run_status

### BUILDING STATIC PRESSURE CONTROL ###

FAN_SS_VSC_BSPC:
  id: "1881711484040380416"
  description: "Variable-speed fan for controlling space static pressure."
  is_canonical: true
  implements:
  - FAN
  - SS
  - VSC
  - BPC

FAN_SS_VSC_EPC:
  id: "6493397502467768320"
  description: "Fan with exhaust static pressure control."
  is_canonical: true
  implements:
  - FAN
  - SS
  - VSC
  - EPC

FAN_SS_DSP_VSC:
  id: "15716769539322544128"
  description: "Fan with dual setpoint control and variable speed."
  is_canonical: true
  implements:
  - FAN
  - SS
  - DSP
  - VSC

FAN_SS_CSP_VSC:
  id: "15931068753622597632"
  description: "Cooling fan with variable speed command (no feedback)."
  is_canonical: true
  implements:
  - FAN
  - SS
  - CSP
  - VSC

FAN_SS_VSC_ZTM:
  id: "4187554493254074368"
  description: "Fan with zone temp monitoring and independent variable speed control (such as a kitchen hood, where the setpoints may be hidden)."
  is_canonical: true
  implements:
  - FAN
  - SS
  - ZTM
  - VSC

FAN_SS_COC:
  id: "13410926530108850176"
  description: "On/off fan with carbon monoxide control."
  is_canonical: true
  implements:
  - FAN
  - SS
  - COC

FAN_SS_VSC_COC:
  id: "8799240511681462272"
  description: "Variable speed ventilation fan (for carbon monoxide control)."
  is_canonical: true
  implements:
  - FAN
  - SS
  - VSC
  - COC

FAN_SS_VSC_ETM:
  id: "16878575097881821184"
  description: "Fan with exhaust air temp sensor."
  is_canonical: true
  implements:
  - FAN
  - SS
  - VSC
  - ETM

FAN_SS_VSC_ETM4X:
  id: "4412611329320288256"
  description: "Fan with 4 exhaust air temp sensors."
  is_canonical: true
  implements:
  - FAN
  - SS
  - VSC
  - ETM4X

FAN_SS_VSC_EFC_FDPM:
  id: "7042713511704657920"
  description: "Fan with start/stop status and open-loop speed control."
  is_canonical: true
  implements:
  - FAN
  - SS
  - VSC
  - EFC
  - FDPM

FAN_SS_VSC_EPC_ZSPM:
  id: "1890595537992810496"
  description: "Fan with exhaust static pressure control."
  is_canonical: true
  implements:
  - FAN
  - SS
  - VSC
  - EPC
  - ZSPM


FAN_SS_VSC_FDPM_DRSM5X:
  id: "13635983366175064064"
  description: "Fan with exhaust air temp sensor."
  is_canonical: true
  implements:
  - FAN
  - SS
  - VSC
  - FDPM
  - DRSM5X


FAN_SS_DRSM8X:
  id: "16266085548559433728"
  description: "Fan with multiple dryer integration."
  is_canonical: true
  implements:
  - FAN
  - SS
  - DRSM8X

FAN_SS_EFVSC:
  id: "3537623274471030784"
  description: "Exhaust fan with variable speed control."
  is_canonical: true
  implements:
  - FAN
  - SS
  - EFVSC
  
FAN_SS_FDPM:
  id: "5483178313495085056"
  description: "Exhaust fan with filter monitoring."
  is_canonical: true
  implements:
  - FAN
  - SS
  - FDPM

FAN_SS_DPM_ZHM_ZTM:
  id: "7854710545398628352"
  description: "Fan with sensors (temperature, humidity and low pressure)."
  is_canonical: true
  implements:
  - FAN
  - SS
  - DPM
  - ZHM
  - ZTM
  opt_uses:
  - control_mode
  - run_mode
  - low_differential_pressure_alarm
  - lost_power_alarm
  - control_status
  
FAN_SS_VSC_SSPM_OAFM_FDPM:
  id: "12715959315052101632"
  description: "Outside air fan with variable speed control, supply side pressure monitoring, outside air flow monitoring and filter monitoring."
  is_canonical: true
  implements:
  - FAN
  - SS
  - VSC
  - SSPM
  - OAFM
  - FDPM
  
FAN_SS_VSC_SSPM_OAFM:
  id: "9467175133857710080"
  description: "Outside air fan with variable speed control, supply side pressure monitoring, and outside air flow monitoring."
  is_canonical: true
  implements:
  - FAN
  - SS
  - VSC
  - SSPM
  - OAFM
  
FAN_SS_VSC_ZTM_EFM:
  id: "15053327521657389056"
  description: "General exhaust fan with variable speed control, zone temperature monitoring, and exhaust air flow monitoring."
  is_canonical: true
  implements:
  - FAN
  - SS
  - VSC
  - ZTM
  - EFM
  
FAN_SS_VSFC:
  id: "6340656645672009728"
  description: "Fan with frequency command control"
  is_canonical: true
  implements:
  - FAN
  - SS
  - VSFC
  opt_uses:
  - low_differential_pressure_alarm
  - lost_power_alarm
  - control_mode
  - run_mode
  - schedule_run_command
  - control_status

FAN_SS_ZTC:
  id: "17048861961233629184"
  description: "Fan zone temperature control"
  is_canonical: true
  implements:
  - FAN
  - SS
  - ZTC

FAN_SS_VSC_EPC_EHHRC:
  id: "6589814776619073536"
  description: "Fan with exhaust static pressure control and heat recovery coils."
  is_canonical: true
  implements:
  - FAN
  - SS
  - VSC
  - EPC
  - EHHRC
 
FAN_SS_VSC_EHHRC:
  id: "17074194709137588224"
  description: "Fan with exhaust and heat recovery coils."
  is_canonical: true
  implements:
  - FAN
  - SS
  - VSC
  - EHHRC
 
FAN_SS_DWI2X:
  id: "4175885376348487680"
  description: "Dishwasher-interlocked fan."
  is_canonical: true
  implements:
  - FAN
  - SS
  uses:
  - dishwasher_run_status_1
  - dishwasher_run_status_2

FAN_EFHLC_COCDSP_NOCDSP:
  id: "13969877559739940864"
  description: "Two-speed exhaust fan (low/high) with CO concentration dual setpoint control and NO concentration dual setpoint control."
  is_canonical: true
  implements:
  - FAN
  - EFHLC
  - COCDSP
  - NOCDSP

###################################
### Existing Non-standard Types ###
###################################

FAN_SS_EATC:
  id: "17912652589665615872"
  description: "Exhaust air temp control fan (one-off)."
  implements:
  - FAN
  - SS
  - RTM
  uses:
  - exhaust_air_temperature_sensor
  - heating_water_valve_percentage_command
  - return_air_relative_humidity_sensor

FAN_US_MTV_1950_1:
  id: "1697530092248367104"
  description: "Non-standard type for 1950"
  implements:
  - FAN_SS
  uses:
  - dryer_run_status_1
  - dryer_run_status_2

FAN_US_MTV_2081_1:
  id: "4273589079104290816"
  description: "Non-standard type for 2081"
  implements:
  - FAN_SS_VSC
  uses:
  - exhaust_air_damper_command_1
  - exhaust_air_damper_command_2

FAN_US_MTV_FRC1_2:
  id: "8479792801393934336"
  description: "Non-standard type for FRC1 EFs"
  implements:
  - FAN_SS
  - INCOMPLETE
  uses:
  - dryer_run_status

FAN_US_PAO_HV5_1:
  id: "2182792952097538048"
  description: "Non-standard type for HV5"
  implements:
  - FAN_SS_VSC_BSPC
  uses: # Should model as a separate device, not on this fan.
  - exhaust_air_damper_percentage_command 
  - exhaust_air_static_pressure_sensor
  - exhaust_air_static_pressure_setpoint

FAN_US_PAO_HV5_3:
  id: "7722220493763248128"
  description: "Non-standard type for HV5"
  implements:
  - FAN_SS_VSC_BSPC
  uses: # Should model as a separate device, not on this fan.
  - exhaust_air_damper_percentage_command_1
  - exhaust_air_damper_percentage_command_2
  - exhaust_air_damper_percentage_command_3
  - exhaust_air_static_pressure_sensor
  - exhaust_air_static_pressure_setpoint

FAN_US_PAO_HV5_8:
  id: "16945592530618023936"
  description: "Non-standard type for HV5 EFs"
  implements:
  - FAN_SS_VSC
  uses: # Should model as a separate device, not on this fan.
  - exhaust_air_damper_percentage_command
  - exhaust_air_static_pressure_sensor
  - exhaust_air_static_pressure_setpoint

FAN_US_SVL_BRG1_1:
  id: "17292369701925552128"
  description: "Non-standard type for BRG1"
  implements:
  - FAN_SS
  uses:
  - zone_occupancy_status

FAN_US_SVL_BRG1_2:
  id: "15710480332811665408"
  description: "Non-standard type for BRG1"
  implements:
  - FAN_SS
  uses:
  - exhaust_air_damper_command
  - exhaust_air_damper_status

FAN_US_SVL_MP1_3:
  id: "10022275673768329216"
  description: "Non-standard type for MP1"
  implements:
  - FAN_SS_VSC_FDPM_DRSM5X
  - INCOMPLETE

FAN_US_SVL_MP3_1:
  id: "7518274280950333440"
  description: "Non-standard type for MP3"
  implements:
  - FAN_SS_VSC
  - INCOMPLETE
  uses:
  - differential_pressure_sensor
  - discharge_air_temperature_sensor

FAN_US_SVL_MP3_3:
  id: "2681408281154420736"
  description: "Non-standard type for MP3"
  implements:
  - FAN_SS
  - DEPRECATED
  uses:
  - dryer_run_status_1
  - dryer_run_status_2
  - dryer_run_status_3
  - dryer_run_status_4
  - dryer_run_status_5
  - filter_differential_pressure_sensor

FAN_US_SVL_MP4_3:
  id: "16746149917432479744"
  description: "Non-standard type for MP4"
  implements:
  - FAN_SS_VSC_BSPC
  uses:
  - exhaust_air_damper_percentage_command_1
  - exhaust_air_damper_percentage_command_2

FAN_US_SVL_MP4_4:
  id: "9950218079730401280"
  description: "Hash:b0ca60c549d1ba9493310cb1e832003a645a704cb4e659e28312336fc8048222; Entities: US-SVL-MP4:FAN:KEF-1 SF"
  implements:
  - FAN_SS_VSC
  uses:
  - discharge_air_temperature_sensor
  - exhaust_air_static_pressure_sensor

FAN_US_SVL_MP5_3:
  id: "17570308649241280512"
  description: "Hash:baa9cc8812ae9b36bd430ca2574f7a3a5a003479d6623ff75573535ea8a3a467; Entities: US-SVL-MP5:FAN:EF 1-6"
  implements:
  - FAN_SS_DRSM8X
  - DEPRECATED

FAN_US_SVL_MP5_4:
  id: "8806303774378295296"
  description: "Non-standard type for MP5"
  implements:
  - FAN_SS_VSC
  - INCOMPLETE
  uses:
  - dishwasher_run_status_1
  - dishwasher_run_status_2

FAN_US_SVL_MP5_5:
  id: "425104867841802240"
  description: "Non-standard type for MP5"
  implements:
  - FAN_SS_ZTM
  - INCOMPLETE

FAN_US_SVL_MP7_2:
  id: "2357149107983745024"
  description: "Non-standard type for MP7"
  implements:
  - FAN_SS_VSC
  uses:
  - dishwasher_run_status

FAN_SS_AL:
  id: "17078082582253404160"
  description: "Basic return fan start/stop only with optional alarms"
  implements:
  - FAN
  - SS
  opt_uses:
  - lost_power_alarm
  - low_differential_pressure_alarm
  - control_mode
  - run_mode
  - schedule_run_command
  - control_status

FAN_SS_VSC_EPC_EHHRC_EHHRC3X:
  id: "13340710618047447040"
  description: "Non-standard fan with exhaust static pressure control and heat recovery coils."
  implements:
  - FAN
  - SS
  - VSC
  - EPC
  - EHHRC
  uses:
  - heat_recovery_water_isolation_valve_command_1
  - heat_recovery_water_isolation_valve_command_2

  - heat_recovery_water_isolation_valve_command_3
  
FAN_MIPWM:
  description: "Basic fan with input power sensor"
  implements:
  - FAN
  - MIPWM
  
FAN_SS_MSM:  
  description: "Basic fan with speed monitoring and control"
  implements:
  - FAN
  - MSM
 
 FAN_SS_MIOVCM_MIPWM_MSM_RDM_RMM:  
  description: "fan with speed, run duration power and voltage monitoring."
  implements:
  - FAN
  - SS
  - MIOVCM
  - MIPWM
  - MSM
  - RDM
<<<<<<< HEAD
  - RMM
=======
  - RMM

 






  - heat_recovery_water_isolation_valve_command_3
>>>>>>> bf643935
<|MERGE_RESOLUTION|>--- conflicted
+++ resolved
@@ -700,17 +700,4 @@
   - MIPWM
   - MSM
   - RDM
-<<<<<<< HEAD
   - RMM
-=======
-  - RMM
-
- 
-
-
-
-
-
-
-  - heat_recovery_water_isolation_valve_command_3
->>>>>>> bf643935

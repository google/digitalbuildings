# Copyright 2020 Google LLC
#
# Licensed under the Apache License, Version 2.0 (the License);
# you may not use this file except in compliance with the License.
# You may obtain a copy of the License at
#
#    https://www.apache.org/licenses/LICENSE-2.0
#
# Unless required by applicable law or agreed to in writing, software
# distributed under the License is distributed on an AS IS BASIS,
# WITHOUT WARRANTIES OR CONDITIONS OF ANY KIND, either express or implied.
# See the License for the specific language governing permissions and
# limitations under the License.

########################
### Canonical Types  ###
########################

### FAN RUN CONTROL ###

FAN_SS:
  guid: "ce4b17ab-afbb-4061-b506-085e4116ed9a"
  description: "Basic fan with start/stop and status."
  is_canonical: true
  implements:
  - FAN
  - SS
  opt_uses:
  - air_pressure_sensor

FAN_SS_VSC:
  guid: "b58b9431-ff2c-4cc2-adab-a8c51c4ee6ab"
  description: "Fan with start/stop status and open-loop speed control."
  is_canonical: true
  implements:
  - FAN
  - SS
  - VSC

FAN_SS_RMM:
  guid: "917a9051-01dc-4f41-ad4c-5fcb45fe2f0e"
  description: "Fan with start/stop status and run mode monitoring"
  is_canonical: true
  implements:
  - FAN
  - SS
  - RMM

FAN_SS_ZTM:
  guid: "6e3ec16f-3d25-456b-888b-d87135ccef13"
  description: "Fan with zone temperature monitoring."
  is_canonical: true
  implements:
  - FAN
  - SS
  - ZTM

FAN_SS_CSP:
  guid: "44911f4d-618a-43b6-b6ce-c231c7ec06c0"
  description: "Single cooling setpoint fan."
  is_canonical: true
  implements:
  - FAN
  - SS
  - CSP

FAN_SS_DSP:
  guid: "46a90b3f-fed1-4a3e-b205-1d2ff4854618"
  description: "Fan with dual setpoint control."
  is_canonical: true
  implements:
  - FAN
  - SS
  - DSP

FAN_SS_REFM:
  guid: "f84747f1-282c-4903-abea-9f1d98748aec"
  description: "Refrigerant monitoring fan."
  is_canonical: true
  implements:
  - FAN
  - SS
  - REFM

FAN_SS_VSC_REFM4X:
  guid: "545a4c5b-0f32-4402-8bf4-f5709ed14776"
  description: "Fan with start/stop status and speed control with four (4) refrigerant concentration sensors."
  is_canonical: true
  implements:
  - FAN
  - SS
  - VSC
  uses:
  - zone_air_refrigerant_concentration_sensor_1
  - zone_air_refrigerant_concentration_sensor_2
  - zone_air_refrigerant_concentration_sensor_3
  - zone_air_refrigerant_concentration_sensor_4

FAN_SS_REFC:
  guid: "282fa9eb-2bc0-4240-b0af-6932e5a2f434"
  description: "Refrigerant control fan."
  is_canonical: true
  implements:
  - FAN
  - SS
  - REFC

FAN_SS_REFM_ZTM:
  guid: "c52a9d20-a27d-4c03-ab89-5ac448e769c0"
  description: "Refrigerant level and zone temp monitoring fan."
  is_canonical: true
  implements:
  - FAN
  - SS
  - ZTM
  - REFM

FAN_SS_REFM_CSP:
  guid: "7ac456da-c307-49bd-9ace-4c42f67637b4"
  description: "Cooling control fan with refrigerant monitoring."
  is_canonical: true
  implements:
  - FAN
  - SS
  - CSP
  - REFM

FAN_SS_CO2C:
  guid: "1731969c-4882-4fd3-b4dc-66f565cb17d0"
  description: "CO2 control fan."
  is_canonical: true
  implements:
  - FAN
  - SS
  - CO2C

FAN_ZTM_ZHM_FDPM:
  guid: "325835df-1090-4925-8d49-150fc4b3a9b7"
  description: "Fan with zone temperature, zone humidity and filter monitoring"
  is_canonical: true
  implements:
  - FAN
  - ZTM
  - ZHM
  - FDPM

FAN_ZTM_ZHM:
  guid: "32c10dc9-0a7f-449d-844a-f6678d973713"
  description: "Fan with zone temperature and zone humidity monitoring"
  is_canonical: true
  implements:
  - FAN
  - ZTM
  - ZHM

FAN_SS_DRI:
  guid: "2ea67cea-c406-48fd-aa79-b1a495d6c9af"
  description: "Dryer-interlocked fan."
  is_canonical: true
  implements:
  - FAN
  - SS
  uses:
  - dryer_run_status

FAN_SS_VSC_DRI:
  guid: "b482f7a1-ee4b-4c7a-aa04-0b8f0a6c80a3"
  description: "Dryer-interlocked fan with variable speed control"
  is_canonical: true
  implements:
  - FAN
  - SS
  - VSC
  uses:
  - dryer_run_status

FAN_MDRI:
  guid: "8838183b-c80b-4be0-84c7-3c9976c96d31"
  description: "Fan with multiple interlocked driers."
  is_canonical: true
  implements:
  - FAN
  - SS
  - VSC
  - WDPC
  - DRSM5X

FAN_SS_DWI:
  guid: "d3c88ed8-895c-4799-9894-82fcdc6d1000"
  description: "Dishwasher-interlocked fan."
  is_canonical: true
  implements:
  - FAN
  - SS
  uses:
  - dishwasher_run_status

FAN_SS_STM:
  guid: "d34b8a4c-8646-462d-bf79-79299e70a749"
  description: "Basic fan with supply air temperature monitoring."
  is_canonical: true
  implements:
  - FAN
  - SS
  - STM

FAN_SS_VSC_BSPC:
  guid: "9e512a95-5a1e-42f1-be74-7ced17ad9848"
  description: "Variable-speed fan for controlling space static pressure."
  is_canonical: true
  implements:
  - FAN
  - SS
  - VSC
  - BPC

FAN_SS_VSC_EPC:
  guid: "20cc6097-dfc5-4820-a199-d5db3551c68b"
  description: "Fan with exhaust static pressure control."
  is_canonical: true
  implements:
  - FAN
  - SS
  - VSC
  - EPC

FAN_SS_DSP_VSC:
  guid: "660d42d5-15b3-4cb4-9af1-506f31b0aa0e"
  description: "Fan with dual setpoint control and variable speed."
  is_canonical: true
  implements:
  - FAN
  - SS
  - DSP
  - VSC

FAN_SS_CSP_VSC:
  guid: "a89e6c24-8a8c-40ea-a8d0-ffc19a0f60af"
  description: "Cooling fan with variable speed command (no feedback)."
  is_canonical: true
  implements:
  - FAN
  - SS
  - CSP
  - VSC

FAN_SS_VSC_ZTM:
  guid: "ffeecf58-f365-42f2-867a-ecf652189440"
  description: "Fan with zone temp monitoring and independent variable speed control (such as a kitchen hood, where the setpoints may be hidden)."
  is_canonical: true
  implements:
  - FAN
  - SS
  - ZTM
  - VSC

FAN_SS_COC:
  guid: "4e19dd27-0031-407e-880d-deedb9439d8e"
  description: "On/off fan with carbon monoxide control."
  is_canonical: true
  implements:
  - FAN
  - SS
  - COC

FAN_SS_VSC_COC:
  guid: "95fd08d0-50c3-469b-bdac-c618e261a071"
  description: "Variable speed ventilation fan (for carbon monoxide control)."
  is_canonical: true
  implements:
  - FAN
  - SS
  - VSC
  - COC

FAN_SS_VSC_ETM:
  guid: "506ff5b9-c55a-4d4e-8c91-a040871a9b40"
  description: "Fan with exhaust air temp sensor."
  is_canonical: true
  implements:
  - FAN
  - SS
  - VSC
  - ETM

FAN_SS_VSC_ETM4X:
  guid: "833ced90-a487-4a5f-b756-4e1248223c46"
  description: "Fan with 4 exhaust air temp sensors."
  is_canonical: true
  implements:
  - FAN
  - SS
  - VSC
  - ETM4X

FAN_SS_VSC_EFC_FDPM:
  guid: "733a4afd-88d3-4f5a-a08e-d337c8598c1d"
  description: "Fan with start/stop status and open-loop speed control."
  is_canonical: true
  implements:
  - FAN
  - SS
  - VSC
  - EFC
  - FDPM

FAN_SS_VSC_WDPC_STM_FDPSM4X:
  guid: "64f61c00-9987-4286-8df8-9155053ada33"
  description: "Fan with start/stop status, speed control with EC fan and filter status monitoring for purification"
  is_canonical: true
  implements:
  - FAN
  - SS
  - VSC
  - WDPC
  - STM
  - FDPSM4X

FAN_SS_VSC_EPC_ZSPM:
  guid: "7a19b5c2-6439-489f-9632-e87ce6044d37"
  description: "Fan with exhaust static pressure control."
  is_canonical: true
  implements:
  - FAN
  - SS
  - VSC
  - EPC
  - ZSPM

FAN_SS_VSC_FDPM_DRSM5X:
  guid: "49f5fadb-bd92-4388-aab0-7bff419f75e7"
  description: "Fan with exhaust air temp sensor."
  is_canonical: true
  implements:
  - FAN
  - SS
  - VSC
  - FDPM
  - DRSM5X

FAN_SS_DRSM8X:
  guid: "e579e683-e6f9-4c21-b6c7-be46b10468c6"
  description: "Fan with multiple dryer integration."
  is_canonical: true
  implements:
  - FAN
  - SS
  - DRSM8X

FAN_SS_EFVSC:
  guid: "3d61f359-9122-4f91-a21d-600e195e37b0"
  description: "Exhaust fan with variable speed control."
  is_canonical: true
  implements:
  - FAN
  - SS
  - EFVSC

FAN_SS_FDPM:
  guid: "751b226c-cdeb-4a1f-9929-ed4dc7ff972c"
  description: "Exhaust fan with filter monitoring."
  is_canonical: true
  implements:
  - FAN
  - SS
  - FDPM

FAN_SS_DPM_ZHM_ZTM:
  guid: "3e3a2d7e-6d0a-4c91-b237-736f2a344535"
  description: "Fan with sensors (temperature, humidity and low pressure)."
  is_canonical: true
  implements:
  - FAN
  - SS
  - DPM
  - ZHM
  - ZTM
  opt_uses:
  - control_mode
  - run_mode
  - low_differential_pressure_alarm
  - lost_power_alarm
  - control_status

FAN_SS_VSC_SSPM_OAFM_FDPM:
  guid: "662b754d-ec0f-461d-92a2-e874d57f75dc"
  description: "Outside air fan with variable speed control, supply side pressure monitoring, outside air flow monitoring and filter monitoring."
  is_canonical: true
  implements:
  - FAN
  - SS
  - VSC
  - SSPM
  - OAFM
  - FDPM

FAN_SS_VSC_SSPM_OAFM:
  guid: "dbac8eec-a694-4cc6-92f4-f07bea27a9e9"
  description: "Outside air fan with variable speed control, supply side pressure monitoring, and outside air flow monitoring."
  is_canonical: true
  implements:
  - FAN
  - SS
  - VSC
  - SSPM
  - OAFM

FAN_SS_VSC_ZTM_EFM:
  guid: "765eef89-bfb3-4785-9021-ca69bbcdb971"
  description: "General exhaust fan with variable speed control, zone temperature monitoring, and exhaust air flow monitoring."
  is_canonical: true
  implements:
  - FAN
  - SS
  - VSC
  - ZTM
  - EFM

FAN_SS_VSFC:
  guid: "eb67c56c-02e3-4a3d-8a0b-c958a66177af"
  description: "Fan with frequency command control"
  is_canonical: true
  implements:
  - FAN
  - SS
  - VSFC
  opt_uses:
  - low_differential_pressure_alarm
  - lost_power_alarm
  - control_mode
  - run_mode
  - schedule_run_command
  - control_status

FAN_SS_ZTC:
  guid: "6482123f-366b-4078-979c-4801da714742"
  description: "Fan zone temperature control"
  is_canonical: true
  implements:
  - FAN
  - SS
  - ZTC

FAN_SS_VSC_EPC_EHHRC:
  guid: "912539e7-a0a9-465e-964d-05d31169b556"
  description: "Fan with exhaust static pressure control and heat recovery coils."
  is_canonical: true
  implements:
  - FAN
  - SS
  - VSC
  - EPC
  - EHHRC

FAN_SS_VSC_EHHRC:
  guid: "34f78ab5-cfe0-46ac-8f66-7823c8f03003"
  description: "Fan with exhaust and heat recovery coils."
  is_canonical: true
  implements:
  - FAN
  - SS
  - VSC
  - EHHRC

FAN_SS_DWI2X:
  guid: "37a8eec3-885f-4001-a078-44e0ea597a08"
  description: "Dishwasher-interlocked fan."
  is_canonical: true
  implements:
  - FAN
  - SS
  uses:
  - dishwasher_run_status_1
  - dishwasher_run_status_2

FAN_EFHLC_COCDSP_NOCDSP:
  guid: "166362c9-8cdf-4689-a5f0-75b6361c0c03"
  description: "Two-speed exhaust fan (low/high) with CO concentration dual setpoint control and NO concentration dual setpoint control."
  is_canonical: true
  implements:
  - FAN
  - EFHLC
  - COCDSP
  - NOCDSP

FAN_HLC_COCDSP_NOCDSP:
  guid: "b630f2bd-46cb-4cb5-afec-66fa38e0617a"
  description: "Two-speed fan (low/high) with CO concentration dual setpoint control and NO concentration dual setpoint control."
  is_canonical: true
  implements:
  - FAN
  - HLC
  - COCDSP
  - NOCDSP

FAN_SS_VSC_SCRSS:
  guid: "3696faf3-2a9c-4202-856b-80d48bd19f10"
  description: "Fan with scrubber start/stop and status."
  is_canonical: true
  implements:
  - FAN
  - SS
  - VSC
  - SCRSS

FAN_SS_VSC_SSPC_FDPSM:
  guid: "8a4308e9-7357-4316-8ae5-6c4f34c17a40"
  description: "Fresh air fan with supply air static pressure sensor based VFD Modulation."
  is_canonical: true
  implements:
  - FAN
  - SS
  - VSC
  - SSPC
  - FDPSM
  
###################################
### Existing Non-standard Types ###
###################################

FAN_SS_EATC:
  guid: "3096d6f6-a3c8-4091-a838-ab0965fadef6"
  description: "Exhaust air temp control fan (one-off)."
  implements:
  - FAN
  - SS
  - RTM
  uses:
  - exhaust_air_temperature_sensor
  - heating_water_valve_percentage_command
  - return_air_relative_humidity_sensor

FAN_SS_NONCANONICAL_1:
  guid: "43c0d698-263b-4acf-be26-979e844bc3e2"
  description: "Non-standard type."
  implements:
  - FAN_SS
  uses:
  - dryer_run_status_1
  - dryer_run_status_2

FAN_SS_VSC_NONCANONICAL_1:
  guid: "f5be9a8d-4712-489b-a065-ae39bfd0c87e"
  description: "Non-standard type."
  implements:
  - FAN_SS_VSC
  uses:
  - exhaust_air_damper_command_1
  - exhaust_air_damper_command_2

FAN_SS_NONCANONICAL_2:
  guid: "394c0e2b-ff89-4573-a833-68a890a908c3"
  description: "Non-standard type."
  implements:
  - FAN_SS
  - INCOMPLETE
  uses:
  - dryer_run_status

FAN_SS_VSC_BSPC_NONCANONICAL_1:
  guid: "64a71411-4c55-4f07-9efa-db790c1cf035"
  description: "Non-standard type."
  implements:
  - FAN_SS_VSC_BSPC
  uses: # Should model as a separate device, not on this fan.
  - exhaust_air_damper_percentage_command
  - exhaust_air_static_pressure_sensor
  - exhaust_air_static_pressure_setpoint

FAN_SS_VSC_BSPC_NONCANONICAL_2:
  guid: "6e2993e8-e984-4438-bcae-e9d6cd93c312"
  description: "Non-standard type."
  implements:
  - FAN_SS_VSC_BSPC
  uses: # Should model as a separate device, not on this fan.
  - exhaust_air_damper_percentage_command_1
  - exhaust_air_damper_percentage_command_2
  - exhaust_air_damper_percentage_command_3
  - exhaust_air_static_pressure_sensor
  - exhaust_air_static_pressure_setpoint

FAN_SS_VSC_NONCANONICAL_2:
  guid: "99352c29-d9b5-483b-b92f-e842cb040df8"
  description: "Non-standard type."
  implements:
  - FAN_SS_VSC
  uses: # Should model as a separate device, not on this fan.
  - exhaust_air_damper_percentage_command
  - exhaust_air_static_pressure_sensor
  - exhaust_air_static_pressure_setpoint

FAN_SS_NONCANONICAL_3:
  guid: "af0fa995-f58a-4a4c-8d91-b5661c4fa2dc"
  description: "Non-standard type."
  implements:
  - FAN_SS
  uses:
  - zone_occupancy_status

FAN_SS_NONCANONICAL_4:
  guid: "c749ef10-7fd2-41cb-8fc4-d087a901a15e"
  description: "Non-standard type."
  implements:
  - FAN_SS
  uses:
  - exhaust_air_damper_command
  - exhaust_air_damper_status

FAN_SS_VSC_FDPM_DRSM5X_NONCANONICAL_1:
  guid: "848249bd-c6f8-4c96-bb75-6aa6a87ee242"
  description: "Non-standard type."
  implements:
  - FAN_SS_VSC_FDPM_DRSM5X
  - INCOMPLETE

FAN_SS_VSC_NONCANONICAL_3:
  guid: "ae78b835-5cf3-4a1b-b947-3c19b646d847"
  description: "Non-standard type."
  implements:
  - FAN_SS_VSC
  - INCOMPLETE
  uses:
  - differential_pressure_sensor
  - discharge_air_temperature_sensor

FAN_SS_NONCANONICAL_5:
  guid: "24b0e14b-6492-4ca7-9f05-f73ae1b2bf51"
  description: "Non-standard type."
  implements:
  - FAN_SS
  - DEPRECATED
  uses:
  - dryer_run_status_1
  - dryer_run_status_2
  - dryer_run_status_3
  - dryer_run_status_4
  - dryer_run_status_5
  - filter_differential_pressure_sensor

FAN_SS_NONCANONICAL_6:
  guid: "6fcbd4dd-a4e4-44a0-824d-2a767cefa2be"
  description: "Non-canonical fan which uses differential airflow measured in a space to provide pressure balancing."
  is_canonical: false
  implements:
  - FAN_SS
  uses:
  - exhaust_air_differential_flowrate_sensor
  - exhaust_air_differential_flowrate_setpoint

FAN_SS_VSC_BSPC_NONCANONICAL_3:
  guid: "96ba1ab2-721d-4c3d-b8fa-dbba5a6f29f1"
  description: "Non-standard type."
  implements:
  - FAN_SS_VSC_BSPC
  uses:
  - exhaust_air_damper_percentage_command_1
  - exhaust_air_damper_percentage_command_2

FAN_SS_VSC_NONCANONICAL_4:
  guid: "d7f21a56-67d7-4418-8a9e-1935024ea279"
  description: "Non-standard type."
  implements:
  - FAN_SS_VSC
  uses:
  - discharge_air_temperature_sensor
  - exhaust_air_static_pressure_sensor

FAN_SS_DRSM8X_NONCANONICAL_1:
  guid: "730ad25c-159f-472f-936b-a130e4a7ddc5"
  description: "Non-standard type"
  implements:
  - FAN_SS_DRSM8X
  - DEPRECATED

FAN_SS_VSC_NONCANONICAL_5:
  guid: "5eae0ece-4b09-4380-a94f-2d50d64aa462"
  description: "Non-standard type."
  implements:
  - FAN_SS_VSC
  - INCOMPLETE
  uses:
  - dishwasher_run_status_1
  - dishwasher_run_status_2

FAN_SS_ZTM_NONCANONICAL_1:
  guid: "cd0e0392-407c-4c8a-8d83-45ae249bc98c"
  description: "Non-standard type."
  implements:
  - FAN_SS_ZTM
  - INCOMPLETE

FAN_SS_VSC_NONCANONICAL_6:
  guid: "4192867c-dcc2-4cea-978d-fb32816c681b"
  description: "Non-standard type."
  implements:
  - FAN_SS_VSC
  uses:
  - dishwasher_run_status

FAN_SS_AL:
  guid: "e988e0a7-7fb7-43fd-a9c0-f032de21cdf9"
  description: "Basic return fan start/stop only with optional alarms"
  implements:
  - FAN
  - SS
  opt_uses:
  - lost_power_alarm
  - low_differential_pressure_alarm
  - control_mode
  - run_mode
  - schedule_run_command
  - control_status

FAN_SS_VSC_SRC:
  guid: "7fe513e3-303f-4629-8761-60e48427c549"
  description: "Basic Exhaust fan with start/stop, speed sensor, alarms, scheduled run"
  uses:
  - lost_power_alarm
  opt_uses:
  - filter_alarm
  implements:
  - FAN
  - SS
  - VSC
  - SRC

FAN_SS_VSC_SRC_DPM:
  guid: "7520e3d2-88f3-4573-ba5c-d09c55833a16"
  description: "Basic Exhaust fan with start/stop, speed sensor, fail alarm, scheduled run, dampers"
  uses:
  - lost_power_alarm
  opt_uses:
  - filter_alarm
  implements:
  - FAN
  - SS
  - VSC
  - SRC
  - DPM

FAN_SS_VSC_EPC_EHHRC_EHHRC3X:
  guid: "0a0d622c-0368-45b3-acd1-c782750b6440"
  description: "Non-standard fan with exhaust static pressure control and heat recovery coils."
  implements:
  - FAN
  - SS
  - VSC
  - EPC
  - EHHRC
  uses:
  - heat_recovery_water_isolation_valve_command_1
  - heat_recovery_water_isolation_valve_command_2
  - heat_recovery_water_isolation_valve_command_3

FAN_SS_FDPM_VSC_SRC:
  guid: "df96d0b3-40b9-4d10-9dfc-8a74eccf0bbf"
  description: "Fan with power, voltage, current, differential pressure and run durating monitoring ."
  is_canonical: true
  implements:
  - FAN
  - SS
  - FDPM
  - VSC
  - SRC

FAN_SS_MSM:
  guid: "b37f616a-8d6d-430c-bcfb-6783c2ed80eb"
  description: "Basic fan with speed monitoring (used in jet-fans for ventilation purpose)"
  implements:
  - FAN
  - MSM

<<<<<<< HEAD
FAN_SS_SRC:
  description: "Basic fan with start/stop and schedule run command."
  is_canonical: true
  implements:
  - FAN
  - SS
  - SRC
=======
FAN_VSMC:
  description: "Basic fan with 2 speed control and schedule run command."
  is_canonical: true
  implements:
  - FAN
  - VSMC
>>>>>>> 3d1bb8b3
<|MERGE_RESOLUTION|>--- conflicted
+++ resolved
@@ -770,7 +770,6 @@
   - FAN
   - MSM
 
-<<<<<<< HEAD
 FAN_SS_SRC:
   description: "Basic fan with start/stop and schedule run command."
   is_canonical: true
@@ -778,11 +777,10 @@
   - FAN
   - SS
   - SRC
-=======
+
 FAN_VSMC:
   description: "Basic fan with 2 speed control and schedule run command."
   is_canonical: true
   implements:
   - FAN
   - VSMC
->>>>>>> 3d1bb8b3

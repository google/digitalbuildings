# Copyright 2020 Google LLC
#
# Licensed under the Apache License, Version 2.0 (the License);
# you may not use this file except in compliance with the License.
# You may obtain a copy of the License at
#
#    https://www.apache.org/licenses/LICENSE-2.0
#
# Unless required by applicable law or agreed to in writing, software
# distributed under the License is distributed on an AS IS BASIS,
# WITHOUT WARRANTIES OR CONDITIONS OF ANY KIND, either express or implied.
# See the License for the specific language governing permissions and
# limitations under the License.

########################
### Canonical Types  ###
########################

### FAN RUN CONTROL ###

FAN_SS:
  guid: "ce4b17ab-afbb-4061-b506-085e4116ed9a"
  description: "Basic fan with start/stop and status."
  is_canonical: true
  implements:
  - FAN
  - SS
  opt_uses:
  - air_pressure_sensor

FAN_SS_VSC:
  guid: "b58b9431-ff2c-4cc2-adab-a8c51c4ee6ab"
  description: "Fan with start/stop status and open-loop speed control."
  is_canonical: true
  implements:
  - FAN
  - SS
  - VSC

FAN_SS_RMM:
  guid: "917a9051-01dc-4f41-ad4c-5fcb45fe2f0e"
  description: "Fan with start/stop status and run mode monitoring"
  is_canonical: true
  implements:
  - FAN
  - SS
  - RMM

FAN_SS_ZTM:
  guid: "6e3ec16f-3d25-456b-888b-d87135ccef13"
  description: "Fan with zone temperature monitoring."
  is_canonical: true
  implements:
  - FAN
  - SS
  - ZTM

FAN_SS_CSP:
  guid: "44911f4d-618a-43b6-b6ce-c231c7ec06c0"
  description: "Single cooling setpoint fan."
  is_canonical: true
  implements:
  - FAN
  - SS
  - CSP

FAN_SS_DSP:
  guid: "46a90b3f-fed1-4a3e-b205-1d2ff4854618"
  description: "Fan with dual setpoint control."
  is_canonical: true
  implements:
  - FAN
  - SS
  - DSP

FAN_SS_REFM:
  guid: "f84747f1-282c-4903-abea-9f1d98748aec"
  description: "Refrigerant monitoring fan."
  is_canonical: true
  implements:
  - FAN
  - SS
  - REFM

FAN_SS_VSC_REFM4X:
  guid: "545a4c5b-0f32-4402-8bf4-f5709ed14776"
  description: "Fan with start/stop status and speed control with four (4) refrigerant concentration sensors."
  is_canonical: true
  implements:
  - FAN
  - SS
  - VSC
  uses:
  - zone_air_refrigerant_concentration_sensor_1
  - zone_air_refrigerant_concentration_sensor_2
  - zone_air_refrigerant_concentration_sensor_3
  - zone_air_refrigerant_concentration_sensor_4

FAN_SS_REFC:
  guid: "282fa9eb-2bc0-4240-b0af-6932e5a2f434"
  description: "Refrigerant control fan."
  is_canonical: true
  implements:
  - FAN
  - SS
  - REFC

FAN_SS_REFM_ZTM:
  guid: "c52a9d20-a27d-4c03-ab89-5ac448e769c0"
  description: "Refrigerant level and zone temp monitoring fan."
  is_canonical: true
  implements:
  - FAN
  - SS
  - ZTM
  - REFM

FAN_SS_REFM_CSP:
  guid: "7ac456da-c307-49bd-9ace-4c42f67637b4"
  description: "Cooling control fan with refrigerant monitoring."
  is_canonical: true
  implements:
  - FAN
  - SS
  - CSP
  - REFM

FAN_SS_CO2C:
  guid: "1731969c-4882-4fd3-b4dc-66f565cb17d0"
  description: "CO2 control fan."
  is_canonical: true
  implements:
  - FAN
  - SS
  - CO2C

FAN_ZTM_ZHM_FDPM:
  guid: "325835df-1090-4925-8d49-150fc4b3a9b7"
  description: "Fan with zone temperature, zone humidity and filter monitoring"
  is_canonical: true
  implements:
  - FAN
  - ZTM
  - ZHM
  - FDPM

FAN_ZTM_ZHM:
  guid: "32c10dc9-0a7f-449d-844a-f6678d973713"
  description: "Fan with zone temperature and zone humidity monitoring"
  is_canonical: true
  implements:
  - FAN
  - ZTM
  - ZHM

FAN_SS_DRI:
  guid: "2ea67cea-c406-48fd-aa79-b1a495d6c9af"
  description: "Dryer-interlocked fan."
  is_canonical: true
  implements:
  - FAN
  - SS
  uses:
  - dryer_run_status

FAN_SS_VSC_DRI:
  guid: "b482f7a1-ee4b-4c7a-aa04-0b8f0a6c80a3"
  description: "Dryer-interlocked fan with variable speed control"
  is_canonical: true
  implements:
  - FAN
  - SS
  - VSC
  uses:
  - dryer_run_status

FAN_MDRI:
  guid: "8838183b-c80b-4be0-84c7-3c9976c96d31"
  description: "Fan with multiple interlocked driers."
  is_canonical: true
  implements:
  - FAN
  - SS
  - VSC
  - WDPC
  - DRSM5X

FAN_SS_DWI:
  guid: "d3c88ed8-895c-4799-9894-82fcdc6d1000"
  description: "Dishwasher-interlocked fan."
  is_canonical: true
  implements:
  - FAN
  - SS
  uses:
  - dishwasher_run_status

FAN_SS_STM:
  guid: "d34b8a4c-8646-462d-bf79-79299e70a749"
  description: "Basic fan with supply air temperature monitoring."
  is_canonical: true
  implements:
  - FAN
  - SS
  - STM

FAN_SS_VSC_BSPC:
  guid: "9e512a95-5a1e-42f1-be74-7ced17ad9848"
  description: "Variable-speed fan for controlling space static pressure."
  is_canonical: true
  implements:
  - FAN
  - SS
  - VSC
  - BPC

FAN_SS_VSC_EPC:
  guid: "20cc6097-dfc5-4820-a199-d5db3551c68b"
  description: "Fan with exhaust static pressure control."
  is_canonical: true
  implements:
  - FAN
  - SS
  - VSC
  - EPC

FAN_SS_DSP_VSC:
  guid: "660d42d5-15b3-4cb4-9af1-506f31b0aa0e"
  description: "Fan with dual setpoint control and variable speed."
  is_canonical: true
  implements:
  - FAN
  - SS
  - DSP
  - VSC

FAN_SS_CSP_VSC:
  guid: "a89e6c24-8a8c-40ea-a8d0-ffc19a0f60af"
  description: "Cooling fan with variable speed command (no feedback)."
  is_canonical: true
  implements:
  - FAN
  - SS
  - CSP
  - VSC

FAN_SS_VSC_ZTM:
  guid: "ffeecf58-f365-42f2-867a-ecf652189440"
  description: "Fan with zone temp monitoring and independent variable speed control (such as a kitchen hood, where the setpoints may be hidden)."
  is_canonical: true
  implements:
  - FAN
  - SS
  - ZTM
  - VSC

FAN_SS_COC:
  guid: "4e19dd27-0031-407e-880d-deedb9439d8e"
  description: "On/off fan with carbon monoxide control."
  is_canonical: true
  implements:
  - FAN
  - SS
  - COC

FAN_SS_VSC_COC:
  guid: "95fd08d0-50c3-469b-bdac-c618e261a071"
  description: "Variable speed ventilation fan (for carbon monoxide control)."
  is_canonical: true
  implements:
  - FAN
  - SS
  - VSC
  - COC

FAN_SS_VSC_ETM:
  guid: "506ff5b9-c55a-4d4e-8c91-a040871a9b40"
  description: "Fan with exhaust air temp sensor."
  is_canonical: true
  implements:
  - FAN
  - SS
  - VSC
  - ETM

FAN_SS_VSC_ETM4X:
  guid: "833ced90-a487-4a5f-b756-4e1248223c46"
  description: "Fan with 4 exhaust air temp sensors."
  is_canonical: true
  implements:
  - FAN
  - SS
  - VSC
  - ETM4X

FAN_SS_VSC_EFC_FDPM:
  guid: "733a4afd-88d3-4f5a-a08e-d337c8598c1d"
  description: "Fan with start/stop status and open-loop speed control."
  is_canonical: true
  implements:
  - FAN
  - SS
  - VSC
  - EFC
  - FDPM

FAN_SS_VSC_WDPC_STM_FDPSM4X:
  guid: "64f61c00-9987-4286-8df8-9155053ada33"
  description: "Fan with start/stop status, speed control with EC fan and filter status monitoring for purification"
  is_canonical: true
  implements:
  - FAN
  - SS
  - VSC
  - WDPC
  - STM
  - FDPSM4X

FAN_SS_VSC_EPC_ZSPM:
  guid: "7a19b5c2-6439-489f-9632-e87ce6044d37"
  description: "Fan with exhaust static pressure control."
  is_canonical: true
  implements:
  - FAN
  - SS
  - VSC
  - EPC
  - ZSPM

FAN_SS_VSC_FDPM_DRSM5X:
  guid: "49f5fadb-bd92-4388-aab0-7bff419f75e7"
  description: "Fan with exhaust air temp sensor."
  is_canonical: true
  implements:
  - FAN
  - SS
  - VSC
  - FDPM
  - DRSM5X

FAN_SS_DRSM8X:
  guid: "e579e683-e6f9-4c21-b6c7-be46b10468c6"
  description: "Fan with multiple dryer integration."
  is_canonical: true
  implements:
  - FAN
  - SS
  - DRSM8X

FAN_SS_EFVSC:
  guid: "3d61f359-9122-4f91-a21d-600e195e37b0"
  description: "Exhaust fan with variable speed control."
  is_canonical: true
  implements:
  - FAN
  - SS
  - EFVSC

FAN_SS_FDPM:
  guid: "751b226c-cdeb-4a1f-9929-ed4dc7ff972c"
  description: "Exhaust fan with filter monitoring."
  is_canonical: true
  implements:
  - FAN
  - SS
  - FDPM

FAN_SS_DPM_ZHM_ZTM:
  guid: "3e3a2d7e-6d0a-4c91-b237-736f2a344535"
  description: "Fan with sensors (temperature, humidity and low pressure)."
  is_canonical: true
  implements:
  - FAN
  - SS
  - DPM
  - ZHM
  - ZTM
  opt_uses:
  - control_mode
  - run_mode
  - low_differential_pressure_alarm
  - lost_power_alarm
  - control_status

FAN_SS_VSC_SSPM_OAFM_FDPM:
  guid: "662b754d-ec0f-461d-92a2-e874d57f75dc"
  description: "Outside air fan with variable speed control, supply side pressure monitoring, outside air flow monitoring and filter monitoring."
  is_canonical: true
  implements:
  - FAN
  - SS
  - VSC
  - SSPM
  - OAFM
  - FDPM

FAN_SS_VSC_SSPM_OAFM:
  guid: "dbac8eec-a694-4cc6-92f4-f07bea27a9e9"
  description: "Outside air fan with variable speed control, supply side pressure monitoring, and outside air flow monitoring."
  is_canonical: true
  implements:
  - FAN
  - SS
  - VSC
  - SSPM
  - OAFM

FAN_SS_VSC_ZTM_EFM:
  guid: "765eef89-bfb3-4785-9021-ca69bbcdb971"
  description: "General exhaust fan with variable speed control, zone temperature monitoring, and exhaust air flow monitoring."
  is_canonical: true
  implements:
  - FAN
  - SS
  - VSC
  - ZTM
  - EFM

FAN_SS_VSFC:
  guid: "eb67c56c-02e3-4a3d-8a0b-c958a66177af"
  description: "Fan with frequency command control"
  is_canonical: true
  implements:
  - FAN
  - SS
  - VSFC
  opt_uses:
  - low_differential_pressure_alarm
  - lost_power_alarm
  - control_mode
  - run_mode
  - schedule_run_command
  - control_status

FAN_SS_ZTC:
  guid: "6482123f-366b-4078-979c-4801da714742"
  description: "Fan zone temperature control"
  is_canonical: true
  implements:
  - FAN
  - SS
  - ZTC

FAN_SS_VSC_EPC_EHHRC:
  guid: "912539e7-a0a9-465e-964d-05d31169b556"
  description: "Fan with exhaust static pressure control and heat recovery coils."
  is_canonical: true
  implements:
  - FAN
  - SS
  - VSC
  - EPC
  - EHHRC

FAN_SS_VSC_EHHRC:
  guid: "34f78ab5-cfe0-46ac-8f66-7823c8f03003"
  description: "Fan with exhaust and heat recovery coils."
  is_canonical: true
  implements:
  - FAN
  - SS
  - VSC
  - EHHRC

FAN_SS_DWI2X:
  guid: "37a8eec3-885f-4001-a078-44e0ea597a08"
  description: "Dishwasher-interlocked fan."
  is_canonical: true
  implements:
  - FAN
  - SS
  uses:
  - dishwasher_run_status_1
  - dishwasher_run_status_2

FAN_EFHLC_COCDSP_NOCDSP:
  guid: "166362c9-8cdf-4689-a5f0-75b6361c0c03"
  description: "Two-speed exhaust fan (low/high) with CO concentration dual setpoint control and NO concentration dual setpoint control."
  is_canonical: true
  implements:
  - FAN
  - EFHLC
  - COCDSP
  - NOCDSP

FAN_HLC_COCDSP_NOCDSP:
  guid: "b630f2bd-46cb-4cb5-afec-66fa38e0617a"
  description: "Two-speed fan (low/high) with CO concentration dual setpoint control and NO concentration dual setpoint control."
  is_canonical: true
  implements:
  - FAN
  - HLC
  - COCDSP
  - NOCDSP

FAN_SS_VSC_SCRSS:
  guid: "3696faf3-2a9c-4202-856b-80d48bd19f10"
  description: "Fan with scrubber start/stop and status."
  is_canonical: true
  implements:
  - FAN
  - SS
  - VSC
  - SCRSS

FAN_SS_VSC_SSPC_FDPSM:
  guid: "8a4308e9-7357-4316-8ae5-6c4f34c17a40"
  description: "Fresh air fan with supply air static pressure sensor based VFD Modulation."
  is_canonical: true
  implements:
  - FAN
  - SS
  - VSC
  - SSPC
  - FDPSM
  
###################################
### Existing Non-standard Types ###
###################################

FAN_SS_EATC:
  guid: "3096d6f6-a3c8-4091-a838-ab0965fadef6"
  description: "Exhaust air temp control fan (one-off)."
  implements:
  - FAN
  - SS
  - RTM
  uses:
  - exhaust_air_temperature_sensor
  - heating_water_valve_percentage_command
  - return_air_relative_humidity_sensor

FAN_SS_NONCANONICAL_1:
  guid: "43c0d698-263b-4acf-be26-979e844bc3e2"
  description: "Non-standard type."
  implements:
  - FAN_SS
  uses:
  - dryer_run_status_1
  - dryer_run_status_2

FAN_SS_VSC_NONCANONICAL_1:
  guid: "f5be9a8d-4712-489b-a065-ae39bfd0c87e"
  description: "Non-standard type."
  implements:
  - FAN_SS_VSC
  uses:
  - exhaust_air_damper_command_1
  - exhaust_air_damper_command_2

FAN_SS_NONCANONICAL_2:
  guid: "394c0e2b-ff89-4573-a833-68a890a908c3"
  description: "Non-standard type."
  implements:
  - FAN_SS
  - INCOMPLETE
  uses:
  - dryer_run_status

FAN_SS_VSC_BSPC_NONCANONICAL_1:
  guid: "64a71411-4c55-4f07-9efa-db790c1cf035"
  description: "Non-standard type."
  implements:
  - FAN_SS_VSC_BSPC
  uses: # Should model as a separate device, not on this fan.
  - exhaust_air_damper_percentage_command
  - exhaust_air_static_pressure_sensor
  - exhaust_air_static_pressure_setpoint

FAN_SS_VSC_BSPC_NONCANONICAL_2:
  guid: "6e2993e8-e984-4438-bcae-e9d6cd93c312"
  description: "Non-standard type."
  implements:
  - FAN_SS_VSC_BSPC
  uses: # Should model as a separate device, not on this fan.
  - exhaust_air_damper_percentage_command_1
  - exhaust_air_damper_percentage_command_2
  - exhaust_air_damper_percentage_command_3
  - exhaust_air_static_pressure_sensor
  - exhaust_air_static_pressure_setpoint

FAN_SS_VSC_NONCANONICAL_2:
  guid: "99352c29-d9b5-483b-b92f-e842cb040df8"
  description: "Non-standard type."
  implements:
  - FAN_SS_VSC
  uses: # Should model as a separate device, not on this fan.
  - exhaust_air_damper_percentage_command
  - exhaust_air_static_pressure_sensor
  - exhaust_air_static_pressure_setpoint

FAN_SS_NONCANONICAL_3:
  guid: "af0fa995-f58a-4a4c-8d91-b5661c4fa2dc"
  description: "Non-standard type."
  implements:
  - FAN_SS
  uses:
  - zone_occupancy_status

FAN_SS_NONCANONICAL_4:
  guid: "c749ef10-7fd2-41cb-8fc4-d087a901a15e"
  description: "Non-standard type."
  implements:
  - FAN_SS
  uses:
  - exhaust_air_damper_command
  - exhaust_air_damper_status

FAN_SS_VSC_FDPM_DRSM5X_NONCANONICAL_1:
  guid: "848249bd-c6f8-4c96-bb75-6aa6a87ee242"
  description: "Non-standard type."
  implements:
  - FAN_SS_VSC_FDPM_DRSM5X
  - INCOMPLETE

FAN_SS_VSC_NONCANONICAL_3:
  guid: "ae78b835-5cf3-4a1b-b947-3c19b646d847"
  description: "Non-standard type."
  implements:
  - FAN_SS_VSC
  - INCOMPLETE
  uses:
  - differential_pressure_sensor
  - discharge_air_temperature_sensor

FAN_SS_NONCANONICAL_5:
  guid: "24b0e14b-6492-4ca7-9f05-f73ae1b2bf51"
  description: "Non-standard type."
  implements:
  - FAN_SS
  - DEPRECATED
  uses:
  - dryer_run_status_1
  - dryer_run_status_2
  - dryer_run_status_3
  - dryer_run_status_4
  - dryer_run_status_5
  - filter_differential_pressure_sensor

FAN_SS_NONCANONICAL_6:
  guid: "6fcbd4dd-a4e4-44a0-824d-2a767cefa2be"
  description: "Non-canonical fan which uses differential airflow measured in a space to provide pressure balancing."
  is_canonical: false
  implements:
  - FAN_SS
  uses:
  - exhaust_air_differential_flowrate_sensor
  - exhaust_air_differential_flowrate_setpoint

FAN_SS_VSC_BSPC_NONCANONICAL_3:
  guid: "96ba1ab2-721d-4c3d-b8fa-dbba5a6f29f1"
  description: "Non-standard type."
  implements:
  - FAN_SS_VSC_BSPC
  uses:
  - exhaust_air_damper_percentage_command_1
  - exhaust_air_damper_percentage_command_2

FAN_SS_VSC_NONCANONICAL_4:
  guid: "d7f21a56-67d7-4418-8a9e-1935024ea279"
  description: "Non-standard type."
  implements:
  - FAN_SS_VSC
  uses:
  - discharge_air_temperature_sensor
  - exhaust_air_static_pressure_sensor

FAN_SS_DRSM8X_NONCANONICAL_1:
  guid: "730ad25c-159f-472f-936b-a130e4a7ddc5"
  description: "Non-standard type"
  implements:
  - FAN_SS_DRSM8X
  - DEPRECATED

FAN_SS_VSC_NONCANONICAL_5:
  guid: "5eae0ece-4b09-4380-a94f-2d50d64aa462"
  description: "Non-standard type."
  implements:
  - FAN_SS_VSC
  - INCOMPLETE
  uses:
  - dishwasher_run_status_1
  - dishwasher_run_status_2

FAN_SS_ZTM_NONCANONICAL_1:
  guid: "cd0e0392-407c-4c8a-8d83-45ae249bc98c"
  description: "Non-standard type."
  implements:
  - FAN_SS_ZTM
  - INCOMPLETE

FAN_SS_VSC_NONCANONICAL_6:
  guid: "4192867c-dcc2-4cea-978d-fb32816c681b"
  description: "Non-standard type."
  implements:
  - FAN_SS_VSC
  uses:
  - dishwasher_run_status

FAN_SS_AL:
  guid: "e988e0a7-7fb7-43fd-a9c0-f032de21cdf9"
  description: "Basic return fan start/stop only with optional alarms"
  implements:
  - FAN
  - SS
  opt_uses:
  - lost_power_alarm
  - low_differential_pressure_alarm
  - control_mode
  - run_mode
  - schedule_run_command
  - control_status

FAN_SS_VSC_SRC:
  guid: "7fe513e3-303f-4629-8761-60e48427c549"
  description: "Basic Exhaust fan with start/stop, speed sensor, alarms, scheduled run"
  uses:
  - lost_power_alarm
  opt_uses:
  - filter_alarm
  implements:
  - FAN
  - SS
  - VSC
  - SRC

FAN_SS_VSC_SRC_DPM:
  guid: "7520e3d2-88f3-4573-ba5c-d09c55833a16"
  description: "Basic Exhaust fan with start/stop, speed sensor, fail alarm, scheduled run, dampers"
  uses:
  - lost_power_alarm
  opt_uses:
  - filter_alarm
  implements:
  - FAN
  - SS
  - VSC
  - SRC
  - DPM

FAN_SS_VSC_EPC_EHHRC_EHHRC3X:
  guid: "0a0d622c-0368-45b3-acd1-c782750b6440"
  description: "Non-standard fan with exhaust static pressure control and heat recovery coils."
  implements:
  - FAN
  - SS
  - VSC
  - EPC
  - EHHRC
  uses:
  - heat_recovery_water_isolation_valve_command_1
  - heat_recovery_water_isolation_valve_command_2
  - heat_recovery_water_isolation_valve_command_3

FAN_SS_FDPM_VSC_SRC:
  guid: "df96d0b3-40b9-4d10-9dfc-8a74eccf0bbf"
  description: "Fan with power, voltage, current, differential pressure and run durating monitoring ."
  is_canonical: true
  implements:
  - FAN
  - SS
  - FDPM
  - VSC
  - SRC

FAN_SS_MSM:
  guid: "b37f616a-8d6d-430c-bcfb-6783c2ed80eb"
  description: "Basic fan with speed monitoring (used in jet-fans for ventilation purpose)"
  implements:
  - FAN
  - MSM

<<<<<<< HEAD
FAN_SS_HLC:
  description: "Two speed fan control."
  is_canonical: true
  implements:
  - FAN
  - SS
  - HLC
=======
FAN_VSMC:
  guid: "189df1f4-81e8-4703-afb6-25628d0f87dc"
  description: "Basic fan with 2 speed control and schedule run command."
  is_canonical: true
  implements:
  - FAN
  - VSMC
>>>>>>> 2f5134e7
<|MERGE_RESOLUTION|>--- conflicted
+++ resolved
@@ -770,7 +770,6 @@
   - FAN
   - MSM
 
-<<<<<<< HEAD
 FAN_SS_HLC:
   description: "Two speed fan control."
   is_canonical: true
@@ -778,12 +777,11 @@
   - FAN
   - SS
   - HLC
-=======
+
 FAN_VSMC:
   guid: "189df1f4-81e8-4703-afb6-25628d0f87dc"
   description: "Basic fan with 2 speed control and schedule run command."
   is_canonical: true
   implements:
   - FAN
-  - VSMC
->>>>>>> 2f5134e7
+  - VSMC
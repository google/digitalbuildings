# Copyright 2020 Google LLC
#
# Licensed under the Apache License, Version 2.0 (the License);
# you may not use this file except in compliance with the License.
# You may obtain a copy of the License at
#
#    https://www.apache.org/licenses/LICENSE-2.0
#
# Unless required by applicable law or agreed to in writing, software
# distributed under the License is distributed on an AS IS BASIS,
# WITHOUT WARRANTIES OR CONDITIONS OF ANY KIND, either express or implied.
# See the License for the specific language governing permissions and
# limitations under the License.

########################
### Canonical Types  ###
########################

### FAN RUN CONTROL ###

FAN_SS:
  id: "4726112880724803584"
  description: "Basic fan with start/stop and status."
  is_canonical: true
  implements:
  - FAN
  - SS
  
FAN_SS_RMM:
  description: "Basic fan with run mode monitoring."
  is_canonical: true
  implements:
  - FAN
  - SS
  - RMM  

### FAN SPEED CONTROL ###

FAN_SS_VSC:
  id: "11689733435802255360"
  description: "Fan with start/stop status and open-loop speed control."
  is_canonical: true
  implements:
  - FAN
  - SS
  - VSC

### ZONE TEMPERATURE CONTROL ###

FAN_SS_ZTM:
  id: "12256131457688272896"
  description: "Fan with zone temperature monitoring."
  is_canonical: true
  implements:
  - FAN
  - SS
  - ZTM

FAN_SS_CSP:
  id: "17863112993764540416"
  description: "Single cooling setpoint fan."
  is_canonical: true
  implements:
  - FAN
  - SS
  - CSP

FAN_SS_DSP:
  id: "8689280552810840064"
  description: "Fan with dual setpoint control."
  is_canonical: true
  implements:
  - FAN
  - SS
  - DSP

FAN_SS_REFM:
  id: "14563848034715697152"
  description: "Refrigerant monitoring fan."
  is_canonical: true
  implements:
  - FAN
  - SS
  - REFM

FAN_SS_VSC_REFM4X:
  id: "1060590702859124736"
  description: "Fan with start/stop status and speed control with four (4) refrigerant concentration sensors."
  is_canonical: true
  implements:
  - FAN
  - SS
  - VSC
  uses:
  - zone_air_refrigerant_concentration_sensor_1
  - zone_air_refrigerant_concentration_sensor_2
  - zone_air_refrigerant_concentration_sensor_3
  - zone_air_refrigerant_concentration_sensor_4

FAN_SS_REFC:
  id: "12258005025502003200"
  description: "Refrigerant control fan."
  is_canonical: true
  implements:
  - FAN
  - SS
  - REFC

FAN_SS_REFM_ZTM:
  id: "6707696716767821824"
  description: "Refrigerant level and zone temp monitoring fan."
  is_canonical: true
  implements:
  - FAN
  - SS
  - ZTM
  - REFM

FAN_SS_REFM_CSP:
  id: "7646319007074615296"
  description: "Cooling control fan with refrigerant monitoring."
  is_canonical: true
  implements:
  - FAN
  - SS
  - CSP
  - REFM


FAN_SS_CO2C:
  id: "6546103691856838656"
  description: "CO2 control fan."
  is_canonical: true
  implements:
  - FAN
  - SS
  - CO2C

FAN_ZTM_ZHM_FDPM:
  id: "3492587278197325824"
  description: "Fan with zone temperature, zone humidity and filter monitoring"
  is_canonical: true
  implements:
  - FAN
  - ZTM
  - ZHM
  - FDPM

FAN_ZTM_ZHM:
  id: "17659222856044642304"
  description: "Fan with zone temperature and zone humidity monitoring"
  is_canonical: true
  implements:
  - FAN
  - ZTM
  - ZHM
  
### INTERLOCKED FANS ###

FAN_SS_DRI:
  id: "3032759420833497088"
  description: "Dryer-interlocked fan."
  is_canonical: true
  implements:
  - FAN
  - SS
  uses:
  - dryer_run_status

FAN_MDRI:
  id: "5757437195392647168"
  description: "Fan with multiple interlocked driers."
  is_canonical: true
  implements:
  - FAN
  - SS
  - VSC
  - WDPC
  - DRSM5X

FAN_SS_DWI:
  id: "11319382735195209728"
  description: "Dishwasher-interlocked fan."
  is_canonical: true
  implements:
  - FAN
  - SS
  uses:
  - dishwasher_run_status

FAN_SS_STM:
  description: "Basic fan with supply air temperature monitoring."
  is_canonical: true
  implements:
  - FAN
  - SS
  - STM


### BUILDING STATIC PRESSURE CONTROL ###

FAN_SS_VSC_BSPC:
  id: "1881711484040380416"
  description: "Variable-speed fan for controlling space static pressure."
  is_canonical: true
  implements:
  - FAN
  - SS
  - VSC
  - BPC

FAN_SS_VSC_EPC:
  id: "6493397502467768320"
  description: "Fan with exhaust static pressure control."
  is_canonical: true
  implements:
  - FAN
  - SS
  - VSC
  - EPC

FAN_SS_DSP_VSC:
  id: "15716769539322544128"
  description: "Fan with dual setpoint control and variable speed."
  is_canonical: true
  implements:
  - FAN
  - SS
  - DSP
  - VSC

FAN_SS_CSP_VSC:
  id: "15931068753622597632"
  description: "Cooling fan with variable speed command (no feedback)."
  is_canonical: true
  implements:
  - FAN
  - SS
  - CSP
  - VSC

FAN_SS_VSC_ZTM:
  id: "4187554493254074368"
  description: "Fan with zone temp monitoring and independent variable speed control (such as a kitchen hood, where the setpoints may be hidden)."
  is_canonical: true
  implements:
  - FAN
  - SS
  - ZTM
  - VSC

FAN_SS_COC:
  id: "13410926530108850176"
  description: "On/off fan with carbon monoxide control."
  is_canonical: true
  implements:
  - FAN
  - SS
  - COC

FAN_SS_VSC_COC:
  id: "8799240511681462272"
  description: "Variable speed ventilation fan (for carbon monoxide control)."
  is_canonical: true
  implements:
  - FAN
  - SS
  - VSC
  - COC

FAN_SS_VSC_ETM:
  id: "16878575097881821184"
  description: "Fan with exhaust air temp sensor."
  is_canonical: true
  implements:
  - FAN
  - SS
  - VSC
  - ETM

FAN_SS_VSC_ETM4X:
  id: "4412611329320288256"
  description: "Fan with 4 exhaust air temp sensors."
  is_canonical: true
  implements:
  - FAN
  - SS
  - VSC
  - ETM4X

FAN_SS_VSC_EFC_FDPM:
  id: "7042713511704657920"
  description: "Fan with start/stop status and open-loop speed control."
  is_canonical: true
  implements:
  - FAN
  - SS
  - VSC
  - EFC
  - FDPM

FAN_SS_VSC_EPC_ZSPM:
  id: "1890595537992810496"
  description: "Fan with exhaust static pressure control."
  is_canonical: true
  implements:
  - FAN
  - SS
  - VSC
  - EPC
  - ZSPM


FAN_SS_VSC_FDPM_DRSM5X:
  id: "13635983366175064064"
  description: "Fan with exhaust air temp sensor."
  is_canonical: true
  implements:
  - FAN
  - SS
  - VSC
  - FDPM
  - DRSM5X


FAN_SS_DRSM8X:
  id: "16266085548559433728"
  description: "Fan with multiple dryer integration."
  is_canonical: true
  implements:
  - FAN
  - SS
  - DRSM8X

FAN_SS_EFVSC:
  id: "3537623274471030784"
  description: "Exhaust fan with variable speed control."
  is_canonical: true
  implements:
  - FAN
  - SS
  - EFVSC
  
FAN_SS_FDPM:
  id: "5483178313495085056"
  description: "Exhaust fan with filter monitoring."
  is_canonical: true
  implements:
  - FAN
  - SS
  - FDPM

FAN_SS_DPM_ZHM_ZTM:
  id: "7854710545398628352"
  description: "Fan with sensors (temperature, humidity and low pressure)."
  is_canonical: true
  implements:
  - FAN
  - SS
  - DPM
  - ZHM
  - ZTM
  opt_uses:
  - control_mode
  - run_mode
  - low_differential_pressure_alarm
  - lost_power_alarm
  - control_status
  
FAN_SS_VSC_SSPM_OAFM_FDPM:
  id: "12715959315052101632"
  description: "Outside air fan with variable speed control, supply side pressure monitoring, outside air flow monitoring and filter monitoring."
  is_canonical: true
  implements:
  - FAN
  - SS
  - VSC
  - SSPM
  - OAFM
  - FDPM
  
FAN_SS_VSC_SSPM_OAFM:
  id: "9467175133857710080"
  description: "Outside air fan with variable speed control, supply side pressure monitoring, and outside air flow monitoring."
  is_canonical: true
  implements:
  - FAN
  - SS
  - VSC
  - SSPM
  - OAFM
  
FAN_SS_VSC_ZTM_EFM:
  id: "15053327521657389056"
  description: "General exhaust fan with variable speed control, zone temperature monitoring, and exhaust air flow monitoring."
  is_canonical: true
  implements:
  - FAN
  - SS
  - VSC
  - ZTM
  - EFM
  
FAN_SS_VSFC:
  id: "6340656645672009728"
  description: "Fan with frequency command control"
  is_canonical: true
  implements:
  - FAN
  - SS
  - VSFC
  opt_uses:
  - low_differential_pressure_alarm
  - lost_power_alarm
  - control_mode
  - run_mode
  - schedule_run_command
  - control_status

FAN_SS_ZTC:
  id: "17048861961233629184"
  description: "Fan zone temperature control"
  is_canonical: true
  implements:
  - FAN
  - SS
  - ZTC

FAN_SS_VSC_EPC_EHHRC:
  id: "6589814776619073536"
  description: "Fan with exhaust static pressure control and heat recovery coils."
  is_canonical: true
  implements:
  - FAN
  - SS
  - VSC
  - EPC
  - EHHRC
 
FAN_SS_VSC_EHHRC:
  id: "17074194709137588224"
  description: "Fan with exhaust and heat recovery coils."
  is_canonical: true
  implements:
  - FAN
  - SS
  - VSC
  - EHHRC
 
FAN_SS_DWI2X:
  id: "4175885376348487680"
  description: "Dishwasher-interlocked fan."
  is_canonical: true
  implements:
  - FAN
  - SS
  uses:
  - dishwasher_run_status_1
  - dishwasher_run_status_2

FAN_EFHLC_COCDSP_NOCDSP:
  id: "13969877559739940864"
  description: "Two-speed exhaust fan (low/high) with CO concentration dual setpoint control and NO concentration dual setpoint control."
  is_canonical: true
  implements:
  - FAN
  - EFHLC
  - COCDSP
  - NOCDSP

###################################
### Existing Non-standard Types ###
###################################

FAN_SS_EATC:
  id: "17912652589665615872"
  description: "Exhaust air temp control fan (one-off)."
  implements:
  - FAN
  - SS
  - RTM
  uses:
  - exhaust_air_temperature_sensor
  - heating_water_valve_percentage_command
  - return_air_relative_humidity_sensor

FAN_US_MTV_1950_1:
  id: "1697530092248367104"
  description: "Non-standard type for 1950"
  implements:
  - FAN_SS
  uses:
  - dryer_run_status_1
  - dryer_run_status_2

FAN_US_MTV_2081_1:
  id: "4273589079104290816"
  description: "Non-standard type for 2081"
  implements:
  - FAN_SS_VSC
  uses:
  - exhaust_air_damper_command_1
  - exhaust_air_damper_command_2

FAN_US_MTV_FRC1_2:
  id: "8479792801393934336"
  description: "Non-standard type for FRC1 EFs"
  implements:
  - FAN_SS
  - INCOMPLETE
  uses:
  - dryer_run_status

FAN_US_PAO_HV5_1:
  id: "2182792952097538048"
  description: "Non-standard type for HV5"
  implements:
  - FAN_SS_VSC_BSPC
  uses: # Should model as a separate device, not on this fan.
  - exhaust_air_damper_percentage_command 
  - exhaust_air_static_pressure_sensor
  - exhaust_air_static_pressure_setpoint

FAN_US_PAO_HV5_3:
  id: "7722220493763248128"
  description: "Non-standard type for HV5"
  implements:
  - FAN_SS_VSC_BSPC
  uses: # Should model as a separate device, not on this fan.
  - exhaust_air_damper_percentage_command_1
  - exhaust_air_damper_percentage_command_2
  - exhaust_air_damper_percentage_command_3
  - exhaust_air_static_pressure_sensor
  - exhaust_air_static_pressure_setpoint

FAN_US_PAO_HV5_8:
  id: "16945592530618023936"
  description: "Non-standard type for HV5 EFs"
  implements:
  - FAN_SS_VSC
  uses: # Should model as a separate device, not on this fan.
  - exhaust_air_damper_percentage_command
  - exhaust_air_static_pressure_sensor
  - exhaust_air_static_pressure_setpoint

FAN_US_SVL_BRG1_1:
  id: "17292369701925552128"
  description: "Non-standard type for BRG1"
  implements:
  - FAN_SS
  uses:
  - zone_occupancy_status

FAN_US_SVL_BRG1_2:
  id: "15710480332811665408"
  description: "Non-standard type for BRG1"
  implements:
  - FAN_SS
  uses:
  - exhaust_air_damper_command
  - exhaust_air_damper_status

FAN_US_SVL_MP1_3:
  id: "10022275673768329216"
  description: "Non-standard type for MP1"
  implements:
  - FAN_SS_VSC_FDPM_DRSM5X
  - INCOMPLETE

FAN_US_SVL_MP3_1:
  id: "7518274280950333440"
  description: "Non-standard type for MP3"
  implements:
  - FAN_SS_VSC
  - INCOMPLETE
  uses:
  - differential_pressure_sensor
  - discharge_air_temperature_sensor

FAN_US_SVL_MP3_3:
  id: "2681408281154420736"
  description: "Non-standard type for MP3"
  implements:
  - FAN_SS
  - DEPRECATED
  uses:
  - dryer_run_status_1
  - dryer_run_status_2
  - dryer_run_status_3
  - dryer_run_status_4
  - dryer_run_status_5
  - filter_differential_pressure_sensor

FAN_US_SVL_MP4_3:
  id: "16746149917432479744"
  description: "Non-standard type for MP4"
  implements:
  - FAN_SS_VSC_BSPC
  uses:
  - exhaust_air_damper_percentage_command_1
  - exhaust_air_damper_percentage_command_2

FAN_US_SVL_MP4_4:
  id: "9950218079730401280"
  description: "Hash:b0ca60c549d1ba9493310cb1e832003a645a704cb4e659e28312336fc8048222; Entities: US-SVL-MP4:FAN:KEF-1 SF"
  implements:
  - FAN_SS_VSC
  uses:
  - discharge_air_temperature_sensor
  - exhaust_air_static_pressure_sensor

FAN_US_SVL_MP5_3:
  id: "17570308649241280512"
  description: "Hash:baa9cc8812ae9b36bd430ca2574f7a3a5a003479d6623ff75573535ea8a3a467; Entities: US-SVL-MP5:FAN:EF 1-6"
  implements:
  - FAN_SS_DRSM8X
  - DEPRECATED

FAN_US_SVL_MP5_4:
  id: "8806303774378295296"
  description: "Non-standard type for MP5"
  implements:
  - FAN_SS_VSC
  - INCOMPLETE
  uses:
  - dishwasher_run_status_1
  - dishwasher_run_status_2

FAN_US_SVL_MP5_5:
  id: "425104867841802240"
  description: "Non-standard type for MP5"
  implements:
  - FAN_SS_ZTM
  - INCOMPLETE

FAN_US_SVL_MP7_2:
  id: "2357149107983745024"
  description: "Non-standard type for MP7"
  implements:
  - FAN_SS_VSC
  uses:
  - dishwasher_run_status

FAN_SS_AL:
  id: "17078082582253404160"
  description: "Basic return fan start/stop only with optional alarms"
  implements:
  - FAN
  - SS
  opt_uses:
  - lost_power_alarm
  - low_differential_pressure_alarm
  - control_mode
  - run_mode
  - schedule_run_command
  - control_status

FAN_SS_VSC_EPC_EHHRC_EHHRC3X:
  id: "13340710618047447040"
  description: "Non-standard fan with exhaust static pressure control and heat recovery coils."
  implements:
  - FAN
  - SS
  - VSC
  - EPC
  - EHHRC
  uses:
  - heat_recovery_water_isolation_valve_command_1
  - heat_recovery_water_isolation_valve_command_2
  - heat_recovery_water_isolation_valve_command_3
<<<<<<< HEAD
  
FAN_SS_FDPM_VSC_SRC: 
  description: "Fan with power, voltage, current, differential pressure and run durating monitoring ."
  is_canonical: true
  implements:
  - FAN
  - SS
  - FDPM
  - VSC
  - SRC 
=======
  
>>>>>>> 849ca05f
<|MERGE_RESOLUTION|>--- conflicted
+++ resolved
@@ -668,8 +668,8 @@
   - heat_recovery_water_isolation_valve_command_1
   - heat_recovery_water_isolation_valve_command_2
   - heat_recovery_water_isolation_valve_command_3
-<<<<<<< HEAD
-  
+  
+
 FAN_SS_FDPM_VSC_SRC: 
   description: "Fan with power, voltage, current, differential pressure and run durating monitoring ."
   is_canonical: true
@@ -679,6 +679,4 @@
   - FDPM
   - VSC
   - SRC 
-=======
-  
->>>>>>> 849ca05f
+

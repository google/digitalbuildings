--- conflicted
+++ resolved
@@ -546,10 +546,6 @@
   - RD
   - CO2C
 
-<<<<<<< HEAD
-########################
-### Canonical Types  ###
-########################
 
 VAV_SD_DSP_CSOUC:
   description: "Single duct dual set point VAV with cooling control."
@@ -574,7 +570,7 @@
   - ZTM
   - AHAC
   - CSOUC
-=======
+
 # Additional type for FR-PAR-50A
 VAV_HWZTC_CHWZTC_DTM:
   id: "3139001930890608640"
@@ -584,5 +580,4 @@
     - VAV
     - HWZTC
     - CHWZTC
-    - DTM
->>>>>>> 35f9a834
+    - DTM
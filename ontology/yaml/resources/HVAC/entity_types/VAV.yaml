--- conflicted
+++ resolved
@@ -412,13 +412,9 @@
   - ED
 
 VAV_CO2C_PDSCV:
-<<<<<<< HEAD
-  id: "5566160655066595328"
-  description: "Supply control VAV with CO2 regulation and damper percentage monitoring"
-=======
   guid: "28f8cd8d-086e-4a6d-8283-7a54a462adab"
   description: "Discharge control VAV with CO2 regulation and damper percentage monitoring"
->>>>>>> afcd1294
+
   is_canonical: true
   implements:
   - VAV

--- conflicted
+++ resolved
@@ -43,27 +43,23 @@
   - VSC
   - WDPM
 
-<<<<<<< HEAD
 PMP_SS_VSC_WDPC:
   id: "74055ed5-4055-4f47-94eb-73e818920609"
   description: "Pump with variable speed control and differential pressure control"
-=======
-PMP_SS_VSFC:
-  id: "3837499677784145920"
-  description: "PMP device with pump frequency control"
->>>>>>> 93481150
   is_canonical: true
   implements:
   - PMP
   - SS
-<<<<<<< HEAD
   - VSC
   - WDPC
-  
-PMP_SS_VSC_WDPC_WFRC:
-  id: "14218c8d-0cd3-476a-9184-ee0032ae4e44"
-  description: "Pump with variable speed control, differential pressure control and flow control."
-=======
+
+PMP_SS_VSFC:
+  id: "3837499677784145920"
+  description: "PMP device with pump frequency control"
+  is_canonical: true
+  implements:
+  - PMP
+  - SS
   - VSFC
   opt_uses:
   - control_mode
@@ -72,24 +68,13 @@
   - low_differential_pressure_alarm
   - chilled_water_differential_pressure_setpoint
 
-
 PMP_SS_CHWISOVPM_VSFC:
   id: "2090103022364393472"
   description: "PMP device with chilled water valve and pump frequency control"
->>>>>>> 93481150
   is_canonical: true
   implements:
   - PMP
   - SS
-<<<<<<< HEAD
-  - VSC
-  - WDPC
-  - WFRC
-
-PMP_SS_VSC_SWTC:
-  id: "f63c76d9-c201-4831-b42a-5a12c344aaf6"
-  description: "Pump with variable speed control and supply water temperature control"
-=======
   - CHWISOVPM
   - VSFC
   opt_uses:
@@ -98,20 +83,35 @@
   - lost_power_alarm
   - low_differential_pressure_alarm
   - chilled_water_differential_pressure_setpoint
-
-PMP_SS_CWCS_VSFC:
-  id: "15564028682526785536"
-  description: "PMP device with condensing water valve and pump frequency control"
->>>>>>> 93481150
+  
+PMP_SS_VSC_WDPC_WFRC:
+  id: "14218c8d-0cd3-476a-9184-ee0032ae4e44"
+  description: "Pump with variable speed control, differential pressure control and flow control."
   is_canonical: true
   implements:
   - PMP
   - SS
-<<<<<<< HEAD
+  - VSC
+  - WDPC
+  - WFRC
+  
+PMP_SS_VSC_SWTC:
+  id: "f63c76d9-c201-4831-b42a-5a12c344aaf6"
+  description: "Pump with variable speed control and supply water temperature control"
+  is_canonical: true
+  implements:
+  - PMP
+  - SS
   - VSC
   - SWTC
-  
-=======
+ 
+PMP_SS_CWCS_VSFC:
+  id: "15564028682526785536"
+  description: "PMP device with condensing water valve and pump frequency control"
+  is_canonical: true
+  implements:
+  - PMP
+  - SS
   - CWCS
   - VSFC
   opt_uses:
@@ -119,7 +119,6 @@
   - run_mode
   - lost_power_alarm
 
->>>>>>> 93481150
 ###################################
 ### Existing Non-standard Types ###
 ###################################

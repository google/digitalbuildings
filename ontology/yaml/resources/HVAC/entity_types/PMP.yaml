--- conflicted
+++ resolved
@@ -38,7 +38,7 @@
   description: "Pump with supply water temperature monitoring."
   is_canonical: true
   implements:
-  - PMP
+  - /PMP # inherits from global namespace
   - SS
   - SWTM
 
@@ -75,7 +75,7 @@
   description: "Sump Pump with water level monitoring."
   is_canonical: true
   implements:
-  - PMP
+  - /PMP # inherits from global namespace
   - SS
   - LHLM
 
@@ -115,7 +115,7 @@
   description: "PMP device with chilled water valve and pump speed percentage control"
   is_canonical: true
   implements:
-  - PMP
+  - /PMP # inherits from global namespace
   - SS
   - CHWISOVPM
   - VSC
@@ -185,9 +185,6 @@
   - /PMP # inherits from global namespace
   - SS
   - VSC
-<<<<<<< HEAD
-  - HWBYPVM
-=======
   - HWBYPVM
 
 PMP_SS_CHWFRSM:
@@ -195,7 +192,7 @@
   description: "Typical pump with chilled water flowrate status monitoring."
   is_canonical: true
   implements:
-  - PMP
+  - /PMP # inherits from global namespace
   - SS
   - CHWFRSM
 
@@ -204,13 +201,7 @@
   description: "Typical variable speed pump with chilled water flowrate status monitoring."
   is_canonical: true
   implements:
-  - PMP
-  - SS
-  - VSC
-  - CHWFRSM
-
-
-###################################
-### Existing Non-standard Types ###
-###################################
->>>>>>> 9ebd3996
+  - /PMP # inherits from global namespace
+  - SS
+  - VSC
+  - CHWFRSM
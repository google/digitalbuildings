--- conflicted
+++ resolved
@@ -313,13 +313,12 @@
   opt_uses:
   - compressor_run_status
 
-<<<<<<< HEAD
 HWS_HWSWC:
   description: Supply water temperature control with valve control
   implements:
   - HWS
   - HWSWC
-=======
+
 HWS_SWTC_WDPM_WFRM:
   guid: "9f75791e-f814-4724-bd22-ba6538ce00d7"
   description: "Simple heating water system with supply temp, differential pressure monitoring and water flowrate monitoring."
@@ -340,7 +339,7 @@
   - WDPC
   - WFRM
   - HWTTC
->>>>>>> 4ba747a3
+
 
 ###################################
 ### Existing Non-standard Types ###
@@ -376,8 +375,4 @@
   uses:
   - circulation_pump_speed_percentage_command
   - circulation_pump_speed_percentage_setpoint
-<<<<<<< HEAD
-  - failed_alarm
-=======
-  - failed_alarm
->>>>>>> 4ba747a3
+  - failed_alarm
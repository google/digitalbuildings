--- conflicted
+++ resolved
@@ -296,37 +296,4 @@
 
 ###################################
 ### Existing Non-standard Types ###
-<<<<<<< HEAD
-###################################
-=======
-###################################
-
-CT_SS_SWTC_NONCANONICAL_1:
-  guid: "1a4475ad-f918-40e7-bb50-a3a688c80e80"
-  description: "Non-standard type."
-  implements:
-  - CT_SS_SWTC
-  - INCOMPLETE
-  uses:
-  - fan_speed_mode
-
-CT_SS_VSC_SWTC_NONCANONICAL_1:
-  guid: "0eee9ffb-cad6-408a-b1ef-85ac2cf3e1e9"
-  description: "Non-standard type."
-  implements:
-  - CT_SS_VSC_SWTC
-  - INCOMPLETE
-  uses:
-  - speed_frequency_command
-
-
-CT_SS_VSC_SWTM:
-  guid: "cb5d9702-fdf0-44be-9857-21ef98ad5739"
-  description: "Cooling tower with variable speed control and supply water temperature monitoring"
-  is_canonical: false
-  implements:
-  - CT
-  - SS
-  - VSC
-  - SWTM
->>>>>>> 34ff64d2
+###################################
# Copyright 2020 Google LLC
#
# Licensed under the Apache License, Version 2.0 (the License);
# you may not use this file except in compliance with the License.
# You may obtain a copy of the License at
#
#    https://www.apache.org/licenses/LICENSE-2.0
#
# Unless required by applicable law or agreed to in writing, software
# distributed under the License is distributed on an AS IS BASIS,
# WITHOUT WARRANTIES OR CONDITIONS OF ANY KIND, either express or implied.
# See the License for the specific language governing permissions and
# limitations under the License.

##############################################################
#### GENERAL TYPES (BROAD CATEGORIES OF COMMON EQUIPMENT) ####
####                See model.md for context              ####
####      See model_hvac.md for detailed definitions      ####
##############################################################

VAV:
  guid: "c724ab62-5f19-4f70-852e-28616ace5928"
  description: "Tag for terminal units with variable volume control. A VAV is an air distribution terminal, which is not responsible for its own primary airflow (i.e. it is served by some upstream unit, such as an AHU)."
  is_abstract: true
  implements:
  - EQUIPMENT
  opt_uses:
  - zone_use_label # Needed until the zones can are joined to assets with connections.
  - failed_communication_alarm

FAN:
  guid: "5c59fe04-9af7-48d7-86c2-5410b4c01a3e"
  description: "Tag for stand-alone fans. This is distinct from integral fans (i.e. fans contained within another device, such as an AHU). They transfer air from one space to another, or to ambient. They are unidirectional."
  is_abstract: true
  opt_uses:
  - failed_communication_alarm
  - failed_exhaust_air_temperature_alarm
  - failed_smoke_detection_alarm
  - lost_power_alarm
  implements:
  - EQUIPMENT

FCU:
  guid: "649fb29c-d8cc-49cd-a316-0e78259a8b76"
  description: "Tag for fan-coil units. Fan coil units are distinguished from other air-side devices by the fact that they solely handle recirculated space air (they do not directly control their outside air, which separates them from AHUs)."
  is_abstract: true
  opt_uses:
  - return_air_temperature_sensor
  - return_air_relative_humidity_sensor
  - discharge_air_temperature_sensor
  - failed_communication_alarm
  - master_alarm
  - filter_alarm
  implements:
  - EQUIPMENT

AHU:
  guid: "02160ac8-659b-489c-9ba4-3a6523cbd6a1"
  description: "Tag for air-handling units. AHUs are devices which handle air distribution (either to a single space or to multiple via ductwork), and they have the capability of handling both return and outside air, in some combination (0% OA, 100% RA; 50% OA, 50% RA; 100% OA, 0% RA, etc.); that is, they can recirculate or ventilate. They are distinct from other devices in key ways: FCUs, which handle only recirculated air; MAUs, which handle only outside air; and DOAS devices, which handle outside and return air, but which do not recirculate air. "
  is_abstract: true
  implements:
  - EQUIPMENT
  opt_uses:
  - outside_air_flowrate_requirement # Included at AHU because, regardless of avaiable data for OAD, it will have ventilation requirements.
  - failed_communication_alarm
  - smoke_alarm

HX:
  guid: "9aa0dd1a-851c-4d4e-90da-6804c4f8b9f9"
  description: "Tag for heat exchangers. Heat exchangers facilitate heat transfer between two media (water, air, refrigerant, etc.)."
  is_abstract: true
  opt_uses:
  - failed_communication_alarm
  implements:
  - EQUIPMENT

PMP:
  guid: "0984adbd-943c-4bf8-9b4e-af51c24c2736"
  description: "Tag for pumps. Pumps move liquid (water, glycol, liquid CO2, etc.) from one part of a system to another."
  is_abstract: true
  opt_uses:
  - failed_communication_alarm
  implements:
  - EQUIPMENT

FRZ:
  guid: "98018a25-3cbc-4cc6-8405-527215394a2c"
  description: "Tag for Freezers."
  is_abstract: true
  opt_uses:
  - failed_communication_alarm
  implements:
  - EQUIPMENT

MAU:
  guid: "9a8057d1-9ffd-4ef3-8e3e-7ba2b85ae523"
  description: "Tag for make-up air units. MAUs serve air to a space or group of spaces, but are not responsible for the exhaust of air from that space; this distinguishes it from a DOAS system, which supplies air and also exhausts it."
  is_abstract: true
  opt_uses:
  - failed_communication_alarm
  implements:
  - EQUIPMENT

UH:
  guid: "0b375caf-466d-4078-8e7a-e1772f11f0cf"
  description: "Tag for unit heaters. These are stand-alone heaters, which can operate independently of an external device (they are not integral to an AHU, for instance)."
  is_abstract: true
  opt_uses:
  - failed_communication_alarm
  implements:
  - EQUIPMENT

IGNORE:
  guid: "6c0308e6-7a45-42f3-bbca-6b5b2f9f9c7c"
  description: "Tag to ignore things. To be applied to devices which should not be onboarded."
  is_abstract: false
  implements:
  - NO_ANALYSIS

WEATHER:
  guid: "328ecf20-f894-4524-a6ae-8fd83a35a95b"
  description: "Tag for weather stations."
  is_abstract: true
  opt_uses:
  - failed_communication_alarm

BLR:
  guid: "927089b8-e4a1-4d8f-aa61-6858130a0d8d"
  description: "Tag for boilers. Boilers are devices which heat water to useful temperatures for comfort or process heating."
  is_abstract: true
  implements:
  - EQUIPMENT
  opt_uses:
  - heating_input_thermal_power_capacity
  - heating_thermal_power_capacity
  - efficiency_percentage_specification
  - flowrate_requirement # All boilers have it, so no need to associate to subtypes. If there are subtypes that could use it, should also be included there.
  - failed_communication_alarm

CH:
  guid: "59c30711-5817-45d3-bad6-a5857f47c636"
  description: "Tag for chillers. Chillers are packaged mechanical devices which utilize the refrigeration cycle to extract heat from one flowing liquid (usually water or glycol mixture) and release it into another flowing media (either air or water)."
  is_abstract: true
  implements:
  - EQUIPMENT
  opt_uses:
  - cooling_thermal_power_capacity
  - power_capacity
  - efficiency_percentage_specification
  - flowrate_requirement # All chillers have it, so no need to associate to subtypes. If there are subtypes that could use it, should also be included there.
  - failed_communication_alarm

CU:
  guid: "88d8e4ff-4c97-48c4-aed8-d1a890b28840"
  description: "Compartment unit, a device like an AHU which draws air from a mixed air plenum (usually a mechanical room) and supplies downstream VAVs or serves a zone directly. They are not responsible directly for the amount of outside air they recieve, but are indirectly responsible for ventilation (therefore neither an AHU, which has control of outside air directly, nor a FCU which recirculates space air more or less exclusively)."
  is_abstract: true
  opt_uses:
  - failed_communication_alarm
  implements:
  - EQUIPMENT

HWS:
  guid: "548fd420-92cb-47e1-926e-d5e2500bd3c7"
  description: "Tag for heating water systems. This tag represents the system itself, and fields are mapped to it when they don't belong to another device within that system (e.g. supply_water_temperature_sensor for the supply header belongs to the system, not to any single device)."
  is_abstract: true
  opt_uses:
  - thermal_power_capacity
  - differential_pressure_specification
  - flowrate_requirement
  - heating_request_count
  - failed_communication_alarm

CHWS:
  guid: "40d1831b-1031-4c1e-a0e1-1c38fc973b91"
  description: "Tag for chilled water systems."
  is_abstract: true
  opt_uses:
  - thermal_power_capacity
  - differential_pressure_specification
  - flowrate_requirement
  - cooling_request_count
  - failed_communication_alarm

CDWS:
  guid: "d659edeb-607d-4c03-9f17-bb5159c0c48d"
  description: "Tag for condensing water systems. Distinct from chilled water systems in that they provide a water-side condensing source for other devices (such as water-cooled chillers, water-condensing heat pumps, etc.). "
  is_abstract: true
  opt_uses:
  - thermal_power_capacity
  - differential_pressure_specification
  - failed_communication_alarm

ASHP:
  guid: "548532cf-e175-47e5-b6a1-82ac92362d38"
  description: "Tag for air-source heat pumps. An ASHP is a device that transfers heat from the surrounding air into a heating water system through the use of a reversed refrigeration cycle."
  is_abstract: true
  opt_uses:
  - failed_communication_alarm
  implements:
  - EQUIPMENT

CT:
  guid: "d3872cf4-a6c7-4baf-9115-4cbd92d62e64"
  description: "Tag for cooling tower. Cooling towers are devices which cool incoming fluid through the evaporation of air. The tag applies to open- and closed-loop cooling towers. They are distinct from dry coolers, which utilize sensible cooling only. "
  is_abstract: true
  opt_uses:
  - failed_communication_alarm
  implements:
  - EQUIPMENT

ZONE:
  guid: "335e3ccc-35d7-43bf-9e2c-d8c68ef5c75c"
  description: "Tag for sensors attached to a zone. The sensors are not directly associated with any particular device, but can be referenced by devices (VAV zone sensors would not be in this general type)."
  is_abstract: true
  opt_uses:
  - zone_use_label
  - failed_communication_alarm

DC:  # Proposed in v2.3 naming standard
  guid: "cb5301aa-fa83-4e0b-9d28-fb6f4f7e8acc"
  description: "Tag for dry coolers (sensible, closed-loop coolers). Distinct from cooling towers, which utilize latent cooling. "
  is_abstract: true
  implements:
  - EQUIPMENT
  opt_uses:
  - cooling_percentage_command
  - failed_communication_alarm

SDC:
  guid: "25506deb-aa79-4eb1-9f48-173091472765"
  description: "Tag for automated window shades."
  is_abstract: true
  opt_uses:
  - failed_communication_alarm
  implements:
  - EQUIPMENT

DMP:
  guid: "b12196a9-bffd-40f3-ab47-7a681a8db7a6"
  description: "Tag for general, stand-alone dampers. Dampers are devices which control the flow of air from one space to another (or to outside). "
  is_abstract: true
  opt_uses:
  - failed_communication_alarm
  implements:
  - EQUIPMENT

DHWT:  # Proposed in v2.3 naming standard
  guid: "e730ede5-4b13-488f-9f10-affd7ac09dbd"
  description: "Tag for general domestic hot water tanks."
  is_abstract: true
  opt_uses:
  - failed_communication_alarm
  implements:
  - EQUIPMENT

DFR:  # Proposed in v2.3 naming standard
  guid: "3521e6a8-0cac-423a-b03b-22db2c4fb1e6"
  description: "Tag for duct furnaces. Duct furnaces provide heating air to spaces, usually through dual duct VAV systems (i.e. they serve the 'hot deck'). They provide heating only. "
  is_abstract: true
  opt_uses:
  - failed_communication_alarm
  implements:
  - EQUIPMENT

DH:
  guid: "4dfacbae-a63b-4ce0-99d4-17974ebd2648"
  description: "Tag for duct heater. Similar to a unit heater, but within a supply duct."
  is_abstract: true
  opt_uses:
  - failed_communication_alarm
  implements:
  - EQUIPMENT

HUM:
  guid: "258519e2-fa66-41bc-a68d-f4ed50b5510b"
  description: "Tag for humidifier. Provides humidification to air, as its primary function."
  is_abstract: true
  opt_uses:
  - failed_communication_alarm
  implements:
  - EQUIPMENT

VLV:
  guid: "3b576a44-4ab8-4e9b-ad8f-65f1b9f08238"
  description: "Tag for valves. Valves are devices which control the flow of water."
  is_abstract: true
  opt_uses:
  - failed_communication_alarm
  implements:
  - EQUIPMENT


RSR:
  guid: "95d5ac12-326d-45d3-94f2-0fac854af027"
  description: "A generic distribution riser."
  is_abstract: true

RARSR:
  guid: "e8988eed-dab9-4da7-9a6e-0d3c6e75e69b"
  description: "A return air riser."
  is_abstract: true
  implements:
  - RSR

FARSR:
  guid: "a651f03e-0163-45fe-bc68-b243ec9dcc5f"
  description: "A fresh air (ventilation) riser."
  is_abstract: true
  implements:
  - RSR

CHWRSR:
  guid: "b5fc5daa-3e22-443a-a206-7b58a20e6cc0"
  description: "A chilled water distribution riser."
  is_abstract: true
  implements:
  - RSR

HWSRSR:
  guid: "118edf5a-1e16-41ee-af5c-a4000be57aba"
  description: "A heating water distribution riser."
  is_abstract: true
  implements:
  - RSR

ADY:
  guid: "89bed1b6-9963-4883-b913-109953392f27"
  description: "Air dryer."
  is_abstract: true
  opt_uses:
  - failed_communication_alarm
  implements:
  - EQUIPMENT

AION:
  guid: "d533add1-77ce-4644-a1df-2818c742da51"
  description: "Air ionizer."
  is_abstract: true
  opt_uses:
  - failed_communication_alarm
  implements:
  - EQUIPMENT

CMP:
  guid: "bca0b49e-48ec-46b0-ad10-5f7ba935d3b5"
  description: "Air compressor."
  is_abstract: true
  opt_uses:
  - failed_communication_alarm
  implements:
  - EQUIPMENT

# New General Types for CH ZRH eurd
RP:
  guid: "9c59bbe5-c58a-4f5f-afa3-a4d027eb0bb7"
  description: "Radiant panel, consisting of a coil/panel with no fan providing either heating or cooling via primarily radiant heat transfer."
  is_abstract: true
  opt_uses:
  - failed_communication_alarm
  implements:
  - EQUIPMENT

CO:
  guid: "1462ba79-c977-4b29-9463-78e72777d681"
  description: "Tag for change over equipment which is providing either hot or chilled water for radiant panels in a zone."
  is_abstract: true
  opt_uses:
  - failed_communication_alarm
  implements:
  - EQUIPMENT

DWST:
  guid: "60b32fb4-e4c7-46ec-9ff3-0a5456657aef"
  description: "Domestic water system."
  is_abstract: true
  opt_uses:
  - failed_communication_alarm
  implements:
  - EQUIPMENT

LANDLORD:
  guid: "254a4e0e-c8b1-4002-b4fd-f63fac89fe72"
  description: "Equipment base on landlord's side."
  is_abstract: true
  opt_uses:
  - failed_communication_alarm
  implements:
  - EQUIPMENT

DOAS:
  guid: "7d0a3903-7fda-4d27-b954-7b54d1d01abc"
  description: "Tag for dedicated outdoor air system. DOASs are devices which deliver outdoor air for ventilation to a space or group of spaces, and are responsible for the exhaust of air from that space, but does not recirculate air; this distinguishes it from AHUs, which have the capability to recirculate the air as well."
  is_abstract: true
  opt_uses:
  - failed_communication_alarm
  implements:
  - EQUIPMENT

TST:
  guid: "f512be0b-07c4-4829-b89f-6922dc9316ba"
  description: "Tag for thermal storage tanks."
  is_abstract: true
  opt_uses:
  - failed_communication_alarm
  implements:
  - EQUIPMENT

GTWS:
  guid: "c48b040d-1b7e-4f58-b722-287b6dcbe36f"
  description: "Tag for geothermal water systems."
  is_abstract: true
  opt_uses:
  - thermal_power_capacity
  - differential_pressure_specification
  - flowrate_requirement
  - failed_communication_alarm

CRREF:
  guid: "800433de-f907-4213-bfde-a8f38d992381"
  description: "Tag for coldroom refigeration."
  is_abstract: true
  opt_uses:
  - failed_communication_alarm
  implements:
  - EQUIPMENT

<<<<<<< HEAD
CHB:
  description: "Tag for chilled beams."
  is_abstract: true
  implements:
  - EQUIPMENT
=======
WSHP:
  guid: "55c3b629-1018-462d-9e23-fd56a38743ec"
  description: "Tag for water source heat pumps.WSHP serves as a heating or cooling system using water as a heat exchange medium. In contrast to chillers that centralize cooling production and distribute chilled water, WSHPs operate locally, offering isolated control by using water from a nearby source for both heating and cooling functions within a building."
  is_abstract: true
  implements:
  - EQUIPMENT
  opt_uses:
  - failed_communication_alarm
>>>>>>> ee2d1777
<|MERGE_RESOLUTION|>--- conflicted
+++ resolved
@@ -424,13 +424,12 @@
   implements:
   - EQUIPMENT
 
-<<<<<<< HEAD
 CHB:
   description: "Tag for chilled beams."
   is_abstract: true
   implements:
   - EQUIPMENT
-=======
+
 WSHP:
   guid: "55c3b629-1018-462d-9e23-fd56a38743ec"
   description: "Tag for water source heat pumps.WSHP serves as a heating or cooling system using water as a heat exchange medium. In contrast to chillers that centralize cooling production and distribute chilled water, WSHPs operate locally, offering isolated control by using water from a nearby source for both heating and cooling functions within a building."
@@ -438,5 +437,4 @@
   implements:
   - EQUIPMENT
   opt_uses:
-  - failed_communication_alarm
->>>>>>> ee2d1777
+  - failed_communication_alarm
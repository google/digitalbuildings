--- conflicted
+++ resolved
@@ -84,19 +84,6 @@
   implements:
   - EQUIPMENT
 
-<<<<<<< HEAD
-=======
-PMP:
-  guid: "0984adbd-943c-4bf8-9b4e-af51c24c2736"
-  description: "Tag for pumps. Pumps move liquid (water, glycol, liquid CO2, etc.) from one part of a system to another."
-  is_abstract: true
-  opt_uses:
-  - failed_communication_alarm
-  - filter_alarm
-  implements:
-  - EQUIPMENT
-
->>>>>>> 9ebd3996
 FRZ:
   guid: "98018a25-3cbc-4cc6-8405-527215394a2c"
   description: "Tag for freezers."

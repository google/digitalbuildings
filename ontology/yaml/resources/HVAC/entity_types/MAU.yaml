--- conflicted
+++ resolved
@@ -674,7 +674,6 @@
   opt_uses:
   - supply_air_isolation_damper_status 
 
-<<<<<<< HEAD
 MAU_CHWSC_HWSC_SSPC_SFVSC_FDPM2X_SFM_OA:
   description: "Multi-zone MAU with chilled water and heating water."
   is_canonical: true
@@ -690,8 +689,6 @@
   - OA
 
 
-=======
->>>>>>> 66e41f81
 ###################################
 ### Existing Non-standard Types ###
 ###################################

--- conflicted
+++ resolved
@@ -792,7 +792,6 @@
   - UV
   - SHM
 
-<<<<<<< HEAD
 MAU_SFSS_SFVSC_CHWSC_CHCPC_CHWISOVM_PHSC_SSSC_SSPC_OADM_OA_ZTM_ZHM_CO2M_CAM:
   description: "Multi-zone MAU with preheating steam control, chilled water control, heating steam control, and supply air static pressure control"
   is_canonical: true
@@ -831,7 +830,7 @@
   - DSPM
   - ZHC
   - CAM
-=======
+
 MAU_DFSS2X_DFVSC2X_DXDC_HWDC:
   guid: "7132bf0f-160a-4b3d-aaed-ad313787fe61"
   description: "Variable speed with two discharge fans, hydronic heating and dx cooling make-up air unit."
@@ -842,7 +841,6 @@
   - DFVSC2X
   - DXDC
   - HWDC
->>>>>>> 602fecd8
 
 ############################
 ###   Remap These Types  ###

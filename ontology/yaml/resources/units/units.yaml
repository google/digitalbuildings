--- conflicted
+++ resolved
@@ -27,6 +27,7 @@
 currentratio:
 - no_units: STANDARD
 diameter: level
+distance: level
 density:
 - kilograms_per_cubic_meter: STANDARD
 - grams_per_cubic_meter
@@ -57,11 +58,7 @@
 level:
 - meters: STANDARD
 - feet
-<<<<<<< HEAD
-distance: level
-=======
 - micrometers
->>>>>>> 7c1c952d
 linearacceleration:
 - meters_per_square_second: STANDARD
 - gravity

--- conflicted
+++ resolved
@@ -73,7 +73,6 @@
 - megajoules
 - megawatt_hours
 - therms
-<<<<<<< HEAD
 - ton_hours
 - watt_hours
 energydensity:
@@ -82,8 +81,6 @@
 - joules_per_kelvin: STANDARD
 - kilojoules_per_kelvin
 - megajoules_per_kelvin
-=======
->>>>>>> 8ff2d7a1
 flowrate:
 - cubic_meters_per_second: STANDARD
 - cubic_meters_per_minute
@@ -141,7 +138,6 @@
 - feet_per_minute
 - feet_per_second
 - miles_per_hour
-<<<<<<< HEAD
 luminance:
 - candelas_per_square_meter: STANDARD
 luminousflux:
@@ -172,9 +168,6 @@
 obscuration:
 - percent_obscuration_per_meter: STANDARD
 - percent_obscuration_per_foot
-=======
-- millimeters_per_second
->>>>>>> 8ff2d7a1
 percentage:
 - percent: STANDARD
 power:
@@ -183,20 +176,17 @@
 - volt_amperes
 - kilovolt_amperes
 - megawatts
-<<<<<<< HEAD
 - milliwatts
 - tons_of_refrigeration
 - btus_per_hour
 - horsepower
 - kilobtus_per_hour
+- therms_per_hour
 powerfactor:
 - no_units: STANDARD
 powerflux:
 - watts_per_square_meter: STANDARD
 - watts_per_square_foot
-=======
-- therms_per_hour
->>>>>>> 8ff2d7a1
 pressure:
 - pascals: STANDARD
 - hectopascals

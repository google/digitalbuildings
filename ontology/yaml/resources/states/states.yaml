# Copyright 2020 Google LLC
#
# Licensed under the Apache License, Version 2.0 (the License);
# you may not use this file except in compliance with the License.
# You may obtain a copy of the License at
#
#    https://www.apache.org/licenses/LICENSE-2.0
#
# Unless required by applicable law or agreed to in writing, software
# distributed under the License is distributed on an AS IS BASIS,
# WITHOUT WARRANTIES OR CONDITIONS OF ANY KIND, either express or implied.
# See the License for the specific language governing permissions and
# limitations under the License.

ON: Powered on.
OFF: Powered off.
AUTO: Running under automatic control.
MANUAL: "Running under manual (hand) control."
OPEN: Open position, typically for a valve or other pass-though.
CLOSED: Closed position, typically for a valve or other pass-though.
LOW: Low speed or output setting.
MEDIUM: Medium speed or output setting.
HIGH: High speed or output setting.
OCCUPIED: Occupied sensor state or operation mode.
UNOCCUPIED: Unoccupied sensor state or operation mode.
VFD: Discrete speed (frequency) control
BYPASS: Bypassing an element or entity.

# Moved from HVAC namespace because all fields are currently global in DL.
COMMISSIONING: The fan speed and valve positions are set to preconfigured parameters.
FLUSHING: The heating and cooling valves are fully open.
HEATING: The valve is in a heating configuration.
COOLING: The valve is in a cooling configuration.
NEUTRAL: Neither the heating valve nor cooling valve is open.

# Added for VC units
ACCESS_FAILED: The failure to access a resource.
ACTIVE: An action, activity, event, or operation is currently hapenning.
CALENDAR_STARTUP: The calendar events synchronization is starting up.
CALENDAR_SUCCESS: The calendar events synchronization was successful.
DISABLED: Something is disabled.
DOES_NOT_MATCH: Two or more things do not match.
ENABLED: Something is enabled.
INACTIVE: An action, activity, event, or operation is not currently hapenning.
MATCHES: Two or more things match.
SUBSCRIPTION_FAILED: The calendar events subscription has failed.
UNKNOWN: The state is unknown.
WAITING_FOR_RESPONSE: The calendar events synchronization process is awaiting response.

# Added for measured statues (e.g. flowrate_status)
PRESENT: "Something is currently materialized physically (e.g. flowrate_status is present)."
ABSENT: "Something is currently not materialized (e.g. flowrate_status is absent). "

CHARGING: "The act of storing (e.g. energy stored in a battery)."
DISCHARGING: "Release of something built up or retained for later use."
STANDBY: "Waiting in a prepared state."

REMOTE: "The control is operated remotely."
LOCAL: "The control is operating locally and independently with the remote system."

#New states for CH ZRH eurd
FADING: "An operation mode of a lighting dimmer: dimming speed based on a duration to dim from minimum to maximum"
RAMPING: "An operation mode of a lighting dimmer: dimming speed defined in percent per second"

<<<<<<< HEAD
#For Rodent Repellent
BANDA: "Frequency range from 20KHz to 50KHz"
BANDB: "Frequency range from 30KHz to 60KHz"
BANDC: "Frequency range from 27KHz to 57KHz"
BANDD: "Frequency range from 24KHz to 61sKHz"
=======
#FOR ATS
SOURCEA: "An operation mode having source 1 as priority" 
NOSOURCE: "An operation mode having no source as priority"
POSITIONA: "Automatic Transfer switch position 0"
POSITIONB: "Automatic Transfer switch position 1"
POSITIONC: "Automatic Transfer switch position 2"
>>>>>>> 987c085c


<|MERGE_RESOLUTION|>--- conflicted
+++ resolved
@@ -62,19 +62,17 @@
 FADING: "An operation mode of a lighting dimmer: dimming speed based on a duration to dim from minimum to maximum"
 RAMPING: "An operation mode of a lighting dimmer: dimming speed defined in percent per second"
 
-<<<<<<< HEAD
 #For Rodent Repellent
 BANDA: "Frequency range from 20KHz to 50KHz"
 BANDB: "Frequency range from 30KHz to 60KHz"
 BANDC: "Frequency range from 27KHz to 57KHz"
 BANDD: "Frequency range from 24KHz to 61sKHz"
-=======
 #FOR ATS
 SOURCEA: "An operation mode having source 1 as priority" 
 NOSOURCE: "An operation mode having no source as priority"
 POSITIONA: "Automatic Transfer switch position 0"
 POSITIONB: "Automatic Transfer switch position 1"
 POSITIONC: "Automatic Transfer switch position 2"
->>>>>>> 987c085c
 
 
+

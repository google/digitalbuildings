--- conflicted
+++ resolved
@@ -70,7 +70,7 @@
 POSITIONA: "Automatic Transfer switch position 0"
 POSITIONB: "Automatic Transfer switch position 1"
 POSITIONC: "Automatic Transfer switch position 2"
-<<<<<<< HEAD
+
 
 NORMAL: "Device is in normal operation"
 ALARM: "Device is not in normal operation"
@@ -85,7 +85,7 @@
 SCENE: "Operation mode for Blinds"
 THERMAL: "Operation mode for Blinds"
 WINDOW: "Operation mode for Blinds"
-=======
+
 #FOR UPS
 BATTERY: "Operation mode or input power is via Battery"
 SYNCHRONOUS: "Mode of operation of inverter where inverter operation is in line with the bypass voltage and frequency"
@@ -93,4 +93,3 @@
 SOFTSTART: "Mode of operation of rectifier where the input power supply is gradually turned on to avoid overloading"
 NORMAL: "Function, state or flow which is an ideal or expected condition."
 REVERSED: "Function, state or flow which is opposed to the expected or normal condition."
->>>>>>> ed2bcf45

--- conflicted
+++ resolved
@@ -33,16 +33,6 @@
   - apparent_energy_accumulator
 
 EM_PWM_AVCM:
-  description: "Power meter with basic power monitoring and averaging."
-  is_canonical: true
-  implements:
-  - EM
-  - PWM
-  - AVCM
-
-<<<<<<< HEAD
-=======
-EM_PWM_AVCM:
   id: "15080014867886768128"
   description: "Power meter with basic power monitoring and averaging."
   is_canonical: true
@@ -51,7 +41,6 @@
   - PWM
   - AVCM
 
->>>>>>> 2cb1cbd6
 EM_PWM_PLPM_PVCM:
   id: "752982533779488768"
   description: "Power meter with phase level voltage, current, and power monitoring."

# Copyright 2020 Google LLC
#
# Licensed under the Apache License, Version 2.0 (the License);
# you may not use this file except in compliance with the License.
# You may obtain a copy of the License at
#
#    https://www.apache.org/licenses/LICENSE-2.0
#
# Unless required by applicable law or agreed to in writing, software
# distributed under the License is distributed on an AS IS BASIS,
# WITHOUT WARRANTIES OR CONDITIONS OF ANY KIND, either express or implied.
# See the License for the specific language governing permissions and
# limitations under the License.

# Original Field set

literals:
- building_air_static_pressure_sensor
- building_air_static_pressure_setpoint
- bypass_valve_percentage_command
- chilled_return_water_temperature_sensor
- chilled_supply_water_flowrate_sensor
- chilled_supply_water_temperature_sensor
- chilled_supply_water_temperature_setpoint
- chilled_water_bypass_valve_percentage_command
- chilled_water_bypass_valve_percentage_sensor
- chilled_water_differential_pressure_sensor
- chilled_water_differential_pressure_setpoint
- chilled_water_isolation_valve_percentage_command
- chilled_water_isolation_valve_percentage_sensor
- chilled_water_isolation_valve_command:
  - OPEN
  - CLOSED
- chilled_water_valve_percentage_command
- circulation_pump_run_status:
  - ON
  - OFF
- compressor_run_command:
  - ON
  - OFF
  - UNKNOWN
- compressor_run_status:
  - ON
  - OFF
  - UNKNOWN
- compressor_speed_percentage_sensor
- refrigerant_condenser_saturation_temperature_sensor
- condensing_return_water_temperature_sensor
- condensing_supply_water_temperature_sensor
- condensing_supply_water_temperature_setpoint
- condensing_water_flowrate_sensor
- cooling_output_percentage_command
- current_sensor
- torque_sensor
- differential_pressure_sensor
- differential_pressure_setpoint
- discharge_air_cooling_temperature_setpoint
- discharge_air_heating_temperature_setpoint
- discharge_air_temperature_sensor
- discharge_air_temperature_setpoint
- discharge_fan_current_sensor
- discharge_fan_run_command:
  - ON
  - OFF
  - AUTO
  - UNKNOWN
- discharge_fan_run_status:
  - ON
  - OFF
  - AUTO
  - UNKNOWN
- discharge_fan_speed_mode:
  - AUTO
  - LOW
  - MEDIUM
  - HIGH
  - OFF
  - VFD
- discharge_fan_speed_percentage_command
- dryer_run_status:
  - ON
  - OFF
- economizer_mode:
  - ON
  - OFF
  - AUTO
- evaporator_pressure_sensor
- refrigerant_evaporator_saturation_temperature_sensor
- exhaust_air_damper_percentage_command
- exhaust_air_temperature_sensor
- exhaust_fan_current_sensor
- exhaust_fan_power_sensor
- exhaust_fan_run_command:
  - ON
  - OFF
- exhaust_fan_run_status:
  - ON
  - OFF
  - UNKNOWN
- exhaust_fan_speed_frequency_sensor
- exhaust_fan_speed_percentage_command
- exhaust_fan_speed_percentage_sensor
- fan_run_status:
  - ON
  - OFF
- fan_speed_percentage_command
- flowrate_sensor
- heater_run_command:
  - ON
  - OFF
- heating_water_valve_percentage_command
- inlet_guidevane_percentage_sensor
- isolation_damper_status:
  - OPEN
  - CLOSED
- isolation_damper_percentage_sensor
- line_current_sensor
- line_powerfactor_sensor
- loop_chilled_water_differential_pressure_sensor
- loop_differential_pressure_sensor
- min_flowrate_setpoint
- min_chilled_water_flowrate_setpoint
- ventilation_outside_air_damper_percentage_command
- ventilation_outside_air_flowrate_sensor
- ventilation_outside_air_flowrate_setpoint
- mixed_air_temperature_sensor
- outside_air_damper_percentage_command
- outside_air_specificenthalpy_sensor
- outside_air_flowrate_sensor
- outside_air_flowrate_setpoint
- outside_air_pressure_sensor
- outside_air_relative_humidity_sensor
- outside_air_temperature_sensor
- outside_air_wetbulb_temperature_sensor
- power_sensor
- return_air_relative_humidity_sensor
- return_air_temperature_sensor
- return_air_temperature_setpoint
- return_water_temperature_sensor
- reversing_valve_command:
  - AUTO
  - CLOSED
  - OPEN
  - UNKNOWN
- run_command:
  - ON
  - OFF
- run_status:
  - ON
  - OFF
  - STANDBY
- speed_frequency_sensor
- speed_percentage_command
- speed_percentage_sensor
- supply_air_damper_percentage_command
- supply_air_flowrate_sensor
- supply_air_flowrate_setpoint
- supply_air_static_pressure_sensor
- supply_air_static_pressure_setpoint
- supply_air_temperature_sensor
- supply_air_temperature_setpoint
- supply_fan_current_sensor
- supply_fan_power_sensor
- supply_fan_torque_sensor
- supply_fan_run_command:
  - ON
  - OFF
- supply_fan_run_status:
  - ON
  - OFF
  - UNKNOWN
- supply_fan_speed_frequency_command
- supply_fan_speed_frequency_sensor
- supply_fan_speed_percentage_command
- supply_fan_speed_percentage_sensor
- supply_water_flowrate_sensor
- supply_water_temperature_sensor
- supply_water_temperature_setpoint
- cooling_request_count
- heating_request_count
- pressurization_request_count
- zone_air_co2_concentration_sensor
- zone_air_co2_concentration_setpoint
- zone_air_co_concentration_setpoint
- zone_air_cooling_temperature_setpoint
- zone_air_heating_temperature_setpoint
- zone_air_refrigerant_concentration_sensor
- zone_air_relative_humidity_sensor
- zone_air_deadband_temperature_setpoint
- zone_air_temperature_sensor

---

# Additional fields added to cover first hundred buildings

literals:
- bypass_air_damper_percentage_command
- bypass_return_air_temperature_sensor
- bypass_valve_percentage_sensor
- chilled_water_isolation_valve_status:
  - OPEN
  - CLOSED
- circulation_changeover_isolation_valve_status:
  - OPEN
  - CLOSED
- circulation_pump_run_command:
  - ON
  - OFF
- cogeneration_return_water_temperature_sensor
- cogeneration_return_water_temperature_setpoint
- cogeneration_supply_water_temperature_sensor
- cold_aisle_air_temperature_sensor
- cooling_air_damper_percentage_command
- cooling_air_flowrate_sensor
- cooling_air_flowrate_setpoint
- dehumidification_run_command:
  - ON
  - OFF
- dehumidification_run_status:
  - ON
  - OFF
- discharge_air_relative_humidity_sensor
- discharge_fan_speed_frequency_sensor
- dishwasher_run_status:
  - ON
  - OFF
- east_illuminance_sensor
- evaporative_cooler_run_command:
  - ON
  - OFF
- exhaust_air_damper_percentage_sensor
- exhaust_air_static_pressure_sensor
- exhaust_air_static_pressure_setpoint
- filter_differential_pressure_sensor
- flowrate_setpoint
- flue_gas_temperature_sensor
- heating_stage_run_count
- heating_air_damper_percentage_command
- heating_air_flowrate_sensor
- heating_air_flowrate_setpoint
- heating_cooling_valve_percentage_command
- heating_water_valve_status:
  - OPEN
  - CLOSED
- high_discharge_fan_speed_command:
  - ON
  - OFF
- hot_aisle_air_temperature_sensor
- humidification_percentage_sensor
- humidification_run_command:
  - ON
  - OFF
- humidification_run_status:
  - ON
  - OFF
- discharge_air_damper_command:
  - OPEN
  - CLOSED
- isolation_valve_percentage_command
- isolation_valve_percentage_sensor
- leaving_heating_coil_temperature_sensor
- low_discharge_fan_speed_command:
  - ON
  - OFF
- makeup_water_flowrate_sensor
- makeup_water_valve_percentage_command
- medium_discharge_fan_speed_command:
  - ON
  - OFF
- min_outside_air_damper_command:
  - OPEN
  - CLOSED
- min_outside_air_damper_status:
  - OPEN
  - CLOSED
- mixed_air_temperature_setpoint
- outside_air_damper_command:
  - OPEN
  - CLOSED
- outside_air_damper_percentage_sensor
- outside_air_dewpoint_temperature_sensor
- primary_return_water_temperature_sensor
- production_differential_pressure_sensor
- return_air_damper_percentage_command
- return_air_dehumidification_relative_humidity_setpoint
- return_air_humidification_relative_humidity_setpoint
- return_air_relative_humidity_setpoint
- return_water_valve_command:
  - OPEN
  - CLOSED
- return_water_isolation_valve_percentage_command
- return_water_isolation_valve_percentage_sensor
- return_water_valve_status:
  - OPEN
  - CLOSED
- return_water_temperature_setpoint
- secondary_return_water_temperature_sensor
- secondary_supply_water_temperature_sensor
- shade_extent_percentage_command
- shade_tilt_percentage_command
- southeast_illuminance_sensor
- southwest_illuminance_sensor
- speed_frequency_command
- spray_pump_run_command:
  - ON
  - OFF
- spray_pump_run_status:
  - ON
  - OFF
- supply_air_cooling_temperature_setpoint
- supply_air_heating_temperature_setpoint
- supply_air_relative_humidity_sensor
- supply_water_valve_command:
  - OPEN
  - CLOSED
- supply_water_isolation_valve_percentage_command
- supply_water_isolation_valve_percentage_sensor
- supply_water_valve_status:
  - OPEN
  - CLOSED
- west_illuminance_sensor
- zone_air_co_concentration_sensor
- zone_air_dehumidification_relative_humidity_setpoint
- zone_air_humidification_relative_humidity_setpoint
- zone_air_relative_humidity_setpoint
- zone_air_temperature_setpoint

## added on 10/13/2018
- condensing_water_isolation_valve_command:
  - OPEN
  - CLOSED
- condensing_water_isolation_valve_percentage_command
- condensing_water_isolation_valve_percentage_sensor


## Added on 10/25/2018
- compressor_speed_percentage_command
- east_wind_linearvelocity_sensor
- west_wind_linearvelocity_sensor
- condenser_pressure_sensor
- chilled_water_valve_command:
  - OPEN
  - CLOSED
- heating_percentage_command

## Added on 10/30
- thermal_power_sensor
- discharge_air_flowrate_sensor
- exercise_mode:
  - ON
  - OFF

# Alarms updated to convert the alarm subfield to a point type from measurement descriptor.

- run_mode:
  - COMMISSIONING
  - FLUSHING
  - HEATING
  - COOLING
  - NEUTRAL
  - OFF
  - AUTO
  - MANUAL
- dial_resistance_sensor
- zone_occupancy_status:
  - OCCUPIED
  - UNKNOWN
  - UNOCCUPIED


## Added on 12/12
- leaving_cooling_coil_temperature_sensor
- leaving_cooling_coil_temperature_setpoint
- heating_water_valve_command:
  - OPEN
  - CLOSED
- heating_water_valve_percentage_sensor
- chilled_water_valve_percentage_sensor
- exhaust_air_damper_command:
  - OPEN
  - CLOSED
## Added on 2019/02/19
- heating_stage_run_command:
  - ON
  - OFF
## Added on 2019/02/21
- return_air_cooling_temperature_setpoint
- return_air_heating_temperature_setpoint

## Added on 2019/02/25 for US-MTV-45
- condensing_fan_speed_percentage_command

## Added on 2019/02/27
- boost_fan_run_command:
  - ON
  - OFF
- boost_fan_run_status:
  - ON
  - OFF
- chilled_water_flowrate_sensor
- compressor_speed_frequency_sensor
- condensing_water_isolation_valve_status:
  - OPEN
  - CLOSED
- east_building_air_static_pressure_sensor
- east_exhaust_air_damper_percentage_command
- exhaust_air_flowrate_sensor
- exhaust_air_flowrate_setpoint
- fan_speed_mode:
  - OFF
  - LOW
  - HIGH
  - AUTO
  - MANUAL
- heat_exchange_isolation_valve_command:
  - OPEN
  - CLOSED
- heat_exchange_isolation_valve_percentage_command
- humidifier_percentage_command
- mixing_valve_percentage_command
- preheating_water_valve_percentage_command
- return_air_damper_command:
  - OPEN
  - CLOSED
- return_air_damper_status:
  - OPEN
  - CLOSED
- return_air_flowrate_sensor
- return_air_flowrate_setpoint
- return_air_static_pressure_sensor
- return_air_static_pressure_setpoint
- supply_air_dehumidification_relative_humidity_setpoint
- supply_air_humidification_relative_humidity_setpoint
- supply_air_isolation_damper_command:
  - OPEN
  - CLOSED
- west_building_air_static_pressure_sensor
- west_exhaust_air_damper_percentage_command
- zone_air_static_pressure_sensor
- zone_air_static_pressure_setpoint
- zone_air_voc_concentration_sensor
- zone_air_voc_concentration_setpoint

## Added on 2019/03/12
- cooling_percentage_command
- primary_supply_water_temperature_sensor
- supply_air_isolation_damper_status:
  - OPEN
  - CLOSED

## Added on 2019/03/19
- cooling_thermal_power_sensor
- cooling_percentage_sensor
- exhaust_air_damper_status:
  - OPEN
  - CLOSED
- east_flowrate_sensor
- west_flowrate_sensor
- east_differential_pressure_sensor
- west_differential_pressure_sensor
- east_supply_water_temperature_sensor
- west_supply_water_temperature_sensor
- process_chilled_return_water_temperature_sensor
- process_chilled_supply_water_temperature_sensor
- leaving_air_preheating_coil_temperature_sensor

## Added on 2019/03/20
- cooling_stage_run_count
- min_return_water_temperature_setpoint
- process_cooling_thermal_power_sensor
- process_return_water_temperature_sensor
- process_supply_water_temperature_sensor
- process_supply_water_temperature_setpoint
- process_water_differential_pressure_sensor
- process_water_differential_pressure_setpoint
- process_water_flowrate_sensor
- process_water_flowrate_setpoint
- process_water_isolation_valve_command:
  - OPEN
  - CLOSED
- process_water_valve_percentage_command

## Added on 2019/03/26
- zone_air_refrigerant_concentration_setpoint

# Added on 2019/06/03
- apparent_power_sensor
- energy_accumulator
- average_line_current_sensor
- average_line_neutral_voltage_sensor
- average_inter_line_voltage_sensor
- phase1_line_current_sensor
- phase1_neutral_line_voltage_sensor
- phase1_phase2_line_voltage_sensor
- phase1_phase3_line_voltage_sensor
- phase1_power_sensor
- phase1_powerfactor_sensor
- phase2_line_current_sensor
- phase2_neutral_line_voltage_sensor
- phase2_phase3_line_voltage_sensor
- phase2_power_sensor
- phase2_powerfactor_sensor
- phase3_line_current_sensor
- phase3_neutral_line_voltage_sensor
- phase3_power_sensor
- phase3_powerfactor_sensor
- powerfactor_sensor
- reactive_power_sensor

# Added on 2019/06/27 for Enlighted
- dimmer_percentage_command # Should be adjusted to brightness_percentage_command


# Added on 2019/08/13 primarily for GVC
- calendar_sync_status:
  - ACCESS_FAILED
  - CALENDAR_STARTUP
  - CALENDAR_SUCCESS
  - SUBSCRIPTION_FAILED
  - WAITING_FOR_RESPONSE
- conference_id_hash_label
- conference_id_match_status:
  - DOES_NOT_MATCH
  - MATCHES
- conference_call_status:
  - ACTIVE
  - INACTIVE
- matched_event_id_label
- message_counter
- next_event_end_timestamp
- next_event_start_timestamp
- ongoing_event_end_timestamp
- ongoing_event_start_timestamp
- ongoing_event_id_label
- room_calendar_email_label
- user_occupancy_override_status:
  - DISABLED
  - ENABLED

# Added on 2019/09/12 for Enlighted: generic light level sensor
- illuminance_sensor

# Added on 2019/09/26 for US-NYC-9TH
- condensing_water_bypass_valve_percentage_command
- condensing_water_valve_percentage_command

- heater_run_status: # Added 10/2/2019
  - ON
  - OFF
- discharge_fan_power_sensor
- outside_air_damper_status
- humidification_percentage_command
- discharge_fan_speed_percentage_sensor
- discharge_air_heating_percentage_command
- discharge_fan_voltage_sensor
- discharge_fan_torque_sensor
- supply_air_damper_command:
  - OPEN
  - CLOSED
- supply_air_damper_status:
  - OPEN
  - CLOSED

# Added 11/6/2019
- low_limit_flowrate_setpoint
- return_water_valve_percentage_sensor
- return_water_valve_percentage_command

# Added 11/12/2019
- gas_flowrate_sensor
- gas_volume_accumulator
- water_volume_accumulator
- gas_temperature_sensor

# Added 12/17/2019 for UK-LON-S2 FCU
- cooling_water_valve_percentage_command
- cooling_water_valve_percentage_sensor
- cooling_water_flowrate_sensor
- heating_water_flowrate_sensor
- zone_air_offset_temperature_setpoint

# Added 1/16/2020
- discharge_air_damper_percentage_command

# Added 2/10/2020
- supply_water_isolation_valve_command
- supply_water_isolation_valve_status:
  - OPEN
  - CLOSED
- return_water_isolation_valve_command
- return_water_isolation_valve_status:
  - OPEN
  - CLOSED
- chilled_return_water_isolation_valve_command
- condensing_return_water_isolation_valve_percentage_command
- condensing_return_water_isolation_valve_percentage_sensor
- chilled_supply_water_isolation_valve_command
- chilled_return_water_isolation_valve_status:
  - OPEN
  - CLOSED

# Added 2/11/2020
- discharge_air_static_pressure_sensor

# Added 2/12/2020
- heat_exchange_supply_water_isolation_valve_command
- heat_exchange_return_water_isolation_valve_command
- heat_exchange_supply_water_isolation_valve_percentage_command
- heat_exchange_return_water_isolation_valve_percentage_command
- heat_exchange_supply_water_isolation_valve_status:
  - OPEN
  - CLOSED
- heat_exchange_return_water_isolation_valve_status:
  - OPEN
  - CLOSED
- heat_exchange_supply_water_isolation_valve_percentage_sensor
- heat_exchange_return_water_isolation_valve_percentage_sensor

- condensing_return_water_isolation_valve_command
- chilled_return_water_isolation_valve_percentage_sensor
- chilled_return_water_isolation_valve_percentage_command

# Added 2/24/2020
- chilled_supply_water_isolation_valve_percentage_sensor
- chilled_supply_water_isolation_valve_percentage_command
- chilled_supply_water_isolation_valve_status:
  - OPEN
  - CLOSED
- condensing_return_water_isolation_valve_status:
  - OPEN
  - CLOSED
- condensing_supply_water_isolation_valve_percentage_sensor
- condensing_supply_water_isolation_valve_percentage_command
- condensing_supply_water_isolation_valve_status:
  - OPEN
  - CLOSED
- condensing_supply_water_isolation_valve_command


# Added 4/12/20
- supply_air_damper_percentage_sensor

# Added 6/4/20
- ventilation_request_count
- refrigerant_evaporator_pressure_sensor
- refrigerant_condenser_pressure_sensor
- refrigerant_suction_temperature_sensor
- refrigerant_discharge_temperature_sensor
- low_limit_outside_air_damper_percentage_command

- sweeper_pump_run_status:
  - ON
  - OFF
- sweeper_pump_run_command:
  - ON
  - OFF
- evaporative_cooler_run_status:
  - ON
  - OFF

# Added 10/5/20 for TW-NTC-TPKD
# Additional functionality for alarms and status points.
# For alarms, they will end in `alarm` and be two-state. 
# Status fields must be distinguished from alarms in that status is an objective qualitative state (flowing/not) whereas alarms are judgmental interpretations of such statuses to draww a conclusion about function (alarm/normal) 

- average_supply_air_temperature_sensor
- control_mode:
  - AUTO
  - MANUAL
  - OFF
- cooling_thermal_energy_accumulator
- particle_concentration_sensor
- high_limit_supply_air_cooling_flowrate_setpoint
- high_limit_supply_air_heating_flowrate_setpoint
- low_limit_supply_air_ventilation_flowrate_setpoint
- low_limit_supply_air_flowrate_setpoint 
- high_limit_supply_air_flowrate_setpoint # used when the device doesn't necessarily provide a cooling max flow
- schedule_run_command:
  - ON
  - OFF
- supply_air_dewpoint_temperature_sensor
- supply_air_dewpoint_temperature_setpoint
- ultraviolet_lamp_run_command:
  - ON
  - OFF
- ultraviolet_lamp_run_status:
  - ON
  - OFF

# added for ETIQA
- water_leak_cable_distance_sensor
- discharge_air_linearvelocity_setpoint

# New usage of status as an override for the measurement.
- chilled_water_flowrate_status:
  - PRESENT
  - ABSENT
- condensing_water_flowrate_status:
  - PRESENT
  - ABSENT
- discharge_air_static_pressure_status:
  - PRESENT
  - ABSENT
- filter_differential_pressure_status:
  - PRESENT
  - ABSENT
- high_level_status:
  - PRESENT
  - ABSENT
- low_level_status:
  - PRESENT
  - ABSENT
- power_status:
  - PRESENT
  - ABSENT

# New alarms using alarm as a point type, and existing alarms moved here
# TODO (tsodorff): change these to ALARM/NORMAL after determining how this can be done safely to existing translations. 
- fabric_protection_alarm:
  - ACTIVE
  - INACTIVE
- failed_alarm:
  - ACTIVE
  - INACTIVE
- filter_alarm:
  - ACTIVE
  - INACTIVE
- master_alarm:
  - ACTIVE
  - INACTIVE
- supply_fan_failed_alarm:
  - ACTIVE
  - INACTIVE
- smoke_alarm:
  - ACTIVE
  - INACTIVE
- water_leak_alarm:
  - ACTIVE
  - INACTIVE
- low_differential_pressure_alarm:
  - ACTIVE
  - INACTIVE
- lost_power_alarm:
  - ACTIVE
  - INACTIVE

# New fields for lighting and fire systems.
- motion_status:
  - PRESENT
  - ABSENT
- battery_charge_status:
  - CHARGING
  - DISCHARGING
  - STANDBY
- battery_charge_percentage_sensor
- brightness_percentage_command

# New fields for emergency systems
- broken_cable_alarm:
  - ACTIVE
  - INACTIVE
- gas_leak_detection_alarm:
  - ACTIVE
  - INACTIVE
- ammonia_leak_detection_alarm:
  - ACTIVE
  - INACTIVE
- water_leak_detection_alarm:
  - ACTIVE
  - INACTIVE
- fire_alarm:
  - ACTIVE
  - INACTIVE

- emergency_release_status:
  - ACTIVE
  - INACTIVE
- position_status:
  - OPEN
  - CLOSED
- condensing_water_valve_percentage_sensor
- entering_cooling_coil_temperature_sensor

 # We should not use this... represents scavenged outside air from near some heat pumps...
- mixed_outside_air_temperature_sensor

- discharge_fan_lost_power_alarm:
  - ACTIVE
  - INACTIVE
- low_discharge_air_flowrate_alarm:
  - ACTIVE
  - INACTIVE
- frequency_sensor
- discharge_fan_failed_alarm:
  - ACTIVE
  - INACTIVE
- discharge_air_linearvelocity_sensor
- condensing_water_bypass_valve_percentage_sensor
- scene_index_command

# This is a change
- line_frequency_sensor
- phase1_apparent_power_sensor
- phase2_apparent_power_sensor
- phase3_apparent_power_sensor

# Added for Automatic transfer switch
- source1_phase1_phase2_voltage_sensor
- source1_phase2_phase3_voltage_sensor
- source1_phase3_phase1_voltage_sensor
- source1_frequency_sensor
- source2_phase1_phase2_voltage_sensor
- source2_phase2_phase3_voltage_sensor
- source2_phase3_phase1_voltage_sensor
- source2_frequency_sensor
- master_mode:
  - SOURCEA
  - NOSOURCE
  - REMOTE
  - MANUAL
- source1_lost_power_alarm:
  - ACTIVE
  - INACTIVE 
- source2_lost_power_alarm:
  - ACTIVE
  - INACTIVE
- generator_status:
  - ON
  - OFF
- source1_phase1_phase2_over_voltage_status:
  - PRESENT
  - ABSENT
- source1_phase2_phase3_over_voltage_status:
  - PRESENT
  - ABSENT
- source1_phase3_phase1_over_voltage_status:
  - PRESENT
  - ABSENT
- source1_over_voltage_status:
  - PRESENT
  - ABSENT
- source2_phase1_phase2_over_voltage_status:
  - PRESENT
  - ABSENT
- source2_phase2_phase3_over_voltage_status:
  - PRESENT
  - ABSENT
- source2_phase3_phase1_over_voltage_status:
  - PRESENT
  - ABSENT
- source2_over_voltage_status:
  - ACTIVE
  - INACTIVE
- switch_position_mode:
  - POSITIONA
  - POSITIONB
  - POSITIONC


# Added for UK-LON-S2

- zone_air_voc_percentage_setpoint
- zone_air_voc_percentage_sensor

# Added for US-NYC-9TH
- zone_air_unoccupied_heating_temperature_setpoint
- zone_air_occupied_heating_temperature_setpoint
- mixed_air_relative_humidity_sensor
- mixed_air_dewpoint_temperature_sensor

# Added for TW
- supply_air_isolation_damper_closed_status
- supply_air_isolation_damper_open_status
- control_status:
  - REMOTE
  - LOCAL
- zone_scene_command
- scene_command
- cooling_run_status:
  - ON
  - OFF
- high_return_air_temperature_alarm:
  - ACTIVE
  - INACTIVE
- low_return_air_temperature_alarm:
  - ACTIVE
  - INACTIVE
- high_return_air_relative_humidity_alarm:
  - ACTIVE
  - INACTIVE
- low_return_air_relative_humidity_alarm:
  - ACTIVE
  - INACTIVE
- chilled_water_valve_failed_alarm:
  - ACTIVE
  - INACTIVE
- discharge_fan_speed_frequency_command
- ultraviolet_lamp_run_mode:
  - AUTO
  - MANUAL
- discharge_air_flowrate_status:
  - ON
  - OFF
- damper_percentage_command
- damper_percentage_sensor
- supply_fan_lost_power_alarm:
  - ACTIVE
  - INACTIVE
- panel_alarm
- supply_air_flowrate_status:
  - ON
  - OFF

# Added for ETIQA
- return_air_co2_concentration_sensor
- return_air_co2_concentration_setpoint

# Added for Machine Learning Pilot
- supervisor_control_mode:
  - ENABLED
  - DISABLED
- supervisor_supply_air_static_pressure_setpoint
- supervisor_supply_air_temperature_setpoint
- program_supply_air_static_pressure_setpoint
- program_supply_air_temperature_setpoint
- supervisor_supply_water_temperature_setpoint
- supervisor_differential_pressure_setpoint
- program_supply_water_temperature_setpoint
- program_differential_pressure_setpoint

#Additional fields for CH ZRH EURD - radiant panels
- condensate_water_alarm:
  - ACTIVE
  - INACTIVE
- supply_water_valve_percentage_command
- supply_water_valve_percentage_sensor
- supply_water_valve_flowrate_sensor
- total_request_count
- zone_conditioning_mode:
  - HEATING
  - COOLING
  - AUTO
  - OFF
- water_riser_mode:
  - OFF
  - HEATING
  - COOLING
  - AUTO
- average_zone_air_temperature_sensor
- heating_supply_water_isolation_valve_command:
  - OPEN
  - CLOSED
- heating_return_water_isolation_valve_command:
  - OPEN
  - CLOSED
- heating_return_water_isolation_valve_status:
  - OPEN
  - CLOSED
- cooling_supply_water_isolation_valve_command
- cooling_return_water_isolation_valve_command
- heating_supply_water_isolation_valve_percentage_command
- heating_return_water_isolation_valve_percentage_command
- heating_supply_water_isolation_valve_percentage_sensor
- heating_return_water_isolation_valve_percentage_sensor

#Additional fields for CH ZRH EURD - FCU's
- maintenance_alarm:
  - ACTIVE
  - INACTIVE
- condensate_water_pump_alarm:
  - ACTIVE
  - INACTIVE

#Additional fields for CH ZRH EURD - Lighting
- average_illuminance_sensor
- illuminance_setpoint
- scene_dimmer_percentage_command
- scene_dimmer_percentage_sensor
- low_scene_dimmer_percentage_setpoint
- high_scene_dimmer_percentage_setpoint
- red_scene_dimmer_percentage_command
- green_scene_dimmer_percentage_command
- blue_scene_dimmer_percentage_command
- dimmer_fade_rate_setpoint
- dimmer_fade_time_setpoint
- startup_dimmer_percentage_setpoint
- dimmer_mode:
  - FADING
  - RAMPING
- dimmer_failed_alarm:
  - ACTIVE
  - INACTIVE
- power_command:
  - ON
  - OFF
- switch_command:
  - ON
  - OFF
- lighting_switch_status:
  - ON
  - OFF
- scene_dimmer_command:
  - ACTIVE
  - INACTIVE
- scene_status:
  - ACTIVE
  - INACTIVE
- room_occupancy_status:
  - OCCUPIED
  - UNKNOWN
  - UNOCCUPIED
  - BYPASS
  - STANDBY

#Additional fields for CH ZRH EURD HVAC
- bypass_air_damper_percentage_sensor
- circulation_pump_speed_percentage_command
- circulation_pump_speed_percentage_setpoint
- frost_alarm:
  - ACTIVE
  - INACTIVE
- supply_air_static_pressure_status:
  - PRESENT
  - ABSENT
- exhaust_air_static_pressure_status:
  - PRESENT
  - ABSENT
- exhaust_fan_failed_alarm:
  - ACTIVE
  - INACTIVE
- return_air_damper_percentage_sensor
- mixing_valve_percentage_sensor
- potable_hot_water_temperature_sensor
- potable_hot_supply_water_temperature_sensor
- potable_hot_return_water_temperature_sensor
- potable_hot_water_temperature_setpoint
- heating_supply_water_temperature_sensor
- heating_return_water_temperature_sensor
- heating_thermal_power_sensor
- heating_thermal_energy_accumulator
- max_flowrate_setpoint
- potable_water_high_temperature_sensor
- potable_water_medium_temperature_sensor
- potable_water_low_temperature_sensor
- heating_supply_water_temperature_setpoint

#Discharge air flow control
- discharge_air_flowrate_setpoint

#Electrical meter fields
- neutral_line_current_sensor # A measure of current on the neutral line
- apparent_energy_accumulator

#Lighting controller battery status
- emergency_battery_status

# Condensing water monitoring
- condensing_water_differential_pressure_sensor
- condensing_water_differential_pressure_setpoint

# Heat Wheel Telemetry Fields
- heat_wheel_speed_percentage_sensor
- heat_wheel_speed_percentage_command
- heat_wheel_run_command:
  - ON
  - OFF
- heat_wheel_run_status:
  - ON
  - OFF

# Outside air Isolation Dampers
- outside_air_isolation_damper_command:
  - OPEN
  - CLOSED
- outside_air_isolation_damper_status:
  - OPEN
  - CLOSED

# Exhaust air Isolation Dampers
- exhaust_air_isolation_damper_command:
  - OPEN
  - CLOSED
- exhaust_air_isolation_damper_status:
  - OPEN
  - CLOSED

# Damper status
- damper_status:
  - OPEN
  - CLOSED

- lighting_percentage_sensor # For relative ranged illuminance inputs.

# Air Quality Data
- outside_air_aqi_sensor
- zone_air_aqi_sensor
- outside_air_water_vapor_density_sensor # Equivalent field for absolute humidity
- outside_air_water_vapor_concentration_sensor # Equivalent field for absolute humidity
- zone_air_water_vapor_density_sensor # Equivalent field for absolute humidity
- zone_air_water_vapor_concentration_sensor # Equivalent field for absolute humidity

- zone_air_h2s_concentration_sensor
- zone_air_so2_concentration_sensor
- zone_air_no2_concentration_sensor
- zone_air_formaldehyde_concentration_sensor
- zone_air_ozone_concentration_sensor

- zone_air_h2s_density_sensor
- zone_air_so2_density_sensor
- zone_air_no2_density_sensor
- zone_air_formaldehyde_density_sensor
- zone_air_ozone_density_sensor

# First set of PM2.5, PM10, etc. fields. Note that density and concentration
# are differentiated since they return different units of measurement.
- zone_air_pm0pt5_density_sensor
- zone_air_pm1pt0_density_sensor
- zone_air_pm2pt5_density_sensor
- zone_air_pm4pt0_density_sensor
- zone_air_pm10pt0_density_sensor

- zone_air_pm0pt5_concentration_sensor
- zone_air_pm1pt0_concentration_sensor
- zone_air_pm2pt5_concentration_sensor
- zone_air_pm4pt0_concentration_sensor
- zone_air_pm10pt0_concentration_sensor

- zone_air_pm0pt5_volumetricconcentration_sensor
- zone_air_pm1pt0_volumetricconcentration_sensor
- zone_air_pm2pt5_volumetricconcentration_sensor
- zone_air_pm4pt0_volumetricconcentration_sensor
- zone_air_pm10pt0_volumetricconcentration_sensor

## New fields for IoT vibration sensor pilot
- fivesecondrolling_max_xaxis_linearacceleration_sensor
- fivesecondrolling_max_yaxis_linearacceleration_sensor
- fivesecondrolling_max_zaxis_linearacceleration_sensor
- fivesecondrolling_min_xaxis_linearacceleration_sensor
- fivesecondrolling_min_yaxis_linearacceleration_sensor
- fivesecondrolling_min_zaxis_linearacceleration_sensor
- fivesecondrolling_rootmeansquare_xaxis_linearacceleration_sensor
- fivesecondrolling_rootmeansquare_yaxis_linearacceleration_sensor
- fivesecondrolling_rootmeansquare_zaxis_linearacceleration_sensor
- local_air_temperature_sensor

# New fields for ERV bypass
- bypass_air_damper_command:
  - OPEN
  - CLOSED
- bypass_air_damper_status:
  - OPEN
  - CLOSED

## New fields for IoT Vibration devices
- tenminutefixed_max_xaxis_linearvelocity_sensor
- tenminutefixed_max_yaxis_linearvelocity_sensor
- tenminutefixed_max_zaxis_linearvelocity_sensor
- tenminutefixed_max_xaxis_frequency_sensor
- tenminutefixed_max_yaxis_frequency_sensor
- tenminutefixed_max_zaxis_frequency_sensor
- signal_strength_percentage_sensor
- dutycycle_percentage_sensor
- min_zone_air_relative_humidity_sensor
- min_zone_air_relative_humidity_setpoint

## New fields for air quality sensors
- thirtysecondrolling_average_zone_air_co_concentration_sensor
- thirtysecondrolling_average_zone_air_particle_diameter_sensor
- zone_air_no2_probability_percentage_sensor
- zone_air_no2_ozone_concentration_sensor

- heat_recovery_water_isolation_valve_command:
  - OPEN
  - CLOSED
- heat_recovery_return_water_isolation_valve_command:
  - OPEN
  - CLOSED
- heat_recovery_return_water_isolation_valve_status:
  - OPEN
  - CLOSED
- heat_recovery_supply_water_isolation_valve_command:
  - OPEN
  - CLOSED
- heat_recovery_supply_water_isolation_valve_status:
  - OPEN
  - CLOSED
- heat_recovery_run_command:
  - ON
  - OFF
- exhaust_air_differential_pressure_sensor
- leaving_heat_recovery_coil_temperature_sensor
- zone_floor_temperature_sensor
- zone_floor_temperature_setpoint
- entering_heat_recovery_coil_temperature_sensor
- carbon_filter_differential_pressure_sensor
- heating_supply_water_isolation_valve_status:
  - OPEN
  - CLOSED
- leaving_coil_temperature_sensor
- heat_recovery_supply_water_temperature_sensor
- heat_recovery_return_water_temperature_sensor
- hot_water_tank_temperature_sensor
- hot_water_tank_temperature_setpoint
- preheating_water_tank_temperature_sensor
- preheating_water_tank_temperature_setpoint
- potable_hot_leaving_water_temperature_sensor
- potable_hot_leaving_water_temperature_setpoint

## New fields for electrical system additions
- voltage_sensor
- input_frequency_sensor
- output_frequency_sensor
- bypass_frequency_sensor
- input_phase1_phase2_voltage_sensor
- input_phase2_phase3_voltage_sensor
- input_phase3_phase1_voltage_sensor
- input_phase1_neutral_voltage_sensor
- input_phase2_neutral_voltage_sensor
- input_phase3_neutral_voltage_sensor
- input_phase1_current_sensor
- input_phase2_current_sensor
- input_phase3_current_sensor
- output_phase1_phase2_voltage_sensor
- output_phase2_phase3_voltage_sensor
- output_phase3_phase1_voltage_sensor
- output_phase1_neutral_voltage_sensor
- output_phase2_neutral_voltage_sensor
- output_phase3_neutral_voltage_sensor
- output_phase1_current_sensor
- output_phase2_current_sensor
- output_phase3_current_sensor
- bypass_phase1_neutral_voltage_sensor
- bypass_phase2_neutral_voltage_sensor
- bypass_phase3_neutral_voltage_sensor
- remaining_charge_time_sensor


## Refrigerant monitoring fields for AHUs
- condensing_fan_current_sensor
- discharge_air_specificenthalpy_sensor
- refrigerant_discharge_pressure_sensor
- refrigerant_liquid_pressure_sensor
- refrigerant_liquid_temperature_sensor
- refrigerant_liquid_saturation_temperature_sensor
- refrigerant_subcooling_temperature_sensor
- refrigerant_suction_pressure_sensor
- refrigerant_suction_saturation_temperature_sensor
- refrigerant_suction_superheat_temperature_sensor
- return_air_specificenthalpy_sensor
- compressor_current_sensor

## Water Level status
- water_level_status:
  - HIGH
  - MEDIUM
  - LOW
## New fields for steam/water heat exchanger
- supply_steam_static_pressure_sensor
- supply_steam_static_pressure_setpoint
- steam_valve_percentage_command

# Open-loop CDW system
- outside_condensing_loop_return_water_isolation_valve_status:
  - OPEN
  - CLOSED
- outside_condensing_loop_return_water_isolation_valve_command:
  - OPEN
  - CLOSED
- outside_condensing_loop_return_water_isolation_valve_percentage_command
- outside_condensing_loop_return_water_isolation_valve_percentage_sensor
- outside_condensing_loop_return_water_temperature_sensor

# Buffer tanks with temperature sensors
- chilled_water_temperature_sensor
- heating_water_temperature_sensor
- leaving_water_tank_temperature_sensor
- entering_water_tank_temperature_sensor

# Tank level
- percentage_sensor
- secondary_heating_supply_water_temperature_sensor
- secondary_heating_return_water_temperature_sensor
- primary_heating_supply_water_temperature_sensor
- primary_heating_return_water_temperature_sensor
- secondary_chilled_supply_water_temperature_sensor
- secondary_chilled_return_water_temperature_sensor
- primary_chilled_supply_water_temperature_sensor
- primary_chilled_return_water_temperature_sensor
- secondary_chilled_return_water_isolation_valve_percentage_sensor
- secondary_chilled_return_water_isolation_valve_percentage_command
- thermal_energy_accumulator
- ground_isolation_command:
  - ON
  - OFF
- ground_temperature_sensor

## Addition of new fields#

## New fields for Freezer (Walk in Cold room)
- defrost_run_status:
  - ON
  - OFF
- defrost_temperature_sensor



- discharge_fan_run_time_accumulator

- defrost_temperature_setpoint
- defrost_run_command
- input_motor_frequency_sensor
- input_motor_power_sensor
- motor_powerfactor_sensor
- average_input_inter_line_motor_voltage_sensor
- average_input_line_motor_current_sensor
- input_phase1_line_motor_current_sensor
- input_phase2_line_motor_current_sensor
- input_phase3_line_motor_current_sensor
- input_phase1_phase3_line_motor_voltage_sensor
- input_phase1_phase2_line_motor_voltage_sensor
- input_phase2_phase3_line_motor_voltage_sensor
- input_phase1_line_inverter_current_sensor
- input_phase2_line_inverter_current_sensor
- input_phase3_line_inverter_current_sensor
- output_inverter_voltage_sensor
- input_inverter_frequency_sensor
- output_inverter_power_sensor
- refrigerant_differential_pressure_sensor

- chilled_side_ground_supply_economizer_isolation_valve_status:
  - OPEN
  - CLOSED
- chilled_side_ground_return_economizer_isolation_valve_status:
  - OPEN
  - CLOSED
- chilled_side_ground_return_economizer_isolation_valve_command:
  - OPEN
  - CLOSED
- heating_side_ground_supply_economizer_isolation_valve_status:
  - OPEN
  - CLOSED
- heating_side_ground_return_economizer_isolation_valve_status:
  - OPEN
  - CLOSED
- heating_side_ground_return_economizer_isolation_valve_command:
  - OPEN
  - CLOSED
- chilled_side_ground_return_water_isolation_valve_status:
  - OPEN
  - CLOSED
- chilled_side_ground_supply_water_isolation_valve_status:
  - OPEN
  - CLOSED
- chilled_side_ground_supply_water_isolation_valve_command:
  - OPEN
  - CLOSED
- heating_side_ground_return_water_isolation_valve_status:
  - OPEN
  - CLOSED
- heating_side_ground_supply_water_isolation_valve_status:
  - OPEN
  - CLOSED
- heating_side_ground_supply_water_isolation_valve_command:
  - OPEN
  - CLOSED

## New fields for Fresh Air Fan With VFD
- output_voltage_sensor
- run_time_accumulator

# Addition of telemetry for parking exhaust fan
- low_limit_zone_air_co_concentration_setpoint
- high_limit_zone_air_co_concentration_setpoint
- low_limit_zone_air_no_concentration_setpoint
- high_limit_zone_air_no_concentration_setpoint
- zone_air_no_concentration_sensor
- low_exhaust_fan_speed_command:
  - ON
  - OFF
- high_exhaust_fan_speed_command:
  - ON
  - OFF
- low_exhaust_fan_speed_status:
  - ON
  - OFF
- high_exhaust_fan_speed_status:
  - ON
  - OFF


# telemetry fields for exhaust fan#

- speed_mode:
  - VFD
  - BYPASS
- high_discharge_fan_speed_status:
  - ON
  - OFF
- low_discharge_fan_speed_status:
  - ON
  - OFF 
- exhaust_fan_run_mode:
  - AUTO
  - MANUAL

##Fields for generator##
- oil_temperature_sensor
- oil_pressure_sensor
- tank_level_status
- battery_voltage_sensor
- battery_current_sensor

  
#Telemetry fields for APU(MAU)# 
- dc_voltage_sensor
- ac_voltage_sensor
- supply_fan_run_mode:
  - AUTO
  - MANUAL 
- supply_fan_run_time_accumulator  
  


#Telemetry addition for MAU#


# Addition of telemetry for outside sensors
- outside_air_co2_concentration_sensor

#Addition of new fields for Tanks##
- level_status:
  - LOW
  - MEDIUM
  - HIGH
- line_pressure_sensor

  ## New fields for EM##


- return_air_isolation_damper_status
- return_air_isolation_damper_command:
  - OPEN
  - CLOSED

- supply_fan_speed_mode:
  - BYPASS
  - VFD
  
<<<<<<< HEAD
- supply_fan_run_mode:
  - AUTO
  - MANUAL

- supply_fan_run_time_accumulator
=======
>>>>>>> 87170517
- supply_fan_voltage_sensor

- supply_fan_power_status:
  - ON
  - OFF
  
- discharge_fan_run_mode:
  - AUTO
  - MANUAL

## New fields for EM##
- electricalgrid_energy_accumulator
- generator_run_time_accumulator

## New fields for fans##
- discharge_fan_energy_accumulator
- electricalgrid_run_time_accumulator
- generator_energy_accumulator 
- supply_fan_energy_accumulator
- compressor_run_time_accumulator<|MERGE_RESOLUTION|>--- conflicted
+++ resolved
@@ -1446,14 +1446,14 @@
   - BYPASS
   - VFD
   
-<<<<<<< HEAD
+
 - supply_fan_run_mode:
   - AUTO
   - MANUAL
 
 - supply_fan_run_time_accumulator
-=======
->>>>>>> 87170517
+
+
 - supply_fan_voltage_sensor
 
 - supply_fan_power_status:

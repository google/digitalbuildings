--- conflicted
+++ resolved
@@ -1549,13 +1549,9 @@
 
 ## New fields for fans##
 - discharge_fan_energy_accumulator
-<<<<<<< HEAD
 - supply_fan_energy_accumulator
-=======
 - supply_fan_energy_accumulator
 - compressor_run_time_accumulator
-- compressor_run_time_accumulator
 
 ## New fields for seismic detector
-- seismic_alarm
->>>>>>> 3d614eb6
+- seismic_alarm
--- conflicted
+++ resolved
@@ -1378,7 +1378,7 @@
   - ON
   - OFF
 
-<<<<<<< HEAD
+
 # Addition of telemetry for UPS battery monitoring
 - battery_status:
   - CONNECTED
@@ -1407,7 +1407,6 @@
 - inverter_status:
   - OFF
   - ON
-=======
 
 #Telemetry addition for MAU#
 
@@ -1453,5 +1452,4 @@
 - generator_run_time_accumulator
 - electricalgrid_run_time_accumulator 
 - generator_energy_accumulator 
-- compressor_run_time_accumulator
->>>>>>> 92e752e9
+- compressor_run_time_accumulator
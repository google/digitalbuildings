--- conflicted
+++ resolved
@@ -1289,8 +1289,9 @@
 - secondary_chilled_return_water_isolation_valve_percentage_sensor
 - secondary_chilled_return_water_isolation_valve_percentage_command
 - thermal_energy_accumulator
-<<<<<<< HEAD
-- ground_isolation_command
+- ground_isolation_command:
+  - ON
+  - OFF
 - ground_temperature_sensor
 
 # Addition of a co2 point for a DOAS
@@ -1299,11 +1300,6 @@
 # Addition of mixed_air_damper telemetry for AHU
 - mixed_air_damper_percentage_command
 - mixed_air_damper_percentage_sensor
-=======
-- ground_isolation_command:
-  - ON
-  - OFF
-- ground_temperature_sensor
 
 ## Addition of new fields#
 
@@ -1468,5 +1464,4 @@
 - electricalgrid_run_time_accumulator
 - generator_energy_accumulator 
 - supply_fan_energy_accumulator
-- compressor_run_time_accumulator
->>>>>>> 220f1888
+- compressor_run_time_accumulator
# Copyright 2020 Google LLC
#
# Licensed under the Apache License, Version 2.0 (the License);
# you may not use this file except in compliance with the License.
# You may obtain a copy of the License at
#
#    https://www.apache.org/licenses/LICENSE-2.0
#
# Unless required by applicable law or agreed to in writing, software
# distributed under the License is distributed on an AS IS BASIS,
# WITHOUT WARRANTIES OR CONDITIONS OF ANY KIND, either express or implied.
# See the License for the specific language governing permissions and
# limitations under the License.

# Original Field set

literals:
- building_air_static_pressure_sensor
- building_air_static_pressure_setpoint
- bypass_valve_percentage_command
- chilled_return_water_temperature_sensor
- chilled_supply_water_flowrate_sensor
- chilled_supply_water_temperature_sensor
- chilled_supply_water_temperature_setpoint
- chilled_water_bypass_valve_percentage_command
- chilled_water_bypass_valve_percentage_sensor
- chilled_water_differential_pressure_sensor
- chilled_water_differential_pressure_setpoint
- chilled_water_isolation_valve_percentage_command
- chilled_water_isolation_valve_percentage_sensor
- chilled_water_isolation_valve_command:
  - OPEN
  - CLOSED
- chilled_water_valve_percentage_command
- circulation_pump_run_status:
  - ON
  - OFF
- compressor_run_command:
  - ON
  - OFF
  - UNKNOWN
- compressor_run_status:
  - ON
  - OFF
  - UNKNOWN
- compressor_speed_percentage_sensor
- refrigerant_condenser_saturation_temperature_sensor
- condensing_return_water_temperature_sensor
- condensing_supply_water_temperature_sensor
- condensing_supply_water_temperature_setpoint
- condensing_water_flowrate_sensor
- cooling_output_percentage_command
- current_sensor
- differential_pressure_sensor
- differential_pressure_setpoint
- discharge_air_cooling_temperature_setpoint
- discharge_air_heating_temperature_setpoint
- discharge_air_temperature_sensor
- discharge_air_temperature_setpoint
- discharge_fan_current_sensor
- discharge_fan_run_command:
  - ON
  - OFF
  - AUTO
  - UNKNOWN
- discharge_fan_run_status:
  - ON
  - OFF
  - AUTO
  - UNKNOWN
- discharge_fan_speed_mode:
  - AUTO
  - LOW
  - MEDIUM
  - HIGH
  - OFF
  - VFD
- discharge_fan_speed_percentage_command
- dryer_run_status:
  - ON
  - OFF
- economizer_mode:
  - ON
  - OFF
  - AUTO
- evaporator_pressure_sensor
- refrigerant_evaporator_saturation_temperature_sensor
- exhaust_air_damper_percentage_command
- exhaust_air_temperature_sensor
- exhaust_fan_current_sensor
- exhaust_fan_power_sensor
- exhaust_fan_run_command:
  - ON
  - OFF
- exhaust_fan_run_status:
  - ON
  - OFF
  - UNKNOWN
- exhaust_fan_speed_frequency_sensor
- exhaust_fan_speed_percentage_command
- exhaust_fan_speed_percentage_sensor
- fan_run_status:
  - ON
  - OFF
- fan_speed_percentage_command
- flowrate_sensor
- heater_run_command:
  - ON
  - OFF
- heating_water_valve_percentage_command
- inlet_guidevane_percentage_sensor
- isolation_damper_status:
  - OPEN
  - CLOSED
- isolation_damper_percentage_sensor
- line_current_sensor
- line_powerfactor_sensor
- loop_chilled_water_differential_pressure_sensor
- loop_differential_pressure_sensor
- min_flowrate_setpoint
- min_chilled_water_flowrate_setpoint
- ventilation_outside_air_damper_percentage_command
- ventilation_outside_air_flowrate_sensor
- ventilation_outside_air_flowrate_setpoint
- mixed_air_temperature_sensor
- outside_air_damper_percentage_command
- outside_air_specificenthalpy_sensor
- outside_air_flowrate_sensor
- outside_air_flowrate_setpoint
- outside_air_pressure_sensor
- outside_air_relative_humidity_sensor
- outside_air_temperature_sensor
- outside_air_wetbulb_temperature_sensor
- power_sensor
- return_air_relative_humidity_sensor
- return_air_temperature_sensor
- return_air_temperature_setpoint
- return_water_temperature_sensor
- reversing_valve_command:
  - AUTO
  - CLOSED
  - OPEN
  - UNKNOWN
- run_command:
  - ON
  - OFF
- run_status:
  - ON
  - OFF
  - STANDBY
- speed_frequency_sensor
- speed_percentage_command
- speed_percentage_sensor
- supply_air_damper_percentage_command
- supply_air_flowrate_sensor
- supply_air_flowrate_setpoint
- supply_air_static_pressure_sensor
- supply_air_static_pressure_setpoint
- supply_air_temperature_sensor
- supply_air_temperature_setpoint
- supply_fan_current_sensor
- supply_fan_power_sensor
- supply_fan_run_command:
  - ON
  - OFF
- supply_fan_run_status:
  - ON
  - OFF
  - UNKNOWN
- supply_fan_speed_frequency_command
- supply_fan_speed_frequency_sensor
- supply_fan_speed_percentage_command
- supply_fan_speed_percentage_sensor
- supply_water_flowrate_sensor
- supply_water_temperature_sensor
- supply_water_temperature_setpoint
- cooling_request_count
- heating_request_count
- pressurization_request_count
- zone_air_co2_concentration_sensor
- zone_air_co2_concentration_setpoint
- zone_air_co_concentration_setpoint
- zone_air_cooling_temperature_setpoint
- zone_air_heating_temperature_setpoint
- zone_air_refrigerant_concentration_sensor
- zone_air_relative_humidity_sensor
- zone_air_deadband_temperature_setpoint
- zone_air_temperature_sensor

---

# Additional fields added to cover first hundred buildings

literals:
- bypass_air_damper_percentage_command
- bypass_return_air_temperature_sensor
- bypass_valve_percentage_sensor
- chilled_water_isolation_valve_status:
  - OPEN
  - CLOSED
- circulation_pump_run_command:
  - ON
  - OFF
- cogeneration_return_water_temperature_sensor
- cogeneration_return_water_temperature_setpoint
- cogeneration_supply_water_temperature_sensor
- cold_aisle_air_temperature_sensor
- cooling_air_damper_percentage_command
- cooling_air_flowrate_sensor
- cooling_air_flowrate_setpoint
- dehumidification_run_command:
  - ON
  - OFF
- dehumidification_run_status:
  - ON
  - OFF
- discharge_air_relative_humidity_sensor
- discharge_fan_speed_frequency_sensor
- dishwasher_run_status:
  - ON
  - OFF
- east_illuminance_sensor
- evaporative_cooler_run_command:
  - ON
  - OFF
- exhaust_air_damper_percentage_sensor
- exhaust_air_static_pressure_sensor
- exhaust_air_static_pressure_setpoint
- filter_differential_pressure_sensor
- flowrate_setpoint
- flue_gas_temperature_sensor
- heating_stage_run_count
- heating_air_damper_percentage_command
- heating_air_flowrate_sensor
- heating_air_flowrate_setpoint
- heating_cooling_valve_percentage_command
- heating_water_valve_status:
  - OPEN
  - CLOSED
- high_discharge_fan_speed_command:
  - ON
  - OFF
- hot_aisle_air_temperature_sensor
- humidification_percentage_sensor
- humidification_run_command:
  - ON
  - OFF
- humidification_run_status:
  - ON
  - OFF
- discharge_air_damper_command:
  - OPEN
  - CLOSED
- isolation_valve_percentage_command
- isolation_valve_percentage_sensor
- leaving_heating_coil_temperature_sensor
- low_discharge_fan_speed_command:
  - ON
  - OFF
- makeup_water_flowrate_sensor
- makeup_water_valve_percentage_command
- medium_discharge_fan_speed_command:
  - ON
  - OFF
- min_outside_air_damper_command:
  - OPEN
  - CLOSED
- min_outside_air_damper_status:
  - OPEN
  - CLOSED
- mixed_air_temperature_setpoint
- outside_air_damper_command:
  - OPEN
  - CLOSED
- outside_air_damper_percentage_sensor
- outside_air_dewpoint_temperature_sensor
- primary_return_water_temperature_sensor
- production_differential_pressure_sensor
- return_air_damper_percentage_command
- return_air_dehumidification_relative_humidity_setpoint
- return_air_humidification_relative_humidity_setpoint
- return_air_relative_humidity_setpoint
- return_water_valve_command:
  - OPEN
  - CLOSED
- return_water_isolation_valve_percentage_command
- return_water_isolation_valve_percentage_sensor
- return_water_valve_status:
  - OPEN
  - CLOSED
- return_water_temperature_setpoint
- secondary_return_water_temperature_sensor
- secondary_supply_water_temperature_sensor
- shade_extent_percentage_command
- shade_tilt_percentage_command
- southeast_illuminance_sensor
- southwest_illuminance_sensor
- speed_frequency_command
- spray_pump_run_command:
  - ON
  - OFF
- spray_pump_run_status:
  - ON
  - OFF
- supply_air_cooling_temperature_setpoint
- supply_air_heating_temperature_setpoint
- supply_air_relative_humidity_sensor
- supply_water_valve_command:
  - OPEN
  - CLOSED
- supply_water_isolation_valve_percentage_command
- supply_water_isolation_valve_percentage_sensor
- supply_water_valve_status:
  - OPEN
  - CLOSED
- west_illuminance_sensor
- zone_air_co_concentration_sensor
- zone_air_dehumidification_relative_humidity_setpoint
- zone_air_humidification_relative_humidity_setpoint
- zone_air_relative_humidity_setpoint
- zone_air_temperature_setpoint

## added on 10/13/2018
- condensing_water_isolation_valve_command:
  - OPEN
  - CLOSED
- condensing_water_isolation_valve_percentage_command
- condensing_water_isolation_valve_percentage_sensor


## Added on 10/25/2018
- compressor_speed_percentage_command
- east_wind_linearvelocity_sensor
- west_wind_linearvelocity_sensor
- condenser_pressure_sensor
- chilled_water_valve_command:
  - OPEN
  - CLOSED
- heating_percentage_command

## Added on 10/30
- thermal_power_sensor
- discharge_air_flowrate_sensor
- exercise_mode:
  - ON
  - OFF

# Alarms updated to convert the alarm subfield to a point type from measurement descriptor.

- run_mode:
  - COMMISSIONING
  - FLUSHING
  - HEATING
  - COOLING
  - NEUTRAL
  - OFF
  - AUTO
  - MANUAL
- dial_resistance_sensor
- zone_occupancy_status:
  - OCCUPIED
  - UNKNOWN
  - UNOCCUPIED


## Added on 12/12
- leaving_cooling_coil_temperature_sensor
- leaving_cooling_coil_temperature_setpoint
- heating_water_valve_command:
  - OPEN
  - CLOSED
- heating_water_valve_percentage_sensor
- chilled_water_valve_percentage_sensor
- exhaust_air_damper_command:
  - OPEN
  - CLOSED
## Added on 2019/02/19
- heating_stage_run_command:
  - ON
  - OFF
## Added on 2019/02/21
- return_air_cooling_temperature_setpoint
- return_air_heating_temperature_setpoint

## Added on 2019/02/25 for US-MTV-45
- condensing_fan_speed_percentage_command

## Added on 2019/02/27
- boost_fan_run_command:
  - ON
  - OFF
- boost_fan_run_status:
  - ON
  - OFF
- chilled_water_flowrate_sensor
- compressor_speed_frequency_sensor
- condensing_water_isolation_valve_status:
  - OPEN
  - CLOSED
- east_building_air_static_pressure_sensor
- east_exhaust_air_damper_percentage_command
- exhaust_air_flowrate_sensor
- exhaust_air_flowrate_setpoint
- fan_speed_mode:
  - OFF
  - LOW
  - HIGH
  - AUTO
  - MANUAL
- heat_exchange_isolation_valve_command:
  - OPEN
  - CLOSED
- heat_exchange_isolation_valve_percentage_command
- humidifier_percentage_command
- mixing_valve_percentage_command
- preheating_water_valve_percentage_command
- return_air_damper_command:
  - OPEN
  - CLOSED
- return_air_damper_status:
  - OPEN
  - CLOSED
- return_air_flowrate_sensor
- return_air_flowrate_setpoint
- return_air_static_pressure_sensor
- return_air_static_pressure_setpoint
- supply_air_dehumidification_relative_humidity_setpoint
- supply_air_humidification_relative_humidity_setpoint
- supply_air_isolation_damper_command:
  - OPEN
  - CLOSED
- west_building_air_static_pressure_sensor
- west_exhaust_air_damper_percentage_command
- zone_air_static_pressure_sensor
- zone_air_static_pressure_setpoint
- zone_air_voc_concentration_sensor
- zone_air_voc_concentration_setpoint

## Added on 2019/03/12
- cooling_percentage_command
- primary_supply_water_temperature_sensor
- supply_air_isolation_damper_status:
  - OPEN
  - CLOSED

## Added on 2019/03/19
- cooling_thermal_power_sensor
- cooling_percentage_sensor
- exhaust_air_damper_status:
  - OPEN
  - CLOSED
- east_flowrate_sensor
- west_flowrate_sensor
- east_differential_pressure_sensor
- west_differential_pressure_sensor
- east_supply_water_temperature_sensor
- west_supply_water_temperature_sensor
- process_chilled_return_water_temperature_sensor
- process_chilled_supply_water_temperature_sensor
- leaving_air_preheating_coil_temperature_sensor

## Added on 2019/03/20
- cooling_stage_run_count
- min_return_water_temperature_setpoint
- process_cooling_thermal_power_sensor
- process_return_water_temperature_sensor
- process_supply_water_temperature_sensor
- process_supply_water_temperature_setpoint
- process_water_differential_pressure_sensor
- process_water_differential_pressure_setpoint
- process_water_flowrate_sensor
- process_water_flowrate_setpoint
- process_water_isolation_valve_command:
  - OPEN
  - CLOSED
- process_water_valve_percentage_command

## Added on 2019/03/26
- zone_air_refrigerant_concentration_setpoint

# Added on 2019/06/03
- apparent_power_sensor
- energy_accumulator
- average_line_current_sensor
- average_line_neutral_voltage_sensor
- average_inter_line_voltage_sensor
- phase1_line_current_sensor
- phase1_neutral_line_voltage_sensor
- phase1_phase2_line_voltage_sensor
- phase1_phase3_line_voltage_sensor
- phase1_power_sensor
- phase1_powerfactor_sensor
- phase2_line_current_sensor
- phase2_neutral_line_voltage_sensor
- phase2_phase3_line_voltage_sensor
- phase2_power_sensor
- phase2_powerfactor_sensor
- phase3_line_current_sensor
- phase3_neutral_line_voltage_sensor
- phase3_power_sensor
- phase3_powerfactor_sensor
- powerfactor_sensor
- reactive_power_sensor

# Added on 2019/06/27 for Enlighted
- dimmer_percentage_command # Should be adjusted to brightness_percentage_command


# Added on 2019/08/13 primarily for GVC
- calendar_sync_status:
  - ACCESS_FAILED
  - CALENDAR_STARTUP
  - CALENDAR_SUCCESS
  - SUBSCRIPTION_FAILED
  - WAITING_FOR_RESPONSE
- conference_id_hash_label
- conference_id_match_status:
  - DOES_NOT_MATCH
  - MATCHES
- conference_call_status:
  - ACTIVE
  - INACTIVE
- matched_event_id_label
- message_counter
- next_event_end_timestamp
- next_event_start_timestamp
- ongoing_event_end_timestamp
- ongoing_event_start_timestamp
- ongoing_event_id_label
- room_calendar_email_label
- user_occupancy_override_status:
  - DISABLED
  - ENABLED

# Added on 2019/09/12 for Enlighted: generic light level sensor
- illuminance_sensor

# Added on 2019/09/26 for US-NYC-9TH
- condensing_water_bypass_valve_percentage_command
- condensing_water_valve_percentage_command

- heater_run_status: # Added 10/2/2019
  - ON
  - OFF
- discharge_fan_power_sensor
- outside_air_damper_status
- humidification_percentage_command
- discharge_fan_speed_percentage_sensor
- discharge_air_heating_percentage_command
- supply_air_damper_command:
  - OPEN
  - CLOSED
- supply_air_damper_status:
  - OPEN
  - CLOSED

# Added 11/6/2019
- low_limit_flowrate_setpoint
- return_water_valve_percentage_sensor
- return_water_valve_percentage_command

# Added 11/12/2019
- gas_flowrate_sensor
- gas_volume_accumulator
- water_volume_accumulator
- gas_temperature_sensor

# Added 12/17/2019 for UK-LON-S2 FCU
- cooling_water_valve_percentage_command
- cooling_water_valve_percentage_sensor
- cooling_water_flowrate_sensor
- heating_water_flowrate_sensor
- zone_air_offset_temperature_setpoint

# Added 1/16/2020
- discharge_air_damper_percentage_command

# Added 2/10/2020
- supply_water_isolation_valve_command
- supply_water_isolation_valve_status:
  - OPEN
  - CLOSED
- return_water_isolation_valve_command
- return_water_isolation_valve_status:
  - OPEN
  - CLOSED
- chilled_return_water_isolation_valve_command
- condensing_return_water_isolation_valve_percentage_command
- condensing_return_water_isolation_valve_percentage_sensor
- chilled_supply_water_isolation_valve_command
- chilled_return_water_isolation_valve_status:
  - OPEN
  - CLOSED

# Added 2/11/2020
- discharge_air_static_pressure_sensor

# Added 2/12/2020
- heat_exchange_supply_water_isolation_valve_command
- heat_exchange_return_water_isolation_valve_command
- heat_exchange_supply_water_isolation_valve_percentage_command
- heat_exchange_return_water_isolation_valve_percentage_command
- heat_exchange_supply_water_isolation_valve_status:
  - OPEN
  - CLOSED
- heat_exchange_return_water_isolation_valve_status:
  - OPEN
  - CLOSED
- heat_exchange_supply_water_isolation_valve_percentage_sensor
- heat_exchange_return_water_isolation_valve_percentage_sensor

- condensing_return_water_isolation_valve_command
- chilled_return_water_isolation_valve_percentage_sensor
- chilled_return_water_isolation_valve_percentage_command

# Added 2/24/2020
- chilled_supply_water_isolation_valve_percentage_sensor
- chilled_supply_water_isolation_valve_percentage_command
- chilled_supply_water_isolation_valve_status:
  - OPEN
  - CLOSED
- condensing_return_water_isolation_valve_status:
  - OPEN
  - CLOSED
- condensing_supply_water_isolation_valve_percentage_sensor
- condensing_supply_water_isolation_valve_percentage_command
- condensing_supply_water_isolation_valve_status:
  - OPEN
  - CLOSED
- condensing_supply_water_isolation_valve_command


# Added 4/12/20
- supply_air_damper_percentage_sensor

# Added 6/4/20
- ventilation_request_count
- refrigerant_evaporator_pressure_sensor
- refrigerant_condenser_pressure_sensor
- refrigerant_suction_temperature_sensor
- refrigerant_discharge_temperature_sensor
- low_limit_outside_air_damper_percentage_command

- sweeper_pump_run_status:
  - ON
  - OFF
- sweeper_pump_run_command:
  - ON
  - OFF
- evaporative_cooler_run_status:
  - ON
  - OFF

# Added 10/5/20 for TW-NTC-TPKD
# Additional functionality for alarms and status points.
# For alarms, they will end in `alarm` and be two-state. 
# Status fields must be distinguished from alarms in that status is an objective qualitative state (flowing/not) whereas alarms are judgmental interpretations of such statuses to draww a conclusion about function (alarm/normal) 

- average_supply_air_temperature_sensor
- control_mode:
  - AUTO
  - MANUAL
  - OFF
- cooling_thermal_energy_accumulator
- particle_concentration_sensor
- high_limit_supply_air_cooling_flowrate_setpoint
- high_limit_supply_air_heating_flowrate_setpoint
- low_limit_supply_air_ventilation_flowrate_setpoint
- low_limit_supply_air_flowrate_setpoint 
- high_limit_supply_air_flowrate_setpoint # used when the device doesn't necessarily provide a cooling max flow
- schedule_run_command:
  - ON
  - OFF
- supply_air_dewpoint_temperature_sensor
- supply_air_dewpoint_temperature_setpoint
- ultraviolet_lamp_run_command:
  - ON
  - OFF
- ultraviolet_lamp_run_status:
  - ON
  - OFF

# added for ETIQA
- water_leak_cable_distance_sensor
- discharge_air_linearvelocity_setpoint

# New usage of status as an override for the measurement.
- chilled_water_flowrate_status:
  - PRESENT
  - ABSENT
- condensing_water_flowrate_status:
  - PRESENT
  - ABSENT
- discharge_air_static_pressure_status:
  - PRESENT
  - ABSENT
- filter_differential_pressure_status:
  - PRESENT
  - ABSENT
- high_level_status:
  - PRESENT
  - ABSENT
- low_level_status:
  - PRESENT
  - ABSENT
- power_status:
  - PRESENT
  - ABSENT

# New alarms using alarm as a point type, and existing alarms moved here
# TODO (tsodorff): change these to ALARM/NORMAL after determining how this can be done safely to existing translations. 
- fabric_protection_alarm:
  - ACTIVE
  - INACTIVE
- failed_alarm:
  - ACTIVE
  - INACTIVE
- filter_alarm:
  - ACTIVE
  - INACTIVE
- master_alarm:
  - ACTIVE
  - INACTIVE
- supply_fan_failed_alarm:
  - ACTIVE
  - INACTIVE
- smoke_alarm:
  - ACTIVE
  - INACTIVE
- water_leak_alarm:
  - ACTIVE
  - INACTIVE
- low_differential_pressure_alarm:
  - ACTIVE
  - INACTIVE
- lost_power_alarm:
  - ACTIVE
  - INACTIVE

# New fields for lighting and fire systems.
- motion_status:
  - PRESENT
  - ABSENT
- battery_charge_status:
  - CHARGING
  - DISCHARGING
  - STANDBY
- battery_charge_percentage_sensor
- brightness_percentage_command

# New fields for emergency systems
- broken_cable_alarm:
  - ACTIVE
  - INACTIVE
- gas_leak_detection_alarm:
  - ACTIVE
  - INACTIVE
- ammonia_leak_detection_alarm:
  - ACTIVE
  - INACTIVE
- water_leak_detection_alarm:
  - ACTIVE
  - INACTIVE
- fire_alarm:
  - ACTIVE
  - INACTIVE

- emergency_release_status:
  - ACTIVE
  - INACTIVE
- position_status:
  - OPEN
  - CLOSED
- condensing_water_valve_percentage_sensor
- entering_cooling_coil_temperature_sensor

 # We should not use this... represents scavenged outside air from near some heat pumps...
- mixed_outside_air_temperature_sensor

- discharge_fan_lost_power_alarm:
  - ACTIVE
  - INACTIVE
- low_discharge_air_flowrate_alarm:
  - ACTIVE
  - INACTIVE
- frequency_sensor
- discharge_fan_failed_alarm:
  - ACTIVE
  - INACTIVE
- discharge_air_linearvelocity_sensor
- condensing_water_bypass_valve_percentage_sensor
- scene_index_command

# This is a change
- line_frequency_sensor
- phase1_apparent_power_sensor
- phase2_apparent_power_sensor
- phase3_apparent_power_sensor

# Added for UK-LON-S2

- zone_air_voc_percentage_setpoint
- zone_air_voc_percentage_sensor

# Added for US-NYC-9TH
- zone_air_unoccupied_heating_temperature_setpoint
- zone_air_occupied_heating_temperature_setpoint
- mixed_air_relative_humidity_sensor
- mixed_air_dewpoint_temperature_sensor

# Added for TW
- supply_air_isolation_damper_closed_status
- supply_air_isolation_damper_open_status
- control_status:
  - REMOTE
  - LOCAL
- zone_scene_command
- scene_command
- cooling_run_status:
  - ON
  - OFF
- high_return_air_temperature_alarm:
  - ACTIVE
  - INACTIVE
- low_return_air_temperature_alarm:
  - ACTIVE
  - INACTIVE
- high_return_air_relative_humidity_alarm:
  - ACTIVE
  - INACTIVE
- low_return_air_relative_humidity_alarm:
  - ACTIVE
  - INACTIVE
- chilled_water_valve_failed_alarm:
  - ACTIVE
  - INACTIVE
- discharge_fan_speed_frequency_command
- ultraviolet_lamp_run_mode:
  - AUTO
  - MANUAL
- discharge_air_flowrate_status:
  - ON
  - OFF
- damper_percentage_command
- damper_percentage_sensor
- supply_fan_lost_power_alarm:
  - ACTIVE
  - INACTIVE
- panel_alarm
- supply_air_flowrate_status:
  - ON
  - OFF

# Added for ETIQA
- return_air_co2_concentration_sensor
- return_air_co2_concentration_setpoint

# Added for Machine Learning Pilot
- supervisor_control_mode:
  - ENABLED
  - DISABLED
- supervisor_supply_air_static_pressure_setpoint
- supervisor_supply_air_temperature_setpoint
- program_supply_air_static_pressure_setpoint
- program_supply_air_temperature_setpoint
- supervisor_supply_water_temperature_setpoint
- supervisor_differential_pressure_setpoint
- program_supply_water_temperature_setpoint
- program_differential_pressure_setpoint

#Additional fields for CH ZRH EURD - radiant panels
- condensate_water_alarm:
  - ACTIVE
  - INACTIVE
- supply_water_valve_percentage_command
- supply_water_valve_percentage_sensor
- supply_water_valve_flowrate_sensor
- total_request_count
- zone_conditioning_mode:
  - HEATING
  - COOLING
  - AUTO
  - OFF
- water_riser_mode:
  - OFF
  - HEATING
  - COOLING
  - AUTO
- average_zone_air_temperature_sensor
- heating_supply_water_isolation_valve_command:
  - OPEN
  - CLOSED
- heating_return_water_isolation_valve_command:
  - OPEN
  - CLOSED
- heating_return_water_isolation_valve_status:
  - OPEN
  - CLOSED
- cooling_supply_water_isolation_valve_command
- cooling_return_water_isolation_valve_command
- heating_supply_water_isolation_valve_percentage_command
- heating_return_water_isolation_valve_percentage_command
- heating_supply_water_isolation_valve_percentage_sensor
- heating_return_water_isolation_valve_percentage_sensor

#Additional fields for CH ZRH EURD - FCU's
- maintenance_alarm:
  - ACTIVE
  - INACTIVE
- condensate_water_pump_alarm:
  - ACTIVE
  - INACTIVE

#Additional fields for CH ZRH EURD - Lighting
- average_illuminance_sensor
- illuminance_setpoint
- scene_dimmer_percentage_command
- scene_dimmer_percentage_sensor
- low_scene_dimmer_percentage_setpoint
- high_scene_dimmer_percentage_setpoint
- red_scene_dimmer_percentage_command
- green_scene_dimmer_percentage_command
- blue_scene_dimmer_percentage_command
- dimmer_fade_rate_setpoint
- dimmer_fade_time_setpoint
- startup_dimmer_percentage_setpoint
- dimmer_mode:
  - FADING
  - RAMPING
- dimmer_failed_alarm:
  - ACTIVE
  - INACTIVE
- power_command:
  - ON
  - OFF
- switch_command:
  - ON
  - OFF
- lighting_switch_status:
  - ON
  - OFF
- scene_dimmer_command:
  - ACTIVE
  - INACTIVE
- scene_status:
  - ACTIVE
  - INACTIVE
- room_occupancy_status:
  - OCCUPIED
  - UNKNOWN
  - UNOCCUPIED
  - BYPASS
  - STANDBY

#Additional fields for CH ZRH EURD HVAC
- bypass_air_damper_percentage_sensor
- circulation_pump_speed_percentage_command
- circulation_pump_speed_percentage_setpoint
- frost_alarm:
  - ACTIVE
  - INACTIVE
- supply_air_static_pressure_status:
  - PRESENT
  - ABSENT
- exhaust_air_static_pressure_status:
  - PRESENT
  - ABSENT
- exhaust_fan_failed_alarm:
  - ACTIVE
  - INACTIVE
- return_air_damper_percentage_sensor
- mixing_valve_percentage_sensor
- potable_hot_water_temperature_sensor
- potable_hot_supply_water_temperature_sensor
- potable_hot_return_water_temperature_sensor
- potable_hot_water_temperature_setpoint
- heating_supply_water_temperature_sensor
- heating_return_water_temperature_sensor
- heating_thermal_power_sensor
- heating_thermal_energy_accumulator
- max_flowrate_setpoint
- potable_water_high_temperature_sensor
- potable_water_medium_temperature_sensor
- potable_water_low_temperature_sensor
- heating_supply_water_temperature_setpoint

#Discharge air flow control
- discharge_air_flowrate_setpoint

#Electrical meter fields
- neutral_line_current_sensor # A measure of current on the neutral line
- apparent_energy_accumulator

#Lighting controller battery status
- emergency_battery_status

# Condensing water monitoring
- condensing_water_differential_pressure_sensor
- condensing_water_differential_pressure_setpoint

# Heat Wheel Telemetry Fields
- heat_wheel_speed_percentage_sensor
- heat_wheel_speed_percentage_command
- heat_wheel_run_command:
  - ON
  - OFF
- heat_wheel_run_status:
  - ON
  - OFF

# Outside air Isolation Dampers
- outside_air_isolation_damper_command:
  - OPEN
  - CLOSED
- outside_air_isolation_damper_status:
  - OPEN
  - CLOSED

# Exhaust air Isolation Dampers
- exhaust_air_isolation_damper_command:
  - OPEN
  - CLOSED
- exhaust_air_isolation_damper_status:
  - OPEN
  - CLOSED

# Damper status
- damper_status:
  - OPEN
  - CLOSED

- lighting_percentage_sensor # For relative ranged illuminance inputs.

# Air Quality Data
- outside_air_aqi_sensor
- zone_air_aqi_sensor
- outside_air_water_vapor_density_sensor # Equivalent field for absolute humidity
- outside_air_water_vapor_concentration_sensor # Equivalent field for absolute humidity
- zone_air_water_vapor_density_sensor # Equivalent field for absolute humidity
- zone_air_water_vapor_concentration_sensor # Equivalent field for absolute humidity

- zone_air_h2s_concentration_sensor
- zone_air_so2_concentration_sensor
- zone_air_no2_concentration_sensor
- zone_air_formaldehyde_concentration_sensor
- zone_air_ozone_concentration_sensor

- zone_air_h2s_density_sensor
- zone_air_so2_density_sensor
- zone_air_no2_density_sensor
- zone_air_formaldehyde_density_sensor
- zone_air_ozone_density_sensor

# First set of PM2.5, PM10, etc. fields. Note that density and concentration
# are differentiated since they return different units of measurement.
- zone_air_pm0pt5_density_sensor
- zone_air_pm1pt0_density_sensor
- zone_air_pm2pt5_density_sensor
- zone_air_pm4pt0_density_sensor
- zone_air_pm10pt0_density_sensor

- zone_air_pm0pt5_concentration_sensor
- zone_air_pm1pt0_concentration_sensor
- zone_air_pm2pt5_concentration_sensor
- zone_air_pm4pt0_concentration_sensor
- zone_air_pm10pt0_concentration_sensor

- zone_air_pm0pt5_volumetricconcentration_sensor
- zone_air_pm1pt0_volumetricconcentration_sensor
- zone_air_pm2pt5_volumetricconcentration_sensor
- zone_air_pm4pt0_volumetricconcentration_sensor
- zone_air_pm10pt0_volumetricconcentration_sensor

## New fields for IoT vibration sensor pilot
- fivesecondrolling_max_xaxis_linearacceleration_sensor
- fivesecondrolling_max_yaxis_linearacceleration_sensor
- fivesecondrolling_max_zaxis_linearacceleration_sensor
- fivesecondrolling_min_xaxis_linearacceleration_sensor
- fivesecondrolling_min_yaxis_linearacceleration_sensor
- fivesecondrolling_min_zaxis_linearacceleration_sensor
- fivesecondrolling_rootmeansquare_xaxis_linearacceleration_sensor
- fivesecondrolling_rootmeansquare_yaxis_linearacceleration_sensor
- fivesecondrolling_rootmeansquare_zaxis_linearacceleration_sensor
- local_air_temperature_sensor

# New fields for ERV bypass
- bypass_air_damper_command:
  - OPEN
  - CLOSED
- bypass_air_damper_status:
  - OPEN
  - CLOSED

## New fields for IoT Vibration devices
- tenminutefixed_max_xaxis_linearvelocity_sensor
- tenminutefixed_max_yaxis_linearvelocity_sensor
- tenminutefixed_max_zaxis_linearvelocity_sensor
- tenminutefixed_max_xaxis_frequency_sensor
- tenminutefixed_max_yaxis_frequency_sensor
- tenminutefixed_max_zaxis_frequency_sensor
- signal_strength_percentage_sensor
- dutycycle_percentage_sensor

- min_zone_air_relative_humidity_sensor
- min_zone_air_relative_humidity_setpoint

## New fields for air quality sensors
- thirtysecondrolling_average_zone_air_co_concentration_sensor
- thirtysecondrolling_average_zone_air_particle_diameter_sensor
- zone_air_no2_probability_percentage_sensor
- zone_air_no2_ozone_concentration_sensor

- heat_recovery_water_isolation_valve_command:
  - OPEN
  - CLOSED
- heat_recovery_return_water_isolation_valve_command:
  - OPEN
  - CLOSED
- heat_recovery_return_water_isolation_valve_status:
  - OPEN
  - CLOSED
- heat_recovery_supply_water_isolation_valve_command:
  - OPEN
  - CLOSED
- heat_recovery_supply_water_isolation_valve_status:
  - OPEN
  - CLOSED
- heat_recovery_run_command:
  - ON
  - OFF
- exhaust_air_differential_pressure_sensor
- leaving_heat_recovery_coil_temperature_sensor
- zone_floor_temperature_sensor
- zone_floor_temperature_setpoint
- entering_heat_recovery_coil_temperature_sensor
- carbon_filter_differential_pressure_sensor
- heating_supply_water_isolation_valve_status:
  - OPEN
  - CLOSED
- leaving_coil_temperature_sensor
- heat_recovery_supply_water_temperature_sensor
- heat_recovery_return_water_temperature_sensor

- hot_water_tank_temperature_sensor
- hot_water_tank_temperature_setpoint
- preheating_water_tank_temperature_sensor
- preheating_water_tank_temperature_setpoint
- potable_hot_leaving_water_temperature_sensor
- potable_hot_leaving_water_temperature_setpoint

## New fields for electrical system additions
- voltage_sensor
- input_frequency_sensor
- output_frequency_sensor
- bypass_frequency_sensor
- input_phase1_phase2_voltage_sensor
- input_phase2_phase3_voltage_sensor
- input_phase3_phase1_voltage_sensor
- input_phase1_neutral_voltage_sensor
- input_phase2_neutral_voltage_sensor
- input_phase3_neutral_voltage_sensor
- input_phase1_current_sensor
- input_phase2_current_sensor
- input_phase3_current_sensor
- output_phase1_phase2_voltage_sensor
- output_phase2_phase3_voltage_sensor
- output_phase3_phase1_voltage_sensor
- output_phase1_neutral_voltage_sensor
- output_phase2_neutral_voltage_sensor
- output_phase3_neutral_voltage_sensor
- output_phase1_current_sensor
- output_phase2_current_sensor
- output_phase3_current_sensor
- bypass_phase1_neutral_voltage_sensor
- bypass_phase2_neutral_voltage_sensor
- bypass_phase3_neutral_voltage_sensor
- remaining_charge_time_sensor


## Refrigerant monitoring fields for AHUs
- condensing_fan_current_sensor
- discharge_air_specificenthalpy_sensor
- refrigerant_discharge_pressure_sensor
- refrigerant_liquid_pressure_sensor
- refrigerant_liquid_temperature_sensor
- refrigerant_liquid_saturation_temperature_sensor
- refrigerant_subcooling_temperature_sensor
- refrigerant_suction_pressure_sensor
- refrigerant_suction_saturation_temperature_sensor
- refrigerant_suction_superheat_temperature_sensor
- return_air_specificenthalpy_sensor
- compressor_current_sensor

## New fields for steam/water heat exchanger
- supply_steam_static_pressure_sensor
- supply_steam_static_pressure_setpoint
- steam_valve_percentage_command

# Open-loop CDW system
- outside_condensing_loop_return_water_isolation_valve_status:
  - OPEN
  - CLOSED
- outside_condensing_loop_return_water_isolation_valve_command:
  - OPEN
  - CLOSED
- outside_condensing_loop_return_water_isolation_valve_percentage_command
- outside_condensing_loop_return_water_isolation_valve_percentage_sensor
- outside_condensing_loop_return_water_temperature_sensor

# Buffer tanks with temperature sensors
- chilled_water_temperature_sensor
- heating_water_temperature_sensor
- leaving_water_tank_temperature_sensor
- entering_water_tank_temperature_sensor

# Tank level
- percentage_sensor

- secondary_heating_supply_water_temperature_sensor
- secondary_heating_return_water_temperature_sensor
- primary_heating_supply_water_temperature_sensor
- primary_heating_return_water_temperature_sensor
- secondary_chilled_supply_water_temperature_sensor
- secondary_chilled_return_water_temperature_sensor
- primary_chilled_supply_water_temperature_sensor
- primary_chilled_return_water_temperature_sensor
- secondary_chilled_return_water_isolation_valve_percentage_sensor
- secondary_chilled_return_water_isolation_valve_percentage_command
- thermal_energy_accumulator
- ground_isolation_command:
  - ON
  - OFF
- ground_temperature_sensor


## New fields for Freezer (Walk in Cold room)
- defrost_run_status:
  - ON
  - OFF
- defrost_temperature_sensor
- discharge_fan_run_time_accumulator

- defrost_temperature_setpoint

- defrost_run_command

- input_motor_frequency_sensor
- input_motor_power_sensor
- motor_powerfactor_sensor
- average_input_inter_line_motor_voltage_sensor
- average_input_line_motor_current_sensor
- input_phase1_line_motor_current_sensor
- input_phase2_line_motor_current_sensor
- input_phase3_line_motor_current_sensor
- input_phase1_phase3_line_motor_voltage_sensor
- input_phase1_phase2_line_motor_voltage_sensor
- input_phase2_phase3_line_motor_voltage_sensor

- input_phase1_line_inverter_current_sensor
- input_phase2_line_inverter_current_sensor
- input_phase3_line_inverter_current_sensor
- output_inverter_voltage_sensor
- input_inverter_frequency_sensor
- output_inverter_power_sensor

- refrigerant_differential_pressure_sensor

- chilled_side_ground_supply_economizer_isolation_valve_status:
  - OPEN
  - CLOSED
- chilled_side_ground_return_economizer_isolation_valve_status:
  - OPEN
  - CLOSED
- chilled_side_ground_return_economizer_isolation_valve_command:
  - OPEN
  - CLOSED
- heating_side_ground_supply_economizer_isolation_valve_status:
  - OPEN
  - CLOSED
- heating_side_ground_return_economizer_isolation_valve_status:
  - OPEN
  - CLOSED
- heating_side_ground_return_economizer_isolation_valve_command:
  - OPEN
  - CLOSED
- chilled_side_ground_return_water_isolation_valve_status:
  - OPEN
  - CLOSED
- chilled_side_ground_supply_water_isolation_valve_status:
  - OPEN
  - CLOSED
- chilled_side_ground_supply_water_isolation_valve_command:
  - OPEN
  - CLOSED
- heating_side_ground_return_water_isolation_valve_status:
  - OPEN
  - CLOSED
- heating_side_ground_supply_water_isolation_valve_status:
  - OPEN
  - CLOSED
- heating_side_ground_supply_water_isolation_valve_command:
  - OPEN
  - CLOSED

## New fields for Fresh Air Fan With VFD
- output_voltage_sensor
- run_time_accumulator

# Addition of telemetry for parking exhaust fan
- low_limit_zone_air_co_concentration_setpoint
- high_limit_zone_air_co_concentration_setpoint
- low_limit_zone_air_no_concentration_setpoint
- high_limit_zone_air_no_concentration_setpoint
- zone_air_no_concentration_sensor
- low_exhaust_fan_speed_command:
  - ON
  - OFF
- high_exhaust_fan_speed_command:
  - ON
  - OFF
- low_exhaust_fan_speed_status:
  - ON
  - OFF
- high_exhaust_fan_speed_status:
  - ON
  - OFF
<<<<<<< HEAD

# telemetry fields for exhaust fan#

- exhaust_fan_speed_mode:
  - VFD
  - BYPASS
  
- exhaust_fan_run_mode:
  - AUTO
  - MANUAL

- speed_mode
  - VFD
  - BYPASS
 
=======
  
  ## New fields for EM##

- generator_energy_accumulator
- electricalgrid_energy_accumulator
- generator_run_time_accumulator
- electricalgrid_run_time_accumulator 
>>>>>>> 777ed393
<|MERGE_RESOLUTION|>--- conflicted
+++ resolved
@@ -1324,7 +1324,7 @@
 - high_exhaust_fan_speed_status:
   - ON
   - OFF
-<<<<<<< HEAD
+
 
 # telemetry fields for exhaust fan#
 
@@ -1340,7 +1340,7 @@
   - VFD
   - BYPASS
  
-=======
+
   
   ## New fields for EM##
 
@@ -1348,4 +1348,4 @@
 - electricalgrid_energy_accumulator
 - generator_run_time_accumulator
 - electricalgrid_run_time_accumulator 
->>>>>>> 777ed393
+

# Copyright 2020 Google LLC
#
# Licensed under the Apache License, Version 2.0 (the License);
# you may not use this file except in compliance with the License.
# You may obtain a copy of the License at
#
#    https://www.apache.org/licenses/LICENSE-2.0
#
# Unless required by applicable law or agreed to in writing, software
# distributed under the License is distributed on an AS IS BASIS,
# WITHOUT WARRANTIES OR CONDITIONS OF ANY KIND, either express or implied.
# See the License for the specific language governing permissions and
# limitations under the License.

# Original Field set

literals:
- building_air_static_pressure_sensor
- building_air_static_pressure_setpoint
- bypass_valve_percentage_command
- chilled_return_water_temperature_sensor
- chilled_supply_water_flowrate_sensor
- chilled_supply_water_temperature_sensor
- chilled_supply_water_temperature_setpoint
- chilled_water_bypass_valve_percentage_command
- chilled_water_bypass_valve_percentage_sensor
- chilled_water_differential_pressure_sensor
- chilled_water_differential_pressure_setpoint
- chilled_water_isolation_valve_percentage_command
- chilled_water_isolation_valve_percentage_sensor
- chilled_water_isolation_valve_command:
  - OPEN
  - CLOSED
- chilled_water_valve_percentage_command
- circulation_pump_run_status:
  - ON
  - OFF
- compressor_run_command:
  - ON
  - OFF
  - UNKNOWN
- compressor_run_status:
  - ON
  - OFF
  - UNKNOWN
- compressor_speed_percentage_sensor
- refrigerant_condenser_saturation_temperature_sensor
- condensing_return_water_temperature_sensor
- condensing_supply_water_temperature_sensor
- condensing_supply_water_temperature_setpoint
- condensing_water_flowrate_sensor
- cooling_output_percentage_command
- current_sensor
- torque_sensor
- differential_pressure_sensor
- differential_pressure_setpoint
- discharge_air_cooling_temperature_setpoint
- discharge_air_heating_temperature_setpoint
- discharge_air_temperature_sensor
- discharge_air_temperature_setpoint
- discharge_fan_current_sensor
- discharge_fan_run_command:
  - ON
  - OFF
  - AUTO
  - UNKNOWN
- discharge_fan_run_status:
  - ON
  - OFF
  - AUTO
  - UNKNOWN
- discharge_fan_speed_mode:
  - AUTO
  - LOW
  - MEDIUM
  - HIGH
  - OFF
  - VFD
- discharge_fan_speed_percentage_command
- dryer_run_status:
  - ON
  - OFF
- economizer_mode:
  - ON
  - OFF
  - AUTO
- evaporator_pressure_sensor
- refrigerant_evaporator_saturation_temperature_sensor
- exhaust_air_damper_percentage_command
- exhaust_air_temperature_sensor
- exhaust_fan_current_sensor
- exhaust_fan_power_sensor
- exhaust_fan_run_command:
  - ON
  - OFF
- exhaust_fan_run_status:
  - ON
  - OFF
  - UNKNOWN
- exhaust_fan_speed_frequency_sensor
- exhaust_fan_speed_percentage_command
- exhaust_fan_speed_percentage_sensor
- fan_run_status:
  - ON
  - OFF
- fan_speed_percentage_command
- flowrate_sensor
- heater_run_command:
  - ON
  - OFF
- heating_water_valve_percentage_command
- inlet_guidevane_percentage_sensor
- isolation_damper_status:
  - OPEN
  - CLOSED
- isolation_damper_percentage_sensor
- line_current_sensor
- line_powerfactor_sensor
- loop_chilled_water_differential_pressure_sensor
- loop_differential_pressure_sensor
- min_flowrate_setpoint
- min_chilled_water_flowrate_setpoint
- ventilation_outside_air_damper_percentage_command
- ventilation_outside_air_flowrate_sensor
- ventilation_outside_air_flowrate_setpoint
- mixed_air_temperature_sensor
- outside_air_damper_percentage_command
- outside_air_specificenthalpy_sensor
- outside_air_flowrate_sensor
- outside_air_flowrate_setpoint
- outside_air_pressure_sensor
- outside_air_relative_humidity_sensor
- outside_air_temperature_sensor
- outside_air_wetbulb_temperature_sensor
- power_sensor
- return_air_relative_humidity_sensor
- return_air_temperature_sensor
- return_air_temperature_setpoint
- return_water_temperature_sensor
- reversing_valve_command:
  - AUTO
  - CLOSED
  - OPEN
  - UNKNOWN
- run_command:
  - ON
  - OFF
- run_status:
  - ON
  - OFF
  - STANDBY
- speed_frequency_sensor
- speed_percentage_command
- speed_percentage_sensor
- supply_air_damper_percentage_command
- supply_air_flowrate_sensor
- supply_air_flowrate_setpoint
- supply_air_static_pressure_sensor
- supply_air_static_pressure_setpoint
- supply_air_temperature_sensor
- supply_air_temperature_setpoint
- supply_fan_current_sensor
- supply_fan_power_sensor
- supply_fan_torque_sensor
- supply_fan_run_command:
  - ON
  - OFF
- supply_fan_run_status:
  - ON
  - OFF
  - UNKNOWN
- supply_fan_speed_frequency_command
- supply_fan_speed_frequency_sensor
- supply_fan_speed_percentage_command
- supply_fan_speed_percentage_sensor
- supply_water_flowrate_sensor
- supply_water_temperature_sensor
- supply_water_temperature_setpoint
- cooling_request_count
- heating_request_count
- pressurization_request_count
- zone_air_co2_concentration_sensor
- zone_air_co2_concentration_setpoint
- zone_air_co_concentration_setpoint
- zone_air_cooling_temperature_setpoint
- zone_air_heating_temperature_setpoint
- zone_air_refrigerant_concentration_sensor
- zone_air_relative_humidity_sensor
- zone_air_deadband_temperature_setpoint
- zone_air_temperature_sensor

---

# Additional fields added to cover first hundred buildings

literals:
- bypass_air_damper_percentage_command
- bypass_return_air_temperature_sensor
- bypass_valve_percentage_sensor
- chilled_water_isolation_valve_status:
  - OPEN
  - CLOSED
- circulation_changeover_isolation_valve_status:
  - OPEN
  - CLOSED
- circulation_pump_run_command:
  - ON
  - OFF
- cogeneration_return_water_temperature_sensor
- cogeneration_return_water_temperature_setpoint
- cogeneration_supply_water_temperature_sensor
- cold_aisle_air_temperature_sensor
- cooling_air_damper_percentage_command
- cooling_air_flowrate_sensor
- cooling_air_flowrate_setpoint
- dehumidification_run_command:
  - ON
  - OFF
- dehumidification_run_status:
  - ON
  - OFF
- discharge_air_relative_humidity_sensor
- discharge_fan_speed_frequency_sensor
- dishwasher_run_status:
  - ON
  - OFF
- east_illuminance_sensor
- evaporative_cooler_run_command:
  - ON
  - OFF
- exhaust_air_damper_percentage_sensor
- exhaust_air_static_pressure_sensor
- exhaust_air_static_pressure_setpoint
- filter_differential_pressure_sensor
- flowrate_setpoint
- flue_gas_temperature_sensor
- heating_stage_run_count
- heating_air_damper_percentage_command
- heating_air_flowrate_sensor
- heating_air_flowrate_setpoint
- heating_cooling_valve_percentage_command
- heating_water_valve_status:
  - OPEN
  - CLOSED
- high_discharge_fan_speed_command:
  - ON
  - OFF
- hot_aisle_air_temperature_sensor
- humidification_percentage_sensor
- humidification_run_command:
  - ON
  - OFF
- humidification_run_status:
  - ON
  - OFF
- discharge_air_damper_command:
  - OPEN
  - CLOSED
- isolation_valve_percentage_command
- isolation_valve_percentage_sensor
- leaving_heating_coil_temperature_sensor
- low_discharge_fan_speed_command:
  - ON
  - OFF
- makeup_water_flowrate_sensor
- makeup_water_valve_percentage_command
- medium_discharge_fan_speed_command:
  - ON
  - OFF
- min_outside_air_damper_command:
  - OPEN
  - CLOSED
- min_outside_air_damper_status:
  - OPEN
  - CLOSED
- mixed_air_temperature_setpoint
- outside_air_damper_command:
  - OPEN
  - CLOSED
- outside_air_damper_percentage_sensor
- outside_air_dewpoint_temperature_sensor
- primary_return_water_temperature_sensor
- production_differential_pressure_sensor
- return_air_damper_percentage_command
- return_air_dehumidification_relative_humidity_setpoint
- return_air_humidification_relative_humidity_setpoint
- return_air_relative_humidity_setpoint
- return_water_valve_command:
  - OPEN
  - CLOSED
- return_water_isolation_valve_percentage_command
- return_water_isolation_valve_percentage_sensor
- return_water_valve_status:
  - OPEN
  - CLOSED
- return_water_temperature_setpoint
- secondary_return_water_temperature_sensor
- secondary_supply_water_temperature_sensor
- shade_extent_percentage_command
- shade_tilt_percentage_command
- southeast_illuminance_sensor
- southwest_illuminance_sensor
- speed_frequency_command
- spray_pump_run_command:
  - ON
  - OFF
- spray_pump_run_status:
  - ON
  - OFF
- supply_air_cooling_temperature_setpoint
- supply_air_heating_temperature_setpoint
- supply_air_relative_humidity_sensor
- supply_water_valve_command:
  - OPEN
  - CLOSED
- supply_water_isolation_valve_percentage_command
- supply_water_isolation_valve_percentage_sensor
- supply_water_valve_status:
  - OPEN
  - CLOSED
- west_illuminance_sensor
- zone_air_co_concentration_sensor
- zone_air_dehumidification_relative_humidity_setpoint
- zone_air_humidification_relative_humidity_setpoint
- zone_air_relative_humidity_setpoint
- zone_air_temperature_setpoint

## added on 10/13/2018
- condensing_water_isolation_valve_command:
  - OPEN
  - CLOSED
- condensing_water_isolation_valve_percentage_command
- condensing_water_isolation_valve_percentage_sensor


## Added on 10/25/2018
- compressor_speed_percentage_command
- east_wind_linearvelocity_sensor
- west_wind_linearvelocity_sensor
- condenser_pressure_sensor
- chilled_water_valve_command:
  - OPEN
  - CLOSED
- heating_percentage_command

## Added on 10/30
- thermal_power_sensor
- discharge_air_flowrate_sensor
- exercise_mode:
  - ON
  - OFF

# Alarms updated to convert the alarm subfield to a point type from measurement descriptor.

- run_mode:
  - COMMISSIONING
  - FLUSHING
  - HEATING
  - COOLING
  - NEUTRAL
  - OFF
  - AUTO
  - MANUAL
- dial_resistance_sensor
- zone_occupancy_status:
  - OCCUPIED
  - UNKNOWN
  - UNOCCUPIED


## Added on 12/12
- leaving_cooling_coil_temperature_sensor
- leaving_cooling_coil_temperature_setpoint
- heating_water_valve_command:
  - OPEN
  - CLOSED
- heating_water_valve_percentage_sensor
- chilled_water_valve_percentage_sensor
- exhaust_air_damper_command:
  - OPEN
  - CLOSED
## Added on 2019/02/19
- heating_stage_run_command:
  - ON
  - OFF
## Added on 2019/02/21
- return_air_cooling_temperature_setpoint
- return_air_heating_temperature_setpoint

## Added on 2019/02/25 for US-MTV-45
- condensing_fan_speed_percentage_command

## Added on 2019/02/27
- boost_fan_run_command:
  - ON
  - OFF
- boost_fan_run_status:
  - ON
  - OFF
- chilled_water_flowrate_sensor
- compressor_speed_frequency_sensor
- condensing_water_isolation_valve_status:
  - OPEN
  - CLOSED
- east_building_air_static_pressure_sensor
- east_exhaust_air_damper_percentage_command
- exhaust_air_flowrate_sensor
- exhaust_air_flowrate_setpoint
- fan_speed_mode:
  - OFF
  - LOW
  - HIGH
  - AUTO
  - MANUAL
- heat_exchange_isolation_valve_command:
  - OPEN
  - CLOSED
- heat_exchange_isolation_valve_percentage_command
- humidifier_percentage_command
- mixing_valve_percentage_command
- preheating_water_valve_percentage_command
- return_air_damper_command:
  - OPEN
  - CLOSED
- return_air_damper_status:
  - OPEN
  - CLOSED
- return_air_flowrate_sensor
- return_air_flowrate_setpoint
- return_air_static_pressure_sensor
- return_air_static_pressure_setpoint
- supply_air_dehumidification_relative_humidity_setpoint
- supply_air_humidification_relative_humidity_setpoint
- supply_air_isolation_damper_command:
  - OPEN
  - CLOSED
- west_building_air_static_pressure_sensor
- west_exhaust_air_damper_percentage_command
- zone_air_static_pressure_sensor
- zone_air_static_pressure_setpoint
- zone_air_voc_concentration_sensor
- zone_air_voc_concentration_setpoint

## Added on 2019/03/12
- cooling_percentage_command
- primary_supply_water_temperature_sensor
- supply_air_isolation_damper_status:
  - OPEN
  - CLOSED

## Added on 2019/03/19
- cooling_thermal_power_sensor
- cooling_percentage_sensor
- exhaust_air_damper_status:
  - OPEN
  - CLOSED
- east_flowrate_sensor
- west_flowrate_sensor
- east_differential_pressure_sensor
- west_differential_pressure_sensor
- east_supply_water_temperature_sensor
- west_supply_water_temperature_sensor
- process_chilled_return_water_temperature_sensor
- process_chilled_supply_water_temperature_sensor
- leaving_air_preheating_coil_temperature_sensor

## Added on 2019/03/20
- cooling_stage_run_count
- min_return_water_temperature_setpoint
- process_cooling_thermal_power_sensor
- process_return_water_temperature_sensor
- process_supply_water_temperature_sensor
- process_supply_water_temperature_setpoint
- process_water_differential_pressure_sensor
- process_water_differential_pressure_setpoint
- process_water_flowrate_sensor
- process_water_flowrate_setpoint
- process_water_isolation_valve_command:
  - OPEN
  - CLOSED
- process_water_valve_percentage_command

## Added on 2019/03/26
- zone_air_refrigerant_concentration_setpoint

# Added on 2019/06/03
- apparent_power_sensor
- energy_accumulator
- average_line_current_sensor
- average_line_neutral_voltage_sensor
- average_inter_line_voltage_sensor
- phase1_line_current_sensor
- phase1_neutral_line_voltage_sensor
- phase1_phase2_line_voltage_sensor
- phase1_phase3_line_voltage_sensor
- phase1_power_sensor
- phase1_powerfactor_sensor
- phase2_line_current_sensor
- phase2_neutral_line_voltage_sensor
- phase2_phase3_line_voltage_sensor
- phase2_power_sensor
- phase2_powerfactor_sensor
- phase3_line_current_sensor
- phase3_neutral_line_voltage_sensor
- phase3_power_sensor
- phase3_powerfactor_sensor
- powerfactor_sensor
- reactive_power_sensor

# Added on 2019/06/27 for Enlighted
- dimmer_percentage_command # Should be adjusted to brightness_percentage_command


# Added on 2019/08/13 primarily for GVC
- calendar_sync_status:
  - ACCESS_FAILED
  - CALENDAR_STARTUP
  - CALENDAR_SUCCESS
  - SUBSCRIPTION_FAILED
  - WAITING_FOR_RESPONSE
- conference_id_hash_label
- conference_id_match_status:
  - DOES_NOT_MATCH
  - MATCHES
- conference_call_status:
  - ACTIVE
  - INACTIVE
- matched_event_id_label
- message_counter
- next_event_end_timestamp
- next_event_start_timestamp
- ongoing_event_end_timestamp
- ongoing_event_start_timestamp
- ongoing_event_id_label
- room_calendar_email_label
- user_occupancy_override_status:
  - DISABLED
  - ENABLED

# Added on 2019/09/12 for Enlighted: generic light level sensor
- illuminance_sensor

# Added on 2019/09/26 for US-NYC-9TH
- condensing_water_bypass_valve_percentage_command
- condensing_water_valve_percentage_command

- heater_run_status: # Added 10/2/2019
  - ON
  - OFF
- discharge_fan_power_sensor
- outside_air_damper_status
- humidification_percentage_command
- discharge_fan_speed_percentage_sensor
- discharge_air_heating_percentage_command
- discharge_fan_voltage_sensor
- discharge_fan_torque_sensor
- supply_air_damper_command:
  - OPEN
  - CLOSED
- supply_air_damper_status:
  - OPEN
  - CLOSED

# Added 11/6/2019
- low_limit_flowrate_setpoint
- return_water_valve_percentage_sensor
- return_water_valve_percentage_command

# Added 11/12/2019
- gas_flowrate_sensor
- gas_volume_accumulator
- water_volume_accumulator
- gas_temperature_sensor

# Added 12/17/2019 for UK-LON-S2 FCU
- cooling_water_valve_percentage_command
- cooling_water_valve_percentage_sensor
- cooling_water_flowrate_sensor
- heating_water_flowrate_sensor
- zone_air_offset_temperature_setpoint

# Added 1/16/2020
- discharge_air_damper_percentage_command

# Added 2/10/2020
- supply_water_isolation_valve_command
- supply_water_isolation_valve_status:
  - OPEN
  - CLOSED
- return_water_isolation_valve_command
- return_water_isolation_valve_status:
  - OPEN
  - CLOSED
- chilled_return_water_isolation_valve_command
- condensing_return_water_isolation_valve_percentage_command
- condensing_return_water_isolation_valve_percentage_sensor
- chilled_supply_water_isolation_valve_command
- chilled_return_water_isolation_valve_status:
  - OPEN
  - CLOSED

# Added 2/11/2020
- discharge_air_static_pressure_sensor

# Added 2/12/2020
- heat_exchange_supply_water_isolation_valve_command
- heat_exchange_return_water_isolation_valve_command
- heat_exchange_supply_water_isolation_valve_percentage_command
- heat_exchange_return_water_isolation_valve_percentage_command
- heat_exchange_supply_water_isolation_valve_status:
  - OPEN
  - CLOSED
- heat_exchange_return_water_isolation_valve_status:
  - OPEN
  - CLOSED
- heat_exchange_supply_water_isolation_valve_percentage_sensor
- heat_exchange_return_water_isolation_valve_percentage_sensor

- condensing_return_water_isolation_valve_command
- chilled_return_water_isolation_valve_percentage_sensor
- chilled_return_water_isolation_valve_percentage_command

# Added 2/24/2020
- chilled_supply_water_isolation_valve_percentage_sensor
- chilled_supply_water_isolation_valve_percentage_command
- chilled_supply_water_isolation_valve_status:
  - OPEN
  - CLOSED
- condensing_return_water_isolation_valve_status:
  - OPEN
  - CLOSED
- condensing_supply_water_isolation_valve_percentage_sensor
- condensing_supply_water_isolation_valve_percentage_command
- condensing_supply_water_isolation_valve_status:
  - OPEN
  - CLOSED
- condensing_supply_water_isolation_valve_command


# Added 4/12/20
- supply_air_damper_percentage_sensor

# Added 6/4/20
- ventilation_request_count
- refrigerant_evaporator_pressure_sensor
- refrigerant_condenser_pressure_sensor
- refrigerant_suction_temperature_sensor
- refrigerant_discharge_temperature_sensor
- low_limit_outside_air_damper_percentage_command

- sweeper_pump_run_status:
  - ON
  - OFF
- sweeper_pump_run_command:
  - ON
  - OFF
- evaporative_cooler_run_status:
  - ON
  - OFF

# Added 10/5/20 for TW-NTC-TPKD
# Additional functionality for alarms and status points.
# For alarms, they will end in `alarm` and be two-state. 
# Status fields must be distinguished from alarms in that status is an objective qualitative state (flowing/not) whereas alarms are judgmental interpretations of such statuses to draww a conclusion about function (alarm/normal) 

- average_supply_air_temperature_sensor
- control_mode:
  - AUTO
  - MANUAL
  - OFF
- cooling_thermal_energy_accumulator
- particle_concentration_sensor
- high_limit_supply_air_cooling_flowrate_setpoint
- high_limit_supply_air_heating_flowrate_setpoint
- low_limit_supply_air_ventilation_flowrate_setpoint
- low_limit_supply_air_flowrate_setpoint 
- high_limit_supply_air_flowrate_setpoint # used when the device doesn't necessarily provide a cooling max flow
- schedule_run_command:
  - ON
  - OFF
- supply_air_dewpoint_temperature_sensor
- supply_air_dewpoint_temperature_setpoint
- ultraviolet_lamp_run_command:
  - ON
  - OFF
- ultraviolet_lamp_run_status:
  - ON
  - OFF

# added for ETIQA
- water_leak_cable_distance_sensor
- discharge_air_linearvelocity_setpoint

# New usage of status as an override for the measurement.
- chilled_water_flowrate_status:
  - PRESENT
  - ABSENT
- condensing_water_flowrate_status:
  - PRESENT
  - ABSENT
- discharge_air_static_pressure_status:
  - PRESENT
  - ABSENT
- filter_differential_pressure_status:
  - PRESENT
  - ABSENT
- high_level_status:
  - PRESENT
  - ABSENT
- low_level_status:
  - PRESENT
  - ABSENT
- power_status:
  - PRESENT
  - ABSENT

# New alarms using alarm as a point type, and existing alarms moved here
# TODO (tsodorff): change these to ALARM/NORMAL after determining how this can be done safely to existing translations. 
- fabric_protection_alarm:
  - ACTIVE
  - INACTIVE
- failed_alarm:
  - ACTIVE
  - INACTIVE
- filter_alarm:
  - ACTIVE
  - INACTIVE
- master_alarm:
  - ACTIVE
  - INACTIVE
- supply_fan_failed_alarm:
  - ACTIVE
  - INACTIVE
- smoke_alarm:
  - ACTIVE
  - INACTIVE
- water_leak_alarm:
  - ACTIVE
  - INACTIVE
- low_differential_pressure_alarm:
  - ACTIVE
  - INACTIVE
- lost_power_alarm:
  - ACTIVE
  - INACTIVE

# New fields for lighting and fire systems.
- motion_status:
  - PRESENT
  - ABSENT
- battery_charge_status:
  - CHARGING
  - DISCHARGING
  - STANDBY
- battery_charge_percentage_sensor
- brightness_percentage_command

# New fields for emergency systems
- broken_cable_alarm:
  - ACTIVE
  - INACTIVE
- gas_leak_detection_alarm:
  - ACTIVE
  - INACTIVE
- ammonia_leak_detection_alarm:
  - ACTIVE
  - INACTIVE
- water_leak_detection_alarm:
  - ACTIVE
  - INACTIVE
- fire_alarm:
  - ACTIVE
  - INACTIVE

- emergency_release_status:
  - ACTIVE
  - INACTIVE
- position_status:
  - OPEN
  - CLOSED
- condensing_water_valve_percentage_sensor
- entering_cooling_coil_temperature_sensor

 # We should not use this... represents scavenged outside air from near some heat pumps...
- mixed_outside_air_temperature_sensor

- discharge_fan_lost_power_alarm:
  - ACTIVE
  - INACTIVE
- low_discharge_air_flowrate_alarm:
  - ACTIVE
  - INACTIVE
- frequency_sensor
- discharge_fan_failed_alarm:
  - ACTIVE
  - INACTIVE
- discharge_air_linearvelocity_sensor
- condensing_water_bypass_valve_percentage_sensor
- scene_index_command

# This is a change
- line_frequency_sensor
- phase1_apparent_power_sensor
- phase2_apparent_power_sensor
- phase3_apparent_power_sensor

# Added for Automatic transfer switch
- source1_phase1_phase2_voltage_sensor
- source1_phase2_phase3_voltage_sensor
- source1_phase3_phase1_voltage_sensor
- source1_frequency_sensor
- source2_phase1_phase2_voltage_sensor
- source2_phase2_phase3_voltage_sensor
- source2_phase3_phase1_voltage_sensor
- source2_frequency_sensor
- master_mode:
  - SOURCEA
  - NOSOURCE
  - REMOTE
  - MANUAL
- source1_lost_power_alarm:
  - ACTIVE
  - INACTIVE 
- source2_lost_power_alarm:
  - ACTIVE
  - INACTIVE
- generator_status:
  - ON
  - OFF
- source1_phase1_phase2_over_voltage_status:
  - PRESENT
  - ABSENT
- source1_phase2_phase3_over_voltage_status:
  - PRESENT
  - ABSENT
- source1_phase3_phase1_over_voltage_status:
  - PRESENT
  - ABSENT
- source1_over_voltage_status:
  - PRESENT
  - ABSENT
- source2_phase1_phase2_over_voltage_status:
  - PRESENT
  - ABSENT
- source2_phase2_phase3_over_voltage_status:
  - PRESENT
  - ABSENT
- source2_phase3_phase1_over_voltage_status:
  - PRESENT
  - ABSENT
- source2_over_voltage_status:
  - ACTIVE
  - INACTIVE
- switch_position_mode:
  - POSITIONA
  - POSITIONB
  - POSITIONC


# Added for UK-LON-S2

- zone_air_voc_percentage_setpoint
- zone_air_voc_percentage_sensor

# Added for US-NYC-9TH
- zone_air_unoccupied_heating_temperature_setpoint
- zone_air_occupied_heating_temperature_setpoint
- mixed_air_relative_humidity_sensor
- mixed_air_dewpoint_temperature_sensor

# Added for TW
- supply_air_isolation_damper_closed_status
- supply_air_isolation_damper_open_status
- control_status:
  - REMOTE
  - LOCAL
- zone_scene_command
- scene_command
- cooling_run_status:
  - ON
  - OFF
- high_return_air_temperature_alarm:
  - ACTIVE
  - INACTIVE
- low_return_air_temperature_alarm:
  - ACTIVE
  - INACTIVE
- high_return_air_relative_humidity_alarm:
  - ACTIVE
  - INACTIVE
- low_return_air_relative_humidity_alarm:
  - ACTIVE
  - INACTIVE
- chilled_water_valve_failed_alarm:
  - ACTIVE
  - INACTIVE
- discharge_fan_speed_frequency_command
- ultraviolet_lamp_run_mode:
  - AUTO
  - MANUAL
- discharge_air_flowrate_status:
  - ON
  - OFF
- damper_percentage_command
- damper_percentage_sensor
- supply_fan_lost_power_alarm:
  - ACTIVE
  - INACTIVE
- panel_alarm
- supply_air_flowrate_status:
  - ON
  - OFF

# Added for ETIQA
- return_air_co2_concentration_sensor
- return_air_co2_concentration_setpoint

# Added for Machine Learning Pilot
- supervisor_control_mode:
  - ENABLED
  - DISABLED
- supervisor_supply_air_static_pressure_setpoint
- supervisor_supply_air_temperature_setpoint
- program_supply_air_static_pressure_setpoint
- program_supply_air_temperature_setpoint
- supervisor_supply_water_temperature_setpoint
- supervisor_differential_pressure_setpoint
- program_supply_water_temperature_setpoint
- program_differential_pressure_setpoint

#Additional fields for CH ZRH EURD - radiant panels
- condensate_water_alarm:
  - ACTIVE
  - INACTIVE
- supply_water_valve_percentage_command
- supply_water_valve_percentage_sensor
- supply_water_valve_flowrate_sensor
- total_request_count
- zone_conditioning_mode:
  - HEATING
  - COOLING
  - AUTO
  - OFF
- water_riser_mode:
  - OFF
  - HEATING
  - COOLING
  - AUTO
- average_zone_air_temperature_sensor
- heating_supply_water_isolation_valve_command:
  - OPEN
  - CLOSED
- heating_return_water_isolation_valve_command:
  - OPEN
  - CLOSED
- heating_return_water_isolation_valve_status:
  - OPEN
  - CLOSED
- cooling_supply_water_isolation_valve_command
- cooling_return_water_isolation_valve_command
- heating_supply_water_isolation_valve_percentage_command
- heating_return_water_isolation_valve_percentage_command
- heating_supply_water_isolation_valve_percentage_sensor
- heating_return_water_isolation_valve_percentage_sensor

#Additional fields for CH ZRH EURD - FCU's
- maintenance_alarm:
  - ACTIVE
  - INACTIVE
- condensate_water_pump_alarm:
  - ACTIVE
  - INACTIVE

#Additional fields for CH ZRH EURD - Lighting
- average_illuminance_sensor
- illuminance_setpoint
- scene_dimmer_percentage_command
- scene_dimmer_percentage_sensor
- low_scene_dimmer_percentage_setpoint
- high_scene_dimmer_percentage_setpoint
- red_scene_dimmer_percentage_command
- green_scene_dimmer_percentage_command
- blue_scene_dimmer_percentage_command
- dimmer_fade_rate_setpoint
- dimmer_fade_time_setpoint
- startup_dimmer_percentage_setpoint
- dimmer_mode:
  - FADING
  - RAMPING
- dimmer_failed_alarm:
  - ACTIVE
  - INACTIVE
- power_command:
  - ON
  - OFF
- switch_command:
  - ON
  - OFF
- lighting_switch_status:
  - ON
  - OFF
- scene_dimmer_command:
  - ACTIVE
  - INACTIVE
- scene_status:
  - ACTIVE
  - INACTIVE
- room_occupancy_status:
  - OCCUPIED
  - UNKNOWN
  - UNOCCUPIED
  - BYPASS
  - STANDBY

#Additional fields for CH ZRH EURD HVAC
- bypass_air_damper_percentage_sensor
- circulation_pump_speed_percentage_command
- circulation_pump_speed_percentage_setpoint
- frost_alarm:
  - ACTIVE
  - INACTIVE
- supply_air_static_pressure_status:
  - PRESENT
  - ABSENT
- exhaust_air_static_pressure_status:
  - PRESENT
  - ABSENT
- exhaust_fan_failed_alarm:
  - ACTIVE
  - INACTIVE
- return_air_damper_percentage_sensor
- mixing_valve_percentage_sensor
- potable_hot_water_temperature_sensor
- potable_hot_supply_water_temperature_sensor
- potable_hot_return_water_temperature_sensor
- potable_hot_water_temperature_setpoint
- heating_supply_water_temperature_sensor
- heating_return_water_temperature_sensor
- heating_thermal_power_sensor
- heating_thermal_energy_accumulator
- max_flowrate_setpoint
- potable_water_high_temperature_sensor
- potable_water_medium_temperature_sensor
- potable_water_low_temperature_sensor
- heating_supply_water_temperature_setpoint

#Discharge air flow control
- discharge_air_flowrate_setpoint

#Electrical meter fields
- neutral_line_current_sensor # A measure of current on the neutral line
- apparent_energy_accumulator

#Lighting controller battery status
- emergency_battery_status

# Condensing water monitoring
- condensing_water_differential_pressure_sensor
- condensing_water_differential_pressure_setpoint

# Heat Wheel Telemetry Fields
- heat_wheel_speed_percentage_sensor
- heat_wheel_speed_percentage_command
- heat_wheel_run_command:
  - ON
  - OFF
- heat_wheel_run_status:
  - ON
  - OFF

# Outside air Isolation Dampers
- outside_air_isolation_damper_command:
  - OPEN
  - CLOSED
- outside_air_isolation_damper_status:
  - OPEN
  - CLOSED

# Exhaust air Isolation Dampers
- exhaust_air_isolation_damper_command:
  - OPEN
  - CLOSED
- exhaust_air_isolation_damper_status:
  - OPEN
  - CLOSED

# Damper status
- damper_status:
  - OPEN
  - CLOSED

- lighting_percentage_sensor # For relative ranged illuminance inputs.

# Air Quality Data
- outside_air_aqi_sensor
- zone_air_aqi_sensor
- outside_air_water_vapor_density_sensor # Equivalent field for absolute humidity
- outside_air_water_vapor_concentration_sensor # Equivalent field for absolute humidity
- zone_air_water_vapor_density_sensor # Equivalent field for absolute humidity
- zone_air_water_vapor_concentration_sensor # Equivalent field for absolute humidity

- zone_air_h2s_concentration_sensor
- zone_air_so2_concentration_sensor
- zone_air_no2_concentration_sensor
- zone_air_formaldehyde_concentration_sensor
- zone_air_ozone_concentration_sensor

- zone_air_h2s_density_sensor
- zone_air_so2_density_sensor
- zone_air_no2_density_sensor
- zone_air_formaldehyde_density_sensor
- zone_air_ozone_density_sensor

# First set of PM2.5, PM10, etc. fields. Note that density and concentration
# are differentiated since they return different units of measurement.
- zone_air_pm0pt5_density_sensor
- zone_air_pm1pt0_density_sensor
- zone_air_pm2pt5_density_sensor
- zone_air_pm4pt0_density_sensor
- zone_air_pm10pt0_density_sensor

- zone_air_pm0pt5_concentration_sensor
- zone_air_pm1pt0_concentration_sensor
- zone_air_pm2pt5_concentration_sensor
- zone_air_pm4pt0_concentration_sensor
- zone_air_pm10pt0_concentration_sensor

- zone_air_pm0pt5_volumetricconcentration_sensor
- zone_air_pm1pt0_volumetricconcentration_sensor
- zone_air_pm2pt5_volumetricconcentration_sensor
- zone_air_pm4pt0_volumetricconcentration_sensor
- zone_air_pm10pt0_volumetricconcentration_sensor

## New fields for IoT vibration sensor pilot
- fivesecondrolling_max_xaxis_linearacceleration_sensor
- fivesecondrolling_max_yaxis_linearacceleration_sensor
- fivesecondrolling_max_zaxis_linearacceleration_sensor
- fivesecondrolling_min_xaxis_linearacceleration_sensor
- fivesecondrolling_min_yaxis_linearacceleration_sensor
- fivesecondrolling_min_zaxis_linearacceleration_sensor
- fivesecondrolling_rootmeansquare_xaxis_linearacceleration_sensor
- fivesecondrolling_rootmeansquare_yaxis_linearacceleration_sensor
- fivesecondrolling_rootmeansquare_zaxis_linearacceleration_sensor
- local_air_temperature_sensor

# New fields for ERV bypass
- bypass_air_damper_command:
  - OPEN
  - CLOSED
- bypass_air_damper_status:
  - OPEN
  - CLOSED

## New fields for IoT Vibration devices
- tenminutefixed_max_xaxis_linearvelocity_sensor
- tenminutefixed_max_yaxis_linearvelocity_sensor
- tenminutefixed_max_zaxis_linearvelocity_sensor
- tenminutefixed_max_xaxis_frequency_sensor
- tenminutefixed_max_yaxis_frequency_sensor
- tenminutefixed_max_zaxis_frequency_sensor
- signal_strength_percentage_sensor
- dutycycle_percentage_sensor
- min_zone_air_relative_humidity_sensor
- min_zone_air_relative_humidity_setpoint

## New fields for air quality sensors
- thirtysecondrolling_average_zone_air_co_concentration_sensor
- thirtysecondrolling_average_zone_air_particle_diameter_sensor
- zone_air_no2_probability_percentage_sensor
- zone_air_no2_ozone_concentration_sensor

- heat_recovery_water_isolation_valve_command:
  - OPEN
  - CLOSED
- heat_recovery_return_water_isolation_valve_command:
  - OPEN
  - CLOSED
- heat_recovery_return_water_isolation_valve_status:
  - OPEN
  - CLOSED
- heat_recovery_supply_water_isolation_valve_command:
  - OPEN
  - CLOSED
- heat_recovery_supply_water_isolation_valve_status:
  - OPEN
  - CLOSED
- heat_recovery_run_command:
  - ON
  - OFF
- exhaust_air_differential_pressure_sensor
- leaving_heat_recovery_coil_temperature_sensor
- zone_floor_temperature_sensor
- zone_floor_temperature_setpoint
- entering_heat_recovery_coil_temperature_sensor
- carbon_filter_differential_pressure_sensor
- heating_supply_water_isolation_valve_status:
  - OPEN
  - CLOSED
- leaving_coil_temperature_sensor
- heat_recovery_supply_water_temperature_sensor
- heat_recovery_return_water_temperature_sensor
- hot_water_tank_temperature_sensor
- hot_water_tank_temperature_setpoint
- preheating_water_tank_temperature_sensor
- preheating_water_tank_temperature_setpoint
- potable_hot_leaving_water_temperature_sensor
- potable_hot_leaving_water_temperature_setpoint

## New fields for electrical system additions
- voltage_sensor
- input_frequency_sensor
- output_frequency_sensor
- bypass_frequency_sensor
- input_phase1_phase2_voltage_sensor
- input_phase2_phase3_voltage_sensor
- input_phase3_phase1_voltage_sensor
- input_phase1_neutral_voltage_sensor
- input_phase2_neutral_voltage_sensor
- input_phase3_neutral_voltage_sensor
- input_phase1_current_sensor
- input_phase2_current_sensor
- input_phase3_current_sensor
- output_phase1_phase2_voltage_sensor
- output_phase2_phase3_voltage_sensor
- output_phase3_phase1_voltage_sensor
- output_phase1_neutral_voltage_sensor
- output_phase2_neutral_voltage_sensor
- output_phase3_neutral_voltage_sensor
- output_phase1_current_sensor
- output_phase2_current_sensor
- output_phase3_current_sensor
- bypass_phase1_neutral_voltage_sensor
- bypass_phase2_neutral_voltage_sensor
- bypass_phase3_neutral_voltage_sensor
- remaining_charge_time_sensor


## Refrigerant monitoring fields for AHUs
- condensing_fan_current_sensor
- discharge_air_specificenthalpy_sensor
- refrigerant_discharge_pressure_sensor
- refrigerant_liquid_pressure_sensor
- refrigerant_liquid_temperature_sensor
- refrigerant_liquid_saturation_temperature_sensor
- refrigerant_subcooling_temperature_sensor
- refrigerant_suction_pressure_sensor
- refrigerant_suction_saturation_temperature_sensor
- refrigerant_suction_superheat_temperature_sensor
- return_air_specificenthalpy_sensor
- compressor_current_sensor

## Water Level status
- water_level_status:
  - HIGH
  - MEDIUM
  - LOW
## New fields for steam/water heat exchanger
- supply_steam_static_pressure_sensor
- supply_steam_static_pressure_setpoint
- steam_valve_percentage_command

# Open-loop CDW system
- outside_condensing_loop_return_water_isolation_valve_status:
  - OPEN
  - CLOSED
- outside_condensing_loop_return_water_isolation_valve_command:
  - OPEN
  - CLOSED
- outside_condensing_loop_return_water_isolation_valve_percentage_command
- outside_condensing_loop_return_water_isolation_valve_percentage_sensor
- outside_condensing_loop_return_water_temperature_sensor

# Buffer tanks with temperature sensors
- chilled_water_temperature_sensor
- heating_water_temperature_sensor
- leaving_water_tank_temperature_sensor
- entering_water_tank_temperature_sensor

# Tank level
- percentage_sensor
- secondary_heating_supply_water_temperature_sensor
- secondary_heating_return_water_temperature_sensor
- primary_heating_supply_water_temperature_sensor
- primary_heating_return_water_temperature_sensor
- secondary_chilled_supply_water_temperature_sensor
- secondary_chilled_return_water_temperature_sensor
- primary_chilled_supply_water_temperature_sensor
- primary_chilled_return_water_temperature_sensor
- secondary_chilled_return_water_isolation_valve_percentage_sensor
- secondary_chilled_return_water_isolation_valve_percentage_command
- thermal_energy_accumulator
- ground_isolation_command:
  - ON
  - OFF
- ground_temperature_sensor

## Addition of new fields#

## New fields for Freezer (Walk in Cold room)
- defrost_run_status:
  - ON
  - OFF
- defrost_temperature_sensor
- discharge_fan_run_time_accumulator
- defrost_temperature_setpoint
- defrost_run_command
- input_motor_frequency_sensor
- input_motor_power_sensor
- motor_powerfactor_sensor
- average_input_inter_line_motor_voltage_sensor
- average_input_line_motor_current_sensor
- input_phase1_line_motor_current_sensor
- input_phase2_line_motor_current_sensor
- input_phase3_line_motor_current_sensor
- input_phase1_phase3_line_motor_voltage_sensor
- input_phase1_phase2_line_motor_voltage_sensor
- input_phase2_phase3_line_motor_voltage_sensor
- input_phase1_line_inverter_current_sensor
- input_phase2_line_inverter_current_sensor
- input_phase3_line_inverter_current_sensor
- output_inverter_voltage_sensor
- input_inverter_frequency_sensor
- output_inverter_power_sensor
- refrigerant_differential_pressure_sensor

- chilled_side_ground_supply_economizer_isolation_valve_status:
  - OPEN
  - CLOSED
- chilled_side_ground_return_economizer_isolation_valve_status:
  - OPEN
  - CLOSED
- chilled_side_ground_return_economizer_isolation_valve_command:
  - OPEN
  - CLOSED
- heating_side_ground_supply_economizer_isolation_valve_status:
  - OPEN
  - CLOSED
- heating_side_ground_return_economizer_isolation_valve_status:
  - OPEN
  - CLOSED
- heating_side_ground_return_economizer_isolation_valve_command:
  - OPEN
  - CLOSED
- chilled_side_ground_return_water_isolation_valve_status:
  - OPEN
  - CLOSED
- chilled_side_ground_supply_water_isolation_valve_status:
  - OPEN
  - CLOSED
- chilled_side_ground_supply_water_isolation_valve_command:
  - OPEN
  - CLOSED
- heating_side_ground_return_water_isolation_valve_status:
  - OPEN
  - CLOSED
- heating_side_ground_supply_water_isolation_valve_status:
  - OPEN
  - CLOSED
- heating_side_ground_supply_water_isolation_valve_command:
  - OPEN
  - CLOSED

## New fields for Fresh Air Fan With VFD
- output_voltage_sensor
- run_time_accumulator

# Addition of telemetry for parking exhaust fan
- low_limit_zone_air_co_concentration_setpoint
- high_limit_zone_air_co_concentration_setpoint
- low_limit_zone_air_no_concentration_setpoint
- high_limit_zone_air_no_concentration_setpoint
- zone_air_no_concentration_sensor
- low_exhaust_fan_speed_command:
  - ON
  - OFF
- high_exhaust_fan_speed_command:
  - ON
  - OFF
- low_exhaust_fan_speed_status:
  - ON
  - OFF
- high_exhaust_fan_speed_status:
  - ON
  - OFF

<<<<<<< HEAD
# telemetry fields for exhaust fan#

- speed_mode:
  - VFD
  - BYPASS
=======
- high_discharge_fan_speed_status:
  - ON
  - OFF
- low_discharge_fan_speed_status:
  - ON
  - OFF 
- exhaust_fan_run_mode:
  - AUTO
  - MANUAL
>>>>>>> f1e337be

##Fields for generator##
- oil_temperature_sensor
- oil_pressure_sensor
- tank_level_status
- battery_voltage_sensor
- battery_current_sensor

  
#Telemetry fields for APU(MAU)# 
- dc_voltage_sensor
- ac_voltage_sensor
- supply_fan_run_mode:
  - AUTO
  - MANUAL 
- supply_fan_run_time_accumulator  
  


#Telemetry addition for MAU#


# Addition of telemetry for outside sensors
- outside_air_co2_concentration_sensor

#Addition of new fields for Tanks##
- level_status:
  - LOW
  - MEDIUM
  - HIGH
- line_pressure_sensor


  ## New fields for EM##


- return_air_isolation_damper_status
- return_air_isolation_damper_command:
  - OPEN
  - CLOSED

- supply_fan_speed_mode:
  - BYPASS
  - VFD
  
- supply_fan_voltage_sensor
- discharge_fan_energy_accumulator
- supply_fan_power_status:
  - ON
  - OFF

- discharge_fan_run_mode:
  - AUTO
  - MANUAL

## New fields for EM##
- electricalgrid_energy_accumulator
- generator_run_time_accumulator
- electricalgrid_run_time_accumulator 
- generator_energy_accumulator 
- supply_fan_energy_accumulator
- compressor_run_time_accumulator<|MERGE_RESOLUTION|>--- conflicted
+++ resolved
@@ -1383,13 +1383,12 @@
   - ON
   - OFF
 
-<<<<<<< HEAD
+
 # telemetry fields for exhaust fan#
 
 - speed_mode:
   - VFD
   - BYPASS
-=======
 - high_discharge_fan_speed_status:
   - ON
   - OFF
@@ -1399,7 +1398,6 @@
 - exhaust_fan_run_mode:
   - AUTO
   - MANUAL
->>>>>>> f1e337be
 
 ##Fields for generator##
 - oil_temperature_sensor

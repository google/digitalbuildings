--- conflicted
+++ resolved
@@ -1230,12 +1230,11 @@
 - thermal_energy_accumulator
 - ground_isolation_command
 - ground_temperature_sensor
-<<<<<<< HEAD
+
 
 ## Addition of new fields#
 
 - discharge_fan_run_time_accumulator
-=======
 - input_motor_frequency_sensor
 - input_motor_power_sensor
 - motor_powerfactor_sensor
@@ -1316,4 +1315,3 @@
 - high_exhaust_fan_speed_status:
   - ON
   - OFF
->>>>>>> 35f9a834

# Copyright 2020 Google LLC
#
# Licensed under the Apache License, Version 2.0 (the License);
# you may not use this file except in compliance with the License.
# You may obtain a copy of the License at
#
#    https://www.apache.org/licenses/LICENSE-2.0
#
# Unless required by applicable law or agreed to in writing, software
# distributed under the License is distributed on an AS IS BASIS,
# WITHOUT WARRANTIES OR CONDITIONS OF ANY KIND, either express or implied.
# See the License for the specific language governing permissions and
# limitations under the License.

# Original Field set

literals:
- building_air_static_pressure_sensor
- building_air_static_pressure_setpoint
- bypass_valve_percentage_command
- chilled_return_water_temperature_sensor
- chilled_supply_water_flowrate_sensor
- chilled_supply_water_temperature_sensor
- chilled_supply_water_temperature_setpoint
- chilled_water_bypass_valve_percentage_command
- chilled_water_bypass_valve_percentage_sensor
- chilled_water_differential_pressure_sensor
- chilled_water_differential_pressure_setpoint
- chilled_water_isolation_valve_percentage_command
- chilled_water_isolation_valve_percentage_sensor
- chilled_water_isolation_valve_command:
  - OPEN
  - CLOSED
- chilled_water_valve_percentage_command
- circulation_pump_run_status:
  - ON
  - OFF
- compressor_run_command:
  - ON
  - OFF
  - UNKNOWN
- compressor_run_status:
  - ON
  - OFF
  - UNKNOWN
- compressor_speed_percentage_sensor
- refrigerant_condenser_saturation_temperature_sensor
- condensing_return_water_temperature_sensor
- condensing_supply_water_temperature_sensor
- condensing_supply_water_temperature_setpoint
- condensing_water_flowrate_sensor
- cooling_output_percentage_command
- current_sensor
- differential_pressure_sensor
- differential_pressure_setpoint
- discharge_air_cooling_temperature_setpoint
- discharge_air_heating_temperature_setpoint
- discharge_air_temperature_sensor
- discharge_air_temperature_setpoint
- discharge_fan_current_sensor
- discharge_fan_run_command:
  - ON
  - OFF
  - AUTO
  - UNKNOWN
- discharge_fan_run_status:
  - ON
  - OFF
  - AUTO
  - UNKNOWN
- discharge_fan_speed_mode:
  - AUTO
  - LOW
  - MEDIUM
  - HIGH
  - OFF
  - VFD
- discharge_fan_speed_percentage_command
- dryer_run_status:
  - ON
  - OFF
- economizer_mode:
  - ON
  - OFF
  - AUTO
- evaporator_pressure_sensor
- refrigerant_evaporator_saturation_temperature_sensor
- exhaust_air_damper_percentage_command
- exhaust_air_temperature_sensor
- exhaust_fan_current_sensor
- exhaust_fan_power_sensor
- exhaust_fan_run_command:
  - ON
  - OFF
- exhaust_fan_run_status:
  - ON
  - OFF
  - UNKNOWN
- exhaust_fan_speed_frequency_sensor
- exhaust_fan_speed_percentage_command
- exhaust_fan_speed_percentage_sensor
- fan_run_status:
  - ON
  - OFF
- fan_speed_percentage_command
- flowrate_sensor
- heater_run_command:
  - ON
  - OFF
- heating_water_valve_percentage_command
- inlet_guidevane_percentage_sensor
- isolation_damper_status:
  - OPEN
  - CLOSED
- isolation_damper_percentage_sensor
- line_current_sensor
- line_powerfactor_sensor
- loop_chilled_water_differential_pressure_sensor
- loop_differential_pressure_sensor
- min_flowrate_setpoint
- min_chilled_water_flowrate_setpoint
- ventilation_outside_air_damper_percentage_command
- ventilation_outside_air_flowrate_sensor
- ventilation_outside_air_flowrate_setpoint
- mixed_air_temperature_sensor
- outside_air_damper_percentage_command
- outside_air_specificenthalpy_sensor
- outside_air_flowrate_sensor
- outside_air_flowrate_setpoint
- outside_air_pressure_sensor
- outside_air_relative_humidity_sensor
- outside_air_temperature_sensor
- outside_air_wetbulb_temperature_sensor
- power_sensor
- return_air_relative_humidity_sensor
- return_air_temperature_sensor
- return_air_temperature_setpoint
- return_water_temperature_sensor
- reversing_valve_command:
  - AUTO
  - CLOSED
  - OPEN
  - UNKNOWN
- run_command:
  - ON
  - OFF
- run_status:
  - ON
  - OFF
  - STANDBY
- speed_frequency_sensor
- speed_percentage_command
- speed_percentage_sensor
- supply_air_damper_percentage_command
- supply_air_flowrate_sensor
- supply_air_flowrate_setpoint
- supply_air_static_pressure_sensor
- supply_air_static_pressure_setpoint
- supply_air_temperature_sensor
- supply_air_temperature_setpoint
- supply_fan_current_sensor
- supply_fan_power_sensor
- supply_fan_run_command:
  - ON
  - OFF
- supply_fan_run_status:
  - ON
  - OFF
  - UNKNOWN
- supply_fan_speed_frequency_command
- supply_fan_speed_frequency_sensor
- supply_fan_speed_percentage_command
- supply_fan_speed_percentage_sensor
- supply_water_flowrate_sensor
- supply_water_temperature_sensor
- supply_water_temperature_setpoint
- cooling_request_count
- heating_request_count
- pressurization_request_count
- zone_air_co2_concentration_sensor
- zone_air_co2_concentration_setpoint
- zone_air_co_concentration_setpoint
- zone_air_cooling_temperature_setpoint
- zone_air_heating_temperature_setpoint
- zone_air_refrigerant_concentration_sensor
- zone_air_relative_humidity_sensor
- zone_air_deadband_temperature_setpoint
- zone_air_temperature_sensor

---

# Additional fields added to cover first hundred buildings

literals:
- bypass_air_damper_percentage_command
- bypass_return_air_temperature_sensor
- bypass_valve_percentage_sensor
- chilled_water_isolation_valve_status:
  - OPEN
  - CLOSED
- circulation_pump_run_command:
  - ON
  - OFF
- cogeneration_return_water_temperature_sensor
- cogeneration_return_water_temperature_setpoint
- cogeneration_supply_water_temperature_sensor
- cold_aisle_air_temperature_sensor
- cooling_air_damper_percentage_command
- cooling_air_flowrate_sensor
- cooling_air_flowrate_setpoint
- dehumidification_run_command:
  - ON
  - OFF
- dehumidification_run_status:
  - ON
  - OFF
- discharge_air_relative_humidity_sensor
- discharge_fan_speed_frequency_sensor
- dishwasher_run_status:
  - ON
  - OFF
- east_illuminance_sensor
- evaporative_cooler_run_command:
  - ON
  - OFF
- exhaust_air_damper_percentage_sensor
- exhaust_air_static_pressure_sensor
- exhaust_air_static_pressure_setpoint
- filter_differential_pressure_sensor
- flowrate_setpoint
- flue_gas_temperature_sensor
- heating_stage_run_count
- heating_air_damper_percentage_command
- heating_air_flowrate_sensor
- heating_air_flowrate_setpoint
- heating_cooling_valve_percentage_command
- heating_water_valve_status:
  - OPEN
  - CLOSED
- high_discharge_fan_speed_command:
  - ON
  - OFF
- hot_aisle_air_temperature_sensor
- humidification_percentage_sensor
- humidification_run_command:
  - ON
  - OFF
- humidification_run_status:
  - ON
  - OFF
- discharge_air_damper_command:
  - OPEN
  - CLOSED
- isolation_valve_percentage_command
- isolation_valve_percentage_sensor
- leaving_heating_coil_temperature_sensor
- low_discharge_fan_speed_command:
  - ON
  - OFF
- makeup_water_flowrate_sensor
- makeup_water_valve_percentage_command
- medium_discharge_fan_speed_command:
  - ON
  - OFF
- min_outside_air_damper_command:
  - OPEN
  - CLOSED
- min_outside_air_damper_status:
  - OPEN
  - CLOSED
- mixed_air_temperature_setpoint
- outside_air_damper_command:
  - OPEN
  - CLOSED
- outside_air_damper_percentage_sensor
- outside_air_dewpoint_temperature_sensor
- primary_return_water_temperature_sensor
- production_differential_pressure_sensor
- return_air_damper_percentage_command
- return_air_dehumidification_relative_humidity_setpoint
- return_air_humidification_relative_humidity_setpoint
- return_air_relative_humidity_setpoint
- return_water_valve_command:
  - OPEN
  - CLOSED
- return_water_isolation_valve_percentage_command
- return_water_isolation_valve_percentage_sensor
- return_water_valve_status:
  - OPEN
  - CLOSED
- return_water_temperature_setpoint
- secondary_return_water_temperature_sensor
- secondary_supply_water_temperature_sensor
- shade_extent_percentage_command
- shade_tilt_percentage_command
- southeast_illuminance_sensor
- southwest_illuminance_sensor
- speed_frequency_command
- spray_pump_run_command:
  - ON
  - OFF
- spray_pump_run_status:
  - ON
  - OFF
- supply_air_cooling_temperature_setpoint
- supply_air_heating_temperature_setpoint
- supply_air_relative_humidity_sensor
- supply_water_valve_command:
  - OPEN
  - CLOSED
- supply_water_isolation_valve_percentage_command
- supply_water_isolation_valve_percentage_sensor
- supply_water_valve_status:
  - OPEN
  - CLOSED
- west_illuminance_sensor
- zone_air_co_concentration_sensor
- zone_air_dehumidification_relative_humidity_setpoint
- zone_air_humidification_relative_humidity_setpoint
- zone_air_relative_humidity_setpoint
- zone_air_temperature_setpoint

## added on 10/13/2018
- condensing_water_isolation_valve_command:
  - OPEN
  - CLOSED
- condensing_water_isolation_valve_percentage_command
- condensing_water_isolation_valve_percentage_sensor


## Added on 10/25/2018
- compressor_speed_percentage_command
- east_wind_linearvelocity_sensor
- west_wind_linearvelocity_sensor
- condenser_pressure_sensor
- chilled_water_valve_command:
  - OPEN
  - CLOSED
- heating_percentage_command

## Added on 10/30
- thermal_power_sensor
- discharge_air_flowrate_sensor
- exercise_mode:
  - ON
  - OFF

# Alarms updated to convert the alarm subfield to a point type from measurement descriptor.

- run_mode:
  - COMMISSIONING
  - FLUSHING
  - HEATING
  - COOLING
  - NEUTRAL
  - OFF
  - AUTO
  - MANUAL
- dial_resistance_sensor
- zone_occupancy_status:
  - OCCUPIED
  - UNKNOWN
  - UNOCCUPIED


## Added on 12/12
- leaving_cooling_coil_temperature_sensor
- leaving_cooling_coil_temperature_setpoint
- heating_water_valve_command:
  - OPEN
  - CLOSED
- heating_water_valve_percentage_sensor
- chilled_water_valve_percentage_sensor
- exhaust_air_damper_command:
  - OPEN
  - CLOSED
## Added on 2019/02/19
- heating_stage_run_command:
  - ON
  - OFF
## Added on 2019/02/21
- return_air_cooling_temperature_setpoint
- return_air_heating_temperature_setpoint

## Added on 2019/02/25 for US-MTV-45
- condensing_fan_speed_percentage_command

## Added on 2019/02/27
- boost_fan_run_command:
  - ON
  - OFF
- boost_fan_run_status:
  - ON
  - OFF
- chilled_water_flowrate_sensor
- compressor_speed_frequency_sensor
- condensing_water_isolation_valve_status:
  - OPEN
  - CLOSED
- east_building_air_static_pressure_sensor
- east_exhaust_air_damper_percentage_command
- exhaust_air_flowrate_sensor
- exhaust_air_flowrate_setpoint
- fan_speed_mode:
  - OFF
  - LOW
  - HIGH
- heat_exchange_isolation_valve_command:
  - OPEN
  - CLOSED
- heat_exchange_isolation_valve_percentage_command
- humidifier_percentage_command
- mixing_valve_percentage_command
- preheating_water_valve_percentage_command
- return_air_damper_command:
  - OPEN
  - CLOSED
- return_air_damper_status:
  - OPEN
  - CLOSED
- return_air_flowrate_sensor
- return_air_flowrate_setpoint
- return_air_static_pressure_sensor
- return_air_static_pressure_setpoint
- supply_air_dehumidification_relative_humidity_setpoint
- supply_air_humidification_relative_humidity_setpoint
- supply_air_isolation_damper_command:
  - OPEN
  - CLOSED
- west_building_air_static_pressure_sensor
- west_exhaust_air_damper_percentage_command
- zone_air_static_pressure_sensor
- zone_air_static_pressure_setpoint
- zone_air_voc_concentration_sensor
- zone_air_voc_concentration_setpoint

## Added on 2019/03/12
- cooling_percentage_command
- primary_supply_water_temperature_sensor
- supply_air_isolation_damper_status:
  - OPEN
  - CLOSED

## Added on 2019/03/19
- cooling_thermal_power_sensor
- cooling_percentage_sensor
- exhaust_air_damper_status:
  - OPEN
  - CLOSED
- east_flowrate_sensor
- west_flowrate_sensor
- east_differential_pressure_sensor
- west_differential_pressure_sensor
- east_supply_water_temperature_sensor
- west_supply_water_temperature_sensor
- process_chilled_return_water_temperature_sensor
- process_chilled_supply_water_temperature_sensor
- leaving_air_preheating_coil_temperature_sensor

## Added on 2019/03/20
- cooling_stage_run_count
- min_return_water_temperature_setpoint
- process_cooling_thermal_power_sensor
- process_return_water_temperature_sensor
- process_supply_water_temperature_sensor
- process_supply_water_temperature_setpoint
- process_water_differential_pressure_sensor
- process_water_differential_pressure_setpoint
- process_water_flowrate_sensor
- process_water_flowrate_setpoint
- process_water_isolation_valve_command:
  - OPEN
  - CLOSED
- process_water_valve_percentage_command

## Added on 2019/03/26
- zone_air_refrigerant_concentration_setpoint

# Added on 2019/06/03
- apparent_power_sensor
- energy_accumulator
- average_line_current_sensor
- average_line_neutral_voltage_sensor
- average_inter_line_voltage_sensor
- phase1_line_current_sensor
- phase1_neutral_line_voltage_sensor
- phase1_phase2_line_voltage_sensor
- phase1_phase3_line_voltage_sensor
- phase1_power_sensor
- phase1_powerfactor_sensor
- phase2_line_current_sensor
- phase2_neutral_line_voltage_sensor
- phase2_phase3_line_voltage_sensor
- phase2_power_sensor
- phase2_powerfactor_sensor
- phase3_line_current_sensor
- phase3_neutral_line_voltage_sensor
- phase3_power_sensor
- phase3_powerfactor_sensor
- powerfactor_sensor
- reactive_power_sensor

# Added on 2019/06/27 for Enlighted
- dimmer_percentage_command # Should be adjusted to brightness_percentage_command


# Added on 2019/08/13 primarily for GVC
- calendar_sync_status:
  - ACCESS_FAILED
  - CALENDAR_STARTUP
  - CALENDAR_SUCCESS
  - SUBSCRIPTION_FAILED
  - WAITING_FOR_RESPONSE
- conference_id_hash_label
- conference_id_match_status:
  - DOES_NOT_MATCH
  - MATCHES
- conference_call_status:
  - ACTIVE
  - INACTIVE
- matched_event_id_label
- message_counter
- next_event_end_timestamp
- next_event_start_timestamp
- ongoing_event_end_timestamp
- ongoing_event_start_timestamp
- ongoing_event_id_label
- room_calendar_email_label
- user_occupancy_override_status:
  - DISABLED
  - ENABLED

# Added on 2019/09/12 for Enlighted: generic light level sensor
- illuminance_sensor

# Added on 2019/09/26 for US-NYC-9TH
- condensing_water_bypass_valve_percentage_command
- condensing_water_valve_percentage_command

- heater_run_status: # Added 10/2/2019
  - ON
  - OFF
- discharge_fan_power_sensor
- outside_air_damper_status
- humidification_percentage_command
- discharge_fan_speed_percentage_sensor
- discharge_air_heating_percentage_command
- supply_air_damper_command:
  - OPEN
  - CLOSED
- supply_air_damper_status:
  - OPEN
  - CLOSED

# Added 11/6/2019
- low_limit_flowrate_setpoint
- return_water_valve_percentage_sensor
- return_water_valve_percentage_command

# Added 11/12/2019
- gas_flowrate_sensor
- gas_volume_accumulator
- water_volume_accumulator
- gas_temperature_sensor

# Added 12/17/2019 for UK-LON-S2 FCU
- cooling_water_valve_percentage_command
- cooling_water_valve_percentage_sensor
- cooling_water_flowrate_sensor
- heating_water_flowrate_sensor
- zone_air_offset_temperature_setpoint

# Added 1/16/2020
- discharge_air_damper_percentage_command

# Added 2/10/2020
- supply_water_isolation_valve_command
- supply_water_isolation_valve_status:
  - OPEN
  - CLOSED
- return_water_isolation_valve_command
- return_water_isolation_valve_status:
  - OPEN
  - CLOSED
- chilled_return_water_isolation_valve_command
- condensing_return_water_isolation_valve_percentage_command
- condensing_return_water_isolation_valve_percentage_sensor
- chilled_supply_water_isolation_valve_command
- chilled_return_water_isolation_valve_status:
  - OPEN
  - CLOSED

# Added 2/11/2020
- discharge_air_static_pressure_sensor

# Added 2/12/2020
- heat_exchange_supply_water_isolation_valve_command
- heat_exchange_return_water_isolation_valve_command
- heat_exchange_supply_water_isolation_valve_percentage_command
- heat_exchange_return_water_isolation_valve_percentage_command
- heat_exchange_supply_water_isolation_valve_status:
  - OPEN
  - CLOSED
- heat_exchange_return_water_isolation_valve_status:
  - OPEN
  - CLOSED
- heat_exchange_supply_water_isolation_valve_percentage_sensor
- heat_exchange_return_water_isolation_valve_percentage_sensor

- condensing_return_water_isolation_valve_command
- chilled_return_water_isolation_valve_percentage_sensor
- chilled_return_water_isolation_valve_percentage_command

# Added 2/24/2020
- chilled_supply_water_isolation_valve_percentage_sensor
- chilled_supply_water_isolation_valve_percentage_command
- chilled_supply_water_isolation_valve_status:
  - OPEN
  - CLOSED
- condensing_return_water_isolation_valve_status:
  - OPEN
  - CLOSED
- condensing_supply_water_isolation_valve_percentage_sensor
- condensing_supply_water_isolation_valve_percentage_command
- condensing_supply_water_isolation_valve_status:
  - OPEN
  - CLOSED
- condensing_supply_water_isolation_valve_command


# Added 4/12/20
- supply_air_damper_percentage_sensor

# Added 6/4/20
- ventilation_request_count
- refrigerant_evaporator_pressure_sensor
- refrigerant_condenser_pressure_sensor
- refrigerant_suction_temperature_sensor
- refrigerant_discharge_temperature_sensor
- low_limit_outside_air_damper_percentage_command

- sweeper_pump_run_status:
  - ON
  - OFF
- sweeper_pump_run_command:
  - ON
  - OFF
- evaporative_cooler_run_status:
  - ON
  - OFF

# Added 10/5/20 for TW-NTC-TPKD
# Additional functionality for alarms and status points.
# For alarms, they will end in `alarm` and be two-state. 
# Status fields must be distinguished from alarms in that status is an objective qualitative state (flowing/not) whereas alarms are judgmental interpretations of such statuses to draww a conclusion about function (alarm/normal) 

- average_supply_air_temperature_sensor
- control_mode:
  - AUTO
  - MANUAL
  - OFF
- cooling_thermal_energy_accumulator
- particle_concentration_sensor
- high_limit_supply_air_cooling_flowrate_setpoint
- high_limit_supply_air_heating_flowrate_setpoint
- low_limit_supply_air_ventilation_flowrate_setpoint
- low_limit_supply_air_flowrate_setpoint 
- high_limit_supply_air_flowrate_setpoint # used when the device doesn't necessarily provide a cooling max flow
- schedule_run_command:
  - ON
  - OFF
- supply_air_dewpoint_temperature_sensor
- supply_air_dewpoint_temperature_setpoint
- ultraviolet_lamp_run_command:
  - ON
  - OFF
- ultraviolet_lamp_run_status:
  - ON
  - OFF

# added for ETIQA
- water_leak_cable_distance_sensor
- discharge_air_linearvelocity_setpoint

# New usage of status as an override for the measurement.
- chilled_water_flowrate_status:
  - PRESENT
  - ABSENT
- condensing_water_flowrate_status:
  - PRESENT
  - ABSENT
- discharge_air_static_pressure_status:
  - PRESENT
  - ABSENT
- filter_differential_pressure_status:
  - PRESENT
  - ABSENT
- high_level_status:
  - PRESENT
  - ABSENT
- low_level_status:
  - PRESENT
  - ABSENT
- power_status:
  - PRESENT
  - ABSENT

# New alarms using alarm as a point type, and existing alarms moved here
# TODO (tsodorff): change these to ALARM/NORMAL after determining how this can be done safely to existing translations. 
- fabric_protection_alarm:
  - ACTIVE
  - INACTIVE
- failed_alarm:
  - ACTIVE
  - INACTIVE
- filter_alarm:
  - ACTIVE
  - INACTIVE
- master_alarm:
  - ACTIVE
  - INACTIVE
- supply_fan_failed_alarm:
  - ACTIVE
  - INACTIVE
- smoke_alarm:
  - ACTIVE
  - INACTIVE
- water_leak_alarm:
  - ACTIVE
  - INACTIVE
- low_differential_pressure_alarm:
  - ACTIVE
  - INACTIVE
- lost_power_alarm:
  - ACTIVE
  - INACTIVE

# New fields for lighting and fire systems.
- motion_status:
  - PRESENT
  - ABSENT
- battery_charge_status:
  - CHARGING
  - DISCHARGING
  - STANDBY
- battery_charge_percentage_sensor
- brightness_percentage_command

# New fields for emergency systems
- broken_cable_alarm:
  - ACTIVE
  - INACTIVE
- gas_leak_detection_alarm:
  - ACTIVE
  - INACTIVE
- ammonia_leak_detection_alarm:
  - ACTIVE
  - INACTIVE
- water_leak_detection_alarm:
  - ACTIVE
  - INACTIVE
- fire_alarm:
  - ACTIVE
  - INACTIVE

- emergency_release_status:
  - ACTIVE
  - INACTIVE
- position_status:
  - OPEN
  - CLOSED
- condensing_water_valve_percentage_sensor
- entering_cooling_coil_temperature_sensor

 # We should not use this... represents scavenged outside air from near some heat pumps...
- mixed_outside_air_temperature_sensor

- discharge_fan_lost_power_alarm:
  - ACTIVE
  - INACTIVE
- low_discharge_air_flowrate_alarm:
  - ACTIVE
  - INACTIVE
- frequency_sensor
- discharge_fan_failed_alarm:
  - ACTIVE
  - INACTIVE
- discharge_air_linearvelocity_sensor
- condensing_water_bypass_valve_percentage_sensor
- scene_index_command

# This is a change
- line_frequency_sensor
- phase1_apparent_power_sensor
- phase2_apparent_power_sensor
- phase3_apparent_power_sensor

# Added for UK-LON-S2

- zone_air_voc_percentage_setpoint
- zone_air_voc_percentage_sensor

# Added for US-NYC-9TH
- zone_air_unoccupied_heating_temperature_setpoint
- zone_air_occupied_heating_temperature_setpoint
- mixed_air_relative_humidity_sensor
- mixed_air_dewpoint_temperature_sensor

# Added for TW
- supply_air_isolation_damper_closed_status
- supply_air_isolation_damper_open_status
- control_status:
  - REMOTE
  - LOCAL
- zone_scene_command
- scene_command
- cooling_run_status:
  - ON
  - OFF
- high_return_air_temperature_alarm:
  - ACTIVE
  - INACTIVE
- low_return_air_temperature_alarm:
  - ACTIVE
  - INACTIVE
- high_return_air_relative_humidity_alarm:
  - ACTIVE
  - INACTIVE
- low_return_air_relative_humidity_alarm:
  - ACTIVE
  - INACTIVE
- chilled_water_valve_failed_alarm:
  - ACTIVE
  - INACTIVE
- discharge_fan_speed_frequency_command
- ultraviolet_lamp_run_mode:
  - AUTO
  - MANUAL
- discharge_air_flowrate_status:
  - ON
  - OFF
- damper_percentage_command
- damper_percentage_sensor
- supply_fan_lost_power_alarm:
  - ACTIVE
  - INACTIVE
- panel_alarm
- supply_air_flowrate_status:
  - ON
  - OFF

# Added for ETIQA
- return_air_co2_concentration_sensor
- return_air_co2_concentration_setpoint

# Added for Machine Learning Pilot
- supervisor_control_mode:
  - ENABLED
  - DISABLED
- supervisor_supply_air_static_pressure_setpoint
- supervisor_supply_air_temperature_setpoint
- program_supply_air_static_pressure_setpoint
- program_supply_air_temperature_setpoint
- supervisor_supply_water_temperature_setpoint
- supervisor_differential_pressure_setpoint
- program_supply_water_temperature_setpoint
- program_differential_pressure_setpoint

#Additional fields for CH ZRH EURD - radiant panels
- condensate_water_alarm:
  - ACTIVE
  - INACTIVE
- supply_water_valve_percentage_command
- supply_water_valve_percentage_sensor
- supply_water_valve_flowrate_sensor
- total_request_count
- zone_conditioning_mode:
  - HEATING
  - COOLING
  - AUTO
  - OFF
- water_riser_mode:
  - OFF
  - HEATING
  - COOLING
  - AUTO
- average_zone_air_temperature_sensor
- heating_supply_water_isolation_valve_command:
  - OPEN
  - CLOSED
- heating_return_water_isolation_valve_command:
  - OPEN
  - CLOSED
- heating_return_water_isolation_valve_status:
  - OPEN
  - CLOSED
- cooling_supply_water_isolation_valve_command
- cooling_return_water_isolation_valve_command
- heating_supply_water_isolation_valve_percentage_command
- heating_return_water_isolation_valve_percentage_command
- heating_supply_water_isolation_valve_percentage_sensor
- heating_return_water_isolation_valve_percentage_sensor

#Additional fields for CH ZRH EURD - FCU's
- maintenance_alarm:
  - ACTIVE
  - INACTIVE
- condensate_water_pump_alarm:
  - ACTIVE
  - INACTIVE

#Additional fields for CH ZRH EURD - Lighting
- average_illuminance_sensor
- illuminance_setpoint
- scene_dimmer_percentage_command
- scene_dimmer_percentage_sensor
- low_scene_dimmer_percentage_setpoint
- high_scene_dimmer_percentage_setpoint
- red_scene_dimmer_percentage_command
- green_scene_dimmer_percentage_command
- blue_scene_dimmer_percentage_command
- dimmer_fade_rate_setpoint
- dimmer_fade_time_setpoint
- startup_dimmer_percentage_setpoint
- dimmer_mode:
  - FADING
  - RAMPING
- dimmer_failed_alarm:
  - ACTIVE
  - INACTIVE
- power_command:
  - ON
  - OFF
- switch_command:
  - ON
  - OFF
- lighting_switch_status:
  - ON
  - OFF
- scene_dimmer_command:
  - ACTIVE
  - INACTIVE
- scene_status:
  - ACTIVE
  - INACTIVE
- room_occupancy_status:
  - OCCUPIED
  - UNKNOWN
  - UNOCCUPIED
  - BYPASS
  - STANDBY

#Additional fields for CH ZRH EURD HVAC
- bypass_air_damper_percentage_sensor
- circulation_pump_speed_percentage_command
- circulation_pump_speed_percentage_setpoint
- frost_alarm:
  - ACTIVE
  - INACTIVE
- supply_air_static_pressure_status:
  - PRESENT
  - ABSENT
- exhaust_air_static_pressure_status:
  - PRESENT
  - ABSENT
- exhaust_fan_failed_alarm:
  - ACTIVE
  - INACTIVE
- return_air_damper_percentage_sensor
- mixing_valve_percentage_sensor
- potable_hot_water_temperature_sensor
- potable_hot_supply_water_temperature_sensor
- potable_hot_return_water_temperature_sensor
- potable_hot_water_temperature_setpoint
- heating_supply_water_temperature_sensor
- heating_return_water_temperature_sensor
- heating_thermal_power_sensor
- heating_thermal_energy_accumulator
- max_flowrate_setpoint
- potable_water_high_temperature_sensor
- potable_water_medium_temperature_sensor
- potable_water_low_temperature_sensor
- heating_supply_water_temperature_setpoint

#Discharge air flow control
- discharge_air_flowrate_setpoint

#Electrical meter fields
- neutral_line_current_sensor # A measure of current on the neutral line
- apparent_energy_accumulator

#Lighting controller battery status
- emergency_battery_status

# Condensing water monitoring
- condensing_water_differential_pressure_sensor
- condensing_water_differential_pressure_setpoint

# Heat Wheel Telemetry Fields
- heat_wheel_speed_percentage_sensor
- heat_wheel_speed_percentage_command
- heat_wheel_run_command:
  - ON
  - OFF
- heat_wheel_run_status:
  - ON
  - OFF

# Outside air Isolation Dampers
- outside_air_isolation_damper_command:
  - OPEN
  - CLOSED
- outside_air_isolation_damper_status:
  - OPEN
  - CLOSED

# Exhaust air Isolation Dampers
- exhaust_air_isolation_damper_command:
  - OPEN
  - CLOSED
- exhaust_air_isolation_damper_status:
  - OPEN
  - CLOSED

# Damper status
- damper_status:
  - OPEN
  - CLOSED

- lighting_percentage_sensor # For relative ranged illuminance inputs.

# Air Quality Data
- outside_air_aqi_sensor
- zone_air_aqi_sensor
- outside_air_water_vapor_density_sensor # Equivalent field for absolute humidity
- outside_air_water_vapor_concentration_sensor # Equivalent field for absolute humidity
- zone_air_water_vapor_density_sensor # Equivalent field for absolute humidity
- zone_air_water_vapor_concentration_sensor # Equivalent field for absolute humidity

- zone_air_h2s_concentration_sensor
- zone_air_so2_concentration_sensor
- zone_air_no2_concentration_sensor
- zone_air_formaldehyde_concentration_sensor
- zone_air_ozone_concentration_sensor

- zone_air_h2s_density_sensor
- zone_air_so2_density_sensor
- zone_air_no2_density_sensor
- zone_air_formaldehyde_density_sensor
- zone_air_ozone_density_sensor

# First set of PM2.5, PM10, etc. fields. Note that density and concentration
# are differentiated since they return different units of measurement.
- zone_air_pm0pt5_density_sensor
- zone_air_pm1pt0_density_sensor
- zone_air_pm2pt5_density_sensor
- zone_air_pm4pt0_density_sensor
- zone_air_pm10pt0_density_sensor

- zone_air_pm0pt5_concentration_sensor
- zone_air_pm1pt0_concentration_sensor
- zone_air_pm2pt5_concentration_sensor
- zone_air_pm4pt0_concentration_sensor
- zone_air_pm10pt0_concentration_sensor

- zone_air_pm0pt5_volumetricconcentration_sensor
- zone_air_pm1pt0_volumetricconcentration_sensor
- zone_air_pm2pt5_volumetricconcentration_sensor
- zone_air_pm4pt0_volumetricconcentration_sensor
- zone_air_pm10pt0_volumetricconcentration_sensor

## New fields for IoT vibration sensor pilot
- fivesecondrolling_max_xaxis_linearacceleration_sensor
- fivesecondrolling_max_yaxis_linearacceleration_sensor
- fivesecondrolling_max_zaxis_linearacceleration_sensor
- fivesecondrolling_min_xaxis_linearacceleration_sensor
- fivesecondrolling_min_yaxis_linearacceleration_sensor
- fivesecondrolling_min_zaxis_linearacceleration_sensor
- fivesecondrolling_rootmeansquare_xaxis_linearacceleration_sensor
- fivesecondrolling_rootmeansquare_yaxis_linearacceleration_sensor
- fivesecondrolling_rootmeansquare_zaxis_linearacceleration_sensor
- local_air_temperature_sensor

# New fields for ERV bypass
- bypass_air_damper_command:
  - OPEN
  - CLOSED
- bypass_air_damper_status:
  - OPEN
  - CLOSED

## New fields for IoT Vibration devices
- tenminutefixed_max_xaxis_linearvelocity_sensor
- tenminutefixed_max_yaxis_linearvelocity_sensor
- tenminutefixed_max_zaxis_linearvelocity_sensor
- tenminutefixed_max_xaxis_frequency_sensor
- tenminutefixed_max_yaxis_frequency_sensor
- tenminutefixed_max_zaxis_frequency_sensor
- signal_strength_percentage_sensor
- dutycycle_percentage_sensor

- min_zone_air_relative_humidity_sensor
- min_zone_air_relative_humidity_setpoint

## New fields for air quality sensors
- thirtysecondrolling_average_zone_air_co_concentration_sensor
- thirtysecondrolling_average_zone_air_particle_diameter_sensor
- zone_air_no2_probability_percentage_sensor
- zone_air_no2_ozone_concentration_sensor

- heat_recovery_water_isolation_valve_command:
  - OPEN
  - CLOSED
- heat_recovery_return_water_isolation_valve_command:
  - OPEN
  - CLOSED
- heat_recovery_return_water_isolation_valve_status:
  - OPEN
  - CLOSED
- heat_recovery_supply_water_isolation_valve_command:
  - OPEN
  - CLOSED
- heat_recovery_supply_water_isolation_valve_status:
  - OPEN
  - CLOSED
- heat_recovery_run_command:
  - ON
  - OFF
- exhaust_air_differential_pressure_sensor
- leaving_heat_recovery_coil_temperature_sensor
- zone_floor_temperature_sensor
- zone_floor_temperature_setpoint
- entering_heat_recovery_coil_temperature_sensor
- carbon_filter_differential_pressure_sensor
- heating_supply_water_isolation_valve_status:
  - OPEN
  - CLOSED
- leaving_coil_temperature_sensor
- heat_recovery_supply_water_temperature_sensor
- heat_recovery_return_water_temperature_sensor

- hot_water_tank_temperature_sensor
- hot_water_tank_temperature_setpoint
- preheating_water_tank_temperature_sensor
- preheating_water_tank_temperature_setpoint
- potable_hot_leaving_water_temperature_sensor
- potable_hot_leaving_water_temperature_setpoint

## New fields for electrical system additions
- voltage_sensor
- input_frequency_sensor
- output_frequency_sensor
- bypass_frequency_sensor
- input_phase1_phase2_voltage_sensor
- input_phase2_phase3_voltage_sensor
- input_phase3_phase1_voltage_sensor
- input_phase1_neutral_voltage_sensor
- input_phase2_neutral_voltage_sensor
- input_phase3_neutral_voltage_sensor
- input_phase1_current_sensor
- input_phase2_current_sensor
- input_phase3_current_sensor
- output_phase1_phase2_voltage_sensor
- output_phase2_phase3_voltage_sensor
- output_phase3_phase1_voltage_sensor
- output_phase1_neutral_voltage_sensor
- output_phase2_neutral_voltage_sensor
- output_phase3_neutral_voltage_sensor
- output_phase1_current_sensor
- output_phase2_current_sensor
- output_phase3_current_sensor
- bypass_phase1_neutral_voltage_sensor
- bypass_phase2_neutral_voltage_sensor
- bypass_phase3_neutral_voltage_sensor
- remaining_charge_time_sensor


## Refrigerant monitoring fields for AHUs
- condensing_fan_current_sensor
- discharge_air_specificenthalpy_sensor
- refrigerant_discharge_pressure_sensor
- refrigerant_liquid_pressure_sensor
- refrigerant_liquid_temperature_sensor
- refrigerant_liquid_saturation_temperature_sensor
- refrigerant_subcooling_temperature_sensor
- refrigerant_suction_pressure_sensor
- refrigerant_suction_saturation_temperature_sensor
- refrigerant_suction_superheat_temperature_sensor
- return_air_specificenthalpy_sensor
- compressor_current_sensor

## New fields for steam/water heat exchanger
- supply_steam_static_pressure_sensor
- supply_steam_static_pressure_setpoint
- steam_valve_percentage_command

# Open-loop CDW system
- outside_condensing_loop_return_water_isolation_valve_status:
  - OPEN
  - CLOSED
- outside_condensing_loop_return_water_isolation_valve_command:
  - OPEN
  - CLOSED
- outside_condensing_loop_return_water_isolation_valve_percentage_command
- outside_condensing_loop_return_water_isolation_valve_percentage_sensor
- outside_condensing_loop_return_water_temperature_sensor

# Buffer tanks with temperature sensors
- chilled_water_temperature_sensor
- heating_water_temperature_sensor
- leaving_water_tank_temperature_sensor
- entering_water_tank_temperature_sensor

# Tank level
- percentage_sensor

- secondary_heating_supply_water_temperature_sensor
- secondary_heating_return_water_temperature_sensor
- primary_heating_supply_water_temperature_sensor
- primary_heating_return_water_temperature_sensor
- secondary_chilled_supply_water_temperature_sensor
- secondary_chilled_return_water_temperature_sensor
- primary_chilled_supply_water_temperature_sensor
- primary_chilled_return_water_temperature_sensor
- secondary_chilled_return_water_isolation_valve_percentage_sensor
- secondary_chilled_return_water_isolation_valve_percentage_command
- thermal_energy_accumulator
- ground_isolation_command:
  - ON
  - OFF
- ground_temperature_sensor


## New fields for Freezer (Walk in Cold room)
- defrost_run_status:
  - ON
  - OFF
- defrost_temperature_sensor
- discharge_fan_run_time_accumulator

- defrost_temperature_setpoint

- defrost_run_command

- input_motor_frequency_sensor
- input_motor_power_sensor
- motor_powerfactor_sensor
- average_input_inter_line_motor_voltage_sensor
- average_input_line_motor_current_sensor
- input_phase1_line_motor_current_sensor
- input_phase2_line_motor_current_sensor
- input_phase3_line_motor_current_sensor
- input_phase1_phase3_line_motor_voltage_sensor
- input_phase1_phase2_line_motor_voltage_sensor
- input_phase2_phase3_line_motor_voltage_sensor

- input_phase1_line_inverter_current_sensor
- input_phase2_line_inverter_current_sensor
- input_phase3_line_inverter_current_sensor
- output_inverter_voltage_sensor
- input_inverter_frequency_sensor
- output_inverter_power_sensor

- refrigerant_differential_pressure_sensor

- chilled_side_ground_supply_economizer_isolation_valve_status:
  - OPEN
  - CLOSED
- chilled_side_ground_return_economizer_isolation_valve_status:
  - OPEN
  - CLOSED
- chilled_side_ground_return_economizer_isolation_valve_command:
  - OPEN
  - CLOSED
- heating_side_ground_supply_economizer_isolation_valve_status:
  - OPEN
  - CLOSED
- heating_side_ground_return_economizer_isolation_valve_status:
  - OPEN
  - CLOSED
- heating_side_ground_return_economizer_isolation_valve_command:
  - OPEN
  - CLOSED
- chilled_side_ground_return_water_isolation_valve_status:
  - OPEN
  - CLOSED
- chilled_side_ground_supply_water_isolation_valve_status:
  - OPEN
  - CLOSED
- chilled_side_ground_supply_water_isolation_valve_command:
  - OPEN
  - CLOSED
- heating_side_ground_return_water_isolation_valve_status:
  - OPEN
  - CLOSED
- heating_side_ground_supply_water_isolation_valve_status:
  - OPEN
  - CLOSED
- heating_side_ground_supply_water_isolation_valve_command:
  - OPEN
  - CLOSED

## New fields for Fresh Air Fan With VFD
- output_voltage_sensor
- run_time_accumulator

# Addition of telemetry for parking exhaust fan
- low_limit_zone_air_co_concentration_setpoint
- high_limit_zone_air_co_concentration_setpoint
- low_limit_zone_air_no_concentration_setpoint
- high_limit_zone_air_no_concentration_setpoint
- zone_air_no_concentration_sensor
- low_exhaust_fan_speed_command:
  - ON
  - OFF
- high_exhaust_fan_speed_command:
  - ON
  - OFF
- low_exhaust_fan_speed_status:
  - ON
  - OFF
- high_exhaust_fan_speed_status:
  - ON
  - OFF
  

#telemetry fields for discharge fan#
- discharge_fan_run_time_accumulator
- discharge_fan_voltage_sensor
- discharge_fan_run_mode:
  - AUTO
  - MANUAL

- evaporative_fan_speed_percentage_sensor
- evaporative_fan_speed_percentage_command 
<<<<<<< HEAD
- compressor_run_time_accumulator
=======

  ## New fields for EM##

- generator_energy_accumulator
- electricalgrid_energy_accumulator
- generator_run_time_accumulator
- electricalgrid_run_time_accumulator 
>>>>>>> c53940f0
<|MERGE_RESOLUTION|>--- conflicted
+++ resolved
@@ -1333,9 +1333,9 @@
 
 - evaporative_fan_speed_percentage_sensor
 - evaporative_fan_speed_percentage_command 
-<<<<<<< HEAD
+
 - compressor_run_time_accumulator
-=======
+
 
   ## New fields for EM##
 
@@ -1343,4 +1343,4 @@
 - electricalgrid_energy_accumulator
 - generator_run_time_accumulator
 - electricalgrid_run_time_accumulator 
->>>>>>> c53940f0
+

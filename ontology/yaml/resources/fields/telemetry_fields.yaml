--- conflicted
+++ resolved
@@ -1219,14 +1219,13 @@
 - thermal_energy_accumulator
 - ground_isolation_command
 - ground_temperature_sensor
-<<<<<<< HEAD
+
 
 # New Fields for VAV
 - zone_air_occupied_cooling_temperature_setpoint
 - zone_air_unoccupied_cooling_temperature_setpoint
 - low_limit_flowrate_setpoint
 - high_limit_flowrate_setpoint
-=======
 - input_motor_frequency_sensor
 - input_motor_power_sensor
 - motor_powerfactor_sensor
@@ -1306,5 +1305,4 @@
   - OFF
 - high_exhaust_fan_speed_status:
   - ON
-  - OFF
->>>>>>> 35f9a834
+  - OFF
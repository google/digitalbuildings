# Copyright 2020 Google LLC
#
# Licensed under the Apache License, Version 2.0 (the License);
# you may not use this file except in compliance with the License.
# You may obtain a copy of the License at
#
#    https://www.apache.org/licenses/LICENSE-2.0
#
# Unless required by applicable law or agreed to in writing, software
# distributed under the License is distributed on an AS IS BASIS,
# WITHOUT WARRANTIES OR CONDITIONS OF ANY KIND, either express or implied.
# See the License for the specific language governing permissions and
# limitations under the License.

# Original Field set

literals:
- building_air_static_pressure_sensor
- building_air_static_pressure_setpoint
- bypass_valve_percentage_command
- chilled_return_water_temperature_sensor
- chilled_supply_water_flowrate_sensor
- chilled_supply_water_temperature_sensor
- chilled_supply_water_temperature_setpoint
- chilled_water_bypass_valve_percentage_command
- chilled_water_bypass_valve_percentage_sensor
- chilled_water_differential_pressure_sensor
- chilled_water_differential_pressure_setpoint
- chilled_water_isolation_valve_percentage_command
- chilled_water_isolation_valve_percentage_sensor
- chilled_water_isolation_valve_command:
  - OPEN
  - CLOSED
- chilled_water_valve_percentage_command
- circulation_pump_run_status:
  - ON
  - OFF
- compressor_run_command:
  - ON
  - OFF
- compressor_run_status:
  - ON
  - OFF
  - UNKNOWN
- compressor_speed_percentage_sensor
- refrigerant_condenser_saturation_temperature_sensor
- condensing_return_water_temperature_sensor
- condensing_supply_water_temperature_sensor
- condensing_supply_water_temperature_setpoint
- condensing_water_flowrate_sensor
- cooling_output_percentage_command
- current_sensor
- differential_pressure_sensor
- differential_pressure_setpoint
- discharge_air_cooling_temperature_setpoint
- discharge_air_heating_temperature_setpoint
- discharge_air_temperature_sensor
- discharge_air_temperature_setpoint
- discharge_fan_current_sensor
- discharge_fan_run_command:
  - ON
  - OFF
- discharge_fan_run_status:
  - ON
  - OFF
- discharge_fan_speed_mode:
  - AUTO
  - LOW
  - MEDIUM
  - HIGH
  - OFF
  - VFD
- discharge_fan_speed_percentage_command
- dryer_run_status:
  - ON
  - OFF
- economizer_mode:
  - ON
  - OFF
  - AUTO
- evaporator_pressure_sensor
- refrigerant_evaporator_saturation_temperature_sensor
- exhaust_air_damper_percentage_command
- exhaust_air_temperature_sensor
- exhaust_fan_current_sensor
- exhaust_fan_power_sensor
- exhaust_fan_run_command:
  - ON
  - OFF
- exhaust_fan_run_status:
  - ON
  - OFF
  - UNKNOWN
- exhaust_fan_speed_frequency_sensor
- exhaust_fan_speed_percentage_command
- exhaust_fan_speed_percentage_sensor
- fan_run_status:
  - ON
  - OFF
- fan_speed_percentage_command
- flowrate_sensor
- heater_run_command:
  - ON
  - OFF
- heating_water_valve_percentage_command
- inlet_guidevane_percentage_sensor
- isolation_damper_status:
  - OPEN
  - CLOSED
- isolation_damper_percentage_sensor
- line_current_sensor
- line_powerfactor_sensor
- loop_chilled_water_differential_pressure_sensor
- loop_differential_pressure_sensor
- min_flowrate_setpoint
- min_chilled_water_flowrate_setpoint
- ventilation_outside_air_damper_percentage_command
- ventilation_outside_air_flowrate_sensor
- ventilation_outside_air_flowrate_setpoint
- mixed_air_temperature_sensor
- outside_air_damper_percentage_command
- outside_air_specificenthalpy_sensor
- outside_air_flowrate_sensor
- outside_air_flowrate_setpoint
- outside_air_relative_humidity_sensor
- outside_air_temperature_sensor
- outside_air_wetbulb_temperature_sensor
- power_sensor
- return_air_relative_humidity_sensor
- return_air_temperature_sensor
- return_air_temperature_setpoint
- return_water_temperature_sensor
- reversing_valve_command:
  - AUTO
  - CLOSED
  - OPEN
  - UNKNOWN
- run_command:
  - ON
  - OFF
- run_status:
  - ON
  - OFF
- speed_frequency_sensor
- speed_percentage_command
- speed_percentage_sensor
- supply_air_damper_percentage_command
- supply_air_flowrate_sensor
- supply_air_flowrate_setpoint
- supply_air_static_pressure_sensor
- supply_air_static_pressure_setpoint
- supply_air_temperature_sensor
- supply_air_temperature_setpoint
- supply_fan_current_sensor
- supply_fan_power_sensor
- supply_fan_run_command:
  - ON
  - OFF
- supply_fan_run_status:
  - ON
  - OFF
  - UNKNOWN
- supply_fan_speed_frequency_command
- supply_fan_speed_frequency_sensor
- supply_fan_speed_percentage_command
- supply_fan_speed_percentage_sensor
- supply_water_flowrate_sensor
- supply_water_temperature_sensor
- supply_water_temperature_setpoint
- cooling_request_count
- heating_request_count
- pressurization_request_count
- zone_air_co2_concentration_sensor
- zone_air_co2_concentration_setpoint
- zone_air_co_concentration_setpoint
- zone_air_cooling_temperature_setpoint
- zone_air_heating_temperature_setpoint
- zone_air_refrigerant_concentration_sensor
- zone_air_relative_humidity_sensor
- zone_air_deadband_temperature_setpoint
- zone_air_temperature_sensor

---

# Additional fields added to cover first hundred buildings

literals:
- bypass_air_damper_percentage_command
- bypass_return_air_temperature_sensor
- bypass_valve_percentage_sensor
- chilled_water_isolation_valve_status:
  - OPEN
  - CLOSED
- circulation_pump_run_command:
  - ON
  - OFF
- cogeneration_return_water_temperature_sensor
- cogeneration_return_water_temperature_setpoint
- cogeneration_supply_water_temperature_sensor
- cold_aisle_air_temperature_sensor
- cooling_air_damper_percentage_command
- cooling_air_flowrate_sensor
- cooling_air_flowrate_setpoint
- dehumidification_run_command:
  - ON
  - OFF
- dehumidification_run_status:
  - ON
  - OFF
- discharge_air_relative_humidity_sensor
- discharge_fan_speed_frequency_sensor
- dishwasher_run_status:
  - ON
  - OFF
- east_illuminance_sensor
- evaporative_cooler_run_command:
  - ON
  - OFF
- exhaust_air_damper_percentage_sensor
- exhaust_air_static_pressure_sensor
- exhaust_air_static_pressure_setpoint
- filter_differential_pressure_sensor
- flowrate_setpoint
- flue_gas_temperature_sensor
- heating_stage_run_count
- heating_air_damper_percentage_command
- heating_air_flowrate_sensor
- heating_air_flowrate_setpoint
- heating_cooling_valve_percentage_command
- heating_water_valve_status:
  - OPEN
  - CLOSED
- high_discharge_fan_speed_command:
  - ON
  - OFF
- hot_aisle_air_temperature_sensor
- humidification_percentage_sensor
- humidification_run_command:
  - ON
  - OFF
- humidification_run_status:
  - ON
  - OFF
- discharge_air_damper_command:
  - OPEN
  - CLOSED
- isolation_valve_percentage_command
- isolation_valve_percentage_sensor
- leaving_heating_coil_temperature_sensor
- low_discharge_fan_speed_command:
  - ON
  - OFF
- makeup_water_flowrate_sensor
- makeup_water_valve_percentage_command
- medium_discharge_fan_speed_command:
  - ON
  - OFF
- min_outside_air_damper_command:
  - OPEN
  - CLOSED
- min_outside_air_damper_status:
  - OPEN
  - CLOSED
- mixed_air_temperature_setpoint
- outside_air_damper_command:
  - OPEN
  - CLOSED
- outside_air_damper_percentage_sensor
- outside_air_dewpoint_temperature_sensor
- primary_return_water_temperature_sensor
- production_differential_pressure_sensor
- return_air_damper_percentage_command
- return_air_dehumidification_relative_humidity_setpoint
- return_air_humidification_relative_humidity_setpoint
- return_air_relative_humidity_setpoint
- return_water_valve_command:
  - OPEN
  - CLOSED
- return_water_isolation_valve_percentage_command
- return_water_isolation_valve_percentage_sensor
- return_water_valve_status:
  - OPEN
  - CLOSED
- return_water_temperature_setpoint
- secondary_return_water_temperature_sensor
- secondary_supply_water_temperature_sensor
- shade_extent_percentage_command
- shade_tilt_percentage_command
- southeast_illuminance_sensor
- southwest_illuminance_sensor
- speed_frequency_command
- spray_pump_run_command:
  - ON
  - OFF
- spray_pump_run_status:
  - ON
  - OFF
- supply_air_cooling_temperature_setpoint
- supply_air_heating_temperature_setpoint
- supply_air_relative_humidity_sensor
- supply_water_valve_command:
  - OPEN
  - CLOSED
- supply_water_isolation_valve_percentage_command
- supply_water_isolation_valve_percentage_sensor
- supply_water_valve_status:
  - OPEN
  - CLOSED
- west_illuminance_sensor
- zone_air_co_concentration_sensor
- zone_air_dehumidification_relative_humidity_setpoint
- zone_air_humidification_relative_humidity_setpoint
- zone_air_relative_humidity_setpoint
- zone_air_temperature_setpoint

## added on 10/13/2018
- condensing_water_isolation_valve_command:
  - OPEN
  - CLOSED
- condensing_water_isolation_valve_percentage_command
- condensing_water_isolation_valve_percentage_sensor


## Added on 10/25/2018
- compressor_speed_percentage_command
- east_wind_linearvelocity_sensor
- west_wind_linearvelocity_sensor
- condenser_pressure_sensor
- chilled_water_valve_command:
  - OPEN
  - CLOSED
- heating_percentage_command

## Added on 10/30
- thermal_power_sensor
- discharge_air_flowrate_sensor
- exercise_mode:
  - ON
  - OFF

# Alarms updated to convert the alarm subfield to a point type from measurement descriptor.

- run_mode:
  - COMMISSIONING
  - FLUSHING
  - HEATING
  - COOLING
  - NEUTRAL
  - OFF
  - AUTO
  - MANUAL
- dial_resistance_sensor
- zone_occupancy_status:
  - OCCUPIED
  - UNKNOWN
  - UNOCCUPIED


## Added on 12/12
- leaving_cooling_coil_temperature_sensor
- leaving_cooling_coil_temperature_setpoint
- heating_water_valve_command:
  - OPEN
  - CLOSED
- heating_water_valve_percentage_sensor
- chilled_water_valve_percentage_sensor
- exhaust_air_damper_command:
  - OPEN
  - CLOSED
## Added on 2019/02/19
- heating_stage_run_command:
  - ON
  - OFF
## Added on 2019/02/21
- return_air_cooling_temperature_setpoint
- return_air_heating_temperature_setpoint

## Added on 2019/02/25 for US-MTV-45
- condensing_fan_speed_percentage_command

## Added on 2019/02/27
- boost_fan_run_command:
  - ON
  - OFF
- boost_fan_run_status:
  - ON
  - OFF
- chilled_water_flowrate_sensor
- compressor_speed_frequency_sensor
- condensing_water_isolation_valve_status:
  - OPEN
  - CLOSED
- east_building_air_static_pressure_sensor
- east_exhaust_air_damper_percentage_command
- exhaust_air_flowrate_sensor
- exhaust_air_flowrate_setpoint
- fan_speed_mode:
  - OFF
  - LOW
  - HIGH
- heat_exchange_isolation_valve_command:
  - OPEN
  - CLOSED
- heat_exchange_isolation_valve_percentage_command
- humidifier_percentage_command
- mixing_valve_percentage_command
- preheating_water_valve_percentage_command
- return_air_damper_command:
  - OPEN
  - CLOSED
- return_air_damper_status:
  - OPEN
  - CLOSED
- return_air_flowrate_sensor
- return_air_flowrate_setpoint
- return_air_static_pressure_sensor
- return_air_static_pressure_setpoint
- supply_air_dehumidification_relative_humidity_setpoint
- supply_air_humidification_relative_humidity_setpoint
- supply_air_isolation_damper_command:
  - OPEN
  - CLOSED
- west_building_air_static_pressure_sensor
- west_exhaust_air_damper_percentage_command
- zone_air_static_pressure_sensor
- zone_air_static_pressure_setpoint
- zone_air_voc_concentration_sensor
- zone_air_voc_concentration_setpoint

## Added on 2019/03/12
- cooling_percentage_command
- primary_supply_water_temperature_sensor
- supply_air_isolation_damper_status:
  - OPEN
  - CLOSED

## Added on 2019/03/19
- cooling_thermal_power_sensor
- cooling_percentage_sensor
- exhaust_air_damper_status:
  - OPEN
  - CLOSED
- east_flowrate_sensor
- west_flowrate_sensor
- east_differential_pressure_sensor
- west_differential_pressure_sensor
- east_supply_water_temperature_sensor
- west_supply_water_temperature_sensor
- process_chilled_return_water_temperature_sensor
- process_chilled_supply_water_temperature_sensor
- leaving_air_preheating_coil_temperature_sensor

## Added on 2019/03/20
- cooling_stage_run_count
- min_return_water_temperature_setpoint
- process_cooling_thermal_power_sensor
- process_return_water_temperature_sensor
- process_supply_water_temperature_sensor
- process_supply_water_temperature_setpoint
- process_water_differential_pressure_sensor
- process_water_differential_pressure_setpoint
- process_water_flowrate_sensor
- process_water_flowrate_setpoint
- process_water_isolation_valve_command:
  - OPEN
  - CLOSED
- process_water_valve_percentage_command

## Added on 2019/03/26
- zone_air_refrigerant_concentration_setpoint

# Added on 2019/06/03
- apparent_power_sensor
- energy_accumulator
- average_line_current_sensor
- average_line_neutral_voltage_sensor
- average_inter_line_voltage_sensor
- phase1_line_current_sensor
- phase1_neutral_line_voltage_sensor
- phase1_phase2_line_voltage_sensor
- phase1_phase3_line_voltage_sensor
- phase1_power_sensor
- phase1_powerfactor_sensor
- phase2_line_current_sensor
- phase2_neutral_line_voltage_sensor
- phase2_phase3_line_voltage_sensor
- phase2_power_sensor
- phase2_powerfactor_sensor
- phase3_line_current_sensor
- phase3_neutral_line_voltage_sensor
- phase3_power_sensor
- phase3_powerfactor_sensor
- powerfactor_sensor
- reactive_power_sensor

# Added on 2019/06/27 for Enlighted
- dimmer_percentage_command # Should be adjusted to brightness_percentage_command


# Added on 2019/08/13 primarily for GVC
- calendar_sync_status:
  - ACCESS_FAILED
  - CALENDAR_STARTUP
  - CALENDAR_SUCCESS
  - SUBSCRIPTION_FAILED
  - WAITING_FOR_RESPONSE
- conference_id_hash_label
- conference_id_match_status:
  - DOES_NOT_MATCH
  - MATCHES
- conference_call_status:
  - ACTIVE
  - INACTIVE
- matched_event_id_label
- message_counter
- next_event_end_timestamp
- next_event_start_timestamp
- ongoing_event_end_timestamp
- ongoing_event_start_timestamp
- ongoing_event_id_label
- room_calendar_email_label
- user_occupancy_override_status:
  - DISABLED
  - ENABLED

# Added on 2019/09/12 for Enlighted: generic light level sensor
- illuminance_sensor

# Added on 2019/09/26 for US-NYC-9TH
- condensing_water_bypass_valve_percentage_command
- condensing_water_valve_percentage_command

- heater_run_status: # Added 10/2/2019
  - ON
  - OFF
- discharge_fan_power_sensor
- outside_air_damper_status
- humidification_percentage_command
- discharge_fan_speed_percentage_sensor
- discharge_air_heating_percentage_command
- supply_air_damper_command:
  - OPEN
  - CLOSED
- supply_air_damper_status:
  - OPEN
  - CLOSED

# Added 11/6/2019
- low_limit_flowrate_setpoint
- return_water_valve_percentage_sensor
- return_water_valve_percentage_command

# Added 11/12/2019
- gas_flowrate_sensor
- gas_volume_accumulator
- water_volume_accumulator
- gas_temperature_sensor

# Added 12/17/2019 for UK-LON-S2 FCU
- cooling_water_valve_percentage_command
- cooling_water_valve_percentage_sensor
- cooling_water_flowrate_sensor
- heating_water_flowrate_sensor
- zone_air_offset_temperature_setpoint

# Added 1/16/2020
- discharge_air_damper_percentage_command

# Added 2/10/2020
- supply_water_isolation_valve_command
- supply_water_isolation_valve_status:
  - OPEN
  - CLOSED
- return_water_isolation_valve_command
- return_water_isolation_valve_status:
  - OPEN
  - CLOSED
- chilled_return_water_isolation_valve_command
- condensing_return_water_isolation_valve_percentage_command
- condensing_return_water_isolation_valve_percentage_sensor
- chilled_supply_water_isolation_valve_command
- chilled_return_water_isolation_valve_status:
  - OPEN
  - CLOSED

# Added 2/11/2020
- discharge_air_static_pressure_sensor

# Added 2/12/2020
- heat_exchange_supply_water_isolation_valve_command
- heat_exchange_return_water_isolation_valve_command
- heat_exchange_supply_water_isolation_valve_percentage_command
- heat_exchange_return_water_isolation_valve_percentage_command
- heat_exchange_supply_water_isolation_valve_status:
  - OPEN
  - CLOSED
- heat_exchange_return_water_isolation_valve_status:
  - OPEN
  - CLOSED
- heat_exchange_supply_water_isolation_valve_percentage_sensor
- heat_exchange_return_water_isolation_valve_percentage_sensor

- condensing_return_water_isolation_valve_command
- chilled_return_water_isolation_valve_percentage_sensor
- chilled_return_water_isolation_valve_percentage_command

# Added 2/24/2020
- chilled_supply_water_isolation_valve_percentage_sensor
- chilled_supply_water_isolation_valve_percentage_command
- chilled_supply_water_isolation_valve_status:
  - OPEN
  - CLOSED
- condensing_return_water_isolation_valve_status:
  - OPEN
  - CLOSED
- condensing_supply_water_isolation_valve_percentage_sensor
- condensing_supply_water_isolation_valve_percentage_command
- condensing_supply_water_isolation_valve_status:
  - OPEN
  - CLOSED
- condensing_supply_water_isolation_valve_command


# Added 4/12/20
- supply_air_damper_percentage_sensor

# Added 6/4/20
- ventilation_request_count
- refrigerant_evaporator_pressure_sensor
- refrigerant_condenser_pressure_sensor
- refrigerant_suction_temperature_sensor
- refrigerant_discharge_temperature_sensor
- low_limit_outside_air_damper_percentage_command

- sweeper_pump_run_status:
  - ON
  - OFF
- sweeper_pump_run_command:
  - ON
  - OFF
- evaporative_cooler_run_status:
  - ON
  - OFF

# Added 10/5/20 for TW-NTC-TPKD
# Additional functionality for alarms and status points.
# For alarms, they will end in `alarm` and be two-state. 
# Status fields must be distinguished from alarms in that status is an objective qualitative state (flowing/not) whereas alarms are judgmental interpretations of such statuses to draww a conclusion about function (alarm/normal) 

- average_supply_air_temperature_sensor
- control_mode:
  - AUTO
  - MANUAL
  - OFF
- cooling_thermal_energy_accumulator
- particle_concentration_sensor
- high_limit_supply_air_cooling_flowrate_setpoint
- high_limit_supply_air_heating_flowrate_setpoint
- low_limit_supply_air_ventilation_flowrate_setpoint
- low_limit_supply_air_flowrate_setpoint 
- high_limit_supply_air_flowrate_setpoint # used when the device doesn't necessarily provide a cooling max flow
- schedule_run_command:
  - ON
  - OFF
- supply_air_dewpoint_temperature_sensor
- supply_air_dewpoint_temperature_setpoint
- ultraviolet_lamp_run_command:
  - ON
  - OFF
- ultraviolet_lamp_run_status:
  - ON
  - OFF

# New usage of status as an override for the measurement.
- chilled_water_flowrate_status:
  - PRESENT
  - ABSENT
- condensing_water_flowrate_status:
  - PRESENT
  - ABSENT
- discharge_air_static_pressure_status:
  - PRESENT
  - ABSENT
- filter_differential_pressure_status:
  - PRESENT
  - ABSENT
- high_level_status:
  - PRESENT
  - ABSENT
- low_level_status:
  - PRESENT
  - ABSENT
- power_status:
  - PRESENT
  - ABSENT

# New alarms using alarm as a point type, and existing alarms moved here
# TODO (tsodorff): change these to ALARM/NORMAL after determining how this can be done safely to existing translations. 
- fabric_protection_alarm:
  - ACTIVE
  - INACTIVE
- failed_alarm:
  - ACTIVE
  - INACTIVE
- filter_alarm:
  - ACTIVE
  - INACTIVE
- master_alarm:
  - ACTIVE
  - INACTIVE
- supply_fan_failed_alarm:
  - ACTIVE
  - INACTIVE
- smoke_alarm:
  - ACTIVE
  - INACTIVE
- water_leak_alarm:
  - ACTIVE
  - INACTIVE
- low_differential_pressure_alarm:
  - ACTIVE
  - INACTIVE
- lost_power_alarm:
  - ACTIVE
  - INACTIVE

# New fields for lighting and fire systems.
- motion_status:
  - PRESENT
  - ABSENT
- battery_charge_status:
  - CHARGING
  - DISCHARGING
  - STANDBY
- battery_charge_percentage_sensor
- brightness_percentage_command

# New fields for emergency systems
- broken_cable_alarm:
  - ACTIVE
  - INACTIVE
- gas_leak_detection_alarm
- ammonia_leak_detection_alarm:
  - ACTIVE
  - INACTIVE
- water_leak_detection_alarm
- fire_alarm
- emergency_release_status
- position_status
- condensing_water_valve_percentage_sensor
- entering_cooling_coil_temperature_sensor

 # We should not use this... represents scavenged outside air from near some heat pumps...
- mixed_outside_air_temperature_sensor

- discharge_fan_lost_power_alarm:
  - ACTIVE
  - INACTIVE
- low_discharge_air_flowrate_alarm:
  - ACTIVE
  - INACTIVE
- frequency_sensor
- discharge_fan_failed_alarm:
  - ACTIVE
  - INACTIVE
- discharge_air_linearvelocity_sensor
- condensing_water_bypass_valve_percentage_sensor
- scene_index_command

# This is a change
- line_frequency_sensor
- phase1_apparent_power_sensor
- phase2_apparent_power_sensor
- phase3_apparent_power_sensor

# Added for UK-LON-S2

- zone_air_voc_percentage_setpoint
- zone_air_voc_percentage_sensor

# Added for US-NYC-9TH
- zone_air_unoccupied_heating_temperature_setpoint
- zone_air_occupied_heating_temperature_setpoint
- mixed_air_relative_humidity_sensor
- mixed_air_dewpoint_temperature_sensor

# Added for TW
- supply_air_isolation_damper_closed_status
- supply_air_isolation_damper_open_status
- control_status:
  - REMOTE
  - LOCAL
- zone_scene_command
- scene_command
- cooling_run_status:
  - ON
  - OFF
- high_return_air_temperature_alarm:
  - ACTIVE
  - INACTIVE
- low_return_air_temperature_alarm:
  - ACTIVE
  - INACTIVE
- high_return_air_relative_humidity_alarm:
  - ACTIVE
  - INACTIVE
- low_return_air_relative_humidity_alarm:
  - ACTIVE
  - INACTIVE
- chilled_water_valve_failed_alarm:
  - ACTIVE
  - INACTIVE
- discharge_fan_speed_frequency_command
- ultraviolet_lamp_run_mode:
  - AUTO
  - MANUAL
- discharge_air_flowrate_status:
  - ON
  - OFF
- damper_percentage_command
- damper_percentage_sensor
- supply_fan_lost_power_alarm:
  - ACTIVE
  - INACTIVE
- panel_alarm
- supply_air_flowrate_status:
  - ON
  - OFF


# Added for Machine Learning Pilot
- supervisor_control_mode:
  - ENABLED
  - DISABLED
- supervisor_supply_air_static_pressure_setpoint
- supervisor_supply_air_temperature_setpoint
- program_supply_air_static_pressure_setpoint
- program_supply_air_temperature_setpoint
- supervisor_supply_water_temperature_setpoint
- supervisor_differential_pressure_setpoint
- program_supply_water_temperature_setpoint
- program_differential_pressure_setpoint

#Additional fields for CH ZRH EURD - radiant panels
- condensate_water_alarm:
  - ACTIVE
  - INACTIVE
- supply_water_valve_percentage_command
- supply_water_valve_percentage_sensor
- supply_water_valve_flowrate_sensor
- total_request_count
- zone_conditioning_mode:
  - HEATING
  - COOLING
  - AUTO
  - OFF
- water_riser_mode:
  - OFF
  - HEATING
  - COOLING
  - AUTO
- average_zone_air_temperature_sensor
- heating_supply_water_isolation_valve_command
- heating_return_water_isolation_valve_command
- cooling_supply_water_isolation_valve_command
- cooling_return_water_isolation_valve_command
- heating_supply_water_isolation_valve_percentage_command
- heating_return_water_isolation_valve_percentage_command
- heating_supply_water_isolation_valve_percentage_sensor
- heating_return_water_isolation_valve_percentage_sensor

#Additional fields for CH ZRH EURD - FCU's
- maintenance_alarm:
  - ACTIVE
  - INACTIVE
- condensate_water_pump_alarm:
  - ACTIVE
  - INACTIVE

#Additional fields for CH ZRH EURD - Lighting
- average_illuminance_sensor
- illuminance_setpoint
- scene_dimmer_percentage_command
- scene_dimmer_percentage_sensor
- low_scene_dimmer_percentage_setpoint
- high_scene_dimmer_percentage_setpoint
- red_scene_dimmer_percentage_command
- green_scene_dimmer_percentage_command
- blue_scene_dimmer_percentage_command
- dimmer_fade_rate_setpoint
- dimmer_fade_time_setpoint
- startup_dimmer_percentage_setpoint
- dimmer_mode:
  - FADING
  - RAMPING
- dimmer_failed_alarm:
  - ACTIVE
  - INACTIVE
- power_command:
  - ON
  - OFF
- switch_command:
  - ON
  - OFF
- lighting_switch_status:
  - ON
  - OFF
- scene_dimmer_command:
  - ACTIVE
  - INACTIVE
- scene_status:
  - ACTIVE
  - INACTIVE
- room_occupancy_status:
  - OCCUPIED
  - UNKNOWN
  - UNOCCUPIED
  - BYPASS
  - STANDBY

#Additional fields for CH ZRH EURD HVAC
- bypass_air_damper_percentage_sensor
- circulation_pump_speed_percentage_command
- circulation_pump_speed_percentage_setpoint
- frost_alarm:
  - ACTIVE
  - INACTIVE
- supply_air_static_pressure_status:
  - PRESENT
  - ABSENT
- exhaust_air_static_pressure_status:
  - PRESENT
  - ABSENT
- exhaust_fan_failed_alarm:
  - ACTIVE
  - INACTIVE
- return_air_damper_percentage_sensor
- mixing_valve_percentage_sensor
- potable_hot_water_temperature_sensor
- potable_hot_supply_water_temperature_sensor
- potable_hot_return_water_temperature_sensor
- potable_hot_water_temperature_setpoint
- heating_supply_water_temperature_sensor
- heating_return_water_temperature_sensor
- heating_thermal_power_sensor
- heating_thermal_energy_accumulator
- max_flowrate_setpoint
- potable_water_high_temperature_sensor
- potable_water_medium_temperature_sensor
- potable_water_low_temperature_sensor
- heating_supply_water_temperature_setpoint

#Discharge air flow control
- discharge_air_flowrate_setpoint

#Electrical meter fields
- neutral_line_current_sensor # A measure of current on the neutral line
- apparent_energy_accumulator

#Lighting controller battery status
- emergency_battery_status

# Condensing water monitoring
- condensing_water_differential_pressure_sensor
- condensing_water_differential_pressure_setpoint

# Heat Wheel Telemetry Fields
- heat_wheel_speed_percentage_sensor
- heat_wheel_speed_percentage_command
- heat_wheel_run_command
- heat_wheel_run_status

# Outside air Isolation Dampers
- outside_air_isolation_damper_command:
  - OPEN
  - CLOSED
- outside_air_isolation_damper_status:
  - OPEN
  - CLOSED

# Exhaust air Isolation Dampers
- exhaust_air_isolation_damper_command:
  - OPEN
  - CLOSED
- exhaust_air_isolation_damper_status:
  - OPEN
  - CLOSED

# Damper status
- damper_status:
  - OPEN
  - CLOSED

- lighting_percentage_sensor # For relative ranged illuminance inputs.

# Air Quality Data
- outside_air_aqi_sensor
- zone_air_aqi_sensor
- outside_air_water_vapor_density_sensor # Equivalent field for absolute humidity
- outside_air_water_vapor_concentration_sensor # Equivalent field for absolute humidity
- zone_air_water_vapor_density_sensor # Equivalent field for absolute humidity
- zone_air_water_vapor_concentration_sensor # Equivalent field for absolute humidity

- zone_air_h2s_concentration_sensor
- zone_air_so2_concentration_sensor
- zone_air_no2_concentration_sensor
- zone_air_formaldehyde_concentration_sensor
- zone_air_ozone_concentration_sensor

- zone_air_h2s_density_sensor
- zone_air_so2_density_sensor
- zone_air_no2_density_sensor
- zone_air_formaldehyde_density_sensor
- zone_air_ozone_density_sensor

# First set of PM2.5, PM10, etc. fields. Note that density and concentration
# are differentiated since they return different units of measurement.
- zone_air_pm0pt5_density_sensor
- zone_air_pm1pt0_density_sensor
- zone_air_pm2pt5_density_sensor
- zone_air_pm4pt0_density_sensor
- zone_air_pm10pt0_density_sensor

- zone_air_pm0pt5_concentration_sensor
- zone_air_pm1pt0_concentration_sensor
- zone_air_pm2pt5_concentration_sensor
- zone_air_pm4pt0_concentration_sensor
- zone_air_pm10pt0_concentration_sensor

<<<<<<< HEAD
# Added on 2021/09/22 for lighting control
- zone_lighting_switch_status:
  - ON
  - OFF
- zone_lighting_switch_command:
  - ON
  - OFF
- zone_brightness_percentage_command
- lighting_switch_alarm:
  - ACTIVE
  - INACTIVE

# Added on 2021/09/22 for water leak
- water_cable_extent_flow_sensor

=======
>>>>>>> ce0b0572
## New fields for IoT vibration sensor pilot
- fivesecondrolling_max_xaxis_linearacceleration_sensor
- fivesecondrolling_max_yaxis_linearacceleration_sensor
- fivesecondrolling_max_zaxis_linearacceleration_sensor
- fivesecondrolling_min_xaxis_linearacceleration_sensor
- fivesecondrolling_min_yaxis_linearacceleration_sensor
- fivesecondrolling_min_zaxis_linearacceleration_sensor
- fivesecondrolling_rootmeansquare_xaxis_linearacceleration_sensor
- fivesecondrolling_rootmeansquare_yaxis_linearacceleration_sensor
- fivesecondrolling_rootmeansquare_zaxis_linearacceleration_sensor
- local_air_temperature_sensor
<|MERGE_RESOLUTION|>--- conflicted
+++ resolved
@@ -1027,24 +1027,6 @@
 - zone_air_pm4pt0_concentration_sensor
 - zone_air_pm10pt0_concentration_sensor
 
-<<<<<<< HEAD
-# Added on 2021/09/22 for lighting control
-- zone_lighting_switch_status:
-  - ON
-  - OFF
-- zone_lighting_switch_command:
-  - ON
-  - OFF
-- zone_brightness_percentage_command
-- lighting_switch_alarm:
-  - ACTIVE
-  - INACTIVE
-
-# Added on 2021/09/22 for water leak
-- water_cable_extent_flow_sensor
-
-=======
->>>>>>> ce0b0572
 ## New fields for IoT vibration sensor pilot
 - fivesecondrolling_max_xaxis_linearacceleration_sensor
 - fivesecondrolling_max_yaxis_linearacceleration_sensor
@@ -1056,3 +1038,18 @@
 - fivesecondrolling_rootmeansquare_yaxis_linearacceleration_sensor
 - fivesecondrolling_rootmeansquare_zaxis_linearacceleration_sensor
 - local_air_temperature_sensor
+
+# Added on 2021/09/22 for lighting control
+- zone_lighting_switch_status:
+  - ON
+  - OFF
+- zone_lighting_switch_command:
+  - ON
+  - OFF
+- zone_brightness_percentage_command
+- lighting_switch_alarm:
+  - ACTIVE
+  - INACTIVE
+
+# Added on 2021/09/22 for water leak
+- water_cable_extent_flow_sensor

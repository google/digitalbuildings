--- conflicted
+++ resolved
@@ -972,8 +972,5 @@
 - exhaust_air_isolation_damper_status:
   - OPEN
   - CLOSED
-<<<<<<< HEAD
-=======
-
-- lighting_percentage_sensor # For relative ranged illuminance inputs.
->>>>>>> c013e674
+
+- lighting_percentage_sensor # For relative ranged illuminance inputs.
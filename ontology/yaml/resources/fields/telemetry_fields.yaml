# Copyright 2020 Google LLC
#
# Licensed under the Apache License, Version 2.0 (the License);
# you may not use this file except in compliance with the License.
# You may obtain a copy of the License at
#
#    https://www.apache.org/licenses/LICENSE-2.0
#
# Unless required by applicable law or agreed to in writing, software
# distributed under the License is distributed on an AS IS BASIS,
# WITHOUT WARRANTIES OR CONDITIONS OF ANY KIND, either express or implied.
# See the License for the specific language governing permissions and
# limitations under the License.

# Original Field set

literals:
- building_air_static_pressure_sensor
- building_air_static_pressure_setpoint
- bypass_valve_percentage_command
- chilled_return_water_temperature_sensor
- chilled_supply_water_flowrate_sensor
- chilled_supply_water_temperature_sensor
- chilled_supply_water_temperature_setpoint
- chilled_water_bypass_valve_percentage_command
- chilled_water_bypass_valve_percentage_sensor
- chilled_water_differential_pressure_sensor
- chilled_water_differential_pressure_setpoint
- chilled_water_isolation_valve_percentage_command
- chilled_water_isolation_valve_percentage_sensor
- chilled_water_isolation_valve_command:
  - OPEN
  - CLOSED
- chilled_water_valve_percentage_command
- circulation_pump_run_status:
  - ON
  - OFF
- compressor_run_command:
  - ON
  - OFF
  - UNKNOWN
- compressor_run_status:
  - ON
  - OFF
  - UNKNOWN
- compressor_speed_percentage_sensor
- refrigerant_condenser_saturation_temperature_sensor
- condensing_return_water_temperature_sensor
- condensing_supply_water_temperature_sensor
- condensing_supply_water_temperature_setpoint
- condensing_water_flowrate_sensor
- water_linearvelocity_sensor
- cooling_output_percentage_command
- current_sensor
- torque_sensor
- differential_pressure_sensor
- differential_pressure_setpoint
- discharge_air_cooling_temperature_setpoint
- discharge_air_heating_temperature_setpoint
- discharge_air_temperature_sensor
- discharge_air_temperature_setpoint
- discharge_fan_current_sensor
- discharge_fan_run_command:
  - ON
  - OFF
  - AUTO
  - UNKNOWN
- discharge_fan_run_status:
  - ON
  - OFF
  - AUTO
  - UNKNOWN
- discharge_fan_speed_mode:
  - AUTO
  - LOW
  - MEDIUM
  - HIGH
  - OFF
  - VFD
- discharge_fan_speed_percentage_command
- dryer_run_status:
  - ON
  - OFF
- economizer_mode:
  - ON
  - OFF
  - AUTO
- evaporator_pressure_sensor
- refrigerant_evaporator_saturation_temperature_sensor
- exhaust_air_damper_percentage_command
- exhaust_air_temperature_sensor
- exhaust_fan_current_sensor
- exhaust_fan_power_sensor
- exhaust_fan_run_command:
  - ON
  - OFF
- exhaust_fan_run_status:
  - ON
  - OFF
  - UNKNOWN
- exhaust_fan_speed_frequency_sensor
- exhaust_fan_speed_percentage_command
- exhaust_fan_speed_percentage_sensor
- fan_run_status:
  - ON
  - OFF
- fan_speed_percentage_command
- flowrate_sensor
- heater_run_command:
  - ON
  - OFF
- heating_water_valve_percentage_command
- inlet_guidevane_percentage_sensor
- isolation_damper_status:
  - OPEN
  - CLOSED
- isolation_damper_percentage_sensor
- line_current_sensor
- line_powerfactor_sensor
- loop_chilled_water_differential_pressure_sensor
- loop_differential_pressure_sensor
- min_flowrate_setpoint
- min_chilled_water_flowrate_setpoint
- ventilation_outside_air_damper_percentage_command
- ventilation_outside_air_flowrate_sensor
- ventilation_outside_air_flowrate_setpoint
- mixed_air_temperature_sensor
- outside_air_damper_percentage_command
- outside_air_specificenthalpy_sensor
- outside_air_flowrate_sensor
- outside_air_flowrate_setpoint
- outside_air_pressure_sensor
- outside_air_relative_humidity_sensor
- outside_air_temperature_sensor
- outside_air_wetbulb_temperature_sensor
- wind_linearvelocity_sensor
- wind_direction_angle_sensor
- outside_air_rain_level_sensor
- outside_air_voc_concentration_sensor
- power_sensor
- return_air_relative_humidity_sensor
- return_air_temperature_sensor
- return_air_temperature_setpoint
- return_fan_current_sensor
- return_fan_power_sensor
- return_fan_torque_sensor
- return_fan_run_command:
  - ON
  - OFF
- return_fan_run_status:
  - ON
  - OFF
  - UNKNOWN
- return_fan_speed_frequency_command
- return_fan_speed_frequency_sensor
- return_fan_speed_percentage_command
- return_fan_speed_percentage_sensor
- return_water_temperature_sensor
- reversing_valve_command:
  - AUTO
  - CLOSED
  - OPEN
  - UNKNOWN
- run_command:
  - ON
  - OFF
- run_status:
  - ON
  - OFF
  - STANDBY
- speed_frequency_sensor
- speed_percentage_command
- speed_percentage_sensor
- supply_air_damper_percentage_command
- supply_air_flowrate_sensor
- supply_air_flowrate_setpoint
- supply_air_static_pressure_sensor
- supply_air_static_pressure_setpoint
- supply_air_temperature_sensor
- supply_air_temperature_setpoint
- supply_fan_current_sensor
- supply_fan_power_sensor
- supply_fan_torque_sensor
- supply_fan_run_command:
  - ON
  - OFF
- supply_fan_run_status:
  - ON
  - OFF
  - UNKNOWN
- supply_fan_speed_frequency_command
- supply_fan_speed_frequency_sensor
- supply_fan_speed_percentage_command
- supply_fan_speed_percentage_sensor
- supply_water_flowrate_sensor
- supply_water_temperature_sensor
- supply_water_temperature_setpoint
- cooling_request_count
- heating_request_count
- pressurization_request_count
- zone_air_co2_concentration_sensor
- zone_air_co2_concentration_setpoint
- max_zone_air_co2_concentration_sensor
- average_zone_air_co2_concentration_sensor
- zone_air_co_concentration_setpoint
- zone_air_cooling_temperature_setpoint
- zone_air_heating_temperature_setpoint
- zone_air_refrigerant_concentration_sensor
- zone_air_relative_humidity_sensor
- zone_air_deadband_temperature_setpoint
- zone_air_temperature_sensor
- outside_air_co_concentration_sensor
- outside_air_so2_concentration_sensor
- outside_air_no2_concentration_sensor
- outside_air_no_concentration_sensor
- outside_air_h2s_concentration_sensor
- outside_air_ozone_concentration_sensor
- outside_air_pm2pt5_density_sensor
- outside_air_pm10pt0_density_sensor

---

# Additional fields added to cover first hundred buildings

literals:
- bypass_air_damper_percentage_command
- bypass_return_air_temperature_sensor
- bypass_valve_percentage_sensor
- chilled_water_isolation_valve_status:
  - OPEN
  - CLOSED
- circulation_changeover_isolation_valve_status:
  - OPEN
  - CLOSED
- circulation_pump_run_command:
  - ON
  - OFF
- cogeneration_return_water_temperature_sensor
- cogeneration_return_water_temperature_setpoint
- cogeneration_supply_water_temperature_sensor
- cold_aisle_air_temperature_sensor
- cooling_air_damper_percentage_command
- cooling_air_flowrate_sensor
- cooling_air_flowrate_setpoint
- dehumidification_run_command:
  - ON
  - OFF
- dehumidification_run_status:
  - ON
  - OFF
- discharge_air_relative_humidity_sensor
- discharge_fan_speed_frequency_sensor
- dishwasher_run_status:
  - ON
  - OFF
- east_illuminance_sensor
- evaporative_cooler_run_command:
  - ON
  - OFF
- exhaust_air_damper_percentage_sensor
- exhaust_air_static_pressure_sensor
- exhaust_air_static_pressure_setpoint
- filter_differential_pressure_sensor
- flowrate_setpoint
- flue_gas_temperature_sensor
- heating_stage_run_count
- heating_air_damper_percentage_command
- heating_air_flowrate_sensor
- heating_air_flowrate_setpoint
- heating_cooling_valve_percentage_command
- heating_water_valve_status:
  - OPEN
  - CLOSED
- high_discharge_fan_speed_command:
  - ON
  - OFF
- hot_aisle_air_temperature_sensor
- humidification_percentage_sensor
- humidification_run_command:
  - ON
  - OFF
- humidification_run_status:
  - ON
  - OFF
- discharge_air_damper_command:
  - OPEN
  - CLOSED
- isolation_valve_percentage_command
- isolation_valve_percentage_sensor
- leaving_heating_coil_temperature_sensor
- low_discharge_fan_speed_command:
  - ON
  - OFF
- makeup_water_flowrate_sensor
- makeup_water_valve_percentage_command
- medium_discharge_fan_speed_command:
  - ON
  - OFF
- min_outside_air_damper_command:
  - OPEN
  - CLOSED
- min_outside_air_damper_status:
  - OPEN
  - CLOSED
- mixed_air_temperature_setpoint
- outside_air_damper_command:
  - OPEN
  - CLOSED
- outside_air_damper_percentage_sensor
- outside_air_dewpoint_temperature_sensor
- primary_return_water_temperature_sensor
- production_differential_pressure_sensor
- return_air_damper_percentage_command
- return_air_dehumidification_relative_humidity_setpoint
- return_air_humidification_relative_humidity_setpoint
- return_air_relative_humidity_setpoint
- return_water_valve_command:
  - OPEN
  - CLOSED
- return_water_isolation_valve_percentage_command
- return_water_isolation_valve_percentage_sensor
- return_water_valve_status:
  - OPEN
  - CLOSED
- return_water_temperature_setpoint
- secondary_return_water_temperature_sensor
- secondary_supply_water_temperature_sensor
- shade_extent_percentage_command
- shade_tilt_percentage_command
- southeast_illuminance_sensor
- southwest_illuminance_sensor
- speed_frequency_command
- spray_pump_run_command:
  - ON
  - OFF
- spray_pump_run_status:
  - ON
  - OFF
- supply_air_cooling_temperature_setpoint
- supply_air_heating_temperature_setpoint
- supply_air_relative_humidity_sensor
- supply_water_valve_command:
  - OPEN
  - CLOSED
- supply_water_isolation_valve_percentage_command
- supply_water_isolation_valve_percentage_sensor
- supply_water_valve_status:
  - OPEN
  - CLOSED
- west_illuminance_sensor
- zone_air_co_concentration_sensor
- zone_air_dehumidification_relative_humidity_setpoint
- zone_air_humidification_relative_humidity_setpoint
- zone_air_relative_humidity_setpoint
- zone_air_temperature_setpoint

## added on 10/13/2018
- condensing_water_isolation_valve_command:
  - OPEN
  - CLOSED
- condensing_water_isolation_valve_percentage_command
- condensing_water_isolation_valve_percentage_sensor


## Added on 10/25/2018
- compressor_speed_percentage_command
- compressor_voltage_sensor
- compressor_lost_power_alarm
- east_wind_linearvelocity_sensor
- west_wind_linearvelocity_sensor
- condenser_pressure_sensor
- chilled_water_valve_command:
  - OPEN
  - CLOSED
- heating_percentage_command

## Added on 10/30
- thermal_power_sensor
- discharge_air_flowrate_sensor
- exercise_mode:
  - ON
  - OFF

# Alarms updated to convert the alarm subfield to a point type from measurement descriptor.

- run_mode:
  - COMMISSIONING
  - FLUSHING
  - HEATING
  - COOLING
  - NEUTRAL
  - OFF
  - AUTO
  - MANUAL
  - DEHUMIDIFY
  - FAN_ONLY
- dial_resistance_sensor
- zone_occupancy_status:
  - OCCUPIED
  - UNKNOWN
  - UNOCCUPIED
  - INACTIVE

 # INACTIVE indicates the device is being overridden to not run, irrespective of occupancy status.


## Added on 12/12
- leaving_cooling_coil_temperature_sensor
- leaving_cooling_coil_temperature_setpoint
- heating_water_valve_command:
  - OPEN
  - CLOSED
- heating_water_valve_percentage_sensor
- chilled_water_valve_percentage_sensor
- exhaust_air_damper_command:
  - OPEN
  - CLOSED
## Added on 2019/02/19
- heating_stage_run_command:
  - ON
  - OFF
## Added on 2019/02/21
- return_air_cooling_temperature_setpoint
- return_air_heating_temperature_setpoint

## Added on 2019/02/25 for US-MTV-45
- condensing_fan_speed_percentage_command

## Added on 2019/02/27
- boost_fan_run_command:
  - ON
  - OFF
- boost_fan_run_status:
  - ON
  - OFF
- chilled_water_flowrate_sensor
- compressor_speed_frequency_sensor
- condensing_water_isolation_valve_status:
  - OPEN
  - CLOSED
- east_building_air_static_pressure_sensor
- east_exhaust_air_damper_percentage_command
- exhaust_air_flowrate_sensor
- exhaust_air_flowrate_setpoint
- fan_speed_mode:
  - OFF
  - LOW
  - MEDIUM
  - HIGH
  - AUTO
  - MANUAL
- heat_exchange_isolation_valve_command:
  - OPEN
  - CLOSED
- heat_exchange_isolation_valve_percentage_command
- humidifier_percentage_command
- mixing_valve_percentage_command
- preheating_water_valve_percentage_command
- return_air_damper_command:
  - OPEN
  - CLOSED
- return_air_damper_status:
  - OPEN
  - CLOSED
- return_air_flowrate_sensor
- return_air_flowrate_setpoint
- return_air_static_pressure_sensor
- return_air_static_pressure_setpoint
- supply_air_dehumidification_relative_humidity_setpoint
- supply_air_humidification_relative_humidity_setpoint
- supply_air_isolation_damper_command:
  - OPEN
  - CLOSED
- west_building_air_static_pressure_sensor
- west_exhaust_air_damper_percentage_command
- zone_air_static_pressure_sensor
- zone_air_static_pressure_setpoint
- zone_air_voc_concentration_sensor
- zone_air_voc_concentration_setpoint
- return_air_voc_concentration_sensor
- return_air_voc_concentration_setpoint

## Added on 2019/03/12
- cooling_percentage_command
- primary_supply_water_temperature_sensor
- supply_air_isolation_damper_status:
  - OPEN
  - CLOSED

## Added on 2019/03/19
- cooling_thermal_power_sensor
- cooling_percentage_sensor
- exhaust_air_damper_status:
  - OPEN
  - CLOSED
- east_flowrate_sensor
- west_flowrate_sensor
- east_differential_pressure_sensor
- west_differential_pressure_sensor
- east_supply_water_temperature_sensor
- west_supply_water_temperature_sensor
- process_chilled_return_water_temperature_sensor
- process_chilled_supply_water_temperature_sensor
- leaving_air_preheating_coil_temperature_sensor

## Added on 2019/03/20
- cooling_stage_run_count
- min_return_water_temperature_setpoint
- process_cooling_thermal_power_sensor
- process_return_water_temperature_sensor
- process_supply_water_temperature_sensor
- process_supply_water_temperature_setpoint
- process_water_differential_pressure_sensor
- process_water_differential_pressure_setpoint
- process_water_flowrate_sensor
- process_water_flowrate_setpoint
- process_water_isolation_valve_command:
  - OPEN
  - CLOSED
- process_water_valve_percentage_command

## Added on 2019/03/26
- zone_air_refrigerant_concentration_setpoint

# Added on 2019/06/03
- apparent_power_sensor
- energy_accumulator
- average_line_current_sensor
- average_line_neutral_voltage_sensor
- average_inter_line_voltage_sensor
- phase1_line_current_sensor
- phase1_neutral_line_voltage_sensor
- phase1_phase2_line_voltage_sensor
- phase1_phase3_line_voltage_sensor
- phase1_power_sensor
- phase1_powerfactor_sensor
- phase2_line_current_sensor
- phase2_neutral_line_voltage_sensor
- phase2_phase3_line_voltage_sensor
- phase2_power_sensor
- phase2_powerfactor_sensor
- phase3_line_current_sensor
- phase3_neutral_line_voltage_sensor
- phase3_power_sensor
- phase3_powerfactor_sensor
- powerfactor_sensor
- reactive_power_sensor
- phase1_reactive_power_sensor
- phase2_reactive_power_sensor
- phase3_reactive_power_sensor

# Added on 2019/06/27 for Enlighted
- dimmer_percentage_command # Should be adjusted to brightness_percentage_command


# Added on 2019/08/13 primarily for GVC
- calendar_sync_status:
  - ACCESS_FAILED
  - CALENDAR_STARTUP
  - CALENDAR_SUCCESS
  - SUBSCRIPTION_FAILED
  - WAITING_FOR_RESPONSE
- conference_id_hash_label
- conference_id_match_status:
  - DOES_NOT_MATCH
  - MATCHES
- conference_call_status:
  - ACTIVE
  - INACTIVE
- matched_event_id_label
- message_counter
- next_event_end_timestamp
- next_event_start_timestamp
- ongoing_event_end_timestamp
- ongoing_event_start_timestamp
- ongoing_event_id_label
- room_calendar_email_label
- user_occupancy_override_status:
  - DISABLED
  - ENABLED

# Added on 2019/09/12 for Enlighted: generic light level sensor
- illuminance_sensor

# Added on 2019/09/26 for US-NYC-9TH
- condensing_water_bypass_valve_percentage_command
- condensing_water_valve_percentage_command

- heater_run_status: # Added 10/2/2019
  - ON
  - OFF
- discharge_fan_power_sensor
- outside_air_damper_status
- humidification_percentage_command
- discharge_fan_speed_percentage_sensor
- discharge_air_heating_percentage_command
- discharge_fan_voltage_sensor
- discharge_fan_torque_sensor
- supply_air_damper_command:
  - OPEN
  - CLOSED
- supply_air_damper_status:
  - OPEN
  - CLOSED

# Added 11/6/2019
- low_limit_flowrate_setpoint
- return_water_valve_percentage_sensor
- return_water_valve_percentage_command

# Added 11/12/2019
- gas_flowrate_sensor
- gas_volume_accumulator
- water_volume_accumulator
- gas_temperature_sensor

# Added 12/17/2019 for UK-LON-S2 FCU
- cooling_water_valve_percentage_command
- cooling_water_valve_percentage_sensor
- cooling_water_flowrate_sensor
- heating_water_flowrate_sensor
- zone_air_offset_temperature_setpoint

# Added 1/16/2020
- discharge_air_damper_percentage_command

# Added 2/10/2020
- supply_water_isolation_valve_command
- supply_water_isolation_valve_status:
  - OPEN
  - CLOSED
- return_water_isolation_valve_command
- return_water_isolation_valve_status:
  - OPEN
  - CLOSED
- chilled_return_water_isolation_valve_command
- condensing_return_water_isolation_valve_percentage_command
- condensing_return_water_isolation_valve_percentage_sensor
- chilled_supply_water_isolation_valve_command
- chilled_return_water_isolation_valve_status:
  - OPEN
  - CLOSED

# Added 2/11/2020
- discharge_air_static_pressure_sensor

# Added 2/12/2020
- heat_exchange_supply_water_isolation_valve_command
- heat_exchange_return_water_isolation_valve_command
- heat_exchange_supply_water_isolation_valve_percentage_command
- heat_exchange_return_water_isolation_valve_percentage_command
- heat_exchange_supply_water_isolation_valve_status:
  - OPEN
  - CLOSED
- heat_exchange_return_water_isolation_valve_status:
  - OPEN
  - CLOSED
- heat_exchange_supply_water_isolation_valve_percentage_sensor
- heat_exchange_return_water_isolation_valve_percentage_sensor

- condensing_return_water_isolation_valve_command
- chilled_return_water_isolation_valve_percentage_sensor
- chilled_return_water_isolation_valve_percentage_command

# Added 2/24/2020
- chilled_supply_water_isolation_valve_percentage_sensor
- chilled_supply_water_isolation_valve_percentage_command
- chilled_supply_water_isolation_valve_status:
  - OPEN
  - CLOSED
- condensing_return_water_isolation_valve_status:
  - OPEN
  - CLOSED
- condensing_supply_water_isolation_valve_percentage_sensor
- condensing_supply_water_isolation_valve_percentage_command
- condensing_supply_water_isolation_valve_status:
  - OPEN
  - CLOSED
- condensing_supply_water_isolation_valve_command


# Added 4/12/20
- supply_air_damper_percentage_sensor

# Added 6/4/20
- ventilation_request_count
- refrigerant_evaporator_pressure_sensor
- refrigerant_condenser_pressure_sensor
- refrigerant_suction_temperature_sensor
- refrigerant_discharge_temperature_sensor
- low_limit_outside_air_damper_percentage_command

- sweeper_pump_run_status:
  - ON
  - OFF
- sweeper_pump_run_command:
  - ON
  - OFF
- evaporative_cooler_run_status:
  - ON
  - OFF

- drain_pump_run_status:
  - ON
  - OFF
- drain_pump_failed_alarm:
  - ACTIVE
  - INACTIVE
- water_low_level_status:
  - ACTIVE
  - INACTIVE
- water_high_level_status:
  - ACTIVE
  - INACTIVE
- input_motor_power_status:
  - ON
  - OFF

# Added 10/5/20 for TW-NTC-TPKD
# Additional functionality for alarms and status points.
# For alarms, they will end in `alarm` and be two-state. 
# Status fields must be distinguished from alarms in that status is an objective qualitative state (flowing/not) whereas alarms are judgmental interpretations of such statuses to draww a conclusion about function (alarm/normal) 

- average_supply_air_temperature_sensor
- average_supply_air_static_pressure_sensor
- control_mode:
  - AUTO
  - MANUAL
  - OFF
- cooling_thermal_energy_accumulator
- particle_concentration_sensor
- high_limit_supply_air_cooling_flowrate_setpoint
- high_limit_supply_air_heating_flowrate_setpoint
- low_limit_supply_air_ventilation_flowrate_setpoint
- low_limit_supply_air_flowrate_setpoint 
- high_limit_supply_air_flowrate_setpoint # used when the device doesn't necessarily provide a cooling max flow
- schedule_run_command:
  - ON
  - OFF
- supply_air_dewpoint_temperature_sensor
- supply_air_dewpoint_temperature_setpoint
- ultraviolet_lamp_run_command:
  - ON
  - OFF
- ultraviolet_lamp_run_status:
  - ON
  - OFF

# added for ETIQA
- water_leak_cable_distance_sensor
- discharge_air_linearvelocity_setpoint

# New usage of status as an override for the measurement.
- chilled_water_flowrate_status:
  - PRESENT
  - ABSENT
- condensing_water_flowrate_status:
  - PRESENT
  - ABSENT
- discharge_air_static_pressure_status:
  - PRESENT
  - ABSENT
- filter_differential_pressure_status:
  - PRESENT
  - ABSENT
- electrostatic_filter_run_status:
  - ON
  - OFF
- electrostatic_filter_alarm:
  - ACTIVE
  - INACTIVE
- high_level_status:
  - PRESENT
  - ABSENT
- low_level_status:
  - PRESENT
  - ABSENT
- power_status:
  - PRESENT
  - ABSENT
  
# New alarms using alarm as a point type, and existing alarms moved here
# TODO (tsodorff): change these to ALARM/NORMAL after determining how this can be done safely to existing translations. 
- fabric_protection_alarm:
  - ACTIVE
  - INACTIVE
- failed_alarm:
  - ACTIVE
  - INACTIVE
- filter_alarm:
  - ACTIVE
  - INACTIVE
- master_alarm:
  - ACTIVE
  - INACTIVE
- supply_fan_failed_alarm:
  - ACTIVE
  - INACTIVE
- smoke_alarm:
  - ACTIVE
  - INACTIVE
- water_leak_alarm:
  - ACTIVE
  - INACTIVE
- low_differential_pressure_alarm:
  - ACTIVE
  - INACTIVE
- lost_power_alarm:
  - ACTIVE
  - INACTIVE
- overload_alarm:
  - ACTIVE
  - INACTIVE
- overload_compressor_alarm:
  - ACTIVE
  - INACTIVE
- overload_discharge_fan_alarm:
  - ACTIVE
  - INACTIVE
- high_pressure_status:
  - ACTIVE
  - INACTIVE
- low_pressure_status:
  - ACTIVE
  - INACTIVE
- refrigerant_high_pressure_status:
  - ACTIVE
  - INACTIVE
- refrigerant_low_pressure_status:
  - ACTIVE
  - INACTIVE
- humidifier_failed_alarm:
  - ACTIVE
  - INACTIVE
- heat_exchange_failed_alarm:
  - ACTIVE
  - INACTIVE
- compressor_failed_alarm:
  - ACTIVE
  - INACTIVE
 
# New fields for lighting and fire systems.
- motion_status:
  - PRESENT
  - ABSENT
- battery_charge_status:
  - CHARGING
  - DISCHARGING
  - STANDBY
- battery_charge_percentage_sensor
- max_battery_temperature_sensor
- max_battery_voltage_sensor
- min_battery_temperature_sensor
- min_battery_voltage_sensor
- battery_failed_alarm:
  - ACTIVE
  - INACTIVE
- brightness_percentage_command

# New fields for emergency systems
- emergency_alarm:
  - ACTIVE
  - INACTIVE
- broken_cable_alarm:
  - ACTIVE
  - INACTIVE
- gas_leak_detection_alarm:
  - ACTIVE
  - INACTIVE
- ammonia_leak_detection_alarm:
  - ACTIVE
  - INACTIVE
- water_leak_detection_alarm:
  - ACTIVE
  - INACTIVE
- fire_alarm:
  - ACTIVE
  - INACTIVE

- supply_water_volume_accumulator
- valve_command:
  - OPEN
  - CLOSED
- valve_status:
  - OPEN
  - CLOSED
- emergency_release_status:
  - ACTIVE
  - INACTIVE
- position_status:
  - OPEN
  - CLOSED
- condensing_water_valve_percentage_sensor
- entering_cooling_coil_temperature_sensor

 # We should not use this... represents scavenged outside air from near some heat pumps...
- mixed_outside_air_temperature_sensor

- discharge_fan_lost_power_alarm:
  - ACTIVE
  - INACTIVE
- low_discharge_air_flowrate_alarm:
  - ACTIVE
  - INACTIVE
- frequency_sensor
- discharge_fan_failed_alarm:
  - ACTIVE
  - INACTIVE
- discharge_air_linearvelocity_sensor
- condensing_water_bypass_valve_percentage_sensor
- scene_index_command

# This is a change
- line_frequency_sensor
- phase1_apparent_power_sensor
- phase2_apparent_power_sensor
- phase3_apparent_power_sensor

# Added for Automatic transfer switch
- source1_phase1_phase2_voltage_sensor
- source1_phase2_phase3_voltage_sensor
- source1_phase3_phase1_voltage_sensor
- source1_frequency_sensor
- source2_phase1_phase2_voltage_sensor
- source2_phase2_phase3_voltage_sensor
- source2_phase3_phase1_voltage_sensor
- source2_frequency_sensor
- master_mode:
  - SOURCEA
  - NOSOURCE
  - REMOTE
  - MANUAL
- source1_lost_power_alarm:
  - ACTIVE
  - INACTIVE 
- source2_lost_power_alarm:
  - ACTIVE
  - INACTIVE
- generator_status:
  - ON
  - OFF
- source1_phase1_phase2_over_voltage_status:
  - PRESENT
  - ABSENT
- source1_phase2_phase3_over_voltage_status:
  - PRESENT
  - ABSENT
- source1_phase3_phase1_over_voltage_status:
  - PRESENT
  - ABSENT
- source1_over_voltage_status:
  - PRESENT
  - ABSENT
- source2_phase1_phase2_over_voltage_status:
  - PRESENT
  - ABSENT
- source2_phase2_phase3_over_voltage_status:
  - PRESENT
  - ABSENT
- source2_phase3_phase1_over_voltage_status:
  - PRESENT
  - ABSENT
- source2_over_voltage_status:
  - ACTIVE
  - INACTIVE
- switch_position_mode:
  - POSITIONA
  - POSITIONB
  - POSITIONC


# Added for UK-LON-S2

- zone_air_voc_percentage_setpoint
- zone_air_voc_percentage_sensor

# Added for US-NYC-9TH
- zone_air_unoccupied_heating_temperature_setpoint
- zone_air_occupied_heating_temperature_setpoint
- mixed_air_relative_humidity_sensor
- mixed_air_dewpoint_temperature_sensor

# Added for TW
- supply_air_isolation_damper_closed_status
- supply_air_isolation_damper_open_status
- control_status:
  - REMOTE
  - LOCAL
- zone_scene_command
- scene_command
- cooling_run_status:
  - ON
  - OFF
- high_return_air_temperature_alarm:
  - ACTIVE
  - INACTIVE
- low_return_air_temperature_alarm:
  - ACTIVE
  - INACTIVE
- high_return_air_relative_humidity_alarm:
  - ACTIVE
  - INACTIVE
- low_return_air_relative_humidity_alarm:
  - ACTIVE
  - INACTIVE
- chilled_water_valve_failed_alarm:
  - ACTIVE
  - INACTIVE
- discharge_fan_speed_frequency_command
- ultraviolet_lamp_run_mode:
  - AUTO
  - MANUAL
- discharge_air_flowrate_status:
  - ON
  - OFF
- damper_percentage_command
- damper_percentage_sensor
- supply_fan_lost_power_alarm:
  - ACTIVE
  - INACTIVE
- panel_alarm
- supply_air_flowrate_status:
  - ON
  - OFF

# Added for ETIQA
- return_air_co2_concentration_sensor
- return_air_co2_concentration_setpoint

# Added for Machine Learning Pilot
- supervisor_control_mode:
  - ENABLED
  - DISABLED
- supervisor_supply_air_static_pressure_setpoint
- supervisor_supply_air_temperature_setpoint
- program_supply_air_static_pressure_setpoint
- program_supply_air_temperature_setpoint
- supervisor_supply_water_temperature_setpoint
- supervisor_differential_pressure_setpoint
- program_supply_water_temperature_setpoint
- program_differential_pressure_setpoint

#Additional fields for CH ZRH EURD - radiant panels
- condensate_water_alarm:
  - ACTIVE
  - INACTIVE
- supply_water_valve_percentage_command
- supply_water_valve_percentage_sensor
- supply_water_valve_flowrate_sensor
- total_request_count
- zone_conditioning_mode:
  - HEATING
  - COOLING
  - AUTO
  - OFF
- water_riser_mode:
  - OFF
  - HEATING
  - COOLING
  - AUTO
- average_zone_air_temperature_sensor
- heating_supply_water_isolation_valve_command:
  - OPEN
  - CLOSED
- heating_return_water_isolation_valve_command:
  - OPEN
  - CLOSED
- heating_return_water_isolation_valve_status:
  - OPEN
  - CLOSED
- cooling_supply_water_isolation_valve_command
- cooling_return_water_isolation_valve_command
- heating_supply_water_isolation_valve_percentage_command
- heating_return_water_isolation_valve_percentage_command
- heating_supply_water_isolation_valve_percentage_sensor
- heating_return_water_isolation_valve_percentage_sensor

#Additional fields for CH ZRH EURD - FCU's
- maintenance_alarm:
  - ACTIVE
  - INACTIVE
- condensate_water_pump_alarm:
  - ACTIVE
  - INACTIVE

#Additional fields for CH ZRH EURD - Lighting
- average_illuminance_sensor
- illuminance_setpoint
- scene_dimmer_percentage_command
- scene_dimmer_percentage_sensor
- low_scene_dimmer_percentage_setpoint
- high_scene_dimmer_percentage_setpoint
- red_scene_dimmer_percentage_command
- green_scene_dimmer_percentage_command
- blue_scene_dimmer_percentage_command
- dimmer_fade_rate_setpoint
- dimmer_fade_time_setpoint
- startup_dimmer_percentage_setpoint
- dimmer_mode:
  - FADING
  - RAMPING
- dimmer_failed_alarm:
  - ACTIVE
  - INACTIVE
- power_command:
  - ON
  - OFF
- switch_command:
  - ON
  - OFF
- lighting_switch_status:
  - ON
  - OFF
- scene_dimmer_command:
  - ACTIVE
  - INACTIVE
- scene_status:
  - ACTIVE
  - INACTIVE
- room_occupancy_status:
  - OCCUPIED
  - UNKNOWN
  - UNOCCUPIED
  - BYPASS
  - STANDBY

#Additional fields for CH ZRH EURD HVAC
- bypass_air_damper_percentage_sensor
- circulation_pump_speed_percentage_command
- circulation_pump_speed_percentage_setpoint
- frost_alarm:
  - ACTIVE
  - INACTIVE
- supply_air_static_pressure_status:
  - PRESENT
  - ABSENT
- exhaust_air_static_pressure_status:
  - PRESENT
  - ABSENT
- exhaust_fan_failed_alarm:
  - ACTIVE
  - INACTIVE
- return_air_damper_percentage_sensor
- mixing_valve_percentage_sensor
- potable_hot_water_temperature_sensor
- potable_hot_supply_water_temperature_sensor
- potable_hot_return_water_temperature_sensor
- potable_hot_water_temperature_setpoint
- heating_supply_water_temperature_sensor
- heating_return_water_temperature_sensor
- heating_thermal_power_sensor
- heating_thermal_energy_accumulator
- max_flowrate_setpoint
- potable_water_high_temperature_sensor
- potable_water_medium_temperature_sensor
- potable_water_low_temperature_sensor
- heating_supply_water_temperature_setpoint

#Discharge air flow control
- discharge_air_flowrate_setpoint

#Electrical meter fields
- neutral_line_current_sensor # A measure of current on the neutral line
- apparent_energy_accumulator

#Electrical panel fields
- circuitbreaker_status:
  - ON
  - OFF
- circuitbreaker_failed_alarm:
  - ACTIVE
  - INACTIVE

- reactive_energy_accumulator

#Lighting controller battery status
- emergency_battery_status

# Condensing water monitoring
- condensing_water_differential_pressure_sensor
- condensing_water_differential_pressure_setpoint

# Heat Wheel Telemetry Fields
- heat_wheel_speed_percentage_sensor
- heat_wheel_speed_percentage_command
- heat_wheel_run_command:
  - ON
  - OFF
- heat_wheel_run_status:
  - ON
  - OFF

# Outside air Isolation Dampers
- outside_air_isolation_damper_command:
  - OPEN
  - CLOSED
- outside_air_isolation_damper_status:
  - OPEN
  - CLOSED

# Exhaust air Isolation Dampers
- exhaust_air_isolation_damper_command:
  - OPEN
  - CLOSED
- exhaust_air_isolation_damper_status:
  - OPEN
  - CLOSED

# Damper status
- damper_status:
  - OPEN
  - CLOSED

- lighting_percentage_sensor # For relative ranged illuminance inputs.

# Air Quality Data
- outside_air_aqi_sensor
- zone_air_aqi_sensor
- outside_air_water_vapor_density_sensor # Equivalent field for absolute humidity
- outside_air_water_vapor_concentration_sensor # Equivalent field for absolute humidity
- zone_air_water_vapor_density_sensor # Equivalent field for absolute humidity
- zone_air_water_vapor_concentration_sensor # Equivalent field for absolute humidity

- zone_air_h2s_concentration_sensor
- zone_air_so2_concentration_sensor
- zone_air_no2_concentration_sensor
- zone_air_formaldehyde_concentration_sensor
- zone_air_ozone_concentration_sensor
- zone_air_h2_concentration_sensor

- zone_air_h2s_density_sensor
- zone_air_so2_density_sensor
- zone_air_no2_density_sensor
- zone_air_formaldehyde_density_sensor
- zone_air_ozone_density_sensor

# First set of PM2.5, PM10, etc. fields. Note that density and concentration
# are differentiated since they return different units of measurement.
- zone_air_pm0pt5_density_sensor
- zone_air_pm1pt0_density_sensor
- zone_air_pm2pt5_density_sensor
- zone_air_pm4pt0_density_sensor
- zone_air_pm10pt0_density_sensor

- zone_air_pm0pt5_concentration_sensor
- zone_air_pm1pt0_concentration_sensor
- zone_air_pm2pt5_concentration_sensor
- zone_air_pm4pt0_concentration_sensor
- zone_air_pm10pt0_concentration_sensor

- zone_air_pm0pt5_volumetricconcentration_sensor
- zone_air_pm1pt0_volumetricconcentration_sensor
- zone_air_pm2pt5_volumetricconcentration_sensor
- zone_air_pm4pt0_volumetricconcentration_sensor
- zone_air_pm10pt0_volumetricconcentration_sensor

## New fields for IoT vibration sensor pilot
- fivesecondrolling_max_xaxis_linearacceleration_sensor
- fivesecondrolling_max_yaxis_linearacceleration_sensor
- fivesecondrolling_max_zaxis_linearacceleration_sensor
- fivesecondrolling_min_xaxis_linearacceleration_sensor
- fivesecondrolling_min_yaxis_linearacceleration_sensor
- fivesecondrolling_min_zaxis_linearacceleration_sensor
- fivesecondrolling_rootmeansquare_xaxis_linearacceleration_sensor
- fivesecondrolling_rootmeansquare_yaxis_linearacceleration_sensor
- fivesecondrolling_rootmeansquare_zaxis_linearacceleration_sensor
- local_air_temperature_sensor

# New fields for ERV bypass
- bypass_air_damper_command:
  - OPEN
  - CLOSED
- bypass_air_damper_status:
  - OPEN
  - CLOSED

## New fields for IoT Vibration devices
- tenminutefixed_max_xaxis_linearvelocity_sensor
- tenminutefixed_max_yaxis_linearvelocity_sensor
- tenminutefixed_max_zaxis_linearvelocity_sensor
- tenminutefixed_max_xaxis_frequency_sensor
- tenminutefixed_max_yaxis_frequency_sensor
- tenminutefixed_max_zaxis_frequency_sensor
- signal_strength_percentage_sensor
- dutycycle_percentage_sensor
- min_zone_air_relative_humidity_sensor
- min_zone_air_relative_humidity_setpoint

## New fields for air quality sensors
- thirtysecondrolling_average_zone_air_co_concentration_sensor
- thirtysecondrolling_average_zone_air_particle_diameter_sensor
- zone_air_no2_probability_percentage_sensor
- zone_air_no2_ozone_concentration_sensor

#added for new Pre-action Fire Supression system
- supervisor_alarm:
  - ACTIVE
  - INACTIVE
- water_flowrate_status:
  - ACTIVE
  - INACTIVE
- air_pressure_status:
  - ACTIVE
  - INACTIVE

# added for WM_WFR 
- water_flowrate_sensor 
# added for FAN_ST
- air_pressure_sensor

- heat_recovery_water_isolation_valve_command:
  - OPEN
  - CLOSED
- heat_recovery_return_water_isolation_valve_command:
  - OPEN
  - CLOSED
- heat_recovery_return_water_isolation_valve_status:
  - OPEN
  - CLOSED
- heat_recovery_supply_water_isolation_valve_command:
  - OPEN
  - CLOSED
- heat_recovery_supply_water_isolation_valve_status:
  - OPEN
  - CLOSED
- heat_recovery_run_command:
  - ON
  - OFF
- exhaust_air_differential_pressure_sensor
- leaving_heat_recovery_coil_temperature_sensor
- zone_floor_temperature_sensor
- zone_floor_temperature_setpoint
- entering_heat_recovery_coil_temperature_sensor
- carbon_filter_differential_pressure_sensor
- heating_supply_water_isolation_valve_status:
  - OPEN
  - CLOSED
- leaving_coil_temperature_sensor
- heat_recovery_supply_water_temperature_sensor
- heat_recovery_return_water_temperature_sensor
- differential_temperature_sensor
- hot_water_tank_temperature_sensor
- hot_water_tank_temperature_setpoint
- preheating_water_tank_temperature_sensor
- preheating_water_tank_temperature_setpoint
- potable_hot_leaving_water_temperature_sensor
- potable_hot_leaving_water_temperature_setpoint

## New fields for electrical system additions
- voltage_sensor
- input_frequency_sensor
- output_frequency_sensor
- bypass_frequency_sensor
- input_phase1_phase2_voltage_sensor
- input_phase2_phase3_voltage_sensor
- input_phase3_phase1_voltage_sensor
- input_phase1_neutral_voltage_sensor
- input_phase2_neutral_voltage_sensor
- input_phase3_neutral_voltage_sensor
- input_phase1_current_sensor
- input_phase2_current_sensor
- input_phase3_current_sensor
- output_phase1_phase2_voltage_sensor
- output_phase2_phase3_voltage_sensor
- output_phase3_phase1_voltage_sensor
- output_phase1_neutral_voltage_sensor
- output_phase2_neutral_voltage_sensor
- output_phase3_neutral_voltage_sensor
- output_phase1_current_sensor
- output_phase2_current_sensor
- output_phase3_current_sensor
- bypass_phase1_neutral_voltage_sensor
- bypass_phase2_neutral_voltage_sensor
- bypass_phase3_neutral_voltage_sensor
- remaining_charge_time_sensor
- output_power_sensor
- output_apparent_power_sensor
- low_battery_charge_alarm:
  - ACTIVE
  - INACTIVE
- load_percentage_sensor
- bypass_status:
  - BYPASS
  - INACTIVE  
- inverter_failed_alarm:
  - ACTIVE
  - INACTIVE



## Refrigerant monitoring fields for AHUs
- condensing_fan_current_sensor
- discharge_air_specificenthalpy_sensor
- refrigerant_discharge_pressure_sensor
- refrigerant_liquid_pressure_sensor
- refrigerant_liquid_temperature_sensor
- refrigerant_liquid_saturation_temperature_sensor
- refrigerant_subcooling_temperature_sensor
- refrigerant_suction_pressure_sensor
- refrigerant_suction_saturation_temperature_sensor
- refrigerant_suction_superheat_temperature_sensor
- return_air_specificenthalpy_sensor
- compressor_current_sensor

## Water Level status
- water_level_status:
  - HIGH
  - MEDIUM
  - LOW
## New fields for steam/water heat exchanger
- supply_steam_static_pressure_sensor
- supply_steam_static_pressure_setpoint
- steam_valve_percentage_command

# Open-loop CDW system
- outside_condensing_loop_return_water_isolation_valve_status:
  - OPEN
  - CLOSED
- outside_condensing_loop_return_water_isolation_valve_command:
  - OPEN
  - CLOSED
- outside_condensing_loop_return_water_isolation_valve_percentage_command
- outside_condensing_loop_return_water_isolation_valve_percentage_sensor
- outside_condensing_loop_return_water_temperature_sensor

# Buffer tanks with temperature sensors
- chilled_water_temperature_sensor
- heating_water_temperature_sensor
- leaving_water_tank_temperature_sensor
- entering_water_tank_temperature_sensor

# Tank level
- percentage_sensor
- secondary_heating_supply_water_temperature_sensor
- secondary_heating_return_water_temperature_sensor
- primary_heating_supply_water_temperature_sensor
- primary_heating_return_water_temperature_sensor
- secondary_chilled_supply_water_temperature_sensor
- secondary_chilled_return_water_temperature_sensor
- primary_chilled_supply_water_temperature_sensor
- primary_chilled_return_water_temperature_sensor
- secondary_chilled_return_water_isolation_valve_percentage_sensor
- secondary_chilled_return_water_isolation_valve_percentage_command
- thermal_energy_accumulator
- ground_isolation_command:
  - ON
  - OFF
- ground_temperature_sensor

## Addition of new fields#

## New fields for Freezer (Walk in Cold room)
- defrost_run_status:
  - ON
  - OFF
- defrost_temperature_sensor
- discharge_fan_run_time_accumulator

- defrost_temperature_setpoint
- defrost_run_command
- input_motor_frequency_sensor
- input_motor_power_sensor
- motor_powerfactor_sensor
- average_input_inter_line_motor_voltage_sensor
- average_input_line_motor_current_sensor
- input_phase1_line_motor_current_sensor
- input_phase2_line_motor_current_sensor
- input_phase3_line_motor_current_sensor
- input_phase1_phase3_line_motor_voltage_sensor
- input_phase1_phase2_line_motor_voltage_sensor
- input_phase2_phase3_line_motor_voltage_sensor
- input_phase1_line_inverter_current_sensor
- input_phase2_line_inverter_current_sensor
- input_phase3_line_inverter_current_sensor
- output_inverter_voltage_sensor
- input_inverter_frequency_sensor
- output_inverter_power_sensor
- refrigerant_differential_pressure_sensor

- chilled_side_ground_supply_economizer_isolation_valve_status:
  - OPEN
  - CLOSED
- chilled_side_ground_return_economizer_isolation_valve_status:
  - OPEN
  - CLOSED
- chilled_side_ground_return_economizer_isolation_valve_command:
  - OPEN
  - CLOSED
- heating_side_ground_supply_economizer_isolation_valve_status:
  - OPEN
  - CLOSED
- heating_side_ground_return_economizer_isolation_valve_status:
  - OPEN
  - CLOSED
- heating_side_ground_return_economizer_isolation_valve_command:
  - OPEN
  - CLOSED
- chilled_side_ground_return_water_isolation_valve_status:
  - OPEN
  - CLOSED
- chilled_side_ground_supply_water_isolation_valve_status:
  - OPEN
  - CLOSED
- chilled_side_ground_supply_water_isolation_valve_command:
  - OPEN
  - CLOSED
- heating_side_ground_return_water_isolation_valve_status:
  - OPEN
  - CLOSED
- heating_side_ground_supply_water_isolation_valve_status:
  - OPEN
  - CLOSED
- heating_side_ground_supply_water_isolation_valve_command:
  - OPEN
  - CLOSED

## New fields for Fresh Air Fan With VFD
- output_voltage_sensor
- run_time_accumulator
- motor_temperature_sensor

# Addition of telemetry for parking exhaust fan
- low_limit_zone_air_co_concentration_setpoint
- high_limit_zone_air_co_concentration_setpoint
- low_limit_zone_air_no_concentration_setpoint
- high_limit_zone_air_no_concentration_setpoint
- zone_air_no_concentration_sensor
- low_exhaust_fan_speed_command:
  - ON
  - OFF
- high_exhaust_fan_speed_command:
  - ON
  - OFF
- low_exhaust_fan_speed_status:
  - ON
  - OFF
- high_exhaust_fan_speed_status:
  - ON
  - OFF

<<<<<<< HEAD
# Addition of telemetry for UPS battery monitoring
- battery_status:
  - ACTIVE
  - INACTIVE
- inverter_mode:
  - SYNCHRONOUS
  - ASYNCHRONOUS
- bypass_phase_status:
  - NORMAL
  - REVERSED
- rectifier_mode:
  - OFF
  - ON
  - SOFTSTART
  - BATTERY
- input_supply_mode:
  - NORMAL
  - BATTERY
  - OFF
- battery_test_status:
  - ACTIVE
  - INACTIVE
- inverter_status:
  - OFF
  - ON
=======
# Addition of telemetry for scrubber
- scrubber_run_mode:
  - AUTO
  - MANUAL
- scrubber_run_command:
  - ON
  - OFF
- scrubber_run_status:
  - ON
  - OFF

>>>>>>> e6497dc6

# telemetry fields for exhaust fan#

- speed_mode:
  - VFD
  - BYPASS
- high_discharge_fan_speed_status:
  - ON
  - OFF
- low_discharge_fan_speed_status:
  - ON
  - OFF 


##Fields for generator##
- oil_temperature_sensor
- oil_pressure_sensor
- tank_level_status
- battery_voltage_sensor
- battery_current_sensor
- battery_percentage_sensor

#Telemetry addition for MAU#

 
#Telemetry fields for APU(MAU)# 
- dc_voltage_sensor
- ac_voltage_sensor
- supply_fan_run_mode:
  - AUTO
  - MANUAL 
- supply_fan_run_time_accumulator  
- exhaust_fan_run_mode:
  - AUTO
  - MANUAL

# Addition of telemetry for outside sensors
- outside_air_co2_concentration_sensor

#Addition of new fields for Tanks##
- level_status:
  - LOW
  - MEDIUM
  - HIGH
- line_pressure_sensor
- return_air_isolation_damper_status:
  - OPEN
  - CLOSED
- return_air_isolation_damper_command:
  - OPEN
  - CLOSED

- discharge_air_isolation_damper_status:
  - OPEN
  - CLOSED
- discharge_air_isolation_damper_command:
  - OPEN
  - CLOSED

- supply_fan_speed_mode:
  - BYPASS
  - VFD
- supply_fan_voltage_sensor
- humidifier_run_time_accumulator
- heater_run_time_accumulator
- supply_fan_power_status:
  - ON
  - OFF
- discharge_fan_run_mode:
  - AUTO
  - MANUAL

- exhaust_fan_speed_mode:
  - BYPASS
  - VFD

## New fields for EM##
- electricalgrid_energy_accumulator
- generator_run_time_accumulator
- generator_energy_accumulator
- electricalgrid_run_time_accumulator

## New fields for fans##
- discharge_fan_energy_accumulator
- supply_fan_energy_accumulator
- compressor_run_time_accumulator

- total_lamp_failed_counter
- total_wireless_device_failed_counter
- total_communication_failed_counter

## New fields for seismic detector
- seismic_alarm<|MERGE_RESOLUTION|>--- conflicted
+++ resolved
@@ -1538,7 +1538,6 @@
   - ON
   - OFF
 
-<<<<<<< HEAD
 # Addition of telemetry for UPS battery monitoring
 - battery_status:
   - ACTIVE
@@ -1564,7 +1563,7 @@
 - inverter_status:
   - OFF
   - ON
-=======
+
 # Addition of telemetry for scrubber
 - scrubber_run_mode:
   - AUTO
@@ -1576,7 +1575,7 @@
   - ON
   - OFF
 
->>>>>>> e6497dc6
+
 
 # telemetry fields for exhaust fan#
 

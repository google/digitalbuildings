# Copyright 2020 Google LLC
#
# Licensed under the Apache License, Version 2.0 (the License);
# you may not use this file except in compliance with the License.
# You may obtain a copy of the License at
#
#    https://www.apache.org/licenses/LICENSE-2.0
#
# Unless required by applicable law or agreed to in writing, software
# distributed under the License is distributed on an AS IS BASIS,
# WITHOUT WARRANTIES OR CONDITIONS OF ANY KIND, either express or implied.
# See the License for the specific language governing permissions and
# limitations under the License.

# Original Field set

literals:
- building_air_static_pressure_sensor
- building_air_static_pressure_setpoint
- bypass_valve_percentage_command
- chilled_return_water_temperature_sensor
- chilled_supply_water_flowrate_sensor
- chilled_supply_water_temperature_sensor
- chilled_supply_water_temperature_setpoint
- chilled_water_bypass_valve_percentage_command
- chilled_water_bypass_valve_percentage_sensor
- chilled_water_differential_pressure_sensor
- chilled_water_differential_pressure_setpoint
- chilled_water_isolation_valve_percentage_command
- chilled_water_isolation_valve_percentage_sensor
- chilled_water_isolation_valve_command:
  - OPEN
  - CLOSED
- chilled_water_valve_percentage_command
- circulation_pump_run_status:
  - ON
  - OFF
- compressor_run_command:
  - ON
  - OFF
  - UNKNOWN
- compressor_run_status:
  - ON
  - OFF
  - UNKNOWN
- compressor_speed_percentage_sensor
- refrigerant_condenser_saturation_temperature_sensor
- condensing_return_water_temperature_sensor
- condensing_supply_water_temperature_sensor
- condensing_supply_water_temperature_setpoint
- condensing_water_flowrate_sensor
- cooling_output_percentage_command
- current_sensor
- differential_pressure_sensor
- differential_pressure_setpoint
- discharge_air_cooling_temperature_setpoint
- discharge_air_heating_temperature_setpoint
- discharge_air_temperature_sensor
- discharge_air_temperature_setpoint
- discharge_fan_current_sensor
- discharge_fan_run_command:
  - ON
  - OFF
  - AUTO
  - UNKNOWN
- discharge_fan_run_status:
  - ON
  - OFF
  - AUTO
  - UNKNOWN
- discharge_fan_speed_mode:
  - AUTO
  - LOW
  - MEDIUM
  - HIGH
  - OFF
  - VFD
- discharge_fan_speed_percentage_command
- dryer_run_status:
  - ON
  - OFF
- economizer_mode:
  - ON
  - OFF
  - AUTO
- evaporator_pressure_sensor
- refrigerant_evaporator_saturation_temperature_sensor
- exhaust_air_damper_percentage_command
- exhaust_air_temperature_sensor
- exhaust_fan_current_sensor
- exhaust_fan_power_sensor
- exhaust_fan_run_command:
  - ON
  - OFF
- exhaust_fan_run_status:
  - ON
  - OFF
  - UNKNOWN
- exhaust_fan_speed_frequency_sensor
- exhaust_fan_speed_percentage_command
- exhaust_fan_speed_percentage_sensor
- fan_run_status:
  - ON
  - OFF
- fan_speed_percentage_command
- flowrate_sensor
- heater_run_command:
  - ON
  - OFF
- heating_water_valve_percentage_command
- inlet_guidevane_percentage_sensor
- isolation_damper_status:
  - OPEN
  - CLOSED
- isolation_damper_percentage_sensor
- line_current_sensor
- line_powerfactor_sensor
- loop_chilled_water_differential_pressure_sensor
- loop_differential_pressure_sensor
- min_flowrate_setpoint
- min_chilled_water_flowrate_setpoint
- ventilation_outside_air_damper_percentage_command
- ventilation_outside_air_flowrate_sensor
- ventilation_outside_air_flowrate_setpoint
- mixed_air_temperature_sensor
- outside_air_damper_percentage_command
- outside_air_specificenthalpy_sensor
- outside_air_flowrate_sensor
- outside_air_flowrate_setpoint
- outside_air_pressure_sensor
- outside_air_relative_humidity_sensor
- outside_air_temperature_sensor
- outside_air_wetbulb_temperature_sensor
- power_sensor
- return_air_relative_humidity_sensor
- return_air_temperature_sensor
- return_air_temperature_setpoint
- return_water_temperature_sensor
- reversing_valve_command:
  - AUTO
  - CLOSED
  - OPEN
  - UNKNOWN
- run_command:
  - ON
  - OFF
- run_status:
  - ON
  - OFF
  - STANDBY
- speed_frequency_sensor
- speed_percentage_command
- speed_percentage_sensor
- supply_air_damper_percentage_command
- supply_air_flowrate_sensor
- supply_air_flowrate_setpoint
- supply_air_static_pressure_sensor
- supply_air_static_pressure_setpoint
- supply_air_temperature_sensor
- supply_air_temperature_setpoint
- supply_fan_current_sensor
- supply_fan_power_sensor
- supply_fan_run_command:
  - ON
  - OFF
- supply_fan_run_status:
  - ON
  - OFF
  - UNKNOWN
- supply_fan_speed_frequency_command
- supply_fan_speed_frequency_sensor
- supply_fan_speed_percentage_command
- supply_fan_speed_percentage_sensor
- supply_water_flowrate_sensor
- supply_water_temperature_sensor
- supply_water_temperature_setpoint
- cooling_request_count
- heating_request_count
- pressurization_request_count
- zone_air_co2_concentration_sensor
- zone_air_co2_concentration_setpoint
- zone_air_co_concentration_setpoint
- zone_air_cooling_temperature_setpoint
- zone_air_heating_temperature_setpoint
- zone_air_refrigerant_concentration_sensor
- zone_air_relative_humidity_sensor
- zone_air_deadband_temperature_setpoint
- zone_air_temperature_sensor

---

# Additional fields added to cover first hundred buildings

literals:
- bypass_air_damper_percentage_command
- bypass_return_air_temperature_sensor
- bypass_valve_percentage_sensor
- chilled_water_isolation_valve_status:
  - OPEN
  - CLOSED
- circulation_changeover_isolation_valve_status:
  - OPEN
  - CLOSED
- circulation_pump_run_command:
  - ON
  - OFF
- cogeneration_return_water_temperature_sensor
- cogeneration_return_water_temperature_setpoint
- cogeneration_supply_water_temperature_sensor
- cold_aisle_air_temperature_sensor
- cooling_air_damper_percentage_command
- cooling_air_flowrate_sensor
- cooling_air_flowrate_setpoint
- dehumidification_run_command:
  - ON
  - OFF
- dehumidification_run_status:
  - ON
  - OFF
- discharge_air_relative_humidity_sensor
- discharge_fan_speed_frequency_sensor
- dishwasher_run_status:
  - ON
  - OFF
- east_illuminance_sensor
- evaporative_cooler_run_command:
  - ON
  - OFF
- exhaust_air_damper_percentage_sensor
- exhaust_air_static_pressure_sensor
- exhaust_air_static_pressure_setpoint
- filter_differential_pressure_sensor
- flowrate_setpoint
- flue_gas_temperature_sensor
- heating_stage_run_count
- heating_air_damper_percentage_command
- heating_air_flowrate_sensor
- heating_air_flowrate_setpoint
- heating_cooling_valve_percentage_command
- heating_water_valve_status:
  - OPEN
  - CLOSED
- high_discharge_fan_speed_command:
  - ON
  - OFF
- hot_aisle_air_temperature_sensor
- humidification_percentage_sensor
- humidification_run_command:
  - ON
  - OFF
- humidification_run_status:
  - ON
  - OFF
- discharge_air_damper_command:
  - OPEN
  - CLOSED
- isolation_valve_percentage_command
- isolation_valve_percentage_sensor
- leaving_heating_coil_temperature_sensor
- low_discharge_fan_speed_command:
  - ON
  - OFF
- makeup_water_flowrate_sensor
- makeup_water_valve_percentage_command
- medium_discharge_fan_speed_command:
  - ON
  - OFF
- min_outside_air_damper_command:
  - OPEN
  - CLOSED
- min_outside_air_damper_status:
  - OPEN
  - CLOSED
- mixed_air_temperature_setpoint
- outside_air_damper_command:
  - OPEN
  - CLOSED
- outside_air_damper_percentage_sensor
- outside_air_dewpoint_temperature_sensor
- primary_return_water_temperature_sensor
- production_differential_pressure_sensor
- return_air_damper_percentage_command
- return_air_dehumidification_relative_humidity_setpoint
- return_air_humidification_relative_humidity_setpoint
- return_air_relative_humidity_setpoint
- return_water_valve_command:
  - OPEN
  - CLOSED
- return_water_isolation_valve_percentage_command
- return_water_isolation_valve_percentage_sensor
- return_water_valve_status:
  - OPEN
  - CLOSED
- return_water_temperature_setpoint
- secondary_return_water_temperature_sensor
- secondary_supply_water_temperature_sensor
- shade_extent_percentage_command
- shade_tilt_percentage_command
- southeast_illuminance_sensor
- southwest_illuminance_sensor
- speed_frequency_command
- spray_pump_run_command:
  - ON
  - OFF
- spray_pump_run_status:
  - ON
  - OFF
- supply_air_cooling_temperature_setpoint
- supply_air_heating_temperature_setpoint
- supply_air_relative_humidity_sensor
- supply_water_valve_command:
  - OPEN
  - CLOSED
- supply_water_isolation_valve_percentage_command
- supply_water_isolation_valve_percentage_sensor
- supply_water_valve_status:
  - OPEN
  - CLOSED
- west_illuminance_sensor
- zone_air_co_concentration_sensor
- zone_air_dehumidification_relative_humidity_setpoint
- zone_air_humidification_relative_humidity_setpoint
- zone_air_relative_humidity_setpoint
- zone_air_temperature_setpoint

## added on 10/13/2018
- condensing_water_isolation_valve_command:
  - OPEN
  - CLOSED
- condensing_water_isolation_valve_percentage_command
- condensing_water_isolation_valve_percentage_sensor


## Added on 10/25/2018
- compressor_speed_percentage_command
- east_wind_linearvelocity_sensor
- west_wind_linearvelocity_sensor
- condenser_pressure_sensor
- chilled_water_valve_command:
  - OPEN
  - CLOSED
- heating_percentage_command

## Added on 10/30
- thermal_power_sensor
- discharge_air_flowrate_sensor
- exercise_mode:
  - ON
  - OFF

# Alarms updated to convert the alarm subfield to a point type from measurement descriptor.

- run_mode:
  - COMMISSIONING
  - FLUSHING
  - HEATING
  - COOLING
  - NEUTRAL
  - OFF
  - AUTO
  - MANUAL
- dial_resistance_sensor
- zone_occupancy_status:
  - OCCUPIED
  - UNKNOWN
  - UNOCCUPIED


## Added on 12/12
- leaving_cooling_coil_temperature_sensor
- leaving_cooling_coil_temperature_setpoint
- heating_water_valve_command:
  - OPEN
  - CLOSED
- heating_water_valve_percentage_sensor
- chilled_water_valve_percentage_sensor
- exhaust_air_damper_command:
  - OPEN
  - CLOSED
## Added on 2019/02/19
- heating_stage_run_command:
  - ON
  - OFF
## Added on 2019/02/21
- return_air_cooling_temperature_setpoint
- return_air_heating_temperature_setpoint

## Added on 2019/02/25 for US-MTV-45
- condensing_fan_speed_percentage_command

## Added on 2019/02/27
- boost_fan_run_command:
  - ON
  - OFF
- boost_fan_run_status:
  - ON
  - OFF
- chilled_water_flowrate_sensor
- compressor_speed_frequency_sensor
- condensing_water_isolation_valve_status:
  - OPEN
  - CLOSED
- east_building_air_static_pressure_sensor
- east_exhaust_air_damper_percentage_command
- exhaust_air_flowrate_sensor
- exhaust_air_flowrate_setpoint
- fan_speed_mode:
  - OFF
  - LOW
  - HIGH
- heat_exchange_isolation_valve_command:
  - OPEN
  - CLOSED
- heat_exchange_isolation_valve_percentage_command
- humidifier_percentage_command
- mixing_valve_percentage_command
- preheating_water_valve_percentage_command
- return_air_damper_command:
  - OPEN
  - CLOSED
- return_air_damper_status:
  - OPEN
  - CLOSED
- return_air_flowrate_sensor
- return_air_flowrate_setpoint
- return_air_static_pressure_sensor
- return_air_static_pressure_setpoint
- supply_air_dehumidification_relative_humidity_setpoint
- supply_air_humidification_relative_humidity_setpoint
- supply_air_isolation_damper_command:
  - OPEN
  - CLOSED
- west_building_air_static_pressure_sensor
- west_exhaust_air_damper_percentage_command
- zone_air_static_pressure_sensor
- zone_air_static_pressure_setpoint
- zone_air_voc_concentration_sensor
- zone_air_voc_concentration_setpoint

## Added on 2019/03/12
- cooling_percentage_command
- primary_supply_water_temperature_sensor
- supply_air_isolation_damper_status:
  - OPEN
  - CLOSED

## Added on 2019/03/19
- cooling_thermal_power_sensor
- cooling_percentage_sensor
- exhaust_air_damper_status:
  - OPEN
  - CLOSED
- east_flowrate_sensor
- west_flowrate_sensor
- east_differential_pressure_sensor
- west_differential_pressure_sensor
- east_supply_water_temperature_sensor
- west_supply_water_temperature_sensor
- process_chilled_return_water_temperature_sensor
- process_chilled_supply_water_temperature_sensor
- leaving_air_preheating_coil_temperature_sensor

## Added on 2019/03/20
- cooling_stage_run_count
- min_return_water_temperature_setpoint
- process_cooling_thermal_power_sensor
- process_return_water_temperature_sensor
- process_supply_water_temperature_sensor
- process_supply_water_temperature_setpoint
- process_water_differential_pressure_sensor
- process_water_differential_pressure_setpoint
- process_water_flowrate_sensor
- process_water_flowrate_setpoint
- process_water_isolation_valve_command:
  - OPEN
  - CLOSED
- process_water_valve_percentage_command

## Added on 2019/03/26
- zone_air_refrigerant_concentration_setpoint

# Added on 2019/06/03
- apparent_power_sensor
- energy_accumulator
- average_line_current_sensor
- average_line_neutral_voltage_sensor
- average_inter_line_voltage_sensor
- phase1_line_current_sensor
- phase1_neutral_line_voltage_sensor
- phase1_phase2_line_voltage_sensor
- phase1_phase3_line_voltage_sensor
- phase1_power_sensor
- phase1_powerfactor_sensor
- phase2_line_current_sensor
- phase2_neutral_line_voltage_sensor
- phase2_phase3_line_voltage_sensor
- phase2_power_sensor
- phase2_powerfactor_sensor
- phase3_line_current_sensor
- phase3_neutral_line_voltage_sensor
- phase3_power_sensor
- phase3_powerfactor_sensor
- powerfactor_sensor
- reactive_power_sensor

# Added on 2019/06/27 for Enlighted
- dimmer_percentage_command # Should be adjusted to brightness_percentage_command


# Added on 2019/08/13 primarily for GVC
- calendar_sync_status:
  - ACCESS_FAILED
  - CALENDAR_STARTUP
  - CALENDAR_SUCCESS
  - SUBSCRIPTION_FAILED
  - WAITING_FOR_RESPONSE
- conference_id_hash_label
- conference_id_match_status:
  - DOES_NOT_MATCH
  - MATCHES
- conference_call_status:
  - ACTIVE
  - INACTIVE
- matched_event_id_label
- message_counter
- next_event_end_timestamp
- next_event_start_timestamp
- ongoing_event_end_timestamp
- ongoing_event_start_timestamp
- ongoing_event_id_label
- room_calendar_email_label
- user_occupancy_override_status:
  - DISABLED
  - ENABLED

# Added on 2019/09/12 for Enlighted: generic light level sensor
- illuminance_sensor

# Added on 2019/09/26 for US-NYC-9TH
- condensing_water_bypass_valve_percentage_command
- condensing_water_valve_percentage_command

- heater_run_status: # Added 10/2/2019
  - ON
  - OFF
- discharge_fan_power_sensor
- outside_air_damper_status
- humidification_percentage_command
- discharge_fan_speed_percentage_sensor
- discharge_air_heating_percentage_command
- supply_air_damper_command:
  - OPEN
  - CLOSED
- supply_air_damper_status:
  - OPEN
  - CLOSED

# Added 11/6/2019
- low_limit_flowrate_setpoint
- return_water_valve_percentage_sensor
- return_water_valve_percentage_command

# Added 11/12/2019
- gas_flowrate_sensor
- gas_volume_accumulator
- water_volume_accumulator
- gas_temperature_sensor

# Added 12/17/2019 for UK-LON-S2 FCU
- cooling_water_valve_percentage_command
- cooling_water_valve_percentage_sensor
- cooling_water_flowrate_sensor
- heating_water_flowrate_sensor
- zone_air_offset_temperature_setpoint

# Added 1/16/2020
- discharge_air_damper_percentage_command

# Added 2/10/2020
- supply_water_isolation_valve_command
- supply_water_isolation_valve_status:
  - OPEN
  - CLOSED
- return_water_isolation_valve_command
- return_water_isolation_valve_status:
  - OPEN
  - CLOSED
- chilled_return_water_isolation_valve_command
- condensing_return_water_isolation_valve_percentage_command
- condensing_return_water_isolation_valve_percentage_sensor
- chilled_supply_water_isolation_valve_command
- chilled_return_water_isolation_valve_status:
  - OPEN
  - CLOSED

# Added 2/11/2020
- discharge_air_static_pressure_sensor

# Added 2/12/2020
- heat_exchange_supply_water_isolation_valve_command
- heat_exchange_return_water_isolation_valve_command
- heat_exchange_supply_water_isolation_valve_percentage_command
- heat_exchange_return_water_isolation_valve_percentage_command
- heat_exchange_supply_water_isolation_valve_status:
  - OPEN
  - CLOSED
- heat_exchange_return_water_isolation_valve_status:
  - OPEN
  - CLOSED
- heat_exchange_supply_water_isolation_valve_percentage_sensor
- heat_exchange_return_water_isolation_valve_percentage_sensor

- condensing_return_water_isolation_valve_command
- chilled_return_water_isolation_valve_percentage_sensor
- chilled_return_water_isolation_valve_percentage_command

# Added 2/24/2020
- chilled_supply_water_isolation_valve_percentage_sensor
- chilled_supply_water_isolation_valve_percentage_command
- chilled_supply_water_isolation_valve_status:
  - OPEN
  - CLOSED
- condensing_return_water_isolation_valve_status:
  - OPEN
  - CLOSED
- condensing_supply_water_isolation_valve_percentage_sensor
- condensing_supply_water_isolation_valve_percentage_command
- condensing_supply_water_isolation_valve_status:
  - OPEN
  - CLOSED
- condensing_supply_water_isolation_valve_command


# Added 4/12/20
- supply_air_damper_percentage_sensor

# Added 6/4/20
- ventilation_request_count
- refrigerant_evaporator_pressure_sensor
- refrigerant_condenser_pressure_sensor
- refrigerant_suction_temperature_sensor
- refrigerant_discharge_temperature_sensor
- low_limit_outside_air_damper_percentage_command

- sweeper_pump_run_status:
  - ON
  - OFF
- sweeper_pump_run_command:
  - ON
  - OFF
- evaporative_cooler_run_status:
  - ON
  - OFF

# Added 10/5/20 for TW-NTC-TPKD
# Additional functionality for alarms and status points.
# For alarms, they will end in `alarm` and be two-state. 
# Status fields must be distinguished from alarms in that status is an objective qualitative state (flowing/not) whereas alarms are judgmental interpretations of such statuses to draww a conclusion about function (alarm/normal) 

- average_supply_air_temperature_sensor
- control_mode:
  - AUTO
  - MANUAL
  - OFF
- cooling_thermal_energy_accumulator
- particle_concentration_sensor
- high_limit_supply_air_cooling_flowrate_setpoint
- high_limit_supply_air_heating_flowrate_setpoint
- low_limit_supply_air_ventilation_flowrate_setpoint
- low_limit_supply_air_flowrate_setpoint 
- high_limit_supply_air_flowrate_setpoint # used when the device doesn't necessarily provide a cooling max flow
- schedule_run_command:
  - ON
  - OFF
- supply_air_dewpoint_temperature_sensor
- supply_air_dewpoint_temperature_setpoint
- ultraviolet_lamp_run_command:
  - ON
  - OFF
- ultraviolet_lamp_run_status:
  - ON
  - OFF

# added for ETIQA
- water_leak_cable_distance_sensor
- discharge_air_linearvelocity_setpoint

# New usage of status as an override for the measurement.
- chilled_water_flowrate_status:
  - PRESENT
  - ABSENT
- condensing_water_flowrate_status:
  - PRESENT
  - ABSENT
- discharge_air_static_pressure_status:
  - PRESENT
  - ABSENT
- filter_differential_pressure_status:
  - PRESENT
  - ABSENT
- high_level_status:
  - PRESENT
  - ABSENT
- low_level_status:
  - PRESENT
  - ABSENT
- power_status:
  - PRESENT
  - ABSENT

# New alarms using alarm as a point type, and existing alarms moved here
# TODO (tsodorff): change these to ALARM/NORMAL after determining how this can be done safely to existing translations. 
- fabric_protection_alarm:
  - ACTIVE
  - INACTIVE
- failed_alarm:
  - ACTIVE
  - INACTIVE
- filter_alarm:
  - ACTIVE
  - INACTIVE
- master_alarm:
  - ACTIVE
  - INACTIVE
- supply_fan_failed_alarm:
  - ACTIVE
  - INACTIVE
- smoke_alarm:
  - ACTIVE
  - INACTIVE
- water_leak_alarm:
  - ACTIVE
  - INACTIVE
- low_differential_pressure_alarm:
  - ACTIVE
  - INACTIVE
- lost_power_alarm:
  - ACTIVE
  - INACTIVE

# New fields for lighting and fire systems.
- motion_status:
  - PRESENT
  - ABSENT
- battery_charge_status:
  - CHARGING
  - DISCHARGING
  - STANDBY
- battery_charge_percentage_sensor
- brightness_percentage_command

# New fields for emergency systems
- broken_cable_alarm:
  - ACTIVE
  - INACTIVE
- gas_leak_detection_alarm:
  - ACTIVE
  - INACTIVE
- ammonia_leak_detection_alarm:
  - ACTIVE
  - INACTIVE
- water_leak_detection_alarm:
  - ACTIVE
  - INACTIVE
- fire_alarm:
  - ACTIVE
  - INACTIVE

- emergency_release_status:
  - ACTIVE
  - INACTIVE
- position_status:
  - OPEN
  - CLOSED
- condensing_water_valve_percentage_sensor
- entering_cooling_coil_temperature_sensor

 # We should not use this... represents scavenged outside air from near some heat pumps...
- mixed_outside_air_temperature_sensor

- discharge_fan_lost_power_alarm:
  - ACTIVE
  - INACTIVE
- low_discharge_air_flowrate_alarm:
  - ACTIVE
  - INACTIVE
- frequency_sensor
- discharge_fan_failed_alarm:
  - ACTIVE
  - INACTIVE
- discharge_air_linearvelocity_sensor
- condensing_water_bypass_valve_percentage_sensor
- scene_index_command

# This is a change
- line_frequency_sensor
- phase1_apparent_power_sensor
- phase2_apparent_power_sensor
- phase3_apparent_power_sensor

# Added for Automatic transfer switch
- source1_phase1_phase2_voltage_sensor
- source1_phase2_phase3_voltage_sensor
- source1_phase3_phase1_voltage_sensor
- source1_frequency_sensor
- source2_phase1_phase2_voltage_sensor
- source2_phase2_phase3_voltage_sensor
- source2_phase3_phase1_voltage_sensor
- source2_frequency_sensor
- master_mode:
  - SOURCEA
  - NOSOURCE
  - REMOTE
  - MANUAL
- source1_lost_power_alarm:
  - ACTIVE
  - INACTIVE 
- source2_lost_power_alarm:
  - ACTIVE
  - INACTIVE
- generator_status:
  - ON
  - OFF
- source1_phase1_phase2_over_voltage_status:
  - PRESENT
  - ABSENT
- source1_phase2_phase3_over_voltage_status:
  - PRESENT
  - ABSENT
- source1_phase3_phase1_over_voltage_status:
  - PRESENT
  - ABSENT
- source1_over_voltage_status:
  - PRESENT
  - ABSENT
- source2_phase1_phase2_over_voltage_status:
  - PRESENT
  - ABSENT
- source2_phase2_phase3_over_voltage_status:
  - PRESENT
  - ABSENT
- source2_phase3_phase1_over_voltage_status:
  - PRESENT
  - ABSENT
- source2_over_voltage_status:
  - ACTIVE
  - INACTIVE
- switch_position_mode:
  - POSITIONA
  - POSITIONB
  - POSITIONC


# Added for UK-LON-S2

- zone_air_voc_percentage_setpoint
- zone_air_voc_percentage_sensor

# Added for US-NYC-9TH
- zone_air_unoccupied_heating_temperature_setpoint
- zone_air_occupied_heating_temperature_setpoint
- mixed_air_relative_humidity_sensor
- mixed_air_dewpoint_temperature_sensor

# Added for TW
- supply_air_isolation_damper_closed_status
- supply_air_isolation_damper_open_status
- control_status:
  - REMOTE
  - LOCAL
- zone_scene_command
- scene_command
- cooling_run_status:
  - ON
  - OFF
- high_return_air_temperature_alarm:
  - ACTIVE
  - INACTIVE
- low_return_air_temperature_alarm:
  - ACTIVE
  - INACTIVE
- high_return_air_relative_humidity_alarm:
  - ACTIVE
  - INACTIVE
- low_return_air_relative_humidity_alarm:
  - ACTIVE
  - INACTIVE
- chilled_water_valve_failed_alarm:
  - ACTIVE
  - INACTIVE
- discharge_fan_speed_frequency_command
- ultraviolet_lamp_run_mode:
  - AUTO
  - MANUAL
- discharge_air_flowrate_status:
  - ON
  - OFF
- damper_percentage_command
- damper_percentage_sensor
- supply_fan_lost_power_alarm:
  - ACTIVE
  - INACTIVE
- panel_alarm
- supply_air_flowrate_status:
  - ON
  - OFF

# Added for ETIQA
- return_air_co2_concentration_sensor
- return_air_co2_concentration_setpoint

# Added for Machine Learning Pilot
- supervisor_control_mode:
  - ENABLED
  - DISABLED
- supervisor_supply_air_static_pressure_setpoint
- supervisor_supply_air_temperature_setpoint
- program_supply_air_static_pressure_setpoint
- program_supply_air_temperature_setpoint
- supervisor_supply_water_temperature_setpoint
- supervisor_differential_pressure_setpoint
- program_supply_water_temperature_setpoint
- program_differential_pressure_setpoint

#Additional fields for CH ZRH EURD - radiant panels
- condensate_water_alarm:
  - ACTIVE
  - INACTIVE
- supply_water_valve_percentage_command
- supply_water_valve_percentage_sensor
- supply_water_valve_flowrate_sensor
- total_request_count
- zone_conditioning_mode:
  - HEATING
  - COOLING
  - AUTO
  - OFF
- water_riser_mode:
  - OFF
  - HEATING
  - COOLING
  - AUTO
- average_zone_air_temperature_sensor
- heating_supply_water_isolation_valve_command:
  - OPEN
  - CLOSED
- heating_return_water_isolation_valve_command:
  - OPEN
  - CLOSED
- heating_return_water_isolation_valve_status:
  - OPEN
  - CLOSED
- cooling_supply_water_isolation_valve_command
- cooling_return_water_isolation_valve_command
- heating_supply_water_isolation_valve_percentage_command
- heating_return_water_isolation_valve_percentage_command
- heating_supply_water_isolation_valve_percentage_sensor
- heating_return_water_isolation_valve_percentage_sensor

#Additional fields for CH ZRH EURD - FCU's
- maintenance_alarm:
  - ACTIVE
  - INACTIVE
- condensate_water_pump_alarm:
  - ACTIVE
  - INACTIVE

#Additional fields for CH ZRH EURD - Lighting
- average_illuminance_sensor
- illuminance_setpoint
- scene_dimmer_percentage_command
- scene_dimmer_percentage_sensor
- low_scene_dimmer_percentage_setpoint
- high_scene_dimmer_percentage_setpoint
- red_scene_dimmer_percentage_command
- green_scene_dimmer_percentage_command
- blue_scene_dimmer_percentage_command
- dimmer_fade_rate_setpoint
- dimmer_fade_time_setpoint
- startup_dimmer_percentage_setpoint
- dimmer_mode:
  - FADING
  - RAMPING
- dimmer_failed_alarm:
  - ACTIVE
  - INACTIVE
- power_command:
  - ON
  - OFF
- switch_command:
  - ON
  - OFF
- lighting_switch_status:
  - ON
  - OFF
- scene_dimmer_command:
  - ACTIVE
  - INACTIVE
- scene_status:
  - ACTIVE
  - INACTIVE
- room_occupancy_status:
  - OCCUPIED
  - UNKNOWN
  - UNOCCUPIED
  - BYPASS
  - STANDBY

#Additional fields for CH ZRH EURD HVAC
- bypass_air_damper_percentage_sensor
- circulation_pump_speed_percentage_command
- circulation_pump_speed_percentage_setpoint
- frost_alarm:
  - ACTIVE
  - INACTIVE
- supply_air_static_pressure_status:
  - PRESENT
  - ABSENT
- exhaust_air_static_pressure_status:
  - PRESENT
  - ABSENT
- exhaust_fan_failed_alarm:
  - ACTIVE
  - INACTIVE
- return_air_damper_percentage_sensor
- mixing_valve_percentage_sensor
- potable_hot_water_temperature_sensor
- potable_hot_supply_water_temperature_sensor
- potable_hot_return_water_temperature_sensor
- potable_hot_water_temperature_setpoint
- heating_supply_water_temperature_sensor
- heating_return_water_temperature_sensor
- heating_thermal_power_sensor
- heating_thermal_energy_accumulator
- max_flowrate_setpoint
- potable_water_high_temperature_sensor
- potable_water_medium_temperature_sensor
- potable_water_low_temperature_sensor
- heating_supply_water_temperature_setpoint

#Discharge air flow control
- discharge_air_flowrate_setpoint

#Electrical meter fields
- neutral_line_current_sensor # A measure of current on the neutral line
- apparent_energy_accumulator

#Lighting controller battery status
- emergency_battery_status

# Condensing water monitoring
- condensing_water_differential_pressure_sensor
- condensing_water_differential_pressure_setpoint

# Heat Wheel Telemetry Fields
- heat_wheel_speed_percentage_sensor
- heat_wheel_speed_percentage_command
- heat_wheel_run_command:
  - ON
  - OFF
- heat_wheel_run_status:
  - ON
  - OFF

# Outside air Isolation Dampers
- outside_air_isolation_damper_command:
  - OPEN
  - CLOSED
- outside_air_isolation_damper_status:
  - OPEN
  - CLOSED

# Exhaust air Isolation Dampers
- exhaust_air_isolation_damper_command:
  - OPEN
  - CLOSED
- exhaust_air_isolation_damper_status:
  - OPEN
  - CLOSED

# Damper status
- damper_status:
  - OPEN
  - CLOSED

- lighting_percentage_sensor # For relative ranged illuminance inputs.

# Air Quality Data
- outside_air_aqi_sensor
- zone_air_aqi_sensor
- outside_air_water_vapor_density_sensor # Equivalent field for absolute humidity
- outside_air_water_vapor_concentration_sensor # Equivalent field for absolute humidity
- zone_air_water_vapor_density_sensor # Equivalent field for absolute humidity
- zone_air_water_vapor_concentration_sensor # Equivalent field for absolute humidity

- zone_air_h2s_concentration_sensor
- zone_air_so2_concentration_sensor
- zone_air_no2_concentration_sensor
- zone_air_formaldehyde_concentration_sensor
- zone_air_ozone_concentration_sensor

- zone_air_h2s_density_sensor
- zone_air_so2_density_sensor
- zone_air_no2_density_sensor
- zone_air_formaldehyde_density_sensor
- zone_air_ozone_density_sensor

# First set of PM2.5, PM10, etc. fields. Note that density and concentration
# are differentiated since they return different units of measurement.
- zone_air_pm0pt5_density_sensor
- zone_air_pm1pt0_density_sensor
- zone_air_pm2pt5_density_sensor
- zone_air_pm4pt0_density_sensor
- zone_air_pm10pt0_density_sensor

- zone_air_pm0pt5_concentration_sensor
- zone_air_pm1pt0_concentration_sensor
- zone_air_pm2pt5_concentration_sensor
- zone_air_pm4pt0_concentration_sensor
- zone_air_pm10pt0_concentration_sensor

- zone_air_pm0pt5_volumetricconcentration_sensor
- zone_air_pm1pt0_volumetricconcentration_sensor
- zone_air_pm2pt5_volumetricconcentration_sensor
- zone_air_pm4pt0_volumetricconcentration_sensor
- zone_air_pm10pt0_volumetricconcentration_sensor

## New fields for IoT vibration sensor pilot
- fivesecondrolling_max_xaxis_linearacceleration_sensor
- fivesecondrolling_max_yaxis_linearacceleration_sensor
- fivesecondrolling_max_zaxis_linearacceleration_sensor
- fivesecondrolling_min_xaxis_linearacceleration_sensor
- fivesecondrolling_min_yaxis_linearacceleration_sensor
- fivesecondrolling_min_zaxis_linearacceleration_sensor
- fivesecondrolling_rootmeansquare_xaxis_linearacceleration_sensor
- fivesecondrolling_rootmeansquare_yaxis_linearacceleration_sensor
- fivesecondrolling_rootmeansquare_zaxis_linearacceleration_sensor
- local_air_temperature_sensor

# New fields for ERV bypass
- bypass_air_damper_command:
  - OPEN
  - CLOSED
- bypass_air_damper_status:
  - OPEN
  - CLOSED

## New fields for IoT Vibration devices
- tenminutefixed_max_xaxis_linearvelocity_sensor
- tenminutefixed_max_yaxis_linearvelocity_sensor
- tenminutefixed_max_zaxis_linearvelocity_sensor
- tenminutefixed_max_xaxis_frequency_sensor
- tenminutefixed_max_yaxis_frequency_sensor
- tenminutefixed_max_zaxis_frequency_sensor
- signal_strength_percentage_sensor
- dutycycle_percentage_sensor
- min_zone_air_relative_humidity_sensor
- min_zone_air_relative_humidity_setpoint

## New fields for air quality sensors
- thirtysecondrolling_average_zone_air_co_concentration_sensor
- thirtysecondrolling_average_zone_air_particle_diameter_sensor
- zone_air_no2_probability_percentage_sensor
- zone_air_no2_ozone_concentration_sensor

- heat_recovery_water_isolation_valve_command:
  - OPEN
  - CLOSED
- heat_recovery_return_water_isolation_valve_command:
  - OPEN
  - CLOSED
- heat_recovery_return_water_isolation_valve_status:
  - OPEN
  - CLOSED
- heat_recovery_supply_water_isolation_valve_command:
  - OPEN
  - CLOSED
- heat_recovery_supply_water_isolation_valve_status:
  - OPEN
  - CLOSED
- heat_recovery_run_command:
  - ON
  - OFF
- exhaust_air_differential_pressure_sensor
- leaving_heat_recovery_coil_temperature_sensor
- zone_floor_temperature_sensor
- zone_floor_temperature_setpoint
- entering_heat_recovery_coil_temperature_sensor
- carbon_filter_differential_pressure_sensor
- heating_supply_water_isolation_valve_status:
  - OPEN
  - CLOSED
- leaving_coil_temperature_sensor
- heat_recovery_supply_water_temperature_sensor
- heat_recovery_return_water_temperature_sensor
- hot_water_tank_temperature_sensor
- hot_water_tank_temperature_setpoint
- preheating_water_tank_temperature_sensor
- preheating_water_tank_temperature_setpoint
- potable_hot_leaving_water_temperature_sensor
- potable_hot_leaving_water_temperature_setpoint

## New fields for electrical system additions
- voltage_sensor
- input_frequency_sensor
- output_frequency_sensor
- bypass_frequency_sensor
- input_phase1_phase2_voltage_sensor
- input_phase2_phase3_voltage_sensor
- input_phase3_phase1_voltage_sensor
- input_phase1_neutral_voltage_sensor
- input_phase2_neutral_voltage_sensor
- input_phase3_neutral_voltage_sensor
- input_phase1_current_sensor
- input_phase2_current_sensor
- input_phase3_current_sensor
- output_phase1_phase2_voltage_sensor
- output_phase2_phase3_voltage_sensor
- output_phase3_phase1_voltage_sensor
- output_phase1_neutral_voltage_sensor
- output_phase2_neutral_voltage_sensor
- output_phase3_neutral_voltage_sensor
- output_phase1_current_sensor
- output_phase2_current_sensor
- output_phase3_current_sensor
- bypass_phase1_neutral_voltage_sensor
- bypass_phase2_neutral_voltage_sensor
- bypass_phase3_neutral_voltage_sensor
- remaining_charge_time_sensor


## Refrigerant monitoring fields for AHUs
- condensing_fan_current_sensor
- discharge_air_specificenthalpy_sensor
- refrigerant_discharge_pressure_sensor
- refrigerant_liquid_pressure_sensor
- refrigerant_liquid_temperature_sensor
- refrigerant_liquid_saturation_temperature_sensor
- refrigerant_subcooling_temperature_sensor
- refrigerant_suction_pressure_sensor
- refrigerant_suction_saturation_temperature_sensor
- refrigerant_suction_superheat_temperature_sensor
- return_air_specificenthalpy_sensor
- compressor_current_sensor

## Water Level status
- water_level_status:
  - HIGH
  - MEDIUM
  - LOW
## New fields for steam/water heat exchanger
- supply_steam_static_pressure_sensor
- supply_steam_static_pressure_setpoint
- steam_valve_percentage_command

# Open-loop CDW system
- outside_condensing_loop_return_water_isolation_valve_status:
  - OPEN
  - CLOSED
- outside_condensing_loop_return_water_isolation_valve_command:
  - OPEN
  - CLOSED
- outside_condensing_loop_return_water_isolation_valve_percentage_command
- outside_condensing_loop_return_water_isolation_valve_percentage_sensor
- outside_condensing_loop_return_water_temperature_sensor

# Buffer tanks with temperature sensors
- chilled_water_temperature_sensor
- heating_water_temperature_sensor
- leaving_water_tank_temperature_sensor
- entering_water_tank_temperature_sensor

# Tank level
- percentage_sensor
- secondary_heating_supply_water_temperature_sensor
- secondary_heating_return_water_temperature_sensor
- primary_heating_supply_water_temperature_sensor
- primary_heating_return_water_temperature_sensor
- secondary_chilled_supply_water_temperature_sensor
- secondary_chilled_return_water_temperature_sensor
- primary_chilled_supply_water_temperature_sensor
- primary_chilled_return_water_temperature_sensor
- secondary_chilled_return_water_isolation_valve_percentage_sensor
- secondary_chilled_return_water_isolation_valve_percentage_command
- thermal_energy_accumulator
- ground_isolation_command:
  - ON
  - OFF
- ground_temperature_sensor


## Addition of new fields#

## New fields for Freezer (Walk in Cold room)
- defrost_run_status:
  - ON
  - OFF
- defrost_temperature_sensor
- discharge_fan_run_time_accumulator
- defrost_temperature_setpoint
- defrost_run_command
- input_motor_frequency_sensor
- input_motor_power_sensor
- motor_powerfactor_sensor
- average_input_inter_line_motor_voltage_sensor
- average_input_line_motor_current_sensor
- input_phase1_line_motor_current_sensor
- input_phase2_line_motor_current_sensor
- input_phase3_line_motor_current_sensor
- input_phase1_phase3_line_motor_voltage_sensor
- input_phase1_phase2_line_motor_voltage_sensor
- input_phase2_phase3_line_motor_voltage_sensor
- input_phase1_line_inverter_current_sensor
- input_phase2_line_inverter_current_sensor
- input_phase3_line_inverter_current_sensor
- output_inverter_voltage_sensor
- input_inverter_frequency_sensor
- output_inverter_power_sensor
- refrigerant_differential_pressure_sensor

- chilled_side_ground_supply_economizer_isolation_valve_status:
  - OPEN
  - CLOSED
- chilled_side_ground_return_economizer_isolation_valve_status:
  - OPEN
  - CLOSED
- chilled_side_ground_return_economizer_isolation_valve_command:
  - OPEN
  - CLOSED
- heating_side_ground_supply_economizer_isolation_valve_status:
  - OPEN
  - CLOSED
- heating_side_ground_return_economizer_isolation_valve_status:
  - OPEN
  - CLOSED
- heating_side_ground_return_economizer_isolation_valve_command:
  - OPEN
  - CLOSED
- chilled_side_ground_return_water_isolation_valve_status:
  - OPEN
  - CLOSED
- chilled_side_ground_supply_water_isolation_valve_status:
  - OPEN
  - CLOSED
- chilled_side_ground_supply_water_isolation_valve_command:
  - OPEN
  - CLOSED
- heating_side_ground_return_water_isolation_valve_status:
  - OPEN
  - CLOSED
- heating_side_ground_supply_water_isolation_valve_status:
  - OPEN
  - CLOSED
- heating_side_ground_supply_water_isolation_valve_command:
  - OPEN
  - CLOSED

## New fields for Fresh Air Fan With VFD
- output_voltage_sensor
- run_time_accumulator

# Addition of telemetry for parking exhaust fan
- low_limit_zone_air_co_concentration_setpoint
- high_limit_zone_air_co_concentration_setpoint
- low_limit_zone_air_no_concentration_setpoint
- high_limit_zone_air_no_concentration_setpoint
- zone_air_no_concentration_sensor
- low_exhaust_fan_speed_command:
  - ON
  - OFF
- high_exhaust_fan_speed_command:
  - ON
  - OFF
- low_exhaust_fan_speed_status:
  - ON
  - OFF
- high_exhaust_fan_speed_status:
  - ON
  - OFF

<<<<<<< HEAD
#Telemetry addition for MAU#
=======
# Addition of telemetry for outside sensors
- outside_air_co2_concentration_sensor

#Addition of new fields for Tanks##
- level_status:
  - LOW
  - MEDIUM
  - HIGH
- line_pressure_sensor

  ## New fields for EM##

- return_air_isolation_damper_status
- return_air_isolation_damper_command:
  - OPEN
  - CLOSED
>>>>>>> 42482f8b
- supply_fan_speed_mode:
  - BYPASS
  - VFD
  
- supply_fan_run_mode:
  - AUTO
  - MANUAL

- supply_fan_run_time_accumulator
- supply_fan_energy_accumulator
- supply_fan_voltage_sensor
- discharge_fan_energy_accumulator
- discharge_fan_voltage_sensor
- return_air_isolation_damper_status
- return_air_isolation_damper_command:
  - OPEN
  - CLOSED

- supply_fan_power_status:
  - ON
  - OFF
- discharge_fan_run_mode:
  - AUTO
  - MANUAL
<<<<<<< HEAD
=======
- supply_fan_run_mode:
  - AUTO
  - MANUAL
>>>>>>> 42482f8b
 
## New fields for EM##
- electricalgrid_energy_accumulator
- generator_run_time_accumulator
- electricalgrid_run_time_accumulator 
- generator_energy_accumulator 
<<<<<<< HEAD
- compressor_run_time_accumulator
=======
- supply_fan_energy_accumulator
- compressor_run_time_accumulator
>>>>>>> 42482f8b
<|MERGE_RESOLUTION|>--- conflicted
+++ resolved
@@ -1378,9 +1378,9 @@
   - ON
   - OFF
 
-<<<<<<< HEAD
+
 #Telemetry addition for MAU#
-=======
+
 # Addition of telemetry for outside sensors
 - outside_air_co2_concentration_sensor
 
@@ -1397,7 +1397,6 @@
 - return_air_isolation_damper_command:
   - OPEN
   - CLOSED
->>>>>>> 42482f8b
 - supply_fan_speed_mode:
   - BYPASS
   - VFD
@@ -1422,21 +1421,16 @@
 - discharge_fan_run_mode:
   - AUTO
   - MANUAL
-<<<<<<< HEAD
-=======
+
 - supply_fan_run_mode:
   - AUTO
   - MANUAL
->>>>>>> 42482f8b
  
 ## New fields for EM##
 - electricalgrid_energy_accumulator
 - generator_run_time_accumulator
 - electricalgrid_run_time_accumulator 
 - generator_energy_accumulator 
-<<<<<<< HEAD
 - compressor_run_time_accumulator
-=======
 - supply_fan_energy_accumulator
-- compressor_run_time_accumulator
->>>>>>> 42482f8b
+- compressor_run_time_accumulator
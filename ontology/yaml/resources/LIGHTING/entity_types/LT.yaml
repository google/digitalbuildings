# Copyright 2020 Google LLC
#
# Licensed under the Apache License, Version 2.0 (the License);
# you may not use this file except in compliance with the License.
# You may obtain a copy of the License at
#
#    https://www.apache.org/licenses/LICENSE-2.0
#
# Unless required by applicable law or agreed to in writing, software
# distributed under the License is distributed on an AS IS BASIS,
# WITHOUT WARRANTIES OR CONDITIONS OF ANY KIND, either express or implied.
# See the License for the specific language governing permissions and
# limitations under the License.


LT_SS:
  id: "15296583474186551296"
  description: "Standard light."
  is_canonical: true
  implements:
  - LT
  - SS

LT_DC:
  id: "18377045619307970560"
  description: "Even more standaard light with dimming control."
  is_canonical: true
  implements:
  - LT
  - DC 

LT_DC_SC:
  id: "16395461783264952320"
  description: "Standard light with dimming control and scene control."
  is_canonical: true
  implements:
  - LT
  - DC 
  - SC

LT_DPC:
  id: "17654543334556827648"
  description: "Dimmer lighting group control module."
  is_canonical: true
  implements:
  - LT
<<<<<<< HEAD
  - DPC

#Entity types for CH ZRH
LGRP_OS_LC_VADC:
  id: "4599945020949135360"
  description: "Standard lighting fixture group control with scene- and dimming control, based on scene and occupancy"
  is_canonical: true
  implements:
  - LGRP
  - OS
  - LC
  - VADC

LGRP_OS_LSC_LC_VADC:
  id: "16696613620066287616"
  description: "Standard lighting fixture group control with scene- and dimming control, based on scene and occupancy and/or light switch status"
  is_canonical: true
  implements:
  - LGRP
  - OS
  - LSC
  - LC
  - VADC

LGRP_OS_LC_VADCRGB:
  id: "5887974514377097216"
  description: "Standard lighting fixture group control with scene- and dimming control, based on scene and occupancy"
  is_canonical: true
  implements:
  - LGRP
  - OS
  - LC
  - VADCRGB

LGRP_OS_SC_LC_VADC_RC:
  id: "9806106190189428736"
  description: "Standard lighting fixture group control with scene control, dimming control and knx actuators,based on scene and occupancy"
  is_canonical: true
  implements:
  - LGRP
  - OS
  - SC
  - LC
  - VADC
  - RC

LGRP_OS_LC_VADCRGB_RC:
  id: "1708634060177276928"
  description: "Standard lighting fixture group control with scene control, dimming control and knx actuators,based on scene and occupancy"
  is_canonical: true
  implements:
  - LGRP
  - OS
  - LC
  - VADCRGB
  - RC

LGRP_OS_LSC_LC_VADC_RC:
  id: "14728540582905380864"
  description: "Standard lighting fixture group control with scene control, dimming control and knx actuators,based on scene and occupancy and/or light switch status"
  is_canonical: true
  implements:
  - LGRP
  - OS
  - LSC
  - LC
  - VADC
  - RC

#Noncanonical types
LGRP_DC_MS_IM:
  description: "Non-canonical lighting groups with brightness, motion sensing and illuminance monitoring"
  is_canonical: false
  implements:
  - LGRP
  - DC
  - MS
  - IM

ELT_GENERIC:
  description: "Generic, non-canonical emergency light"
  is_canonical: false
  implements:
  - ELT
=======
  - DPC
>>>>>>> 34badcec
<|MERGE_RESOLUTION|>--- conflicted
+++ resolved
@@ -44,7 +44,6 @@
   is_canonical: true
   implements:
   - LT
-<<<<<<< HEAD
   - DPC
 
 #Entity types for CH ZRH
@@ -128,7 +127,4 @@
   description: "Generic, non-canonical emergency light"
   is_canonical: false
   implements:
-  - ELT
-=======
-  - DPC
->>>>>>> 34badcec
+  - ELT
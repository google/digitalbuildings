# Copyright 2020 Google LLC
#
# Licensed under the Apache License, Version 2.0 (the License);
# you may not use this file except in compliance with the License.
# You may obtain a copy of the License at
#
#    https://www.apache.org/licenses/LICENSE-2.0
#
# Unless required by applicable law or agreed to in writing, software
# distributed under the License is distributed on an AS IS BASIS,
# WITHOUT WARRANTIES OR CONDITIONS OF ANY KIND, either express or implied.
# See the License for the specific language governing permissions and
# limitations under the License.

### ABSTRACT TYPES

SS:
  id: "7172089746410176512"
  description: "Basic combination of run command and status (start/stop); indicates the light is active or inactive."
  is_abstract: true
  implements:
  - /SS

DC:
  id: "9892263921341956096"
  description: "Brightness dimming control."
  is_abstract: true
  uses:
  - brightness_percentage_command

MS:
  id: "3497152450475851776"
  description: "Motion sensing monitoring."
  is_abstract: true
  uses:
  - motion_status

OS:
  id: "13152870051558195200"
  is_abstract: true
  description: "Occupancy status for a specific zone."
  uses:
  - zone_occupancy_status

ROS: 
  id: "3689690130638962688"
  is_abstract: true
  description: "Room occupancy status based on one or multiple zone occupancy statuses"
  uses:
  - room_occupancy_status

SC:
  id: "2776576510096572416"
  is_abstract: true
  description: "Scene control for a device or group of devices."
  uses:
  - scene_index_command

BM:
  id: "3713325232589635584"
  description: " Battery power status monitoring."
  is_abstract: true
  uses:
  - battery_charge_status

IM:
  id: "16206249026264236032"
  description: "Individual illuminance sensor monitoring, not used for control"
  is_abstract: true
  uses:
  - illuminance_sensor

DPC:
  id: "11907950210032074752"
  description: " Dimmer control."
  is_abstract: true
  uses:
  - dimmer_percentage_command

SCZ:
  id: "2665719349737684992"
  is_abstract: true
  description: "Scene control for a device and zone."
  opt_uses:
  - scene_command
  uses:
  - zone_scene_command

IS:
  id: "10736169881985613824"
  is_abstract: true
  description: "Illuminance sensing."
  uses:
  - illuminance_sensor

  #Abstract types for CH ZRH EURD
VADC:
  id: "10499660532804485120"
  description: "Variable dimmer control for standard luminaires."
  is_abstract: true
  uses:
  - scene_dimmer_percentage_command
  - scene_dimmer_percentage_sensor
  - low_scene_dimmer_percentage_setpoint
  - high_scene_dimmer_percentage_setpoint

VADCRGB:
  id: "5505168546050605056"
  description: "Variable dimmer control for RGB luminaires."
  is_abstract: true
  uses:
  - scene_dimmer_percentage_command
  - scene_dimmer_percentage_sensor
  - low_scene_dimmer_percentage_setpoint
  - high_scene_dimmer_percentage_setpoint
  - red_scene_dimmer_percentage_command
  - green_scene_dimmer_percentage_command
  - blue_scene_dimmer_percentage_command

RC:
  id: "13823317057803911168"
  description: "Relay or switch to switch a socket or power supply for lumiaires or other devices"
  is_abstract: true
  uses:
  - switch_command

LSC:
  id: "582734153334652928"
  description: "Lighting switch control."
  is_abstract: true
  uses:
  - lighting_switch_status

LC:
  id: "10116854564477992960"
  description: "Luminance control."
  is_abstract: true
  uses:
  - illuminance_setpoint
  - illuminance_sensor

SRC:
  id: "12879738169079103488"
  description: "Basic run scheduling "
  is_abstract: true
  uses:
  - schedule_run_command 

PWM:
  id: "13467457920450953216"
  description: "Basic power monitoring "
  is_abstract: true
  uses:
<<<<<<< HEAD
  - power_sensor  

CCIEM:
  description: "CIE light color monitoring"
  is_abstract: true
  uses: 
  - lighting_color_cie_xvalue_sensor
  - lighting_color_cie_yvalue_sensor

CHSLM:
  description: "HSL light color monitoring"
  is_abstract: true
  uses: 
  - lighting_color_hsl_saturation_percentage_sensor
  - lighting_color_hsl_hue_angle_sensor

OM:
  description: "Operation monitoring for lighting fixtures"
  is_abstract: true
  uses:
  - energy_accumulator
  - run_hours_accumulator
  - luminaire_failed_alarm

DM:
  description: "Brightness dimming monitoring."
  is_abstract: true
  opt_uses:
  - dimmer_run_status
  uses:
  - brightness_percentage_sensor
=======
  - power_sensor

ENM:
  id: "11197432602023690240"
  description: "Basic energy monitoring "
  is_abstract: true
  uses:
  - energy_accumulator
    
>>>>>>> ed2bcf45
<|MERGE_RESOLUTION|>--- conflicted
+++ resolved
@@ -151,7 +151,6 @@
   description: "Basic power monitoring "
   is_abstract: true
   uses:
-<<<<<<< HEAD
   - power_sensor  
 
 CCIEM:
@@ -183,7 +182,6 @@
   - dimmer_run_status
   uses:
   - brightness_percentage_sensor
-=======
   - power_sensor
 
 ENM:
@@ -192,5 +190,4 @@
   is_abstract: true
   uses:
   - energy_accumulator
-    
->>>>>>> ed2bcf45
+  
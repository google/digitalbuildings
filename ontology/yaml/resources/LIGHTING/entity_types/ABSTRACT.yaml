# Copyright 2020 Google LLC
#
# Licensed under the Apache License, Version 2.0 (the License);
# you may not use this file except in compliance with the License.
# You may obtain a copy of the License at
#
#    https://www.apache.org/licenses/LICENSE-2.0
#
# Unless required by applicable law or agreed to in writing, software
# distributed under the License is distributed on an AS IS BASIS,
# WITHOUT WARRANTIES OR CONDITIONS OF ANY KIND, either express or implied.
# See the License for the specific language governing permissions and
# limitations under the License.

### ABSTRACT TYPES

SS:
  id: "7172089746410176512"
  description: "Basic combination of run command and status (start/stop); indicates the light is active or inactive."
  is_abstract: true
  implements:
  - /SS

DC:
  id: "9892263921341956096"
  description: "Brightness dimming control."
  is_abstract: true
  uses:
  - brightness_percentage_command

MS:
  id: "3497152450475851776"
  description: "Motion sensing monitoring."
  is_abstract: true
  uses:
  - motion_status

OS:
  id: "13152870051558195200"
  is_abstract: true
  description: "Occupancy status for a specific zone."
  uses:
  - zone_occupancy_status

ROS: 
  is_abstract: true
  description: "Room occupancy status based on one or multiple zone occupancy statuses"
  uses:
  - room_occupancy_status
<<<<<<< HEAD
=======

>>>>>>> ce0b0572
SC:
  id: "2776576510096572416"
  is_abstract: true
  description: "Scene control for a device or group of devices."
  uses:
  - scene_index_command

BM:
  id: "3713325232589635584"
  description: " Battery power status monitoring."
  is_abstract: true
  uses:
  - battery_charge_status

IM:
  id: "16206249026264236032"
  description: "Individual illuminance sensor monitoring, not used for control"
  is_abstract: true
  uses:
  - illuminance_sensor

DPC:
  id: "11907950210032074752"
  description: " Dimmer control."
  is_abstract: true
  uses:
  - dimmer_percentage_command

SCZ:
  id: "2665719349737684992"
  is_abstract: true
  description: "Scene control for a device and zone."
  opt_uses:
  - scene_command
  uses:
  - zone_scene_command

IS:
  id: "10736169881985613824"
  is_abstract: true
  description: "Illuminance sensing."
  uses:
  - illuminance_sensor

  #Abstract types for CH ZRH EURD
VADC:
  id: "10499660532804485120"
  description: "Variable dimmer control for standard luminaires."
  is_abstract: true
  uses:
  - scene_dimmer_percentage_command
  - scene_dimmer_percentage_sensor
  - low_scene_dimmer_percentage_setpoint
  - high_scene_dimmer_percentage_setpoint

VADCRGB:
  id: "5505168546050605056"
  description: "Variable dimmer control for RGB luminaires."
  is_abstract: true
  uses:
  - scene_dimmer_percentage_command
  - scene_dimmer_percentage_sensor
  - low_scene_dimmer_percentage_setpoint
  - high_scene_dimmer_percentage_setpoint
  - red_scene_dimmer_percentage_command
  - green_scene_dimmer_percentage_command
  - blue_scene_dimmer_percentage_command

RC:
  id: "13823317057803911168"
  description: "Relay or switch to switch a socket or power supply for lumiaires or other devices"
  is_abstract: true
  uses:
  - switch_command

LSC:
  id: "582734153334652928"
  description: "Lighting switch control."
  is_abstract: true
  uses:
  - lighting_switch_status

LC:
  id: "10116854564477992960"
  description: "Luminance control."
  is_abstract: true
  uses:
  - illuminance_setpoint
  - illuminance_sensor
 
EGW:
  id: "14486067738483352777"
  description: "Lighting Control Gateway"
  is_abstract: true
  uses:
  - lighting_switch_command
  - lighting_switch_status
  - dimmer_fade_rate_setpoint
  - dimmer_fade_time_setpoint
  - zone_lighting_switch_command
  - zone_lighting_switch_status
  - brightness_percentage_command
  - zone_brightness_percentage_command
  - lighting_switch_alarm
  <|MERGE_RESOLUTION|>--- conflicted
+++ resolved
@@ -47,10 +47,7 @@
   description: "Room occupancy status based on one or multiple zone occupancy statuses"
   uses:
   - room_occupancy_status
-<<<<<<< HEAD
-=======
-
->>>>>>> ce0b0572
+  
 SC:
   id: "2776576510096572416"
   is_abstract: true

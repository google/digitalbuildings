# Copyright 2020 Google LLC
#
# Licensed under the Apache License, Version 2.0 (the License);
# you may not use this file except in compliance with the License.
# You may obtain a copy of the License at
#
#    https://www.apache.org/licenses/LICENSE-2.0
#
# Unless required by applicable law or agreed to in writing, software
# distributed under the License is distributed on an AS IS BASIS,
# WITHOUT WARRANTIES OR CONDITIONS OF ANY KIND, either express or implied.
# See the License for the specific language governing permissions and
# limitations under the License.


SS:
  id: "6433499407521415168"
  description: "Basic combination of run command and status (start/stop); indicates the light is active or inactive."
  is_abstract: true
  implements:
  - /SS
  opt_uses:
  - failed_alarm
  - lost_power_alarm
  - power_status


IOBM:
  id: "11309587186103353344"
  description: "Input, output, and bypass electrical monitoring, typically for a UPS."
  is_abstract: true
  uses:
  - input_phase1_phase2_voltage_sensor
  - input_phase2_phase3_voltage_sensor
  - input_phase3_phase1_voltage_sensor
  - input_phase1_neutral_voltage_sensor
  - input_phase2_neutral_voltage_sensor
  - input_phase3_neutral_voltage_sensor
  - input_phase1_current_sensor
  - input_phase2_current_sensor
  - input_phase3_current_sensor
  - output_phase1_phase2_voltage_sensor
  - output_phase2_phase3_voltage_sensor
  - output_phase3_phase1_voltage_sensor
  - output_phase1_neutral_voltage_sensor
  - output_phase2_neutral_voltage_sensor
  - output_phase3_neutral_voltage_sensor
  - output_phase1_current_sensor
  - output_phase2_current_sensor
  - output_phase3_current_sensor
  - bypass_phase1_neutral_voltage_sensor
  - bypass_phase2_neutral_voltage_sensor
  - bypass_phase3_neutral_voltage_sensor
  

PWM:
  description: "Very basic power and energy monitoring."
  is_abstract: true
  uses:
  - power_sensor
  - energy_accumulator
  - powerfactor_sensor 
  - apparent_power_sensor 

RMM:
  description: "Run mode monitoring."
  is_abstract: true
  uses:
  - run_mode

OTPM:
  description: "Oil temperature and pressure monitoring"
  is_abstract: true
  uses:
  - oil_temperature_sensor
  - oil_pressure_sensor
  
RDM:
  description: "Very basic system run duration monitoring."
  is_abstract: true
  uses:
  - run_time_accumulator
 
  
TKLS:  
  description: "Very basic tank level status monitoring for Electrical generator equipments."
  is_abstract: true
  uses:
  - tank_level_status

  
PPWM:
  id: "14668216976959078400"
  description: "Phase power monitoring"
  is_abstract: true
  uses:
  - phase1_apparent_power_sensor
  - phase2_apparent_power_sensor
  - phase3_apparent_power_sensor
<<<<<<< HEAD
  - line_frequency_sensor

BTEPM:
  description: "Basic battery electrical parameter monitoring"
  is_abstract: true
  uses:
  - battery_voltage_sensor
  - battery_current_sensor
 
=======
  - line_frequency_sensor  

SRC1:
  description: "Source 1 parameters typically for ATS"
  is_abstract: true
  uses:
  - source1_phase1_phase2_voltage_sensor
  - source1_phase2_phase3_voltage_sensor
  - source1_phase3_phase1_voltage_sensor
  - source1_frequency_sensor
  opt_uses:
  - source1_phase1_phase2_over_voltage_status
  - source1_phase2_phase3_over_voltage_status
  - source1_phase3_phase1_over_voltage_status
  - source1_over_voltage_status
  - source1_lost_power_alarm

SRC2:
  description: "Source 1 parameters typically for ATS"
  is_abstract: true
  uses:
  - source2_phase1_phase2_voltage_sensor
  - source2_phase2_phase3_voltage_sensor
  - source2_phase3_phase1_voltage_sensor
  - source2_frequency_sensor 
  opt_uses:
  - source2_phase1_phase2_over_voltage_status
  - source2_phase2_phase3_over_voltage_status
  - source2_phase3_phase1_over_voltage_status
  - source2_over_voltage_status
  - source2_lost_power_alarm
>>>>>>> 849ca05f
<|MERGE_RESOLUTION|>--- conflicted
+++ resolved
@@ -97,7 +97,7 @@
   - phase1_apparent_power_sensor
   - phase2_apparent_power_sensor
   - phase3_apparent_power_sensor
-<<<<<<< HEAD
+
   - line_frequency_sensor
 
 BTEPM:
@@ -107,7 +107,8 @@
   - battery_voltage_sensor
   - battery_current_sensor
  
-=======
+
+
   - line_frequency_sensor  
 
 SRC1:
@@ -139,4 +140,3 @@
   - source2_phase3_phase1_over_voltage_status
   - source2_over_voltage_status
   - source2_lost_power_alarm
->>>>>>> 849ca05f

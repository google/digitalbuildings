# Copyright 2020 Google LLC
#
# Licensed under the Apache License, Version 2.0 (the License);
# you may not use this file except in compliance with the License.
# You may obtain a copy of the License at
#
#    https://www.apache.org/licenses/LICENSE-2.0
#
# Unless required by applicable law or agreed to in writing, software
# distributed under the License is distributed on an AS IS BASIS,
# WITHOUT WARRANTIES OR CONDITIONS OF ANY KIND, either express or implied.
# See the License for the specific language governing permissions and
# limitations under the License.


SS:
  id: "6433499407521415168"
  description: "Basic combination of run command and status (start/stop); indicates the light is active or inactive."
  is_abstract: true
  implements:
  - /SS
  opt_uses:
  - failed_alarm
  - lost_power_alarm
  - power_status


IOBM:
  id: "11309587186103353344"
  description: "Input, output, and bypass electrical monitoring, typically for a UPS."
  is_abstract: true
  uses:
  - input_phase1_phase2_voltage_sensor
  - input_phase2_phase3_voltage_sensor
  - input_phase3_phase1_voltage_sensor
  - input_phase1_neutral_voltage_sensor
  - input_phase2_neutral_voltage_sensor
  - input_phase3_neutral_voltage_sensor
  - input_phase1_current_sensor
  - input_phase2_current_sensor
  - input_phase3_current_sensor
  - output_phase1_phase2_voltage_sensor
  - output_phase2_phase3_voltage_sensor
  - output_phase3_phase1_voltage_sensor
  - output_phase1_neutral_voltage_sensor
  - output_phase2_neutral_voltage_sensor
  - output_phase3_neutral_voltage_sensor
  - output_phase1_current_sensor
  - output_phase2_current_sensor
  - output_phase3_current_sensor
  - bypass_phase1_neutral_voltage_sensor
  - bypass_phase2_neutral_voltage_sensor
  - bypass_phase3_neutral_voltage_sensor
<<<<<<< HEAD
  

PWM:
  description: "Very basic power and energy monitoring."
  is_abstract: true
  uses:
  - power_sensor
  - energy_accumulator
  - powerfactor_sensor 
  - apparent_power_sensor 

RMM:
  description: "Run mode monitoring."
  is_abstract: true
  uses:
  - run_mode

OTPM:
  description: "Oil temperature and pressure monitoring"
  is_abstract: true
  uses:
  - oil_temperature_sensor
  - oil_pressure_sensor
  
RDM:
  description: "Very basic system run duration monitoring."
  is_abstract: true
  uses:
  - run_time_accumulator
 
  
TKLS:  
  description: "Very basic tank level status monitoring for Electrical generator equipments."
  is_abstract: true
  uses:
  - tank_level_status

  
=======
 
>>>>>>> 3b34757e
PPWM:
  id: "14668216976959078400"
  description: "Phase power monitoring"
  is_abstract: true
  uses:
  - phase1_apparent_power_sensor
  - phase2_apparent_power_sensor
  - phase3_apparent_power_sensor

  - line_frequency_sensor

BTEPM:
  description: "Basic battery electrical parameter monitoring"
  is_abstract: true
  uses:
  - battery_voltage_sensor
  - battery_current_sensor
 


  - line_frequency_sensor  

SRC1:
  id: "15185581178292797440"
  description: "Source 1 parameters typically for ATS"
  is_abstract: true
  uses:
  - source1_phase1_phase2_voltage_sensor
  - source1_phase2_phase3_voltage_sensor
  - source1_phase3_phase1_voltage_sensor
  - source1_frequency_sensor
  opt_uses:
  - source1_phase1_phase2_over_voltage_status
  - source1_phase2_phase3_over_voltage_status
  - source1_phase3_phase1_over_voltage_status
  - source1_over_voltage_status
  - source1_lost_power_alarm

SRC2:
  id: "6549928892809871360"
  description: "Source 1 parameters typically for ATS"
  is_abstract: true
  uses:
  - source2_phase1_phase2_voltage_sensor
  - source2_phase2_phase3_voltage_sensor
  - source2_phase3_phase1_voltage_sensor
  - source2_frequency_sensor 
  opt_uses:
  - source2_phase1_phase2_over_voltage_status
  - source2_phase2_phase3_over_voltage_status
  - source2_phase3_phase1_over_voltage_status
  - source2_over_voltage_status
  - source2_lost_power_alarm
<|MERGE_RESOLUTION|>--- conflicted
+++ resolved
@@ -51,8 +51,6 @@
   - bypass_phase1_neutral_voltage_sensor
   - bypass_phase2_neutral_voltage_sensor
   - bypass_phase3_neutral_voltage_sensor
-<<<<<<< HEAD
-  
 
 PWM:
   description: "Very basic power and energy monitoring."
@@ -81,7 +79,6 @@
   is_abstract: true
   uses:
   - run_time_accumulator
- 
   
 TKLS:  
   description: "Very basic tank level status monitoring for Electrical generator equipments."
@@ -89,10 +86,6 @@
   uses:
   - tank_level_status
 
-  
-=======
- 
->>>>>>> 3b34757e
 PPWM:
   id: "14668216976959078400"
   description: "Phase power monitoring"
@@ -101,7 +94,6 @@
   - phase1_apparent_power_sensor
   - phase2_apparent_power_sensor
   - phase3_apparent_power_sensor
-
   - line_frequency_sensor
 
 BTEPM:
@@ -110,9 +102,6 @@
   uses:
   - battery_voltage_sensor
   - battery_current_sensor
- 
-
-
   - line_frequency_sensor  
 
 SRC1:

# Digital Buildings Project

<<<<<<< HEAD
The Digital Buildings ontology is an open-source, Apache-licensed development effort to create a uniform schema for representing metadata in Google's buildings real estate portfolio. It is inspired by [Project Haystack](https://project-haystack.org/tag) and [BrickSchema](https://brickschema.org/).
=======
The Digital Buildings project is an open-source, Apache-licensed effort to create a uniform schema and toolset for representing structured information about buildings and building-inatalled equipment.  A version of the Digital Buildings ontology and toolset is currently being used by Google to manage buildings in its portfolio. 
>>>>>>> 918f71f4

The Digital Buildings project originated from the need to manage a very large, heterogeneous building portfolio in a scalable way. The project aims to enable management applications/analyses that are trivially portable between buildings.  This goal is achieved through a combination of semantically-expressive abstract modeling, an easy-to-use configuration language, and robust validation tooling.  Digital Buildings work has been inspired by [Project Haystack](https://project-haystack.org/tag) and [BrickSchema](https://brickschema.org/), and maintains cross-compatibility and/or convergence as a long-term objective.  

In creating the Digital Buildings project, we have considered the following:

* Human Readability
* Machine readability and interpretation
* Composable functionality
* Dimesional Analysis
* Correctness validation
* Cross compatibility

The project consists of an [**ontology**](./ontology/ontology.md) that defines the parameters of the semantic data model and tools for building, validating and associating real equipment with a specific model.  

## Discussion
Discussion takes place primarily on the Digital Buildings User Form: [google-digital-building-discuss@googlegroups.com](mailto:google-digital-building-discuss@googlegroups.com)


## How to Contribute

Please see the [contribution section](./CONTRIBUTING.md)

## License
```
Copyright 2020 Google LLC

Licensed under the Apache License, Version 2.0 (the "License");
you may not use this file except in compliance with the License.
You may obtain a copy of the License at

    https://www.apache.org/licenses/LICENSE-2.0

Unless required by applicable law or agreed to in writing, software
distributed under the License is distributed on an "AS IS" BASIS,
WITHOUT WARRANTIES OR CONDITIONS OF ANY KIND, either express or implied.
See the License for the specific language governing permissions and
limitations under the License.
```
<|MERGE_RESOLUTION|>--- conflicted
+++ resolved
@@ -1,10 +1,6 @@
 # Digital Buildings Project
 
-<<<<<<< HEAD
-The Digital Buildings ontology is an open-source, Apache-licensed development effort to create a uniform schema for representing metadata in Google's buildings real estate portfolio. It is inspired by [Project Haystack](https://project-haystack.org/tag) and [BrickSchema](https://brickschema.org/).
-=======
 The Digital Buildings project is an open-source, Apache-licensed effort to create a uniform schema and toolset for representing structured information about buildings and building-inatalled equipment.  A version of the Digital Buildings ontology and toolset is currently being used by Google to manage buildings in its portfolio. 
->>>>>>> 918f71f4
 
 The Digital Buildings project originated from the need to manage a very large, heterogeneous building portfolio in a scalable way. The project aims to enable management applications/analyses that are trivially portable between buildings.  This goal is achieved through a combination of semantically-expressive abstract modeling, an easy-to-use configuration language, and robust validation tooling.  Digital Buildings work has been inspired by [Project Haystack](https://project-haystack.org/tag) and [BrickSchema](https://brickschema.org/), and maintains cross-compatibility and/or convergence as a long-term objective.  
 

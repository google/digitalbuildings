--- conflicted
+++ resolved
@@ -25,15 +25,6 @@
 *  An [**ontology**](./ontology/README.md) that defines the parameters of the semantic data model (Terminology box) and tools for building, validating, and associating real equipment with a specific model. It contains the following formats:
    * [Yaml format](./ontology/yaml/README.md)
    * [RDF/OWL format](./ontology/rdf/README.md)
-<<<<<<< HEAD
-* [Building Configuration](./ontology/docs/building_config.md) which contains a mapping between the ontology and the "raw" data. Building Config is the Assertion Box.
-* Tools that allow the following:
-  * [ABEL](./tools/abel/README.md) generates from/to Google spreadsheet/[Building Configuration](./ontology/docs/building_config.md).
-  * [Explorer](./tools/explorer/README.md) allows users to explorer the ontology types and their associated fields.
-  * [Yaml Validator](./tools/validators/ontology_validator/README.md) which allows to validate the yaml ontology upon a change or an extension.
-  * [RDF/OWL Generator](./tools/rdf_generator/README.md) which allows to generate an RDF version from the yaml ontology files.
-* [Internal Building Representation](./ibr/README.md) (IBR) File Format to represent data from different verticals such as spatial, assets.
-=======
 
 * A [model instance configuration](./ontology/docs/building_config.md) (a.k.a building configuration file) that contains a mapping between the ontology and the "raw" data. Building configuration files are the "Assertion box."
 * Tools that enable the following:
@@ -43,7 +34,6 @@
   * [**Ontology Validator**](./tools/validators/ontology_validator/README.md)**:** validates the ontology upon a change or an extension (currently only for the Yaml format).
   * [**RDF/OWL Generator**](./tools/rdf_generator/README.md)**:** generates an RDF version from the yaml ontology files.
 * An [Internal Building Representation (IBR)](./ibr/README.md) file format to represent data from different verticals such as spatial or assets.
->>>>>>> 9de4c95a
 
 ## Learning Modules
 The learning modules provide an overview of:

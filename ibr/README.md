# Internal Building Representation (IBR) File Format
IBR implements single file format that can be adapted to multiple use cases in any building.

Data in different verticals such as spatial, assets, and ontology often come from different source systems. This presents a challenge when a developer wants ensure updated data in downstream systems, especially when they want to combine data across multiple verticals. IBR is a solution that allows all of it to be combined in a meaningful, portable way.

IBR has no opinion of data requirements. If a developer wants to use IBR as an asset tracking tool, they can utilize the Objects message. If they later want to map asset locations to a single floor, that is possible by including a Layers message while updating the Objects messages with location data. If they want to track assets with relation to specific space classes, then they can add that data at a later stage without making a breaking change.

IBR comes with a rendering library built on THREE.js that can be used to easily create a custom UI to visualize and edit the compact data. This allows developers to build custom features and have more control over their tooling. 

## Instructions for Running the IBR UI:

1. Open terminal and run following commands:
    - `cd digitalbuildings/ibr`
    - `npm i`
    - `npm i ibr-sdk`
    - `mkdir -p temp/ && node_modules/.bin/pbf ibr.proto --browser > temp/ibr_pb_browser.js`
<<<<<<< HEAD

2. Open html/index.html in your browser.

On Mac, start chrome from terminal using this command instead:
    - `open -a "Google Chrome" html/index.html --args --allow-file-access-from-files`

3. Click on "Choose File" button to open your ibr data file

## Potential Issues and Fix

1. When using Chrome browser, see error "Blocked by CORS policy : Cross origin requests are only supported for protocol schemes: http, data, chrome, chrome-extension, https" in console
=======

2. Start a local server in python
    - Open your command prompt (Windows)/ terminal (macOS/ Linux). To check Python is installed, enter the following command: `python -V`.
    - If python is installed, you should see a version number. If not, go to [python.org]() and install python3.
    - Once python3 is installed, run command `python3 -m http.server`.
    - Then navigate to http://0.0.0.0:8000/html/ in your browser.
>>>>>>> 4ebe4770

3. Click on "Choose File" button to open your ibr data file

##### Developer Note: 

* The ibr-sdk npm package is not published, hence it cannot yet be installed in other projects.*
* Run `npx eslint \[filename\] --fix` to check efore Pull Request.*<|MERGE_RESOLUTION|>--- conflicted
+++ resolved
@@ -14,7 +14,6 @@
     - `npm i`
     - `npm i ibr-sdk`
     - `mkdir -p temp/ && node_modules/.bin/pbf ibr.proto --browser > temp/ibr_pb_browser.js`
-<<<<<<< HEAD
 
 2. Open html/index.html in your browser.
 
@@ -26,14 +25,12 @@
 ## Potential Issues and Fix
 
 1. When using Chrome browser, see error "Blocked by CORS policy : Cross origin requests are only supported for protocol schemes: http, data, chrome, chrome-extension, https" in console
-=======
 
 2. Start a local server in python
     - Open your command prompt (Windows)/ terminal (macOS/ Linux). To check Python is installed, enter the following command: `python -V`.
     - If python is installed, you should see a version number. If not, go to [python.org]() and install python3.
     - Once python3 is installed, run command `python3 -m http.server`.
     - Then navigate to http://0.0.0.0:8000/html/ in your browser.
->>>>>>> 4ebe4770
 
 3. Click on "Choose File" button to open your ibr data file
 

--- conflicted
+++ resolved
@@ -87,7 +87,6 @@
  * Setup THREE.js environment and extract top level structure once an IBR file is given.
  */
 function onChooseFile() {
-<<<<<<< HEAD
     if (typeof window.FileReader !== 'function')
         throw ("The file API isn't supported on this browser.");
     let file = document.getElementById("fileForUpload").files[0];
@@ -134,49 +133,9 @@
                 controls.update();
                 renderer.render( scene, camera );
             }
-=======
-  if (typeof window.FileReader !== 'function') {
-    throw ('The file API isn\'t supported on this browser.');
-  }
-  const file = document.getElementById('fileForUpload').files[0];
-  if (file) {
-    const fr = new FileReader();
-    fr.onload = function(evt) {
-      const ibrData = evt.target.result;
-      const scene = new THREE.Scene();
-      const camera = new THREE.PerspectiveCamera( 75, window.innerWidth / window.innerHeight, 0.1, 10000 );
-      const renderer = new THREE.WebGLRenderer();
-      renderer.setSize( window.innerWidth, window.innerHeight );
-      document.body.appendChild( renderer.domElement );
-      const controls = new OrbitControls( camera, renderer.domElement );
-      controls.target.set( 0, 0.5, 0 );
-      controls.update();
-      controls.enablePan = false;
-      controls.enableDamping = true;
-      const structures = IBRSDK.unpackStructure( ibrData );
-      const layers = [];
-      for ( const structure of structures ) {
-        layers.push( IBRSDK.renderLayer(structure) );
-      }
-      for ( const layer of layers ) {
-        for ( const line of layer ) {
-          scene.add( line );
->>>>>>> 5a8d3157
-        }
-      }
-      camera.position.set( 0, 0, 7000 );
-      camera.lookAt( 0, 0, 0 );
-      animate();
-
-      // Rendering the scene
-      function animate() {
-        requestAnimationFrame( animate );
-        controls.update();
-        renderer.render( scene, camera );
-      }
-    };
-    fr.readAsArrayBuffer(file);
-  }
+        };
+        fr.readAsArrayBuffer(file);
+    }
 }
 
 document.getElementById('fileForUpload').addEventListener('change', onChooseFile);
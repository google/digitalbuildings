syntax = "proto3";

message ImageData {
  // The length of the image (in pixels).
  float length = 1;

  // The width of the image (in pixels).
  float width = 2;

  // base64 encoded png representing a layer.
  bytes image = 3;
}

message InternalBuildingRepresentation {
  enum StructuralType {
    UNKNOWN = 0;
    BUILDING = 1;
    FLOOR = 2;
    PARTIAL_FLOOR = 3;
    SPACE = 4;
  }

  message Metadata {
    message FieldValue {
      string key = 1;
      string value = 2;
    }

    repeated FieldValue field_values = 1;
  }

<<<<<<< HEAD
  message Connection {
    enum Type {
      UNKNOWN = 0;

      // Unrestricted bi-directional access between origin and destination.
      UNRESTRICTED = 1;

      // Restricted access to external structure, does not guarantee access from
      // destination back to origin.
      ONE_WAY = 2;

      // Restricted access to certain time periods.
      TIME_LIMITED = 3;

      // Emergency access only.
      EMERGENCY = 4;

      // Restricted access to privileged users only.
      PRIVILEGED = 5;
    }

    // The destination IBR SPACE structure.
    string external_structure_id = 1;

    // The connection type from origin to destination.
    Type type = 2;

    // https://tools.ietf.org/html/rfc5545
    // spaces only available at certain times, public/nonpublic
    string recurrence = 3;
  }

  // A combined dedicated visual layer per floor that represents the unreacahble
  // walking space.
  message BlockingGrid {
    // The grid id of this particular blocking grid.
    string id = 1;

    // The layer (floor) id that this blocking grid belongs to.
    string layer_id = 2;

    // The visualization layer of the blocking geometry.
    Visualization visualization = 3;
=======
  // A combined dedicated visual layer per floor that represents the unreacahble
  // walking space.
  message BlockingGrid {
    string id = 1;

    Visualization visualization = 2;
>>>>>>> 237e2971
  }
  message Visualization {
    enum EncodingType {
      UNKNOWN = 0;
      VECTOR_2D = 1;
      VECTOR_3D = 2;
      BITMAP_IMAGE = 3;
    }

    // A unique identifier
    string id = 1;

    // The encoding type of the data to distinguish 2D vs 3D coordinates vs raw
    // bitmap image.
    EncodingType encoding_type = 2;

    // The representation of the layer, either a VectorCoordinate map or raw
    // bitmap image.
    oneof data {
      ImageData image_data = 3;

      // A byte array of coordinate indices that references coordinates_lookup.
      // Should be interpreted in pairs as start and end indices of a continuous
      // coordinates list that represents a polyline.
      bytes coordinate_indices = 4;
    }
  }

  // A reference to an external structure to which this structure belongs.
  message StructureReference {
    string guid = 1;
    StructuralType type = 2;
    string name = 3;
  }

  // The global unique id for the structure.
  string guid = 1;

  // A human-readable string identifier for the structure.
  string name = 2;

  // The structural type represented in this message (e.g. building vs floor).
  StructuralType structural_type = 3;

  // The human readable metadata for the structure.
  Metadata metadata = 4;

  // The compressed coordinates that is referenced throughout the message.
  // A base64 encoded ordered list of coordinates.
  // The decoded string comes in the form of comma separated coordinates which
<<<<<<< HEAD
  // are space separated floats. e.g. "<x> <y> <z>,<x> <y> <z>,<x> <y> <z>".
=======
  // are space separated floats. e.g. "<x> <y>,<x> <y>,<x> <y>".
>>>>>>> 237e2971
  // Visualization and other layers index into coordinates_lookup to determine
  // coordinate segments.
  bytes coordinates_lookup = 5;

  // A contained layer/visualization data (e.g. tri gross area layer,
  // external/internal walls, blocking geometry etc.)
  repeated Visualization visualization = 6;

<<<<<<< HEAD
  // Boundary of the structure, coordinates stored in lookup.
=======
  // Boundary of the structure
>>>>>>> 237e2971
  bytes boundary = 7;

  // Child structures
  repeated InternalBuildingRepresentation structures = 8;

  // External references
  repeated StructureReference external_reference = 9;

  BlockingGrid blocking_grid = 10;
<<<<<<< HEAD

  repeated Connection connections = 11;
=======
>>>>>>> 237e2971
}<|MERGE_RESOLUTION|>--- conflicted
+++ resolved
@@ -29,7 +29,6 @@
     repeated FieldValue field_values = 1;
   }
 
-<<<<<<< HEAD
   message Connection {
     enum Type {
       UNKNOWN = 0;
@@ -65,23 +64,11 @@
   // A combined dedicated visual layer per floor that represents the unreacahble
   // walking space.
   message BlockingGrid {
-    // The grid id of this particular blocking grid.
-    string id = 1;
-
-    // The layer (floor) id that this blocking grid belongs to.
-    string layer_id = 2;
-
-    // The visualization layer of the blocking geometry.
-    Visualization visualization = 3;
-=======
-  // A combined dedicated visual layer per floor that represents the unreacahble
-  // walking space.
-  message BlockingGrid {
     string id = 1;
 
     Visualization visualization = 2;
->>>>>>> 237e2971
   }
+
   message Visualization {
     enum EncodingType {
       UNKNOWN = 0;
@@ -131,11 +118,7 @@
   // The compressed coordinates that is referenced throughout the message.
   // A base64 encoded ordered list of coordinates.
   // The decoded string comes in the form of comma separated coordinates which
-<<<<<<< HEAD
   // are space separated floats. e.g. "<x> <y> <z>,<x> <y> <z>,<x> <y> <z>".
-=======
-  // are space separated floats. e.g. "<x> <y>,<x> <y>,<x> <y>".
->>>>>>> 237e2971
   // Visualization and other layers index into coordinates_lookup to determine
   // coordinate segments.
   bytes coordinates_lookup = 5;
@@ -144,11 +127,7 @@
   // external/internal walls, blocking geometry etc.)
   repeated Visualization visualization = 6;
 
-<<<<<<< HEAD
   // Boundary of the structure, coordinates stored in lookup.
-=======
-  // Boundary of the structure
->>>>>>> 237e2971
   bytes boundary = 7;
 
   // Child structures
@@ -158,9 +137,6 @@
   repeated StructureReference external_reference = 9;
 
   BlockingGrid blocking_grid = 10;
-<<<<<<< HEAD
 
   repeated Connection connections = 11;
-=======
->>>>>>> 237e2971
 }
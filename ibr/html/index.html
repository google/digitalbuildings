--- conflicted
+++ resolved
@@ -1,30 +1,5 @@
 <!DOCTYPE html>
 <html>
-<<<<<<< HEAD
-	<head>
-	    <meta charset="utf-8">
-	    <title>IBR Demo</title>
-		<script src="../node_modules/pbf/dist/pbf.js"></script>
-		<script src="../temp/ibr_pb_browser.js"></script>
-		<script src="../node_modules/three/build/three.js"></script>
-		<script src="../node_modules/three/examples/js/utils/BufferGeometryUtils.js"></script>
-		<script type="module" src="../node_modules/ibr-sdk/build/ibr-sdk.js"></script>
-		<script type="module" src="../demo.js"></script>
-		<link href="index.css" rel="stylesheet">
-	</head>
-	<body>
-		<div id="sideBar" class="sidebar">
-			<h4>Select an IBR data file: </h4>
-			<input type="file" id="fileForUpload"/>
-			<input type="text" id="filename" placeholder="Output File Name" style="display: none;"/>
-			<button id="dwn-btn" style="display: none;">Save and Export to IBR</button>
-			<h2 style="text-align: center;">Layer Tree</h2>
-			<ul id="layerList"></ul>
-		</div>
-		<div id="mainCanvas" class="main">
-		</div>
-	</body>
-=======
     <head>
         <meta charset="utf-8">
         <title>IBR Demo</title>
@@ -35,37 +10,60 @@
         <link href="index.css" rel="stylesheet">
     </head>
     <body>
-        <div id="sideBar" class="sidebar">
-            <h4>Select an IBR data file: </h4>
-            <input type="file" id="fileForUpload"/>
-            <h2 style="text-align: center;">Layer Tree</h2>
-            <ul id="layerList"></ul>
-        </div>
+		<div id="sideBar" class="sidebar">
+			<h4>Select an IBR data file: </h4>
+			<input type="file" id="fileForUpload"/>
+			<input type="text" id="filename" placeholder="Output File Name" style="display: none;"/>
+			<button id="dwn-btn" style="display: none;">Save and Export to IBR</button>
+			<h2 style="text-align: center;">Layer Tree</h2>
+			<ul id="layerList"></ul>
+		</div>
         <div id="mainCanvas" class="main">
         </div>
     </body>
     <script>
         function onChooseFile() {
-            if (typeof window.FileReader !== 'function') {
-                throw new Error('The file API isn\'t supported on this browser.');
-            }
+		  if (typeof window.FileReader !== 'function') {
+			throw new Error('The file API isn\'t supported on this browser.');
+		  }
+		  const file = document.getElementById('fileForUpload').files[0];
+		  if (file) {
+			const fr = new FileReader();
+			fr.onload = function(evt) {
+			  const bin = evt.target.result;
+			  const ibrObject = IBRSDK.init(bin);
+			  IBRSDK.render( ibrObject,
+				  0, document.getElementById('mainCanvas') ); // top level, index 0
+			  IBRSDK.createSidebar( bin, document.getElementById('layerList') );
+			  document.getElementById('dwn-btn')
+				  .addEventListener('click', function(){
+					download(document.getElementById('filename').value, ibrObject);
+				  });
+			};
+			fr.readAsArrayBuffer(file);
+		  }
+		}
 
-            const file = document.getElementById('fileForUpload').files[0];
+		/**
+		 * Create binary file from data and download the file in browser.
+		 * @param {String} filename name of the binary file that will be created.
+		 * @param {Buffer} bin binary data that will be saved in the file.
+		 */
+		function download(filename, ibrObject) {
+		  const bin = IBRSDK.saveToIBR(ibrObject)
+		  const element = document.createElement('a');
+		  const blob = new Blob([bin], {type: 'application/octet-stream'});
+		  const url = window.URL.createObjectURL(blob);
+		  element.setAttribute('href', url);
+		  element.setAttribute('download', filename+'.ibr');
+		  element.style.display = 'none';
+		  document.body.appendChild(element);
+		  element.click();
+		  document.body.removeChild(element);
 
-            if (file) {
-                const fr = new FileReader();
-                fr.onload = function(evt) {
-                    const bin = evt.target.result;
-                    IBRSDK.render(bin, 0, document.getElementById('mainCanvas')); // top level, index 0
-                    IBRSDK.createSidebar(bin, document.getElementById('layerList'));
-                };
+		}
 
-                fr.readAsArrayBuffer(file);
-            }
-        }
-
-        document.getElementById('fileForUpload')
-            .addEventListener('change', onChooseFile);
+		document.getElementById('fileForUpload')
+			.addEventListener('change', onChooseFile);
     </script>
->>>>>>> 7223c71c
 </html>
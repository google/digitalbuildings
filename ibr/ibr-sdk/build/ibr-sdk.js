/**
 * @fileoverview This file contains functions that render given ibr binary
 data to (array of) THREE objects that can be used in browser.
 * @author shuanglihtk@google.com (Shuang Li)
 */

// the length of one 3D coordinates (x, y, z) in the coordinate lookup float
// array
const ONE_POINT = 3;
// the length of two 3D coordinates (x, y, z) in the coordinate lookup float
// array
const TWO_POINTS = 6;

(function(global, factory) {
typeof exports === 'object' && typeof module !== 'undefined' ?
factory(exports) :
<<<<<<< HEAD
typeof define === 'function' && define.amd ?
define(['exports'], factory) :
=======
typeof define === 'function' && define.amd ? define(['exports'], factory) :
>>>>>>> 7b4daf8c
(global = global || self, factory(global.IBRSDK = {}));
}(window, (function(exports) {
  'use strict';

  /**
<<<<<<< HEAD
     * Parse top level of decoded IBR Object into structures.
     * @param {Object} deserializedData Decoded IBR Object.
     * @return {Map.<String, List.<Object>>} Map of list of layers and
     structures.
     */
  function unpackStructure(deserializedData) {
    const curStructure = {};
    // Visualization layers of current structure
    curStructure['layers'] = IBRSDK.renderLayer( deserializedData );
    curStructure['structures'] = [];
    for ( const struct of deserializedData.structures ) {
      // Sub-structures of the current structure
      curStructure['structures'].push( struct );
    }
    return curStructure;
  }

  /**
     * Swap endianness of 32bit numbers.
     * @param {number} val 32 bit number to be swapped.
     * @return {number} 32bit number in swapped endianness
     */
=======
     * Decode raw ibr data into structures.
     * @param {Byte} data Binary data read directly from .ibr file
     * @return {Array.<Object>} structures List of structure objects
     generated from input ibr data
     */
  function unpackStructure(data) {
    const deserializedData = InternalBuildingRepresentation.read(
        new Pbf(data));
    let structures = [];
    structures.push( deserializedData );
    if ( deserializedData.structures.length > 0 ) {
      structures = deserializedData.structures;
    }
    return structures;
  }

  /**
   * Swap endianness of 32bit numbers.
   * @param {number} val Number to be converted endianness.
   * @return {number} 32 bit number with reverse engianness.
   */
>>>>>>> 7b4daf8c
  function swap32(val) {
    return ((val & 0xFF) << 24) |
               ((val & 0xFF00) << 8) |
               ((val >> 8) & 0xFF00) |
               ((val >> 24) & 0xFF);
  }

  // List of colors from jquery.color.js plugin
  const Colors = {};
  Colors.names = ['#00ffff',
    '#f0ffff',
    '#f5f5dc',
    '#000000',
    '#0000ff',
    '#a52a2a',
    '#00ffff',
    '#00008b',
    '#008b8b',
    '#a9a9a9',
    '#006400',
    '#bdb76b',
    '#8b008b',
    '#556b2f',
    '#ff8c00',
    '#9932cc',
<<<<<<< HEAD
=======
    '#8b0000',
>>>>>>> 7b4daf8c
    '#e9967a',
    '#9400d3',
    '#ff00ff',
    '#ffd700',
    '#008000',
    '#4b0082',
    '#f0e68c',
    '#add8e6',
    '#e0ffff',
    '#90ee90',
    '#d3d3d3',
    '#ffb6c1',
    '#ffffe0',
    '#00ff00',
    '#ff00ff',
    '#800000',
    '#000080',
    '#808000',
    '#ffa500',
    '#ffc0cb',
    '#800080',
    '#800080',
    '#ff0000',
    '#c0c0c0',
    '#ffffff',
    '#ffff00',
  ];

  Colors.random = function() {
    const result = this.names[Math.floor( Math.random() *
    (this.names.length - 1) )];
    return result;
  };

  /**
     * Converts decoded ibr structure data into three.js Line objects.
     * @param {Object} structure structures decoded from raw ibr data
<<<<<<< HEAD
     * @return {Map.<String, List.<Object>>} objects Layer name and
     corresponding list of three.js Line objects
     */
  function renderLayer(structure) {
    // Check if structure contains any visualization data
    if ( structure.visualization.length === 0 ||
    structure.coordinates_lookup == null) {
      return {};
    }

=======
     * @return {Array.<Line>} lines List of three.js Line objects generated
     from input ibr data
     */
  function renderLayer(structure) {
>>>>>>> 7b4daf8c
    // Decode Indices from data.visualization[].coordinate_indices
    let coordsIndexList; let coordsRangeBuffer; let coordsRange;
    const coordsRangeList = [];
    for (const visLayer of structure.visualization) {
      coordsIndexList = visLayer.coordinate_indices;
      coordsRangeBuffer = coordsIndexList.buffer.slice(
          coordsIndexList.byteOffset,
          coordsIndexList.byteOffset+coordsIndexList.length);
      coordsRange = new Uint32Array(coordsRangeBuffer);
      for (let i = 0; i < coordsRange.length; i++) {
        coordsRange[i] = swap32(coordsRange[i]);
      }
      coordsRangeList.push(coordsRange);
    }

    // Decode Coordinates from data.coordinates_lookup
    const coordsLookup = structure.coordinates_lookup;
    const coordsLookupBuffer = coordsLookup.buffer.slice(
        coordsLookup.byteOffset, coordsLookup.byteOffset+coordsLookup.length);
    const coordsLookupDV = new DataView(coordsLookupBuffer);
    const coordsLookupList = [];
    for (let i = 0; i < coordsLookup.length/4; i+=4) {
      coordsLookupList.push(coordsLookupDV.getFloat32(i, false));
    }

<<<<<<< HEAD
    // Read multiple ranges from Visualization.coordinates array
=======
    // Read multiple ranges from Visualization.coordinates array and store
    // them in sessionStorage for visualization later
>>>>>>> 7b4daf8c
    const layerCoordinates = [];
    for (const coordsRangeItem of coordsRangeList) {
      const layerPH = [];
      for (let i = 0; i < coordsRangeItem.length; i+=2) {
        const coordsLine = [];
        for (let j = coordsRangeItem[i]; j <= coordsRangeItem[i+1];
          j+=ONE_POINT) {
          coordsLine.push(coordsLookupList[j]);
          coordsLine.push(coordsLookupList[j+1]);
          coordsLine.push(coordsLookupList[j+2]);
        }
        layerPH.push(coordsLine);
      }
      layerCoordinates.push(layerPH);
    }

    // Render data into three.js objects
    const materials = [];
    for (let i = 0; i < structure.visualization.length-1; i++) {
<<<<<<< HEAD
      materials.push(new THREE.LineBasicMaterial(
          {color: Colors.random()} ));
    }
    const objects = {};
    for (let i = 0; i < layerCoordinates.length; i++) {
      objects[structure.visualization[i].id] = [];
=======
      materials.push(new THREE.LineBasicMaterial( {color: Colors.random()} ));
    }
    const objects = [];
    for (let i = 0; i < layerCoordinates.length; i++) {
>>>>>>> 7b4daf8c
      const lineSegments = [];
      for (const line of layerCoordinates[i]) {
        const linePoints = [];
        for (let j = 0; j < line.length; j+=ONE_POINT) {
          linePoints.push( new THREE.Vector3( line[j], line[j+1],
              line[j+2] ) );
        }
        const geometry = new THREE.BufferGeometry().setFromPoints(
            linePoints );
        if (line.length === TWO_POINTS) {
          // group geometries for performance reason
          lineSegments.push( geometry );
        } else {
<<<<<<< HEAD
          objects[structure.visualization[i].id].push( new THREE.LineLoop(
              geometry, materials[i] ) );
=======
          objects.push( new THREE.LineLoop( geometry, materials[i] ) );
>>>>>>> 7b4daf8c
        }
      }
      if (lineSegments.length > 0) {
        const geometries = THREE.BufferGeometryUtils.mergeBufferGeometries(
            lineSegments );
<<<<<<< HEAD
        objects[structure.visualization[i].id].push( new THREE.LineSegments(
            geometries, materials[i] ) );
=======
        objects.push( new THREE.LineSegments( geometries, materials[i] ) );
>>>>>>> 7b4daf8c
      }
    }
    return objects;
  }

  exports.renderLayer = renderLayer;
  exports.unpackStructure = unpackStructure;

  Object.defineProperty(exports, '__esModule', {value: true});
})));<|MERGE_RESOLUTION|>--- conflicted
+++ resolved
@@ -14,23 +14,17 @@
 (function(global, factory) {
 typeof exports === 'object' && typeof module !== 'undefined' ?
 factory(exports) :
-<<<<<<< HEAD
-typeof define === 'function' && define.amd ?
-define(['exports'], factory) :
-=======
 typeof define === 'function' && define.amd ? define(['exports'], factory) :
->>>>>>> 7b4daf8c
 (global = global || self, factory(global.IBRSDK = {}));
 }(window, (function(exports) {
   'use strict';
 
   /**
-<<<<<<< HEAD
-     * Parse top level of decoded IBR Object into structures.
-     * @param {Object} deserializedData Decoded IBR Object.
-     * @return {Map.<String, List.<Object>>} Map of list of layers and
-     structures.
-     */
+   * Parse top level of decoded IBR Object into structures.
+   * @param {Object} deserializedData Decoded IBR Object.
+   * @return {Map.<String, List.<Object>>} Map of list of layers and
+   structures.
+   */
   function unpackStructure(deserializedData) {
     const curStructure = {};
     // Visualization layers of current structure
@@ -44,33 +38,10 @@
   }
 
   /**
-     * Swap endianness of 32bit numbers.
-     * @param {number} val 32 bit number to be swapped.
-     * @return {number} 32bit number in swapped endianness
-     */
-=======
-     * Decode raw ibr data into structures.
-     * @param {Byte} data Binary data read directly from .ibr file
-     * @return {Array.<Object>} structures List of structure objects
-     generated from input ibr data
-     */
-  function unpackStructure(data) {
-    const deserializedData = InternalBuildingRepresentation.read(
-        new Pbf(data));
-    let structures = [];
-    structures.push( deserializedData );
-    if ( deserializedData.structures.length > 0 ) {
-      structures = deserializedData.structures;
-    }
-    return structures;
-  }
-
-  /**
    * Swap endianness of 32bit numbers.
-   * @param {number} val Number to be converted endianness.
-   * @return {number} 32 bit number with reverse engianness.
+   * @param {number} val 32 bit number to be swapped.
+   * @return {number} 32bit number in swapped endianness
    */
->>>>>>> 7b4daf8c
   function swap32(val) {
     return ((val & 0xFF) << 24) |
                ((val & 0xFF00) << 8) |
@@ -96,10 +67,6 @@
     '#556b2f',
     '#ff8c00',
     '#9932cc',
-<<<<<<< HEAD
-=======
-    '#8b0000',
->>>>>>> 7b4daf8c
     '#e9967a',
     '#9400d3',
     '#ff00ff',
@@ -137,7 +104,6 @@
   /**
      * Converts decoded ibr structure data into three.js Line objects.
      * @param {Object} structure structures decoded from raw ibr data
-<<<<<<< HEAD
      * @return {Map.<String, List.<Object>>} objects Layer name and
      corresponding list of three.js Line objects
      */
@@ -148,12 +114,6 @@
       return {};
     }
 
-=======
-     * @return {Array.<Line>} lines List of three.js Line objects generated
-     from input ibr data
-     */
-  function renderLayer(structure) {
->>>>>>> 7b4daf8c
     // Decode Indices from data.visualization[].coordinate_indices
     let coordsIndexList; let coordsRangeBuffer; let coordsRange;
     const coordsRangeList = [];
@@ -179,12 +139,7 @@
       coordsLookupList.push(coordsLookupDV.getFloat32(i, false));
     }
 
-<<<<<<< HEAD
     // Read multiple ranges from Visualization.coordinates array
-=======
-    // Read multiple ranges from Visualization.coordinates array and store
-    // them in sessionStorage for visualization later
->>>>>>> 7b4daf8c
     const layerCoordinates = [];
     for (const coordsRangeItem of coordsRangeList) {
       const layerPH = [];
@@ -204,19 +159,12 @@
     // Render data into three.js objects
     const materials = [];
     for (let i = 0; i < structure.visualization.length-1; i++) {
-<<<<<<< HEAD
       materials.push(new THREE.LineBasicMaterial(
           {color: Colors.random()} ));
     }
     const objects = {};
     for (let i = 0; i < layerCoordinates.length; i++) {
       objects[structure.visualization[i].id] = [];
-=======
-      materials.push(new THREE.LineBasicMaterial( {color: Colors.random()} ));
-    }
-    const objects = [];
-    for (let i = 0; i < layerCoordinates.length; i++) {
->>>>>>> 7b4daf8c
       const lineSegments = [];
       for (const line of layerCoordinates[i]) {
         const linePoints = [];
@@ -230,23 +178,15 @@
           // group geometries for performance reason
           lineSegments.push( geometry );
         } else {
-<<<<<<< HEAD
           objects[structure.visualization[i].id].push( new THREE.LineLoop(
               geometry, materials[i] ) );
-=======
-          objects.push( new THREE.LineLoop( geometry, materials[i] ) );
->>>>>>> 7b4daf8c
         }
       }
       if (lineSegments.length > 0) {
         const geometries = THREE.BufferGeometryUtils.mergeBufferGeometries(
             lineSegments );
-<<<<<<< HEAD
         objects[structure.visualization[i].id].push( new THREE.LineSegments(
             geometries, materials[i] ) );
-=======
-        objects.push( new THREE.LineSegments( geometries, materials[i] ) );
->>>>>>> 7b4daf8c
       }
     }
     return objects;

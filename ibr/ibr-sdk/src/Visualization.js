--- conflicted
+++ resolved
@@ -127,8 +127,4 @@
 
 });
 
-<<<<<<< HEAD
-export {Visualization, swap32, ONE_POINT};
-=======
-export {Visualization};
->>>>>>> 1d5783a6
+export {Visualization};
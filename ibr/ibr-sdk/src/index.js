/**
 * @fileoverview This file contains functions that render given ibr binary
 data to (array of) THREE objects that can be used in browser.
 * @author shuanglihtk@google.com (Shuang Li)
 */

'use strict';

import {OrbitControls} from
  './../node_modules/three/examples/jsm/controls/OrbitControls.js';
import {BufferGeometryUtils} from
  './../node_modules/three/examples/jsm/utils/BufferGeometryUtils.js';
import {IBRObject} from './IBRObject.js';
import {Colors} from './colors.js';

// the length of one 3D coordinates (x, y, z) in the coordinate lookup float
// array
const ONE_POINT = 3;
// the length of two 3D coordinates (x, y, z) in the coordinate lookup float
// array
const TWO_POINTS = 6;

// separate floor's z-coordinate by 100 unit length
const FLOOR_HEIGHT = 300;

// TODO: get rid of this global
let scene;

/**
 * Create a side bar for visualization and structure navigation.
 * @param {IBRObject} ibrObject IBRObject created from IBR binary data file.
 * @param {HTMLElement} parentElement Parent element to attach the sidebar to.
 */
function createSidebar(ibrObject, parentElement) {
  const li = document.createElement('li'); // list element container
  parentElement.appendChild(li);
  const rootSpan = createLabel('span', ibrObject.getName(), li);
  rootSpan.setAttribute('class', 'arrow');
  li.appendChild(rootSpan);
  const ul = document.createElement('ul');
  ul.setAttribute('class', 'nested');
  ul.setAttribute('id', ibrObject.getName());
  li.appendChild(ul);
  rootSpan.addEventListener('click', function() {
    rootSpan.parentElement.querySelector('.nested').classList
        .toggle('active');
    rootSpan.classList.toggle('expanded-arrow');
  });
  // root structure index 0
  const structure = renderSingleIBRStructure(ibrObject, 0);
  drawSingleStructureSidebar(structure, ibrObject.getName());
}

/**
 * Generate Scene configured to display IBR data.
 * @param {HTMLElement} parentElement parent HTML element that the
 visualization will be append on.
 * @return {Object} scene Scene generated to
 */
function generateScene(parentElement) {
  const scene = new THREE.Scene();
  const camera = new THREE.PerspectiveCamera(
      75, window.innerWidth / window.innerHeight, 0.1, 10000 );
  const renderer = new THREE.WebGLRenderer();
  renderer.setSize( window.innerWidth, window.innerHeight );
  parentElement.appendChild( renderer.domElement );
  const controls = new OrbitControls( camera, renderer.domElement );
  controls.target.set( 0, 0.5, 0 );
  controls.update();
  controls.enablePan = true;
  controls.enableDamping = true;
  camera.position.set( 0, 7000, 0 );
  camera.lookAt( 0, 0, 0 );
  animate();
  window.addEventListener( 'resize', onWindowResize, false );

  /**
  * Renders the scene.
  */
  function animate() {
    requestAnimationFrame( animate );
    controls.update();
    renderer.render( scene, camera );
  }

  /**
  * Resize the scene.
  */
  function onWindowResize() {
    camera.aspect = window.innerWidth / window.innerHeight;
    camera.updateProjectionMatrix();
    renderer.setSize( window.innerWidth, window.innerHeight );
  }

  return scene;
}

/**
 * Create a new HTML Label Tag based on given name string and attach it to
 * given parent tag.
 * @param {string} tagName Type of tag to be created.
 * @param {string} name InnerHTML of the Label tag.
 * @param {tag} parentTag Tag to be attached to by the newly created label
  tag.
 * @param {string} [forId=undefined] ID to be set as the value of the newly
  created label tag's for attribute. Needed if Label tag is created for a
  checkbox.
 * @return {tag} Newly created Label tag.
 */
function createLabel(tagName, name, parentTag, forId = undefined) {
  const label = document.createElement(tagName);
  if (forId) {
    label.setAttribute('for', forId);
  }
  label.innerHTML = name;
  parentTag.appendChild(label);
  return label;
}

/**
 * Create checkboxes for given structure's visualizations and child structures.
 * @param {Object} structure the structure generated from
 renderSingleIBRStructure() that will be added to sidebar.
 * @param {String} structureName the name of the structure being processed.
 */
function drawSingleStructureSidebar(structure, structureName) {
  // Create checkbox for each visualization
  if (structure['visualizations'].size !== 0) {
    for ( const [visualizationName, visualization] of
      Object.entries(structure['visualizations']) ) {
      const checkBox = document.createElement('INPUT');
      const div = document.createElement('DIV');
      checkBox.setAttribute('type', 'checkbox');
      checkBox.setAttribute('id', structureName + '_' + visualizationName);
      div.appendChild(checkBox);
      createLabel('label', visualizationName, div, structureName + '_' +
      visualizationName);
      document.getElementById(structureName).appendChild(div);
      checkBox.addEventListener('change', function() {
        if (checkBox.checked) {
          for ( const line of visualization ) {
            line.visible = true;
          }
        } else {
          for ( const line of visualization ) {
            line.visible = false;
          }
        }
      });
    }
  }

  // Create label for each child structure
  for ( let structureIndex = 0; structureIndex <
  structure['structures'].length; structureIndex++ ) {
    const li = document.createElement('li');
    document.getElementById(structureName).appendChild(li);
    const label = createLabel('span',
        structure['structures'][structureIndex].name, li);
    label.setAttribute('class', 'arrow');
    li.appendChild(label);
    const ul = document.createElement('ul');
    ul.setAttribute('class', 'nested');
    ul.setAttribute('id', structure['structures'][structureIndex].name);
    li.appendChild(ul);
    label.addEventListener('click', function() {
      label.parentElement.querySelector('.nested').classList.toggle('active');
      label.classList.toggle('expanded-arrow');
      if (label.getAttribute('value') == null) {
        event.stopPropagation();
        const curStructure = renderSingleIBRStructure(
            new IBRObject( structure['structures'][structureIndex] ),
            structureIndex, scene);
        drawSingleStructureSidebar(curStructure,
            structure['structures'][structureIndex].name);
        label.setAttribute('value', '0');
      }
    });
  }
}

/**
   * Initialize IBRObject from input IBR raw data in binary format.
   * @param {Buffer} ibrRawData binary IBR data from uploaded IBR file.
   * @return {IBRObject} ibrObject IBRObject generated from input binary.
   */
function init(ibrRawData) {
  const ibrData = InternalBuildingRepresentation.read(
      new Pbf(ibrRawData));
  const ibrObject = new IBRObject( ibrData );
  return ibrObject;
}

/**
   * Enable Export and parse top level of decoded IBR Object into structures.
   * @param {binary} ibrObject IBRObject created from input IBR binary data
   file.
   * @param {number} structureIndex Index of current structure(floor).
   * @param {HTMLElement} parentElement parent HTML element that the
    visualization will be append on.
   */
function render(ibrObject, structureIndex, parentElement) {
  scene = generateScene(parentElement);
  document.getElementById('dwn-btn').style.display = 'block';
  document.getElementById('filename').style.display = 'block';
  // Visualization visualizations of current structure
  renderVisualization( ibrObject, structureIndex, scene );
}

/**
 * Parse current IBR Object into structures.
 * @param {IBRObject} ibrObject IBRObject created from current structure data.
 * @param {number} structureIndex Index of current structure(floor).
 * @return {Map.<String, List.<Object>>} Map of list of visualizations and
 structures.
 */
function renderSingleIBRStructure(ibrObject, structureIndex) {
  const structure = {};
  // Visualization visualizations of current structure
  structure['visualizations'] = renderVisualization( ibrObject,
      structureIndex);
  // Sub-structures of the current structure
  structure['structures'] = ibrObject.getSubStructures();
  return structure;
}

/**
   * Converts decoded ibr structure data into three.js Line objects
   and add them to scene with visibility set to false.
   * @param {IBRObject} structure IBRObject generated from current
   structure data.
   * @param {number} structureIndex overall index of the structure.
   * @return {Map.<String, List.<Object>>} objects Visualization name and
   corresponding list of three.js Line objects.
   */
function renderVisualization(structure, structureIndex) {
  // Check if structure contains any visualization data
  if ( !structure.hasVisualizations ||
  !structure.hasCoordinatesLookup ) {
    return {};
  }

  // Read multiple ranges from Visualization.coordinates array
  const visualizationCoordinates = [];
  for (const visualization of structure.getVisualizations().values()) {
    const visualizationPH = visualization.getLineCoordinates();
    visualizationCoordinates.push(visualizationPH);
  }

  // Render data into three.js objects
  const materials = [];
  for (let i = 0; i < structure.getVisualizations().size - 1; i++) {
    materials.push(new THREE.LineBasicMaterial(
        {color: Colors.random()} ));
  }
  const objects = {};
  for (let i = 0; i < visualizationCoordinates.length; i++) {
    objects[structure.getVisualizationNames()[i]] = [];
    const lineSegmentsGeometry = [];
    for (const line of visualizationCoordinates[i]) {
      const linePoints = [];
      for (let j = 0; j < line.length; j += ONE_POINT) {
<<<<<<< HEAD
        /* Swapped y, z coordinates of all visualization points to allow
           x-y plane rotation */
        /* changed sign of z coordinates to make y-z plane rotation more
           intuitive */
=======
        // Swapped y, z coordinates of all points to allow x-y plane rotation
        // changed sign of z coordinates to improve y-z plane rotation
>>>>>>> 8f0adfd3
        linePoints.push( new THREE.Vector3( line[j],
            line[j + 2] + FLOOR_HEIGHT * structureIndex, -line[j + 1] ) );
      }
      const geometry = new THREE.BufferGeometry().setFromPoints(
          linePoints );
      if (line.length === TWO_POINTS) {
        // group geometries for performance improvement
        lineSegmentsGeometry.push( geometry );
      } else {
        const lineLoop = new THREE.LineLoop( geometry, materials[i] );
        lineLoop.visible = false;
        scene.add( lineLoop );
        objects[structure.getVisualizationNames()[i]].push( lineLoop );
      }
    }
    if (lineSegmentsGeometry.length > 0) {
      const geometries = BufferGeometryUtils.mergeBufferGeometries(
          lineSegmentsGeometry );
      const lineSegments = new THREE.LineSegments( geometries, materials[i] );
      lineSegments.visible = false;
      scene.add( lineSegments );
      objects[structure.getVisualizationNames()[i]].push( lineSegments );
    }
  }
  return objects;
}

/**
 * Serialize IBRObject object to binary format.
 * @param {IBRObject} ibrObject The IBRObject to be saved back to binary
 format.
 * @return {Buffer} buffer binary representation of IBRObject object.
 */
function saveToBuffer( ibrObject ) {
  const json = ibrObject.toJson();
  const pbf = new Pbf();
  InternalBuildingRepresentation.write(json, pbf);
  const buffer = pbf.finish();
  return buffer;
}

export {init, createSidebar, render, saveToBuffer};<|MERGE_RESOLUTION|>--- conflicted
+++ resolved
@@ -260,15 +260,9 @@
     for (const line of visualizationCoordinates[i]) {
       const linePoints = [];
       for (let j = 0; j < line.length; j += ONE_POINT) {
-<<<<<<< HEAD
-        /* Swapped y, z coordinates of all visualization points to allow
-           x-y plane rotation */
-        /* changed sign of z coordinates to make y-z plane rotation more
-           intuitive */
-=======
+
         // Swapped y, z coordinates of all points to allow x-y plane rotation
         // changed sign of z coordinates to improve y-z plane rotation
->>>>>>> 8f0adfd3
         linePoints.push( new THREE.Vector3( line[j],
             line[j + 2] + FLOOR_HEIGHT * structureIndex, -line[j + 1] ) );
       }

--- conflicted
+++ resolved
@@ -79,24 +79,6 @@
    * Parse the input IBR file using IBRSDK.
    */
   function onChooseFile() {
-<<<<<<< HEAD
-    if (typeof window.FileReader !== 'function') {
-      throw new Error('The file API isn\'t supported on this browser.');
-    }
-    const file = document.getElementById('fileForUpload').files[0];
-    const filename = document.getElementById('fileForUpload').value.split('\\')
-        .pop().split('.')[0];
-    if (file) {
-      const fr = new FileReader();
-      fr.onload = function(evt) {
-        const bin = evt.target.result;
-        const ibrObject = IBRSDK.init(bin, filename);
-        Dashboard.ibrObject = ibrObject;
-        rerenderSidebar();
-      };
-      fr.readAsArrayBuffer(file);
-    }
-=======
     $.LoadingOverlay('show');
 
     setTimeout(function() {
@@ -115,7 +97,6 @@
           const bin = evt.target.result;
           const ibrObject = IBRSDK.init(bin, filename);
           Dashboard.ibrObject = ibrObject;
-
           rerenderSidebar();
         };
         fr.readAsArrayBuffer(file);
@@ -123,34 +104,12 @@
     }, 500);
 
     $.LoadingOverlay('hide');
->>>>>>> a5411397
   }
 
   /**
    * Calls rerender to the sidebar.
    */
   function rerenderSidebar() {
-<<<<<<< HEAD
-    const floorsToSave = [];
-
-    IBRSDK.renderAndCreateSidebar(
-        Dashboard.ibrObject,
-        document.getElementById('mainCanvas'),
-        document.getElementById('layerList'),
-        floorsToSave);
-
-    if (document.getElementById('dwn-btn').getAttribute('listener')
-    !== 'true') {
-      document.getElementById('dwn-btn')
-          .addEventListener('click', function() {
-            download(
-              document.getElementById('filename').value,
-              Dashboard.ibrObject,
-              floorsToSave);
-          });
-      document.getElementById('dwn-btn').setAttribute('listener', 'true');
-    }
-=======
     $.LoadingOverlay('show');
 
     setTimeout(function() {
@@ -161,18 +120,20 @@
           document.getElementById('mainCanvas'),
           document.getElementById('layerList'),
           floorsToSave);
-
-      document.getElementById('dwn-btn')
+      if (document.getElementById('dwn-btn').getAttribute('listener')
+          !== 'true') {
+        document.getElementById('dwn-btn')
           .addEventListener('click', function() {
             download(
                 document.getElementById('filename').value,
                 Dashboard.ibrObject,
                 floorsToSave);
           });
+        document.getElementById('dwn-btn').setAttribute('listener', 'true');
+      }
     }, 500);
 
     $.LoadingOverlay('hide');
->>>>>>> a5411397
   }
 
   return (

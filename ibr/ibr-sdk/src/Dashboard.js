import React from 'react';
import ReactDOM from 'react-dom';
import clsx from 'clsx';
import {makeStyles} from '@material-ui/core/styles';
import CssBaseline from '@material-ui/core/CssBaseline';
import AppBar from '@material-ui/core/AppBar';
import Toolbar from '@material-ui/core/Toolbar';
import Typography from '@material-ui/core/Typography';
import Button from '@material-ui/core/Button';

const useStyles = makeStyles((theme) => ({
  root: {
    display: 'flex',
  },
  toolbar: {
    paddingRight: 24, // keep right padding when drawer closed
    flexDirection: 'row',
    justifyContent: 'spaceBetween',
  },
  main: {
    marginLeft: 300,
  },
  appBar: {
    zIndex: theme.zIndex.drawer + 1,
    transition: theme.transitions.create(['width', 'margin'], {
      easing: theme.transitions.easing.sharp,
      duration: theme.transitions.duration.leavingScreen,
    }),
  },
  title: {
    flexGrow: 1,
  },
  appBarSpacer: theme.mixins.toolbar,
  content: {
    flexGrow: 1,
    height: '100vh',
    overflow: 'auto',
    paddingLeft: 300,
  },
  paper: {
    padding: theme.spacing(2),
    display: 'flex',
    overflow: 'auto',
    flexDirection: 'column',
  },
  fixedHeight: {
    height: 240,
  },
}));

/**
 * Create binary file from data and download the file in browser.
 * @param {String} filename name of the binary file that will be created.
 * @param {Buffer} ibrObject binary data that will be saved in the file.
 * @param {Array<String>} floorsToSave list of floors selected for export.
 */
<<<<<<< HEAD
function onChooseFile() {
  if (typeof window.FileReader !== 'function') {
    throw new Error('The file API isn\'t supported on this browser.');
  }
  const file = document.getElementById('fileForUpload').files[0];
  const filename = document.getElementById('fileForUpload').value.split('\\')
      .pop().split('.')[0];
  if (file) {
    const fr = new FileReader();
    fr.onload = function(evt) {
      const bin = evt.target.result;
      const ibrObject = IBRSDK.init(bin, filename);
      const floorsToSave = [];
      IBRSDK.renderAndCreateSidebar(ibrObject,
          document.getElementById('mainCanvas'),
          document.getElementById('layerList'), floorsToSave);
      document.getElementById('dwn-btn')
          .addEventListener('click', function() {
            download(document.getElementById('filename').value, ibrObject,
                floorsToSave);
          });
    };
    fr.readAsArrayBuffer(file);
  }
=======
function download(filename, ibrObject, floorsToSave) {
  const bin = IBRSDK.saveToBuffer(ibrObject, floorsToSave);
  const element = document.createElement('a');
  const blob = new Blob([bin], {type: 'application/octet-stream'});
  const url = window.URL.createObjectURL(blob);
  element.setAttribute('href', url);
  element.setAttribute('download', filename+'.ibr');
  element.style.display = 'none';
  document.body.appendChild(element);
  element.click();
  document.body.removeChild(element);
>>>>>>> 3792d970
}


/**
 * Create the Dashboard UI components.
 * @return {Object} Dashboard UI components in React Tags.
 */
function Dashboard() {
  const classes = useStyles();

  /**
   * Parse the input IBR file using IBRSDK.
   */
  function onChooseFile() {
    if (typeof window.FileReader !== 'function') {
      throw new Error('The file API isn\'t supported on this browser.');
    }
    const file = document.getElementById('fileForUpload').files[0];
    if (file) {
      const fr = new FileReader();
      fr.onload = function(evt) {
        const bin = evt.target.result;
        const ibrObject = IBRSDK.init(bin);
        Dashboard.ibrObject = ibrObject;

        rerenderSidebar();
      };
      fr.readAsArrayBuffer(file);
    }
  }

  /**
   * Calls rerender to the sidebar.
   */
  function rerenderSidebar() {
    const floorsToSave = [];

    IBRSDK.renderAndCreateSidebar(
        Dashboard.ibrObject,
        document.getElementById('mainCanvas'),
        document.getElementById('layerList'),
        floorsToSave);

    document.getElementById('dwn-btn')
        .addEventListener('click', function() {
          download(
            document.getElementById('filename').value,
            Dashboard.ibrObject,
            floorsToSave);
        });
  }

  return (
    <div className={classes.root}>
      <CssBaseline />
      <AppBar position="absolute" className={clsx(classes.appBar)}>
        <Toolbar className={classes.toolbar}>
          <Typography component="h1" variant="h6" color="inherit" noWrap
            className={classes.title} style={{flex: 1}}>
            IBR Demo
          </Typography>
          <label htmlFor="fileForUpload" style={{flex: 1}}>
            <input type="file" id="fileForUpload" onChange={onChooseFile}
              style={{display: 'none'}}/>
            <Button
              variant="contained"
              style={{background: '#1a73e8', color: 'white'}}
              component="span">
              Upload IBR
            </Button>
          </label>
          <div className="mode-toggle">
            <p>Visual</p>
            <label className="switch">
              <input type="checkbox" id="mode" onChange={rerenderSidebar}/>
              <span className="slider round"></span>
            </label>
            <p>Export</p>
          </div>
        </Toolbar>
      </AppBar>
      <main className={classes.content}>
        <div className={classes.appBarSpacer} />
        <div id="mainCanvas"/>
      </main>
    </div>
  );
}

/**
 * Render the Dashboard component.
 */
function createDashboard() {
  ReactDOM.render(<Dashboard />, document.querySelector('#dashboard'));
}

export {createDashboard};<|MERGE_RESOLUTION|>--- conflicted
+++ resolved
@@ -54,32 +54,6 @@
  * @param {Buffer} ibrObject binary data that will be saved in the file.
  * @param {Array<String>} floorsToSave list of floors selected for export.
  */
-<<<<<<< HEAD
-function onChooseFile() {
-  if (typeof window.FileReader !== 'function') {
-    throw new Error('The file API isn\'t supported on this browser.');
-  }
-  const file = document.getElementById('fileForUpload').files[0];
-  const filename = document.getElementById('fileForUpload').value.split('\\')
-      .pop().split('.')[0];
-  if (file) {
-    const fr = new FileReader();
-    fr.onload = function(evt) {
-      const bin = evt.target.result;
-      const ibrObject = IBRSDK.init(bin, filename);
-      const floorsToSave = [];
-      IBRSDK.renderAndCreateSidebar(ibrObject,
-          document.getElementById('mainCanvas'),
-          document.getElementById('layerList'), floorsToSave);
-      document.getElementById('dwn-btn')
-          .addEventListener('click', function() {
-            download(document.getElementById('filename').value, ibrObject,
-                floorsToSave);
-          });
-    };
-    fr.readAsArrayBuffer(file);
-  }
-=======
 function download(filename, ibrObject, floorsToSave) {
   const bin = IBRSDK.saveToBuffer(ibrObject, floorsToSave);
   const element = document.createElement('a');
@@ -91,7 +65,6 @@
   document.body.appendChild(element);
   element.click();
   document.body.removeChild(element);
->>>>>>> 3792d970
 }
 
 
@@ -110,13 +83,14 @@
       throw new Error('The file API isn\'t supported on this browser.');
     }
     const file = document.getElementById('fileForUpload').files[0];
+    const filename = document.getElementById('fileForUpload').value.split('\\')
+        .pop().split('.')[0];
     if (file) {
       const fr = new FileReader();
       fr.onload = function(evt) {
         const bin = evt.target.result;
-        const ibrObject = IBRSDK.init(bin);
+        const ibrObject = IBRSDK.init(bin, filename);
         Dashboard.ibrObject = ibrObject;
-
         rerenderSidebar();
       };
       fr.readAsArrayBuffer(file);

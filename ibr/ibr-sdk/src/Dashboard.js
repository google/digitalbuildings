--- conflicted
+++ resolved
@@ -79,7 +79,6 @@
    * Parse the input IBR file using IBRSDK.
    */
   function onChooseFile() {
-<<<<<<< HEAD
     $.LoadingOverlay('show');
 
     setTimeout(function() {
@@ -98,6 +97,7 @@
           const bin = evt.target.result;
           const ibrObject = IBRSDK.init(bin, filename);
           Dashboard.ibrObject = ibrObject;
+          Dashboard.floorsToSave = [];
           rerenderSidebar();
         };
         fr.readAsArrayBuffer(file);
@@ -105,36 +105,6 @@
     }, 500);
 
     $.LoadingOverlay('hide');
-=======
-    if (typeof window.FileReader !== 'function') {
-      throw new Error('The file API isn\'t supported on this browser.');
-    }
-
-    const file = document.getElementById('fileForUpload').files[0];
-    const filename = document.getElementById('fileForUpload')
-        .value.split('\\')
-        .pop()
-        .split('.')[0];
-    if (file) {
-      const fr = new FileReader();
-      fr.onload = function(evt) {
-        const bin = evt.target.result;
-        const ibrObject = IBRSDK.init(bin, filename);
-        Dashboard.ibrObject = ibrObject;
-        Dashboard.floorsToSave = [];
-
-        rerenderSidebar();
-        document.getElementById('dwn-btn')
-          .addEventListener('click', function() {
-            download(
-                document.getElementById('filename').value,
-                Dashboard.ibrObject,
-                Dashboard.floorsToSave);
-          });
-      };
-      fr.readAsArrayBuffer(file);
-    }
->>>>>>> 57c6e0b4
   }
 
   /**
@@ -143,15 +113,13 @@
   function rerenderSidebar() {
     $.LoadingOverlay('show');
 
-<<<<<<< HEAD
     setTimeout(function() {
-      const floorsToSave = [];
 
       IBRSDK.renderAndCreateSidebar(
           Dashboard.ibrObject,
           document.getElementById('mainCanvas'),
           document.getElementById('layerList'),
-          floorsToSave);
+          Dashboard.floorsToSave);
       if (document.getElementById('dwn-btn').getAttribute('listener')
           !== 'true') {
         document.getElementById('dwn-btn')
@@ -159,11 +127,12 @@
             download(
                 document.getElementById('filename').value,
                 Dashboard.ibrObject,
-                floorsToSave);
+                Dashboard.floorsToSave);
           });
         document.getElementById('dwn-btn').setAttribute('listener', 'true');
       }
-=======
+    }, 500);
+
     if (document.getElementById('mode').checked) {
       document.getElementById('dwn-btn').style.display = 'block';
       document.getElementById('filename').style.display = 'block';
@@ -174,16 +143,7 @@
       document.getElementById('export-inst').style.display = 'none';
     }
 
-    IBRSDK.renderAndCreateSidebar(
-        Dashboard.ibrObject,
-        document.getElementById('mainCanvas'),
-        document.getElementById('layerList'),
-        Dashboard.floorsToSave);
-
-    setTimeout(function() {
-      $.LoadingOverlay('hide');
->>>>>>> 57c6e0b4
-    }, 500);
+    $.LoadingOverlay('hide');
   }
 
   return (

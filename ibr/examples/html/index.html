<!DOCTYPE html>
<html>
    <head>
        <meta charset="utf-8">
        <title>IBR Demo</title>
        <script src="https://unpkg.com/pbf@3.0.5/dist/pbf.js"></script>
        <script src="https://unpkg.com/three@0.118.3/build/three.js"></script>
        <script src="https://unpkg.com/earcut@2.2.2/dist/earcut.min.js"></script>
        <script src="../../ibr-sdk/temp/ibr_pb_browser.js"></script>
        <script src="../../ibr-sdk/dist/main.js"></script>
        <link href="index.css" rel="stylesheet">
    </head>
    <body>
		<div id="sideBar" class="sidebar">
			<h4>Select an IBR data file: </h4>
			<input type="file" id="fileForUpload"/>
            <div id="export-inst" style="display: none;">
                <h4>To Export selected floors as a separate IBR: </h4>
                <p>1. Check the checkbox in front of each floor structure you would like to include in the new IBR file<br>
                2. Give a name to the exported IBR<br>
                3. Click on the 'Save and Export to IBR' button</p>
            </div>
			<input type="text" id="filename" placeholder="Output File Name" style="display: none;"/>
			<button id="dwn-btn" style="display: none;">Save and Export to IBR</button>
			<h2 style="text-align: center;" id="sidebar-title"></h2>
			<ul id="layerList"></ul>
		</div>
        <div id="mainCanvas" class="main">
        </div>
    </body>
    <script>
        function onChooseFile() {
		  if (typeof window.FileReader !== 'function') {
			throw new Error('The file API isn\'t supported on this browser.');
		  }
		  const file = document.getElementById('fileForUpload').files[0];
		  if (file) {
			const fr = new FileReader();
			fr.onload = function(evt) {
			  const bin = evt.target.result;
			  const ibrObject = IBRSDK.init(bin);
			  let floorsToSave = [];
              IBRSDK.renderAndCreateSidebar(ibrObject,
			  document.getElementById('mainCanvas'),
<<<<<<< HEAD
			  document.getElementById('layerList'), floorsToSave);
=======
			  document.getElementById('layerList') );
>>>>>>> b37895b4
			  document.getElementById('dwn-btn')
				  .addEventListener('click', function(){
					download(document.getElementById('filename').value, ibrObject, floorsToSave);
					console.log(floorsToSave);
				  });
			};
			fr.readAsArrayBuffer(file);
		  }
		}

		/**
		 * Create binary file from data and download the file in browser.
		 * @param {String} filename name of the binary file that will be created.
		 * @param {Buffer} bin binary data that will be saved in the file.
		 */
		function download(filename, ibrObject, floorsToSave) {
		  const bin = IBRSDK.saveToBuffer(ibrObject, floorsToSave);
		  const element = document.createElement('a');
		  const blob = new Blob([bin], {type: 'application/octet-stream'});
		  const url = window.URL.createObjectURL(blob);
		  element.setAttribute('href', url);
		  element.setAttribute('download', filename+'.ibr');
		  element.style.display = 'none';
		  document.body.appendChild(element);
		  element.click();
		  document.body.removeChild(element);
		}

		document.getElementById('fileForUpload')
			.addEventListener('change', onChooseFile);
    </script>
</html><|MERGE_RESOLUTION|>--- conflicted
+++ resolved
@@ -42,11 +42,9 @@
 			  let floorsToSave = [];
               IBRSDK.renderAndCreateSidebar(ibrObject,
 			  document.getElementById('mainCanvas'),
-<<<<<<< HEAD
-			  document.getElementById('layerList'), floorsToSave);
-=======
-			  document.getElementById('layerList') );
->>>>>>> b37895b4
+			  document.getElementById('layerList'),
+        floorsToSave);
+
 			  document.getElementById('dwn-btn')
 				  .addEventListener('click', function(){
 					download(document.getElementById('filename').value, ibrObject, floorsToSave);
